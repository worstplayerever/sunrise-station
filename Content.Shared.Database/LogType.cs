namespace Content.Shared.Database;

// DO NOT CHANGE THE NUMERIC VALUES OF THESE
public enum LogType
{
    /// <summary>
    /// Test logs. DO NOT USE!!!
    /// </summary>
    Unknown = 0,
    // DamageChange = 1

    /// <summary>
    /// A player dealt damage to an entity.
    /// </summary>
    Damaged = 2,

    /// <summary>
    /// A player healed an entity.
    /// </summary>
    Healed = 3,

    /// <summary>
    /// A player slipped on an entity.
    /// </summary>
    Slip = 4,

    /// <summary>
    /// Station event was added or announced.
    /// </summary>
    EventAnnounced = 5,

    /// <summary>
    /// Game rule was added or started.
    /// </summary>
    EventStarted = 6,
    EventRan = 16,

    /// <summary>
    /// Game rule was stopped.
    /// </summary>
    EventStopped = 7,

    /// <summary>
    /// A player used a verb on an entity.
    /// </summary>
    Verb = 19,

    /// <summary>
    /// An evacuation shuttle was called.
    /// </summary>
    ShuttleCalled = 8,

    /// <summary>
    /// An evacuation shuttle was recalled.
    /// </summary>
    ShuttleRecalled = 9,

    /// <summary>
    /// Explosive depressurization related interactions.
    /// </summary>
    ExplosiveDepressurization = 10,

    /// <summary>
    /// A player or entity was respawned.
    /// </summary>
    Respawn = 13,

    /// <summary>
    /// A player joined station on round start.
    /// </summary>
    RoundStartJoin = 14,

    /// <summary>
    /// A player joined station after round start.
    /// </summary>
    LateJoin = 15,

    /// <summary>
    /// Chemical reactions related interactions.
    /// </summary>
    ChemicalReaction = 17,

    /// <summary>
    /// Reagent effects related interactions.
    /// </summary>
    ReagentEffect = 18,

    /// <summary>
    /// Canister valve was opened or closed.
    /// </summary>
    CanisterValve = 20,

    /// <summary>
    /// Release pressure on the canister was changed.
    /// </summary>
    CanisterPressure = 21,

    /// <summary>
    /// Canister purged its contents into the environment.
    /// </summary>
    CanisterPurged = 22,

    /// <summary>
    /// Tank was ejected from the canister.
    /// </summary>
    CanisterTankEjected = 23,

    /// <summary>
    /// Tank was inserted into the canister.
    /// </summary>
    CanisterTankInserted = 24,

    /// <summary>
    /// A player tried to disarm an entity.
    /// </summary>
    DisarmedAction = 25,

    /// <summary>
    /// A player knocked down an entity on the floor.
    /// </summary>
    DisarmedKnockdown = 26,
    AttackArmedClick = 27,
    AttackArmedWide = 28,
    AttackUnarmedClick = 29,
    AttackUnarmedWide = 30,

    /// <summary>
    /// A player interacted with an entity in his hand.
    /// </summary>
    InteractHand = 31,

    /// <summary>
    /// A player activated an entity.
    /// </summary>
    InteractActivate = 32,

    /// <summary>
    /// A player threw an entity.
    /// </summary>
    Throw = 33,

    /// <summary>
    /// Entity landed.
    /// </summary>
    Landed = 34,

    /// <summary>
    /// A thrown entity hit the other entity.
    /// </summary>
    ThrowHit = 35,

    /// <summary>
    /// A player picked up an entity.
    /// </summary>
    Pickup = 36,

    /// <summary>
    /// A player dropped an entity.
    /// </summary>
    Drop = 37,

    /// <summary>
    /// A bullet hit an entity.
    /// </summary>
    BulletHit = 38,

    /// <summary>
    /// A player force-feed an entity or injected it with a solution.
    /// </summary>
    ForceFeed = 40,

    /// <summary>
    /// A player ate an entity or injected themselves with a solution.
    /// </summary>
    Ingestion = 53,

    /// <summary>
    /// A melee attack hit an entity.
    /// </summary>
    MeleeHit = 41,

    /// <summary>
    /// A hitscan attack hit an entity.
    /// </summary>
    HitScanHit = 42,

    /// <summary>
    /// Suicides, ghosting, repossession, objectives, etc.
    /// </summary>
    Mind = 43,

    /// <summary>
    /// Explosions and explosives related interactions.
    /// </summary>
    Explosion = 44,
    Radiation = 45,

    /// <summary>
    /// Entity started or stopped taking pressure damage.
    /// </summary>
    Barotrauma = 46,

    /// <summary>
    /// Fire started or stopped.
    /// </summary>
    Flammable = 47,

    /// <summary>
    /// Entity started or stopped suffocating.
    /// </summary>
    Asphyxiation = 48,

    /// <summary>
    /// Entity started or stopped taking temperature damage.
    /// </summary>
    Temperature = 49,
    Hunger = 50,
    Thirst = 51,

    /// <summary>
    /// Entity received electrocution damage.
    /// </summary>
    Electrocution = 52,

    /// <summary>
    /// A player drew using a crayon.
    /// </summary>
    CrayonDraw = 39,

    /// <summary>
    /// A player changed pressure on atmos device.
    /// </summary>
    AtmosPressureChanged = 54,

    /// <summary>
    /// A player changed power on atmos device.
    /// </summary>
    AtmosPowerChanged = 55,

    /// <summary>
    /// A player changed transfer rate on atmos device.
    /// </summary>
    AtmosVolumeChanged = 56,

    /// <summary>
    /// A player changed filter on atmos device.
    /// </summary>
    AtmosFilterChanged = 57,

    /// <summary>
    /// A player changed ratio on atmos device.
    /// </summary>
    AtmosRatioChanged = 58,

    /// <summary>
    /// Field generator was toggled or lost field connections.
    /// </summary>
    FieldGeneration = 59,

    /// <summary>
    /// A player took ghost role.
    /// </summary>
    GhostRoleTaken = 60,

    /// <summary>
    /// OOC, IC, LOOC, etc.
    /// </summary>
    Chat = 61,

    /// <summary>
    /// A player performed some action. Like pressing eject and flash buttons on a trash bin, etc.
    /// </summary>
    Action = 62,

    /// <summary>
    /// A player used RCD.
    /// </summary>
    RCD = 63,

    /// <summary>
    /// Construction related interactions.
    /// </summary>
    Construction = 64,

    /// <summary>
    /// Triggers related interactions.
    /// </summary>
    Trigger = 65,

    /// <summary>
    /// A player tries to anchor or anchored an entity.
    /// </summary>
    Anchor = 66,

    /// <summary>
    /// A player unanchored an entity.
    /// </summary>
    Unanchor = 67,

    /// <summary>
    /// Emergency shuttle related interactions.
    /// </summary>
    EmergencyShuttle = 68,

    /// <summary>
    /// A player emagged an entity.
    /// </summary>
    Emag = 69,

    /// <summary>
    /// A player was gibbed.
    /// </summary>
    Gib = 70,

    /// <summary>
    /// Identity related interactions.
    /// </summary>
    Identity = 71,

    /// <summary>
    /// A player cut a cable.
    /// </summary>
    CableCut = 72,

    /// <summary>
    /// A player purchased something from the "store".
    /// </summary>
    StorePurchase = 73,

    /// <summary>
    /// A player edited a tile using some tool.
    /// </summary>
    LatticeCut = 74,

    /// <summary>
    /// A player is equipping something on an entity or stripping it from it.
    /// </summary>
    Stripping = 75,

    /// <summary>
    /// A player caused stamina damage or entered stamina crit.
    /// </summary>
    Stamina = 76,

    /// <summary>
    /// A player's actions caused an entity spawn.
    /// </summary>
    EntitySpawn = 77,

    /// <summary>
    /// Prayers and subtle messages.
    /// </summary>
    AdminMessage = 78,

    /// <summary>
    /// Anomaly related interactions.
    /// </summary>
    Anomaly = 79,

    /// <summary>
    /// Cutting, mending and pulsing of wires.
    /// </summary>
    WireHacking = 80,

    /// <summary>
    /// Entity was teleported.
    /// </summary>
    Teleport = 81,

    /// <summary>
    /// Entity was removed in a result of something.
    /// </summary>
    EntityDelete = 82,

    /// <summary>
    /// Voting related interactions.
    /// </summary>
    Vote = 83,

    /// <summary>
    /// Entity was configured.
    /// </summary>
    ItemConfigure = 84,

    /// <summary>
    /// Device linking related interactions.
    /// </summary>
    DeviceLinking = 85,

    /// <summary>
    /// Tiles related interactions.
    /// </summary>
    Tile = 86,

    /// <summary>
    /// A client has sent too many chat messages recently and is temporarily blocked from sending more.
    /// </summary>
    ChatRateLimited = 87,

    /// <summary>
    /// A player changed temperature on atmos device.
    /// </summary>
    AtmosTemperatureChanged = 88,

    /// <summary>
    /// Something was sent over device network. Like broadcast.
    /// </summary>
    DeviceNetwork = 89,

    /// <summary>
    /// A player had a refund at the "store".
    /// </summary>
    StoreRefund = 90,

    /// <summary>
    /// User was rate-limited for some spam action.
    /// </summary>
    /// <remarks>
    /// This is a default value used by <c>PlayerRateLimitManager</c>, though users can use different log types.
    /// </remarks>
    RateLimited = 91,

    /// <summary>
    /// A player did an item-use interaction of an item they were holding onto another object.
    /// </summary>
    InteractUsing = 92,

    /// <summary>
    /// Storage & entity-storage related interactions
    /// </summary>
    Storage = 93,

    /// <summary>
    /// A player got hit by an explosion and was dealt damage.
    /// </summary>
    ExplosionHit = 94,

    /// <summary>
    /// A ghost warped to an entity through the ghost warp menu.
    /// </summary>
    GhostWarp = 95,

    /// <summary>
    /// A player interacted with a PDA or its cartridge component
    /// </summary>
    PdaInteract = 96,

    /// <summary>
    /// An atmos networked device (such as a vent or pump) has had its settings changed, usually through an air alarm
    /// </summary>
    AtmosDeviceSetting = 97,

    /// <summary>
    /// Commands related to admemes. Stuff like config changes, etc.
    /// </summary>
    AdminCommands = 98,

    /// <summary>
    /// A player was selected or assigned antag status
    /// </summary>
    AntagSelection = 99,

    /// <summary>
    /// Logs related to botany, such as planting and harvesting crops
    /// </summary>
    Botany = 100,

    /// <summary>
    /// Artifact node got activated.
    /// </summary>
    ArtifactNode = 101,

    /// <summary>
    /// Damaging grid collision has occurred.
    /// </summary>
    ShuttleImpact = 102,

    /// <summary>
    /// Events relating to midi playback.
    /// </summary>
    Instrument = 103,

<<<<<<< HEAD
    Interactions = 104,
=======
    /// <summary>
    /// For anything relating to bug reports.
    /// </summary>
    BugReport = 104,
>>>>>>> a8d6dbc3
}<|MERGE_RESOLUTION|>--- conflicted
+++ resolved
@@ -480,12 +480,10 @@
     /// </summary>
     Instrument = 103,
 
-<<<<<<< HEAD
-    Interactions = 104,
-=======
     /// <summary>
     /// For anything relating to bug reports.
     /// </summary>
     BugReport = 104,
->>>>>>> a8d6dbc3
+
+    Interactions = 105,
 }