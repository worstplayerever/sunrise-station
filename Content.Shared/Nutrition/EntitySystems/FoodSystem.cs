using Content.Shared.Administration.Logs;
using Content.Shared.Chemistry.EntitySystems;
using Content.Shared.Database;
using Content.Shared.Forensics;
using Content.Shared.Hands.EntitySystems;
using Content.Shared.IdentityManagement;
using Content.Shared.Interaction;
using Content.Shared.Interaction.Events;
using Content.Shared.Inventory;
using Content.Shared.Mobs.Systems;
using Content.Shared.Nutrition.Components;
using Content.Shared.Popups;
using Content.Shared.Verbs;
using Robust.Shared.Audio;
using Robust.Shared.Audio.Systems;

namespace Content.Shared.Nutrition.EntitySystems;

/// <summary>
/// Handles feeding attempts both on yourself and on the target.
/// </summary>
[Obsolete("Migration to Content.Shared.Nutrition.EntitySystems.IngestionSystem is required")]
public sealed class FoodSystem : EntitySystem
{
    [Dependency] private readonly FlavorProfileSystem _flavorProfile = default!;
    [Dependency] private readonly IngestionSystem _ingestion = default!;
    [Dependency] private readonly ISharedAdminLogManager _adminLogger = default!;
    [Dependency] private readonly MobStateSystem _mobState = default!;
    [Dependency] private readonly SharedPopupSystem _popup = default!;
    [Dependency] private readonly SharedAudioSystem _audio = default!;
    [Dependency] private readonly SharedHandsSystem _hands = default!;
    [Dependency] private readonly SharedSolutionContainerSystem _solutionContainer = default!;
    [Dependency] private readonly SharedTransformSystem _transform = default!;

    public const float MaxFeedDistance = 1.0f;

    public override void Initialize()
    {
        base.Initialize();

        SubscribeLocalEvent<FoodComponent, UseInHandEvent>(OnUseFoodInHand, after: new[] { typeof(OpenableSystem), typeof(InventorySystem) });
        SubscribeLocalEvent<FoodComponent, AfterInteractEvent>(OnFeedFood);

        SubscribeLocalEvent<FoodComponent, GetVerbsEvent<AlternativeVerb>>(AddEatVerb);

        SubscribeLocalEvent<FoodComponent, BeforeIngestedEvent>(OnBeforeFoodEaten);
        SubscribeLocalEvent<FoodComponent, IngestedEvent>(OnFoodEaten);
        SubscribeLocalEvent<FoodComponent, FullyEatenEvent>(OnFoodFullyEaten);

        SubscribeLocalEvent<FoodComponent, GetUtensilsEvent>(OnGetUtensils);

        SubscribeLocalEvent<FoodComponent, IsDigestibleEvent>(OnIsFoodDigestible);

        SubscribeLocalEvent<FoodComponent, EdibleEvent>(OnFood);

        SubscribeLocalEvent<FoodComponent, GetEdibleTypeEvent>(OnGetEdibleType);

        SubscribeLocalEvent<FoodComponent, BeforeFullySlicedEvent>(OnBeforeFullySliced);
    }

    /// <summary>
    /// Eat or drink an item
    /// </summary>
    private void OnUseFoodInHand(Entity<FoodComponent> entity, ref UseInHandEvent ev)
    {
        if (ev.Handled)
            return;

        ev.Handled = _ingestion.TryIngest(ev.User, ev.User, entity);
    }

    /// <summary>
    /// Feed someone else
    /// </summary>
    private void OnFeedFood(Entity<FoodComponent> entity, ref AfterInteractEvent args)
    {
        if (args.Handled || args.Target == null || !args.CanReach)
            return;

        args.Handled = _ingestion.TryIngest(args.User, args.Target.Value, entity);
    }

    private void AddEatVerb(Entity<FoodComponent> entity, ref GetVerbsEvent<AlternativeVerb> args)
    {
        var user = args.User;

        if (entity.Owner == user || !args.CanInteract || !args.CanAccess)
            return;

        if (!_ingestion.TryGetIngestionVerb(user, entity, IngestionSystem.Food, out var verb))
            return;

        args.Verbs.Add(verb);
    }

    private void OnBeforeFoodEaten(Entity<FoodComponent> food, ref BeforeIngestedEvent args)
    {
        if (args.Cancelled || args.Solution is not { } solution)
            return;

        // Set it to transfer amount if it exists, otherwise eat the whole volume if possible.
        args.Transfer = food.Comp.TransferAmount ?? solution.Volume;
    }

    private void OnFoodEaten(Entity<FoodComponent> entity, ref IngestedEvent args)
    {
        if (args.Handled)
            return;

        args.Handled = true;

        _audio.PlayPredicted(entity.Comp.UseSound, args.Target, args.User, AudioParams.Default.WithVolume(-1f).WithVariation(0.20f));

        var flavors = _flavorProfile.GetLocalizedFlavorsMessage(entity.Owner, args.Target, args.Split);

        if (args.ForceFed)
        {
            var targetName = Identity.Entity(args.Target, EntityManager);
            var userName = Identity.Entity(args.User, EntityManager);
            _popup.PopupEntity(Loc.GetString("edible-force-feed-success", ("user", userName), ("verb", _ingestion.GetProtoVerb(IngestionSystem.Food)), ("flavors", flavors)), entity, entity);

            _popup.PopupClient(Loc.GetString("edible-force-feed-success-user", ("target", targetName), ("verb", _ingestion.GetProtoVerb(IngestionSystem.Food))), args.User, args.User);

            // log successful forced feeding
            _adminLogger.Add(LogType.ForceFeed, LogImpact.Medium, $"{ToPrettyString(entity):user} forced {ToPrettyString(args.User):target} to eat {ToPrettyString(entity):food}");
        }
        else
        {
            _popup.PopupClient(Loc.GetString(entity.Comp.EatMessage, ("food", entity.Owner), ("flavors", flavors)), args.User, args.User);

            // log successful voluntary eating
            _adminLogger.Add(LogType.Ingestion, LogImpact.Low, $"{ToPrettyString(args.User):target} ate {ToPrettyString(entity):food}");
        }

        // BREAK OUR UTENSILS
        if (_ingestion.TryGetUtensils(args.User, entity, out var utensils))
        {
            foreach (var utensil in utensils)
            {
                _ingestion.TryBreak(utensil, args.User);
            }
        }

        if (_ingestion.GetUsesRemaining(entity, entity.Comp.Solution, args.Split.Volume) > 0)
        {
            // Leave some of the consumer's DNA on the consumed item...
            var ev = new TransferDnaEvent
            {
                Donor = args.Target,
                Recipient = entity,
                CanDnaBeCleaned = false,
            };
            RaiseLocalEvent(args.Target, ref ev);

            args.Repeat = !args.ForceFed;
            return;
        }

        // Food is always destroyed...
        args.Destroy = true;
    }

    private void OnFoodFullyEaten(Entity<FoodComponent> food, ref FullyEatenEvent args)
    {
<<<<<<< HEAD
        var ev = new BeforeFullyEatenEvent
        {
            User = user
        };
        RaiseLocalEvent(food, ev);
        if (ev.Cancelled)
            return;

        var attemptEv = new DestructionAttemptEvent();
        RaiseLocalEvent(food, attemptEv);
        if (attemptEv.Cancelled)
            return;

        var afterEvent = new AfterFullyEatenEvent(user);
        RaiseLocalEvent(food, ref afterEvent);

        var dev = new DestructionEventArgs();
        RaiseLocalEvent(food, dev);

        //Sunrise-start

        if (TryComp(food, out InventoryComponent? inventory))
        {
            foreach (SlotDefinition sl in inventory.Slots)
            {
                _inventory.TryUnequip(food, sl.Name, out EntityUid? item);
                if (!TryComp(item, out TransformComponent? transform))
                    continue;
                _transform.DropNextTo((EntityUid)item, food);
            }
        }

        //Sunrise-end

        if (component.Trash.Count == 0)
        {
            QueueDel(food);
=======
        if (food.Comp.Trash.Count == 0)
>>>>>>> 3f9d303c
            return;

        var position = _transform.GetMapCoordinates(food);
        var trashes = food.Comp.Trash;
        var tryPickup = _hands.IsHolding(args.User, food, out _);

        foreach (var trash in trashes)
        {
            var spawnedTrash = EntityManager.PredictedSpawn(trash, position);

            // If the user is holding the item
            if (tryPickup)
            {
                // Put the trash in the user's hand
                _hands.TryPickupAnyHand(args.User, spawnedTrash);
            }
        }
    }

    private void OnFood(Entity<FoodComponent> food, ref EdibleEvent args)
    {
        if (args.Cancelled)
            return;

        if (args.Cancelled || args.Solution != null)
            return;

        if (food.Comp.UtensilRequired && !_ingestion.HasRequiredUtensils(args.User, food.Comp.Utensil))
        {
            args.Cancelled = true;
            return;
        }

        // Check this last
        _solutionContainer.TryGetSolution(food.Owner, food.Comp.Solution, out args.Solution);
        args.Time += TimeSpan.FromSeconds(food.Comp.Delay);
    }

    private void OnGetUtensils(Entity<FoodComponent> entity, ref GetUtensilsEvent args)
    {
        if (entity.Comp.Utensil == UtensilType.None)
            return;

        if (entity.Comp.UtensilRequired)
            args.AddRequiredTypes(entity.Comp.Utensil);
        else
            args.Types |= entity.Comp.Utensil;
    }

    // TODO: When DrinkComponent and FoodComponent are properly obseleted, make the IsDigestionBools in IngestionSystem private again.
    private void OnIsFoodDigestible(Entity<FoodComponent> ent, ref IsDigestibleEvent args)
    {
        if (ent.Comp.RequireDead && _mobState.IsAlive(ent))
            return;

        args.AddDigestible(ent.Comp.RequiresSpecialDigestion);
    }

    private void OnGetEdibleType(Entity<FoodComponent> ent, ref GetEdibleTypeEvent args)
    {
        if (args.Type != null)
            return;

        args.SetPrototype(IngestionSystem.Food);
    }

    private void OnBeforeFullySliced(Entity<FoodComponent> food, ref BeforeFullySlicedEvent args)
    {
        if (food.Comp.Trash.Count == 0)
            return;

        var position = _transform.GetMapCoordinates(food);
        var trashes = food.Comp.Trash;
        var tryPickup = _hands.IsHolding(args.User, food, out _);

        foreach (var trash in trashes)
        {
            var spawnedTrash = EntityManager.PredictedSpawn(trash, position);

            // If the user is holding the item
            if (tryPickup)
            {
                // Put the trash in the user's hand
                _hands.TryPickupAnyHand(args.User, spawnedTrash);
            }
        }
    }
}<|MERGE_RESOLUTION|>--- conflicted
+++ resolved
@@ -162,47 +162,7 @@
 
     private void OnFoodFullyEaten(Entity<FoodComponent> food, ref FullyEatenEvent args)
     {
-<<<<<<< HEAD
-        var ev = new BeforeFullyEatenEvent
-        {
-            User = user
-        };
-        RaiseLocalEvent(food, ev);
-        if (ev.Cancelled)
-            return;
-
-        var attemptEv = new DestructionAttemptEvent();
-        RaiseLocalEvent(food, attemptEv);
-        if (attemptEv.Cancelled)
-            return;
-
-        var afterEvent = new AfterFullyEatenEvent(user);
-        RaiseLocalEvent(food, ref afterEvent);
-
-        var dev = new DestructionEventArgs();
-        RaiseLocalEvent(food, dev);
-
-        //Sunrise-start
-
-        if (TryComp(food, out InventoryComponent? inventory))
-        {
-            foreach (SlotDefinition sl in inventory.Slots)
-            {
-                _inventory.TryUnequip(food, sl.Name, out EntityUid? item);
-                if (!TryComp(item, out TransformComponent? transform))
-                    continue;
-                _transform.DropNextTo((EntityUid)item, food);
-            }
-        }
-
-        //Sunrise-end
-
-        if (component.Trash.Count == 0)
-        {
-            QueueDel(food);
-=======
         if (food.Comp.Trash.Count == 0)
->>>>>>> 3f9d303c
             return;
 
         var position = _transform.GetMapCoordinates(food);
