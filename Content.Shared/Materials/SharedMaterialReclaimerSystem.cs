--- conflicted
+++ resolved
@@ -210,20 +210,11 @@
     /// </summary>
     public bool CanGib(EntityUid uid, EntityUid victim, MaterialReclaimerComponent component)
     {
-<<<<<<< HEAD
-        return false; // Ради казуалов
-        // return component.Powered &&
-        //        component.Enabled &&
-        //        !component.Broken &&
-        //        HasComp<BodyComponent>(victim) &&
-        //        HasComp<EmaggedComponent>(uid);
-=======
         return component.Powered &&
                component.Enabled &&
                !component.Broken &&
                HasComp<BodyComponent>(victim) &&
                _emag.CheckFlag(uid, EmagType.Interaction);
->>>>>>> 036bf9e8
     }
 
     /// <summary>
