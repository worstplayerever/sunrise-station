--- conflicted
+++ resolved
@@ -17,12 +17,8 @@
         public (ushort votes, string name)[] Options = default!;
         public bool IsYourVoteDirty;
         public byte? YourVote;
-<<<<<<< HEAD
-        public bool Hide; // Sunrise-Edit
-=======
         public bool DisplayVotes;
         public int TargetEntity;
->>>>>>> bf80f3ab
 
         public override void ReadFromBuffer(NetIncomingMessage buffer, IRobustSerializer serializer)
         {
@@ -37,12 +33,8 @@
             VoteInitiator = buffer.ReadString();
             StartTime = TimeSpan.FromTicks(buffer.ReadInt64());
             EndTime = TimeSpan.FromTicks(buffer.ReadInt64());
-<<<<<<< HEAD
-            Hide = buffer.ReadBoolean(); // Sunrise-Edit
-=======
             DisplayVotes = buffer.ReadBoolean();
             TargetEntity = buffer.ReadVariableInt32();
->>>>>>> bf80f3ab
 
             Options = new (ushort votes, string name)[buffer.ReadByte()];
             for (var i = 0; i < Options.Length; i++)
@@ -70,12 +62,8 @@
             buffer.Write(VoteInitiator);
             buffer.Write(StartTime.Ticks);
             buffer.Write(EndTime.Ticks);
-<<<<<<< HEAD
-            buffer.Write(Hide); // Sunrise-Edit
-=======
             buffer.Write(DisplayVotes);
             buffer.WriteVariableInt32(TargetEntity);
->>>>>>> bf80f3ab
 
             buffer.Write((byte) Options.Length);
             foreach (var (votes, name) in Options)
