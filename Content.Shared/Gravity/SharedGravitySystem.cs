using Content.Shared._Sunrise.Abilities;
using Content.Shared.Alert;
using Content.Shared.Inventory;
using Content.Shared.Throwing;
using Content.Shared.Weapons.Ranged.Systems;
using Robust.Shared.Map;
using Robust.Shared.Physics;
using Robust.Shared.Physics.Components;
using Robust.Shared.Physics.Events;
using Robust.Shared.Prototypes;
using Robust.Shared.Serialization;
using Robust.Shared.Timing;

namespace Content.Shared.Gravity;

public abstract partial class SharedGravitySystem : EntitySystem
{
    [Dependency] protected readonly IGameTiming Timing = default!;
    [Dependency] private readonly AlertsSystem _alerts = default!;

    public static readonly ProtoId<AlertPrototype> WeightlessAlert = "Weightless";

    protected EntityQuery<GravityComponent> GravityQuery;
    private EntityQuery<GravityAffectedComponent> _weightlessQuery;
    private EntityQuery<PhysicsComponent> _physicsQuery;

    public override void Initialize()
    {
        base.Initialize();
        // Grid Gravity
        SubscribeLocalEvent<GridInitializeEvent>(OnGridInit);
        SubscribeLocalEvent<GravityChangedEvent>(OnGravityChange);

        // Weightlessness
        SubscribeLocalEvent<GravityAffectedComponent, MapInitEvent>(OnMapInit);
        SubscribeLocalEvent<GravityAffectedComponent, EntParentChangedMessage>(OnEntParentChanged);
        SubscribeLocalEvent<GravityAffectedComponent, PhysicsBodyTypeChangedEvent>(OnBodyTypeChanged);

        // Alerts
        SubscribeLocalEvent<AlertSyncEvent>(OnAlertsSync);
        SubscribeLocalEvent<AlertsComponent, WeightlessnessChangedEvent>(OnWeightlessnessChanged);
        SubscribeLocalEvent<AlertsComponent, EntParentChangedMessage>(OnAlertsParentChange);

        // Impulse
        SubscribeLocalEvent<GravityAffectedComponent, ShooterImpulseEvent>(OnShooterImpulse);
        SubscribeLocalEvent<GravityAffectedComponent, ThrowerImpulseEvent>(OnThrowerImpulse);

        GravityQuery = GetEntityQuery<GravityComponent>();
        _weightlessQuery = GetEntityQuery<GravityAffectedComponent>();
        _physicsQuery = GetEntityQuery<PhysicsComponent>();
    }

    public override void Update(float frameTime)
    {
        base.Update(frameTime);
        UpdateShake();
    }

    public bool IsWeightless(Entity<GravityAffectedComponent?> entity)
    {
        // If we can be weightless and are weightless, return true, otherwise return false
        return _weightlessQuery.Resolve(entity, ref entity.Comp, false) && entity.Comp.Weightless;
    }

    private bool GetWeightless(Entity<GravityAffectedComponent, PhysicsComponent?> entity)
    {
        if (!_physicsQuery.Resolve(entity, ref entity.Comp2, false))
            return false;

        if (entity.Comp2.BodyType is BodyType.Static or BodyType.Kinematic)
            return false;

        // Check if something other than the grid or map is overriding our gravity
        var ev = new IsWeightlessEvent();
        RaiseLocalEvent(entity, ref ev);
        if (ev.Handled)
            return ev.IsWeightless;

<<<<<<< HEAD
            // Sunrise-Start
            if (TryComp<BorgMagbootsComponent>(uid, out var borgMagbootsComponent) && borgMagbootsComponent.On)
            {
                return borgMagbootsComponent.RequiresGrid && !EntityOnGravitySupportingGridOrMap(uid);
            }
            // Sunrise-End

            var ev = new IsWeightlessEvent(uid);
            RaiseLocalEvent(uid, ref ev);
            if (ev.Handled)
                return ev.IsWeightless;
=======
        return !EntityGridOrMapHaveGravity(entity.Owner);
    }
>>>>>>> 9880648f

    /// <summary>
    /// Refreshes weightlessness status, needs to be called anytime it would change.
    /// </summary>
    /// <param name="entity">The entity we are updating the weightless status of</param>
    public void RefreshWeightless(Entity<GravityAffectedComponent?> entity)
    {
        if (!_weightlessQuery.Resolve(entity, ref entity.Comp))
            return;

        UpdateWeightless(entity!);
    }

    /// <summary>
    /// Overload of <see cref="RefreshWeightless(Entity{GravityAffectedComponent?})"/> which also takes a bool for the weightlessness value we want to change to.
    /// This method is LOAD BEARING for UninitializedSaveTest. DO NOT REMOVE IT.
    /// </summary>
    /// <param name="entity">The entity we are updating the weightless status of</param>
    /// <param name="weightless">The weightless value we are trying to change to, helps avoid needless networking</param>
    public void RefreshWeightless(Entity<GravityAffectedComponent?> entity, bool weightless)
    {
        if (!_weightlessQuery.Resolve(entity, ref entity.Comp))
            return;

        // Only update if we're changing our weightless status
        if (entity.Comp.Weightless == weightless)
            return;

        UpdateWeightless(entity!);
    }

    private void UpdateWeightless(Entity<GravityAffectedComponent> entity)
    {
        var newWeightless = GetWeightless(entity);

        // Don't network or raise events if it's not changing
        if (newWeightless == entity.Comp.Weightless)
            return;

        entity.Comp.Weightless = newWeightless;
        Dirty(entity);

        var ev = new WeightlessnessChangedEvent(entity.Comp.Weightless);
        RaiseLocalEvent(entity, ref ev);
    }

    private void OnMapInit(Entity<GravityAffectedComponent> entity, ref MapInitEvent args)
    {
        RefreshWeightless((entity.Owner, entity.Comp));
    }

    private void OnWeightlessnessChanged(Entity<AlertsComponent> entity, ref WeightlessnessChangedEvent args)
    {
        if (args.Weightless)
            _alerts.ShowAlert(entity, WeightlessAlert);
        else
            _alerts.ClearAlert(entity, WeightlessAlert);
    }

    private void OnEntParentChanged(Entity<GravityAffectedComponent> entity, ref EntParentChangedMessage args)
    {
        // If we've moved but are still on the same grid, then don't do anything.
        if (args.OldParent == args.Transform.GridUid)
            return;

        RefreshWeightless((entity.Owner, entity.Comp), !EntityGridOrMapHaveGravity((entity, args.Transform)));
    }

    private void OnBodyTypeChanged(Entity<GravityAffectedComponent> entity, ref PhysicsBodyTypeChangedEvent args)
    {
        // No need to update weightlessness if we're not weightless and we're a body type that can't be weightless
        if (args.New is BodyType.Static or BodyType.Kinematic && entity.Comp.Weightless == false)
            return;

        RefreshWeightless((entity.Owner, entity.Comp));
    }

    /// <summary>
    /// Checks if a given entity is currently standing on a grid or map that supports having gravity at all.
    /// </summary>
    public bool EntityOnGravitySupportingGridOrMap(Entity<TransformComponent?> entity)
    {
        entity.Comp ??= Transform(entity);

        return GravityQuery.HasComp(entity.Comp.GridUid) ||
               GravityQuery.HasComp(entity.Comp.MapUid);
    }

    /// <summary>
    /// Checks if a given entity is currently standing on a grid or map that has gravity of some kind.
    /// </summary>
    public bool EntityGridOrMapHaveGravity(Entity<TransformComponent?> entity)
    {
        entity.Comp ??= Transform(entity);

        // DO NOT SET TO WEIGHTLESS IF THEY'RE IN NULL-SPACE
        // TODO: If entities actually properly pause when leaving PVS rather than entering null-space this can probably go.
        if (entity.Comp.MapID == MapId.Nullspace)
            return true;

        return GravityQuery.TryComp(entity.Comp.GridUid, out var gravity) && gravity.Enabled ||
               GravityQuery.TryComp(entity.Comp.MapUid, out var mapGravity) && mapGravity.Enabled;
    }

    private void OnGravityChange(ref GravityChangedEvent args)
    {
        var gravity = AllEntityQuery<GravityAffectedComponent, TransformComponent>();
        while(gravity.MoveNext(out var uid, out var weightless, out var xform))
        {
            if (xform.GridUid != args.ChangedGridIndex)
                continue;

            RefreshWeightless((uid, weightless), !args.HasGravity);
        }
    }

    private void OnAlertsSync(AlertSyncEvent ev)
    {
        if (IsWeightless(ev.Euid))
            _alerts.ShowAlert(ev.Euid, WeightlessAlert);
        else
            _alerts.ClearAlert(ev.Euid, WeightlessAlert);
    }

    private void OnAlertsParentChange(EntityUid uid, AlertsComponent component, ref EntParentChangedMessage args)
    {
        if (IsWeightless(uid))
            _alerts.ShowAlert(uid, WeightlessAlert);
        else
            _alerts.ClearAlert(uid, WeightlessAlert);
    }

    private void OnGridInit(GridInitializeEvent ev)
    {
        EnsureComp<GravityComponent>(ev.EntityUid);
    }

    [Serializable, NetSerializable]
    private sealed class GravityComponentState : ComponentState
    {
        public bool Enabled { get; }

        public GravityComponentState(bool enabled)
        {
            Enabled = enabled;
        }
    }

    private void OnThrowerImpulse(Entity<GravityAffectedComponent> entity, ref ThrowerImpulseEvent args)
    {
        args.Push = true;
    }

    private void OnShooterImpulse(Entity<GravityAffectedComponent> entity, ref ShooterImpulseEvent args)
    {
        args.Push = true;
    }
}

/// <summary>
/// Raised to determine if an entity's weightlessness is being overwritten by a component or item with a component.
/// </summary>
/// <param name="IsWeightless">Whether we should be weightless</param>
/// <param name="Handled">Whether something is trying to override our weightlessness</param>
[ByRefEvent]
public record struct IsWeightlessEvent(bool IsWeightless = false, bool Handled = false) : IInventoryRelayEvent
{
    SlotFlags IInventoryRelayEvent.TargetSlots => ~SlotFlags.POCKET;
}

/// <summary>
/// Raised on an entity when their weightless status changes.
/// </summary>
[ByRefEvent]
public readonly record struct WeightlessnessChangedEvent(bool Weightless);<|MERGE_RESOLUTION|>--- conflicted
+++ resolved
@@ -70,28 +70,22 @@
         if (entity.Comp2.BodyType is BodyType.Static or BodyType.Kinematic)
             return false;
 
+
+        // Sunrise-Start
+        if (TryComp<BorgMagbootsComponent>(entity, out var borgMagbootsComponent) && borgMagbootsComponent.On)
+        {
+            return borgMagbootsComponent.RequiresGrid && !EntityOnGravitySupportingGridOrMap(entity);
+        }
+        // Sunrise-End
+
         // Check if something other than the grid or map is overriding our gravity
         var ev = new IsWeightlessEvent();
         RaiseLocalEvent(entity, ref ev);
         if (ev.Handled)
             return ev.IsWeightless;
 
-<<<<<<< HEAD
-            // Sunrise-Start
-            if (TryComp<BorgMagbootsComponent>(uid, out var borgMagbootsComponent) && borgMagbootsComponent.On)
-            {
-                return borgMagbootsComponent.RequiresGrid && !EntityOnGravitySupportingGridOrMap(uid);
-            }
-            // Sunrise-End
-
-            var ev = new IsWeightlessEvent(uid);
-            RaiseLocalEvent(uid, ref ev);
-            if (ev.Handled)
-                return ev.IsWeightless;
-=======
         return !EntityGridOrMapHaveGravity(entity.Owner);
     }
->>>>>>> 9880648f
 
     /// <summary>
     /// Refreshes weightlessness status, needs to be called anytime it would change.
