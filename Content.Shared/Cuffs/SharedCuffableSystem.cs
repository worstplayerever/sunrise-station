using System.Linq;
using Content.Shared._Sunrise.Mood;
using Content.Shared.ActionBlocker;
using Content.Shared.Administration.Components;
using Content.Shared.Administration.Logs;
using Content.Shared.Alert;
using Content.Shared.Buckle.Components;
using Content.Shared.CombatMode;
using Content.Shared.Cuffs.Components;
using Content.Shared.Database;
using Content.Shared.DoAfter;
using Content.Shared.Hands;
using Content.Shared.Hands.Components;
using Content.Shared.Hands.EntitySystems;
using Content.Shared.IdentityManagement;
using Content.Shared.Interaction;
using Content.Shared.Interaction.Components;
using Content.Shared.Interaction.Events;
using Content.Shared.Inventory;
using Content.Shared.Inventory.Events;
using Content.Shared.Inventory.VirtualItem;
using Content.Shared.Item;
using Content.Shared.Movement.Events;
using Content.Shared.Movement.Pulling.Events;
using Content.Shared.Popups;
using Content.Shared.Pulling.Events;
using Content.Shared.Rejuvenate;
using Content.Shared.Stunnable;
using Content.Shared.Timing;
using Content.Shared.Verbs;
using Content.Shared.Weapons.Melee.Events;
using Robust.Shared.Audio.Systems;
using Robust.Shared.Containers;
using Robust.Shared.Network;
using Robust.Shared.Player;
using Robust.Shared.Serialization;
using Robust.Shared.Utility;
using PullableComponent = Content.Shared.Movement.Pulling.Components.PullableComponent;

namespace Content.Shared.Cuffs
{
    // TODO remove all the IsServer() checks.
    public abstract partial class SharedCuffableSystem : EntitySystem
    {
        [Dependency] private readonly INetManager _net = default!;
        [Dependency] private readonly ISharedAdminLogManager _adminLog = default!;
        [Dependency] private readonly ActionBlockerSystem _actionBlocker = default!;
        [Dependency] private readonly AlertsSystem _alerts = default!;
        [Dependency] private readonly SharedAudioSystem _audio = default!;
        [Dependency] private readonly SharedContainerSystem _container = default!;
        [Dependency] private readonly SharedDoAfterSystem _doAfter = default!;
        [Dependency] private readonly SharedHandsSystem _hands = default!;
        [Dependency] private readonly SharedVirtualItemSystem _virtualItem = default!;
        [Dependency] private readonly SharedInteractionSystem _interaction = default!;
        [Dependency] private readonly SharedPopupSystem _popup = default!;
        [Dependency] private readonly SharedTransformSystem _transform = default!;
        [Dependency] private readonly UseDelaySystem _delay = default!;
        [Dependency] private readonly SharedCombatModeSystem _combatMode = default!;

        public override void Initialize()
        {
            base.Initialize();

            SubscribeLocalEvent<CuffableComponent, HandCountChangedEvent>(OnHandCountChanged);
            SubscribeLocalEvent<UncuffAttemptEvent>(OnUncuffAttempt);

            SubscribeLocalEvent<CuffableComponent, EntRemovedFromContainerMessage>(OnCuffsRemovedFromContainer);
            SubscribeLocalEvent<CuffableComponent, EntInsertedIntoContainerMessage>(OnCuffsInsertedIntoContainer);
            SubscribeLocalEvent<CuffableComponent, RejuvenateEvent>(OnRejuvenate);
            SubscribeLocalEvent<CuffableComponent, ComponentInit>(OnStartup);
            SubscribeLocalEvent<CuffableComponent, AttemptStopPullingEvent>(HandleStopPull);
            SubscribeLocalEvent<CuffableComponent, RemoveCuffsAlertEvent>(OnRemoveCuffsAlert);
            SubscribeLocalEvent<CuffableComponent, UpdateCanMoveEvent>(HandleMoveAttempt);
            SubscribeLocalEvent<CuffableComponent, IsEquippingAttemptEvent>(OnEquipAttempt);
            SubscribeLocalEvent<CuffableComponent, IsUnequippingAttemptEvent>(OnUnequipAttempt);
            SubscribeLocalEvent<CuffableComponent, BeingPulledAttemptEvent>(OnBeingPulledAttempt);
            SubscribeLocalEvent<CuffableComponent, BuckleAttemptEvent>(OnBuckleAttemptEvent);
            SubscribeLocalEvent<CuffableComponent, UnbuckleAttemptEvent>(OnUnbuckleAttemptEvent);
            SubscribeLocalEvent<CuffableComponent, GetVerbsEvent<Verb>>(AddUncuffVerb);
            SubscribeLocalEvent<CuffableComponent, UnCuffDoAfterEvent>(OnCuffableDoAfter);
            SubscribeLocalEvent<CuffableComponent, PullStartedMessage>(OnPull);
            SubscribeLocalEvent<CuffableComponent, PullStoppedMessage>(OnPull);
            SubscribeLocalEvent<CuffableComponent, DropAttemptEvent>(CheckAct);
            SubscribeLocalEvent<CuffableComponent, PickupAttemptEvent>(CheckAct);
            SubscribeLocalEvent<CuffableComponent, AttackAttemptEvent>(CheckAct);
            SubscribeLocalEvent<CuffableComponent, UseAttemptEvent>(CheckAct);
            SubscribeLocalEvent<CuffableComponent, InteractionAttemptEvent>(CheckInteract);

            SubscribeLocalEvent<HandcuffComponent, AfterInteractEvent>(OnCuffAfterInteract);
            SubscribeLocalEvent<HandcuffComponent, MeleeHitEvent>(OnCuffMeleeHit);
            SubscribeLocalEvent<HandcuffComponent, AddCuffDoAfterEvent>(OnAddCuffDoAfter);
            SubscribeLocalEvent<HandcuffComponent, VirtualItemDeletedEvent>(OnCuffVirtualItemDeleted);
        }

        private void CheckInteract(Entity<CuffableComponent> ent, ref InteractionAttemptEvent args)
        {
            if (!ent.Comp.CanStillInteract)
                args.Cancelled = true;
        }

        private void OnUncuffAttempt(ref UncuffAttemptEvent args)
        {
            if (args.Cancelled)
                return;

            if (!Exists(args.User) || Deleted(args.User))
            {
                // Should this even be possible?
                args.Cancelled = true;
                return;
            }

            // If the user is the target, special logic applies.
            // This is because the CanInteract blocking of the cuffs prevents self-uncuff.
            if (args.User == args.Target)
            {
                if (!TryComp<CuffableComponent>(args.User, out var cuffable))
                {
                    DebugTools.Assert($"{args.User} tried to uncuff themselves but they are not cuffable.");
                    return;
                }

                // We temporarily allow interactions so the cuffable system does not block itself.
                // It's assumed that this will always be false.
                // Otherwise they would not be trying to uncuff themselves.
                cuffable.CanStillInteract = true;
                Dirty(args.User, cuffable);

                if (!_actionBlocker.CanInteract(args.User, args.User))
                    args.Cancelled = true;

                cuffable.CanStillInteract = false;
                Dirty(args.User, cuffable);
            }
            else
            {
                // Check if the user can interact.
                if (!_actionBlocker.CanInteract(args.User, args.Target))
                    args.Cancelled = true;
            }

            if (args.Cancelled)
            {
                _popup.PopupClient(Loc.GetString("cuffable-component-cannot-interact-message"), args.Target, args.User);
            }
        }

        private void OnStartup(EntityUid uid, CuffableComponent component, ComponentInit args)
        {
            component.Container = _container.EnsureContainer<Container>(uid, Factory.GetComponentName(component.GetType()));
        }

        private void OnRejuvenate(EntityUid uid, CuffableComponent component, RejuvenateEvent args)
        {
            _container.EmptyContainer(component.Container, true);
        }

        private void OnCuffsRemovedFromContainer(EntityUid uid, CuffableComponent component, EntRemovedFromContainerMessage args)
        {
            // ReSharper disable once ConditionalAccessQualifierIsNonNullableAccordingToAPIContract
            if (args.Container.ID != component.Container?.ID)
                return;

            _virtualItem.DeleteInHandsMatching(uid, args.Entity);
            UpdateCuffState(uid, component);
        }

        private void OnCuffsInsertedIntoContainer(EntityUid uid, CuffableComponent component, ContainerModifiedMessage args)
        {
            if (args.Container == component.Container)
                UpdateCuffState(uid, component);
        }

        public void UpdateCuffState(EntityUid uid, CuffableComponent component)
        {
            var canInteract = TryComp(uid, out HandsComponent? hands) && hands.Hands.Count > component.CuffedHandCount;

            if (canInteract == component.CanStillInteract)
                return;

            component.CanStillInteract = canInteract;
            Dirty(uid, component);
            _actionBlocker.UpdateCanMove(uid);

            if (component.CanStillInteract)
            {
                _alerts.ClearAlert(uid, component.CuffedAlert);
                RaiseLocalEvent(uid, new MoodRemoveEffectEvent("Handcuffed"));
            }
            else
            {
                _alerts.ShowAlert(uid, component.CuffedAlert);
                RaiseLocalEvent(uid, new MoodEffectEvent("Handcuffed"));
            }

            var ev = new CuffedStateChangeEvent();
            RaiseLocalEvent(uid, ref ev);
        }

        private void OnBeingPulledAttempt(EntityUid uid, CuffableComponent component, BeingPulledAttemptEvent args)
        {
            if (!TryComp<PullableComponent>(uid, out var pullable))
                return;

            if (pullable.Puller != null && !component.CanStillInteract) // If we are being pulled already and cuffed, we can't get pulled again.
                args.Cancel();
        }

        private void OnBuckleAttempt(Entity<CuffableComponent> ent, EntityUid? user, ref bool cancelled, bool buckling, bool popup)
        {
            if (cancelled || user != ent.Owner)
                return;

            if (!TryComp<HandsComponent>(ent, out var hands) || ent.Comp.CuffedHandCount < hands.Count)
                return;

            cancelled = true;
            if (!popup)
                return;

            var message = buckling
                ? Loc.GetString("handcuff-component-cuff-interrupt-buckled-message")
                : Loc.GetString("handcuff-component-cuff-interrupt-unbuckled-message");

            _popup.PopupClient(message, ent, user);
        }

        private void OnBuckleAttemptEvent(Entity<CuffableComponent> ent, ref BuckleAttemptEvent args)
        {
            OnBuckleAttempt(ent, args.User, ref args.Cancelled, true, args.Popup);
        }

        private void OnUnbuckleAttemptEvent(Entity<CuffableComponent> ent, ref UnbuckleAttemptEvent args)
        {
            OnBuckleAttempt(ent, args.User, ref args.Cancelled, false, args.Popup);
        }

        private void OnPull(EntityUid uid, CuffableComponent component, PullMessage args)
        {
            if (!component.CanStillInteract)
                _actionBlocker.UpdateCanMove(uid);
        }

        private void HandleMoveAttempt(EntityUid uid, CuffableComponent component, UpdateCanMoveEvent args)
        {
            if (component.CanStillInteract || !TryComp(uid, out PullableComponent? pullable) || !pullable.BeingPulled)
                return;

            args.Cancel();
        }

        private void HandleStopPull(EntityUid uid, CuffableComponent component, AttemptStopPullingEvent args)
        {
            if (args.User == null || !Exists(args.User.Value))
                return;

            if (args.User.Value == uid && !component.CanStillInteract)
                args.Cancelled = true;
        }

        private void OnRemoveCuffsAlert(Entity<CuffableComponent> ent, ref RemoveCuffsAlertEvent args)
        {
            if (args.Handled)
                return;
            TryUncuff(ent, ent, cuffable: ent.Comp);
            args.Handled = true;
        }

        private void AddUncuffVerb(EntityUid uid, CuffableComponent component, GetVerbsEvent<Verb> args)
        {
            // Can the user access the cuffs, and is there even anything to uncuff?
            if (!args.CanAccess || component.CuffedHandCount == 0 || args.Hands == null)
                return;

            // We only check can interact if the user is not uncuffing themselves. As a result, the verb will show up
            // when the user is incapacitated & trying to uncuff themselves, but TryUncuff() will still fail when
            // attempted.
            if (args.User != args.Target && !args.CanInteract)
                return;

            Verb verb = new()
            {
                Act = () => TryUncuff(uid, args.User, cuffable: component),
                DoContactInteraction = true,
                Text = Loc.GetString("uncuff-verb-get-data-text")
            };
            //TODO VERB ICON add uncuffing symbol? may re-use the alert symbol showing that you are currently cuffed?
            args.Verbs.Add(verb);
        }

        private void OnCuffableDoAfter(EntityUid uid, CuffableComponent component, UnCuffDoAfterEvent args)
        {
            if (args.Args.Target is not { } target || args.Args.Used is not { } used)
                return;
            if (args.Handled)
                return;
            args.Handled = true;

            var user = args.Args.User;

            if (!args.Cancelled)
            {
                Uncuff(target, user, used, component);
            }
            else
            {
                _popup.PopupClient(Loc.GetString("cuffable-component-remove-cuffs-fail-message"), user, user);
            }
        }

        private void OnCuffAfterInteract(EntityUid uid, HandcuffComponent component, AfterInteractEvent args)
        {
            if (args.Target is not { Valid: true } target)
                return;

            if (!args.CanReach)
            {
                _popup.PopupClient(Loc.GetString("handcuff-component-too-far-away-error"), args.User, args.User);
                return;
            }

            var result = TryCuffing(args.User, target, uid, component);
            args.Handled = result;
        }

        private void OnCuffMeleeHit(EntityUid uid, HandcuffComponent component, MeleeHitEvent args)
        {
            if (!args.HitEntities.Any())
                return;

            TryCuffing(args.User, args.HitEntities.First(), uid, component);
            args.Handled = true;
        }

        private void OnAddCuffDoAfter(EntityUid uid, HandcuffComponent component, AddCuffDoAfterEvent args)
        {
            var user = args.Args.User;

            if (!TryComp<CuffableComponent>(args.Args.Target, out var cuffable))
                return;

            var target = args.Args.Target.Value;

            if (args.Handled)
                return;
            args.Handled = true;

            if (!args.Cancelled && TryAddNewCuffs(target, user, uid, cuffable))
            {
                // component.Used = true; // Starlight-Abductor edit
                _audio.PlayPredicted(component.EndCuffSound, uid, user);

                var popupText = (user == target)
                    ? "handcuff-component-cuff-self-observer-success-message"
                    : "handcuff-component-cuff-observer-success-message";
                _popup.PopupEntity(Loc.GetString(popupText,
                        ("user", Identity.Name(user, EntityManager)), ("target", Identity.Entity(target, EntityManager))),
                    target, Filter.Pvs(target, entityManager: EntityManager)
                        .RemoveWhere(e => e.AttachedEntity == target || e.AttachedEntity == user), true);

                if (target == user)
                {
                    _popup.PopupClient(Loc.GetString("handcuff-component-cuff-self-success-message"), user, user);
                    _adminLog.Add(LogType.Action, LogImpact.Medium,
                        $"{ToPrettyString(user):player} has cuffed himself");
                }
                else
                {
                    _popup.PopupClient(Loc.GetString("handcuff-component-cuff-other-success-message",
                        ("otherName", Identity.Name(target, EntityManager, user))), user, user);
                    _popup.PopupClient(Loc.GetString("handcuff-component-cuff-by-other-success-message",
                        ("otherName", Identity.Name(user, EntityManager, target))), target, target);
                    _adminLog.Add(LogType.Action, LogImpact.High,
                        $"{ToPrettyString(user):player} has cuffed {ToPrettyString(target):player}");
                }
            }
            else
            {
                if (target == user)
                {
                    _popup.PopupClient(Loc.GetString("handcuff-component-cuff-interrupt-self-message"), user, user);
                }
                else
                {
                    // TODO Fix popup message wording
                    // This message assumes that the user being handcuffed is the one that caused the handcuff to fail.

                    _popup.PopupClient(Loc.GetString("handcuff-component-cuff-interrupt-message",
                        ("targetName", Identity.Name(target, EntityManager, user))), user, user);
                    _popup.PopupClient(Loc.GetString("handcuff-component-cuff-interrupt-other-message",
                        ("otherName", Identity.Name(user, EntityManager, target)),
                        ("otherEnt", user)), target, target);
                }
            }
        }

        private void OnCuffVirtualItemDeleted(EntityUid uid, HandcuffComponent component, VirtualItemDeletedEvent args)
        {
            Uncuff(args.User, null, uid, cuff: component);
        }

        /// <summary>
        ///     Check the current amount of hands the owner has, and if there's less hands than active cuffs we remove some cuffs.
        /// </summary>
        private void OnHandCountChanged(Entity<CuffableComponent> ent, ref HandCountChangedEvent message)
        {
            // TODO: either don't store a container ref, or make it actually nullable.
            if (ent.Comp.Container == default!)
                return;

            var dirty = false;
            var handCount = CompOrNull<HandsComponent>(ent.Owner)?.Count ?? 0;

            while (ent.Comp.CuffedHandCount > handCount && ent.Comp.CuffedHandCount > 0)
            {
                dirty = true;

                var handcuffContainer = ent.Comp.Container;
                var handcuffEntity = handcuffContainer.ContainedEntities[^1];

                _transform.PlaceNextTo(handcuffEntity, ent.Owner);
            }

            if (dirty)
            {
                UpdateCuffState(ent.Owner, ent.Comp);
            }
        }

        /// <summary>
        ///     Adds virtual cuff items to the user's hands.
        /// </summary>
        private void UpdateHeldItems(EntityUid uid, EntityUid handcuff, CuffableComponent? component = null)
        {
            if (!Resolve(uid, ref component))
                return;

            // TODO we probably don't just want to use the generic virtual-item entity, and instead
            // want to add our own item, so that use-in-hand triggers an uncuff attempt and the like.

            if (!TryComp<HandsComponent>(uid, out var handsComponent))
                return;

            var freeHands = 0;
            foreach (var hand in _hands.EnumerateHands((uid, handsComponent)))
            {
                if (!_hands.TryGetHeldItem((uid, handsComponent), hand, out var held))
                {
                    freeHands++;
                    continue;
                }

                // Is this entity removable? (it might be an existing handcuff blocker)
                if (HasComp<UnremoveableComponent>(held))
                    continue;

                _hands.DoDrop(uid, hand, true);
                freeHands++;
                if (freeHands == 2)
                    break;
            }

            if (_virtualItem.TrySpawnVirtualItemInHand(handcuff, uid, out var virtItem1))
                EnsureComp<UnremoveableComponent>(virtItem1.Value);

            if (_virtualItem.TrySpawnVirtualItemInHand(handcuff, uid, out var virtItem2))
                EnsureComp<UnremoveableComponent>(virtItem2.Value);
        }

        /// <summary>
        /// Add a set of cuffs to an existing CuffedComponent.
        /// </summary>
        public bool TryAddNewCuffs(EntityUid target, EntityUid user, EntityUid handcuff, CuffableComponent? component = null, HandcuffComponent? cuff = null)
        {
            if (!Resolve(target, ref component) || !Resolve(handcuff, ref cuff))
                return false;

            if (!_interaction.InRangeUnobstructed(handcuff, target))
                return false;

            // if the amount of hands the target has is equal to or less than the amount of hands that are cuffed
            // don't apply the new set of cuffs
            // (how would you even end up with more cuffed hands than actual hands? either way accounting for it)
            if (TryComp<HandsComponent>(target, out var hands) && hands.Count <= component.CuffedHandCount)
                return false;

<<<<<<< HEAD
            // Starlight-Abductor start
            EnsureComp<HandcuffComponent>(handcuff, out var handcuffsComp);
            handcuffsComp.Used = true;
            Dirty(handcuff, handcuffsComp);
            // Starlight-Abductor end
=======
            var ev = new TargetHandcuffedEvent();
            RaiseLocalEvent(target, ref ev);
>>>>>>> 3f9d303c

            // Success!
            _hands.TryDrop(user, handcuff);

            // _container.Insert(handcuff, component.Container); // Starlight-Abductor edit
            // UpdateHeldItems(target, handcuff, component); // Starlight-Abductor edit

            // Sunrise-Start
            var ev = new CuffedEvent(user, target);
            RaiseLocalEvent(target, ref ev);
            // Sunrise-End

            // Starlight-Abductor start
            var result = _container.Insert(handcuff, component.Container);
            UpdateHeldItems(target, handcuff, component);

            return result;
            // Starlight-Abductor end
        }

        // Sunrise-Start
        public bool TryCuffingNow(EntityUid user, EntityUid target, EntityUid handcuff,
            HandcuffComponent? handcuffComponent = null, CuffableComponent? cuffable = null)
        {
            if (!Resolve(handcuff, ref handcuffComponent) || !Resolve(target, ref cuffable, false))
                return false;

            if (!TryAddNewCuffs(target, user, handcuff, cuffable))
                return false;

            handcuffComponent.Used = true;
            _audio.PlayPvs(handcuffComponent.EndCuffSound, handcuff);
            return true;
        }
        // Sunrise-End

        /// <returns>False if the target entity isn't cuffable.</returns>
        public bool TryCuffing(EntityUid user, EntityUid target, EntityUid handcuff, HandcuffComponent? handcuffComponent = null, CuffableComponent? cuffable = null)
        {
            if (!Resolve(handcuff, ref handcuffComponent) || !Resolve(target, ref cuffable, false))
                return false;

            if (!TryComp<HandsComponent>(target, out var hands))
            {
                _popup.PopupClient(Loc.GetString("handcuff-component-target-has-no-hands-error",
                    ("targetName", Identity.Name(target, EntityManager, user))), user, user);
                return true;
            }

            if (cuffable.CuffedHandCount >= hands.Count)
            {
                _popup.PopupClient(Loc.GetString("handcuff-component-target-has-no-free-hands-error",
                    ("targetName", Identity.Name(target, EntityManager, user))), user, user);
                return true;
            }

            if (!_hands.CanDrop(user, handcuff))
            {
                _popup.PopupClient(Loc.GetString("handcuff-component-cannot-drop-cuffs", ("target", Identity.Name(target, EntityManager, user))), user, user);
                return false;
            }

            var cuffTime = handcuffComponent.CuffTime;

            if (HasComp<StunnedComponent>(target))
                cuffTime = MathF.Max(0.1f, cuffTime - handcuffComponent.StunBonus);

            if (HasComp<DisarmProneComponent>(target))
                cuffTime = 0.0f; // cuff them instantly.

            var doAfterEventArgs = new DoAfterArgs(EntityManager, user, cuffTime, new AddCuffDoAfterEvent(), handcuff, target, handcuff)
            {
                BreakOnMove = true,
                BreakOnWeightlessMove = false,
                BreakOnDamage = true,
                NeedHand = true,
                DistanceThreshold = 1f // shorter than default but still feels good
            };

            if (!_doAfter.TryStartDoAfter(doAfterEventArgs))
                return true;

            var popupText = (user == target)
                ? "handcuff-component-start-cuffing-self-observer"
                : "handcuff-component-start-cuffing-observer";
            _popup.PopupEntity(Loc.GetString(popupText,
                    ("user", Identity.Name(user, EntityManager)), ("target", Identity.Entity(target, EntityManager))),
                target, Filter.Pvs(target, entityManager: EntityManager)
                    .RemoveWhere(e => e.AttachedEntity == target || e.AttachedEntity == user), true);

            if (target == user)
            {
                _popup.PopupClient(Loc.GetString("handcuff-component-target-self"), user, user);
            }
            else
            {
                _popup.PopupClient(Loc.GetString("handcuff-component-start-cuffing-target-message",
                    ("targetName", Identity.Name(target, EntityManager, user))), user, user);
                _popup.PopupEntity(Loc.GetString("handcuff-component-start-cuffing-by-other-message",
                    ("otherName", Identity.Name(user, EntityManager, target))), target, target);
            }

            _audio.PlayPredicted(handcuffComponent.StartCuffSound, handcuff, user);
            return true;
        }

        /// <summary>
        /// Checks if the target is handcuffed.
        /// </summary>
        /// /// <param name="target">The entity to be checked</param>
        /// <param name="requireFullyCuffed">when true, return false if the target is only partially cuffed (for things with more than 2 hands)</param>
        /// <returns></returns>
        public bool IsCuffed(Entity<CuffableComponent> target, bool requireFullyCuffed = true)
        {
            if (!TryComp<HandsComponent>(target, out var hands))
                return false;

            if (target.Comp.CuffedHandCount <= 0)
                return false;

            if (requireFullyCuffed && hands.Count > target.Comp.CuffedHandCount)
                return false;

            return true;
        }

        /// <summary>
        /// Attempt to uncuff a cuffed entity. Can be called by the cuffed entity, or another entity trying to help uncuff them.
        /// If the uncuffing succeeds, the cuffs will drop on the floor.
        /// </summary>
        /// <param name="target"></param>
        /// <param name="user">The cuffed entity</param>
        /// <param name="cuffsToRemove">Optional param for the handcuff entity to remove from the cuffed entity. If null, uses the most recently added handcuff entity.</param>
        /// <param name="cuffable"></param>
        /// <param name="cuff"></param>
        public void TryUncuff(EntityUid target, EntityUid user, EntityUid? cuffsToRemove = null, CuffableComponent? cuffable = null, HandcuffComponent? cuff = null)
        {
            if (!Resolve(target, ref cuffable))
                return;

            var isOwner = user == target;

            if (cuffsToRemove == null)
            {
                if (cuffable.Container.ContainedEntities.Count == 0)
                {
                    return;
                }

                cuffsToRemove = cuffable.LastAddedCuffs;
            }
            else
            {
                if (!cuffable.Container.ContainedEntities.Contains(cuffsToRemove.Value))
                {
                    Log.Warning("A user is trying to remove handcuffs that aren't in the owner's container. This should never happen!");
                }
            }

            if (!Resolve(cuffsToRemove.Value, ref cuff))
                return;

            var attempt = new UncuffAttemptEvent(user, target);
            RaiseLocalEvent(user, ref attempt, true);

            if (attempt.Cancelled)
            {
                return;
            }

            if (!isOwner && !_interaction.InRangeUnobstructed(user, target))
            {
                _popup.PopupClient(Loc.GetString("cuffable-component-cannot-remove-cuffs-too-far-message"), user, user);
                return;
            }


            var ev = new ModifyUncuffDurationEvent(user, target, isOwner ? cuff.BreakoutTime : cuff.UncuffTime);
            RaiseLocalEvent(user, ref ev);
            var uncuffTime = ev.Duration;

            if (isOwner)
            {
                if (!TryComp(cuffsToRemove.Value, out UseDelayComponent? useDelay))
                    return;

                if (!_delay.TryResetDelay((cuffsToRemove.Value, useDelay), true))
                {
                    return;
                }
            }

            var doAfterEventArgs = new DoAfterArgs(EntityManager, user, uncuffTime, new UnCuffDoAfterEvent(), target, target, cuffsToRemove)
            {
                BreakOnMove = true,
                BreakOnWeightlessMove = false,
                BreakOnDamage = true,
                NeedHand = true,
                RequireCanInteract = false, // Trust in UncuffAttemptEvent
                DistanceThreshold = 1f // shorter than default but still feels good
            };

            if (!_doAfter.TryStartDoAfter(doAfterEventArgs))
                return;

            _adminLog.Add(LogType.Action, LogImpact.High, $"{ToPrettyString(user):player} is trying to uncuff {ToPrettyString(target):subject}");

            var popupText = user == target
                ? "cuffable-component-start-uncuffing-self-observer"
                : "cuffable-component-start-uncuffing-observer";
            _popup.PopupEntity(
                Loc.GetString(popupText,
                    ("user", Identity.Name(user, EntityManager)),
                    ("target", Identity.Entity(target, EntityManager))),
                target,
                Filter.Pvs(target, entityManager: EntityManager)
                    .RemoveWhere(e => e.AttachedEntity == target || e.AttachedEntity == user),
                true);

            if (target == user)
            {
                _popup.PopupClient(Loc.GetString("cuffable-component-start-uncuffing-self"), user, user);
            }
            else
            {
                _popup.PopupClient(Loc.GetString("cuffable-component-start-uncuffing-target-message",
                    ("targetName", Identity.Name(target, EntityManager, user))),
                    user,
                    user);
                _popup.PopupEntity(Loc.GetString("cuffable-component-start-uncuffing-by-other-message",
                    ("otherName", Identity.Name(user, EntityManager, target))),
                    target,
                    target);
            }

            _audio.PlayPredicted(isOwner ? cuff.StartBreakoutSound : cuff.StartUncuffSound, target, user);
        }

        public void Uncuff(EntityUid target, EntityUid? user, EntityUid cuffsToRemove, CuffableComponent? cuffable = null, HandcuffComponent? cuff = null)
        {
            if (!Resolve(target, ref cuffable) || !Resolve(cuffsToRemove, ref cuff))
                return;

            if (!cuff.Used || cuff.Removing || TerminatingOrDeleted(cuffsToRemove) || TerminatingOrDeleted(target))
                return;

            if (user != null)
            {
                var attempt = new UncuffAttemptEvent(user.Value, target);
                RaiseLocalEvent(user.Value, ref attempt);
                if (attempt.Cancelled)
                    return;
            }

            cuff.Removing = true;
            cuff.Used = false;
            _audio.PlayPredicted(cuff.EndUncuffSound, target, user);

            _container.Remove(cuffsToRemove, cuffable.Container);

            if (_net.IsServer)
            {
                // Handles spawning broken cuffs on server to avoid client misprediction
                if (cuff.BreakOnRemove)
                {
                    QueueDel(cuffsToRemove);
                    var trash = Spawn(cuff.BrokenPrototype, Transform(cuffsToRemove).Coordinates);
                    _hands.PickupOrDrop(user, trash);
                }
                else
                {
                    _hands.PickupOrDrop(user, cuffsToRemove);
                }
            }

            var shoved = false;
            // if combat mode is on, shove the person.
            if (_combatMode.IsInCombatMode(user) && target != user && user != null)
            {
                var eventArgs = new DisarmedEvent(target, user.Value, 1f);
                RaiseLocalEvent(target, ref eventArgs);
                shoved = true;
            }

            if (cuffable.CuffedHandCount == 0)
            {
                if (user != null)
                {
                    if (shoved)
                    {
                        _popup.PopupClient(Loc.GetString("cuffable-component-remove-cuffs-push-success-message",
                            ("otherName", Identity.Name(user.Value, EntityManager, user))),
                            user.Value,
                            user.Value);
                    }
                    else
                    {
                        _popup.PopupClient(Loc.GetString("cuffable-component-remove-cuffs-success-message"), user.Value, user.Value);
                    }
                }

                if (target != user && user != null)
                {
                    _popup.PopupEntity(Loc.GetString("cuffable-component-remove-cuffs-by-other-success-message",
                        ("otherName", Identity.Name(user.Value, EntityManager, user))), target, target);
                    _adminLog.Add(LogType.Action, LogImpact.High,
                        $"{ToPrettyString(user):player} has successfully uncuffed {ToPrettyString(target):player}");
                }
                else
                {
                    _adminLog.Add(LogType.Action, LogImpact.High,
                        $"{ToPrettyString(user):player} has successfully uncuffed themselves");
                }
            }
            else if (user != null)
            {
                if (user != target)
                {
                    _popup.PopupClient(Loc.GetString("cuffable-component-remove-cuffs-partial-success-message",
                        ("cuffedHandCount", cuffable.CuffedHandCount),
                        ("otherName", Identity.Name(user.Value, EntityManager, user.Value))), user.Value, user.Value);
                    _popup.PopupEntity(Loc.GetString(
                        "cuffable-component-remove-cuffs-by-other-partial-success-message",
                        ("otherName", Identity.Name(user.Value, EntityManager, user.Value)),
                        ("cuffedHandCount", cuffable.CuffedHandCount)), target, target);
                }
                else
                {
                    _popup.PopupClient(Loc.GetString("cuffable-component-remove-cuffs-partial-success-message",
                        ("cuffedHandCount", cuffable.CuffedHandCount)), user.Value, user.Value);
                }
            }
            cuff.Removing = false;
        }

        #region ActionBlocker

        private void CheckAct(EntityUid uid, CuffableComponent component, CancellableEntityEventArgs args)
        {
            if (!component.CanStillInteract)
                args.Cancel();
        }

        private void OnEquipAttempt(EntityUid uid, CuffableComponent component, IsEquippingAttemptEvent args)
        {
            // is this a self-equip, or are they being stripped?
            if (args.Equipee == uid)
                CheckAct(uid, component, args);
        }

        private void OnUnequipAttempt(EntityUid uid, CuffableComponent component, IsUnequippingAttemptEvent args)
        {
            // is this a self-equip, or are they being stripped?
            if (args.Unequipee == uid)
                CheckAct(uid, component, args);
        }

        #endregion

        public IReadOnlyList<EntityUid> GetAllCuffs(CuffableComponent component)
        {
            return component.Container.ContainedEntities;
        }
    }

    [Serializable, NetSerializable]
    public sealed partial class UnCuffDoAfterEvent : SimpleDoAfterEvent;

    [Serializable, NetSerializable]
    public sealed partial class AddCuffDoAfterEvent : SimpleDoAfterEvent;

    /// <summary>
    /// Raised on the target when they get handcuffed.
    /// Relayed to their held items.
    /// </summary>
    [ByRefEvent]
    public record struct TargetHandcuffedEvent : IInventoryRelayEvent
    {
        /// <summary>
        /// All slots to relay to
        /// </summary>
        public SlotFlags TargetSlots { get; set; }
    }
}<|MERGE_RESOLUTION|>--- conflicted
+++ resolved
@@ -484,16 +484,14 @@
             if (TryComp<HandsComponent>(target, out var hands) && hands.Count <= component.CuffedHandCount)
                 return false;
 
-<<<<<<< HEAD
+            var ev = new TargetHandcuffedEvent();
+            RaiseLocalEvent(target, ref ev);
+
             // Starlight-Abductor start
             EnsureComp<HandcuffComponent>(handcuff, out var handcuffsComp);
             handcuffsComp.Used = true;
             Dirty(handcuff, handcuffsComp);
             // Starlight-Abductor end
-=======
-            var ev = new TargetHandcuffedEvent();
-            RaiseLocalEvent(target, ref ev);
->>>>>>> 3f9d303c
 
             // Success!
             _hands.TryDrop(user, handcuff);
@@ -502,8 +500,8 @@
             // UpdateHeldItems(target, handcuff, component); // Starlight-Abductor edit
 
             // Sunrise-Start
-            var ev = new CuffedEvent(user, target);
-            RaiseLocalEvent(target, ref ev);
+            var cuffedEvent = new CuffedEvent(user, target);
+            RaiseLocalEvent(target, ref cuffedEvent);
             // Sunrise-End
 
             // Starlight-Abductor start
