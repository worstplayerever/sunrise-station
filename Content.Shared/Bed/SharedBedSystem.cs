--- conflicted
+++ resolved
@@ -78,19 +78,14 @@
 
     private void OnUnstrapped(Entity<HealOnBuckleComponent> bed, ref UnstrappedEvent args)
     {
-<<<<<<< HEAD
         // Sunrise-Edit
-        //_actionsSystem.RemoveAction(args.Buckle.Owner, bed.Comp.SleepAction);
-        //_sleepingSystem.TryWaking(args.Buckle.Owner);
-=======
         // If the entity being unbuckled is terminating, we shouldn't try to act upon it, as some components may be gone
-        if (!Terminating(args.Buckle.Owner))
-        {
-            _actionsSystem.RemoveAction(args.Buckle.Owner, bed.Comp.SleepAction);
-            _sleepingSystem.TryWaking(args.Buckle.Owner);
-        }
-        
->>>>>>> 3f9d303c
+        //if (!Terminating(args.Buckle.Owner))
+        //{
+        //    _actionsSystem.RemoveAction(args.Buckle.Owner, bed.Comp.SleepAction);
+        //    _sleepingSystem.TryWaking(args.Buckle.Owner);
+        //}
+
         RemComp<HealOnBuckleHealingComponent>(bed);
     }
 
