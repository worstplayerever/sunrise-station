--- conflicted
+++ resolved
@@ -43,7 +43,13 @@
         {
             Params = AudioParams.Default.WithVariation(SharedContentAudioSystem.DefaultVariation).WithVolume(-3f),
         };
-<<<<<<< HEAD
+
+    /// <summary>
+    /// Marker that absorbent component owner should try to use 'absorber solution' to replace solution to be absorbed.
+    /// Target solution will be simply consumed into container if set to false.
+    /// </summary>
+    [DataField]
+    public bool UseAbsorberSolution = true;
 }
 
 // Sunrise-Start
@@ -58,14 +64,4 @@
 {
     public readonly EntityUid User = User;
 }
-// Sunrise-End
-=======
-
-    /// <summary>
-    /// Marker that absorbent component owner should try to use 'absorber solution' to replace solution to be absorbed.
-    /// Target solution will be simply consumed into container if set to false.
-    /// </summary>
-    [DataField]
-    public bool UseAbsorberSolution = true;
-}
->>>>>>> be761ea5
+// Sunrise-End