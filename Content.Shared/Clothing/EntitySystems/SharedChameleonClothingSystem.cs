--- conflicted
+++ resolved
@@ -25,11 +25,8 @@
     [Dependency] private readonly SharedAppearanceSystem _appearance = default!;
     [Dependency] private readonly TagSystem _tag = default!;
     [Dependency] protected readonly IGameTiming _timing = default!;
-<<<<<<< HEAD
+    [Dependency] private readonly LockSystem _lock = default!;
     [Dependency] private readonly BiocodeSystem _biocodeSystem = default!;
-=======
-    [Dependency] private readonly LockSystem _lock = default!;
->>>>>>> 99ad34ed
 
     private static readonly SlotFlags[] IgnoredSlots =
     {
