using System.Linq;
using System.Numerics;
using Content.Shared.Actions;
using Content.Shared.Administration.Managers;
using Content.Shared.Database;
using Content.Shared.Follower.Components;
using Content.Shared.Ghost;
using Content.Shared.Hands;
using Content.Shared.Interaction.Components;
using Content.Shared.Movement.Events;
using Content.Shared.Movement.Pulling.Events;
using Content.Shared.Polymorph;
using Content.Shared.Tag;
using Content.Shared.Verbs;
using Robust.Shared.Containers;
using Robust.Shared.GameStates;
using Robust.Shared.Map;
using Robust.Shared.Map.Events;
using Robust.Shared.Network;
using Robust.Shared.Physics;
using Robust.Shared.Physics.Systems;
using Robust.Shared.Player;
using Robust.Shared.Utility;

namespace Content.Shared.Follower;

public sealed class FollowerSystem : EntitySystem
{
    [Dependency] private readonly SharedTransformSystem _transform = default!;
    [Dependency] private readonly TagSystem _tagSystem = default!;
    [Dependency] private readonly SharedContainerSystem _containerSystem = default!;
    [Dependency] private readonly SharedJointSystem _jointSystem = default!;
    [Dependency] private readonly SharedPhysicsSystem _physicsSystem = default!;
    [Dependency] private readonly INetManager _netMan = default!;
    [Dependency] private readonly ISharedAdminManager _adminManager = default!;
    [Dependency] private readonly SharedActionsSystem _actions = default!;
    [Dependency] private readonly ActionContainerSystem _actionContainer = default!;

    public override void Initialize()
    {
        base.Initialize();

        SubscribeLocalEvent<GetVerbsEvent<AlternativeVerb>>(OnGetAlternativeVerbs);
        //SubscribeLocalEvent<FollowerComponent, MoveInputEvent>(OnFollowerMove); // Sunrise-Edit
        SubscribeLocalEvent<FollowerComponent, PullStartedMessage>(OnPullStarted);
        SubscribeLocalEvent<FollowerComponent, EntityTerminatingEvent>(OnFollowerTerminating);
        SubscribeLocalEvent<FollowerComponent, AfterAutoHandleStateEvent>(OnAfterHandleState);

        SubscribeLocalEvent<FollowedComponent, ComponentGetStateAttemptEvent>(OnFollowedAttempt);
        SubscribeLocalEvent<FollowerComponent, GotEquippedHandEvent>(OnGotEquippedHand);
        SubscribeLocalEvent<FollowedComponent, EntityTerminatingEvent>(OnFollowedTerminating);
        SubscribeLocalEvent<BeforeSerializationEvent>(OnBeforeSave);
        SubscribeLocalEvent<FollowedComponent, PolymorphedEvent>(OnFollowedPolymorphed);
<<<<<<< HEAD
        SubscribeLocalEvent<BeforeSaveEvent>(OnBeforeSave);

        // Sunrise-Start
        SubscribeLocalEvent<FollowerComponent, StartedFollowingEntityEvent>(OnStartedFollowingEntity);
        SubscribeLocalEvent<FollowerComponent, StopFollowActionEvent>(OnStopFollowAction);
        // Sunrise-Stop
    }

    // Sunrise-Start
    private void OnStopFollowAction(EntityUid uid, FollowerComponent component, StopFollowActionEvent args)
    {
        StopFollowingEntity(uid, component.Following);
=======
>>>>>>> c62ed868
    }

    private void OnStartedFollowingEntity(Entity<FollowerComponent> ent, ref StartedFollowingEntityEvent args)
    {
        _actions.AddAction(ent.Owner, ref ent.Comp.StopFollowActionEntity, ent.Comp.StopFollowAction);
        EnsureComp<BlockMovementComponent>(ent.Owner);
    }
    // Sunrise-Stop

    private void OnFollowedAttempt(Entity<FollowedComponent> ent, ref ComponentGetStateAttemptEvent args)
    {
        if (args.Cancelled)
            return;

        // Clientside VV stay losing
        var playerEnt = args.Player?.AttachedEntity;

        if (playerEnt == null ||
            !ent.Comp.Following.Contains(playerEnt.Value) && !HasComp<GhostComponent>(playerEnt.Value))
        {
            args.Cancelled = true;
        }
    }

    private void OnBeforeSave(BeforeSerializationEvent ev)
    {
        // Some followers will not be map savable. This ensures that maps don't get saved with some entities that have
        // empty/invalid followers, by just stopping any following happening on the map being saved.
        // I hate this so much.
        // TODO WeakEntityReference
        // We need some way to store entity references in a way that doesn't imply that the entity still exists.
        // Then we wouldn't have to deal with this shit.

        var maps = ev.Entities.Select(x => Transform(x).MapUid).ToHashSet();

        var query = AllEntityQuery<FollowerComponent, TransformComponent, MetaDataComponent>();
        while (query.MoveNext(out var uid, out var follower, out var xform, out var meta))
        {
            if (meta.EntityPrototype == null || meta.EntityPrototype.MapSavable)
                continue;

            if (!maps.Contains(xform.MapUid))
                continue;

            StopFollowingEntity(uid, follower.Following);
        }
    }

    private void OnGetAlternativeVerbs(GetVerbsEvent<AlternativeVerb> ev)
    {
        if (ev.User == ev.Target || IsClientSide(ev.Target))
            return;

        if (HasComp<GhostComponent>(ev.User))
        {
            var verb = new AlternativeVerb()
            {
                Priority = 10,
                Act = () => StartFollowingEntity(ev.User, ev.Target),
                Impact = LogImpact.Low,
                Text = Loc.GetString("verb-follow-text"),
                Icon = new SpriteSpecifier.Texture(new("/Textures/Interface/VerbIcons/open.svg.192dpi.png"))
            };
            ev.Verbs.Add(verb);
        }

        if (_tagSystem.HasTag(ev.Target, "ForceableFollow"))
        {
            if (!ev.CanAccess || !ev.CanInteract)
                return;

            var verb = new AlternativeVerb
            {
                Priority = 10,
                Act = () => StartFollowingEntity(ev.Target, ev.User),
                Impact = LogImpact.Low,
                Text = Loc.GetString("verb-follow-me-text"),
                Icon = new SpriteSpecifier.Texture(new ("/Textures/Interface/VerbIcons/close.svg.192dpi.png")),
            };

            ev.Verbs.Add(verb);
        }
    }

    // Sunrise-Edit: Сброс слежения только через экшн.
    // private void OnFollowerMove(EntityUid uid, FollowerComponent component, ref MoveInputEvent args)
    // {
    //     if (args.HasDirectionalMovement)
    //         StopFollowingEntity(uid, component.Following);
    // }

    private void OnPullStarted(EntityUid uid, FollowerComponent component, PullStartedMessage args)
    {
        StopFollowingEntity(uid, component.Following);
    }

    private void OnGotEquippedHand(EntityUid uid, FollowerComponent component, GotEquippedHandEvent args)
    {
        StopFollowingEntity(uid, component.Following, deparent:false);
    }

    private void OnFollowerTerminating(EntityUid uid, FollowerComponent component, ref EntityTerminatingEvent args)
    {
        StopFollowingEntity(uid, component.Following, deparent: false);
    }

    private void OnAfterHandleState(Entity<FollowerComponent> entity, ref AfterAutoHandleStateEvent args)
    {
        StartFollowingEntity(entity, entity.Comp.Following);
    }

    // Since we parent our observer to the followed entity, we need to detach
    // before they get deleted so that we don't get recursively deleted too.
    private void OnFollowedTerminating(EntityUid uid, FollowedComponent component, ref EntityTerminatingEvent args)
    {
        StopAllFollowers(uid, component);
    }

    private void OnFollowedPolymorphed(Entity<FollowedComponent> entity, ref PolymorphedEvent args)
    {
        foreach (var follower in entity.Comp.Following)
        {
            // Stop following the target's old entity and start following the new one
            StartFollowingEntity(follower, args.NewEntity);
        }
    }

    /// <summary>
    ///     Makes an entity follow another entity, by parenting to it.
    /// </summary>
    /// <param name="follower">The entity that should follow</param>
    /// <param name="entity">The entity to be followed</param>
    public void StartFollowingEntity(EntityUid follower, EntityUid entity)
    {
        // No recursion for you
        var targetXform = Transform(entity);
        while (targetXform.ParentUid.IsValid())
        {
            if (targetXform.ParentUid == follower)
                return;

            targetXform = Transform(targetXform.ParentUid);
        }

        // Cleanup old following.
        if (TryComp<FollowerComponent>(follower, out var followerComp))
        {
            // Already following you goob
            if (followerComp.Following == entity)
                return;

            StopFollowingEntity(follower, followerComp.Following, deparent: false, removeComp: false);
        }
        else
        {
            followerComp = AddComp<FollowerComponent>(follower);
        }

        followerComp.Following = entity;

        var followedComp = EnsureComp<FollowedComponent>(entity);

        if (!followedComp.Following.Add(follower))
            return;

        if (TryComp<JointComponent>(follower, out var joints))
            _jointSystem.ClearJoints(follower, joints);

        var xform = Transform(follower);
        _containerSystem.AttachParentToContainerOrGrid((follower, xform));

        // If we didn't get to parent's container.
        if (xform.ParentUid != Transform(xform.ParentUid).ParentUid)
        {
            _transform.SetCoordinates(follower, xform, new EntityCoordinates(entity, Vector2.Zero), rotation: Angle.Zero);
        }

        _physicsSystem.SetLinearVelocity(follower, Vector2.Zero);

        EnsureComp<OrbitVisualsComponent>(follower);

        var followerEv = new StartedFollowingEntityEvent(entity, follower);
        var entityEv = new EntityStartedFollowingEvent(entity, follower);

        RaiseLocalEvent(follower, followerEv);
        RaiseLocalEvent(entity, entityEv);
        Dirty(entity, followedComp);
        Dirty(follower, followerComp);
    }

    /// <summary>
    ///     Forces an entity to stop following another entity, if it is doing so.
    /// </summary>
    /// <param name="deparent">Should the entity deparent itself</param>
    public void StopFollowingEntity(EntityUid uid, EntityUid target, FollowedComponent? followed = null, bool deparent = true, bool removeComp = true)
    {
        if (!Resolve(target, ref followed, false))
            return;

        if (!TryComp<FollowerComponent>(uid, out var followerComp) || followerComp.Following != target)
            return;

        followed.Following.Remove(uid);
        if (followed.Following.Count == 0)
            RemComp<FollowedComponent>(target);

        if (removeComp)
        {
            // Sunrise-Edit
            RemComp<BlockMovementComponent>(uid);

            if (TryComp<FollowerComponent>(uid, out var followerComponent) && followerComponent.StopFollowActionEntity != null)
            {
                _actions.RemoveAction(uid, followerComponent.StopFollowActionEntity);
                _actionContainer.RemoveAction(followerComponent.StopFollowActionEntity.Value);
            }
            // Sunrise-Edit

            RemComp<FollowerComponent>(uid);
            RemComp<OrbitVisualsComponent>(uid);
        }

        var uidEv = new StoppedFollowingEntityEvent(target, uid);
        var targetEv = new EntityStoppedFollowingEvent(target, uid);

        RaiseLocalEvent(uid, uidEv, true);
        RaiseLocalEvent(target, targetEv, false);
        Dirty(target, followed);
        RaiseLocalEvent(uid, uidEv);
        RaiseLocalEvent(target, targetEv);

        if (!deparent || !TryComp(uid, out TransformComponent? xform))
            return;

        _transform.AttachToGridOrMap(uid, xform);
        if (xform.MapUid != null)
            return;

        if (_netMan.IsClient)
        {
            _transform.DetachEntity(uid, xform);
            return;
        }

        Log.Warning($"A follower has been detached to null-space and will be deleted. Follower: {ToPrettyString(uid)}. Followed: {ToPrettyString(target)}");
        QueueDel(uid);
    }

    /// <summary>
    ///     Forces all of an entity's followers to stop following it.
    /// </summary>
    public void StopAllFollowers(EntityUid uid,
        FollowedComponent? followed=null)
    {
        if (!Resolve(uid, ref followed))
            return;

        foreach (var player in followed.Following)
        {
            StopFollowingEntity(player, uid, followed);
        }
    }

    /// <summary>
    /// Gets the entity with the most non-admin ghosts following it.
    /// </summary>
    public EntityUid? GetMostGhostFollowed()
    {
        EntityUid? picked = null;
        var most = 0;

        // Keep a tally of how many ghosts are following each entity
        var followedEnts = new Dictionary<EntityUid, int>();

        // Look for followers that are ghosts and are player controlled
        var query = EntityQueryEnumerator<FollowerComponent, GhostComponent, ActorComponent>();
        while (query.MoveNext(out _, out var follower, out _, out var actor))
        {
            // Exclude admins
            if (_adminManager.IsAdmin(actor.PlayerSession))
                continue;

            var followed = follower.Following;
            // Add new entry or increment existing
            followedEnts.TryGetValue(followed, out var currentValue);
            followedEnts[followed] = currentValue + 1;

            if (followedEnts[followed] > most)
            {
                picked = followed;
                most = followedEnts[followed];
            }
        }

        return picked;
    }
}

public abstract class FollowEvent : EntityEventArgs
{
    public EntityUid Following;
    public EntityUid Follower;

    protected FollowEvent(EntityUid following, EntityUid follower)
    {
        Following = following;
        Follower = follower;
    }
}

/// <summary>
///     Raised on an entity when it start following another entity.
/// </summary>
public sealed class StartedFollowingEntityEvent : FollowEvent
{
    public StartedFollowingEntityEvent(EntityUid following, EntityUid follower) : base(following, follower)
    {
    }
}

/// <summary>
///     Raised on an entity when it stops following another entity.
/// </summary>
public sealed class StoppedFollowingEntityEvent : FollowEvent
{
    public StoppedFollowingEntityEvent(EntityUid following, EntityUid follower) : base(following, follower)
    {
    }
}

/// <summary>
///     Raised on an entity when it start following another entity.
/// </summary>
public sealed class EntityStartedFollowingEvent : FollowEvent
{
    public EntityStartedFollowingEvent(EntityUid following, EntityUid follower) : base(following, follower)
    {
    }
}

/// <summary>
///     Raised on an entity when it starts being followed by another entity.
/// </summary>
public sealed class EntityStoppedFollowingEvent : FollowEvent
{
    public EntityStoppedFollowingEvent(EntityUid following, EntityUid follower) : base(following, follower)
    {
    }
}

// Sunrise-Start
public sealed partial class StopFollowActionEvent : InstantActionEvent
{
}
// Sunrise-End<|MERGE_RESOLUTION|>--- conflicted
+++ resolved
@@ -51,9 +51,6 @@
         SubscribeLocalEvent<FollowedComponent, EntityTerminatingEvent>(OnFollowedTerminating);
         SubscribeLocalEvent<BeforeSerializationEvent>(OnBeforeSave);
         SubscribeLocalEvent<FollowedComponent, PolymorphedEvent>(OnFollowedPolymorphed);
-<<<<<<< HEAD
-        SubscribeLocalEvent<BeforeSaveEvent>(OnBeforeSave);
-
         // Sunrise-Start
         SubscribeLocalEvent<FollowerComponent, StartedFollowingEntityEvent>(OnStartedFollowingEntity);
         SubscribeLocalEvent<FollowerComponent, StopFollowActionEvent>(OnStopFollowAction);
@@ -64,8 +61,6 @@
     private void OnStopFollowAction(EntityUid uid, FollowerComponent component, StopFollowActionEvent args)
     {
         StopFollowingEntity(uid, component.Following);
-=======
->>>>>>> c62ed868
     }
 
     private void OnStartedFollowingEntity(Entity<FollowerComponent> ent, ref StartedFollowingEntityEvent args)
