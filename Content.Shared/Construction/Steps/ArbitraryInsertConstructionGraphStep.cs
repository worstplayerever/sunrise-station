--- conflicted
+++ resolved
@@ -1,9 +1,5 @@
 ﻿using Content.Shared.Examine;
-using Content.Shared.Tag;
-using JetBrains.Annotations;
-using Robust.Shared.Prototypes;
 using Robust.Shared.Utility;
-using Robust.Shared.Serialization.TypeSerializers.Implementations.Custom.Prototype;
 
 namespace Content.Shared.Construction.Steps
 {
@@ -12,9 +8,6 @@
         [DataField] public LocId Name { get; private set; } = string.Empty;
 
         [DataField] public SpriteSpecifier? Icon { get; private set; }
-
-        [DataField("tag", customTypeSerializer: typeof(PrototypeIdSerializer<TagPrototype>))]
-        public string? Tag { get; private set; }
 
         public override void DoExamine(ExaminedEvent examinedEvent)
         {
@@ -27,36 +20,11 @@
 
         public override ConstructionGuideEntry GenerateGuideEntry()
         {
-<<<<<<< HEAD
-            var prototypeManager = IoCManager.Resolve<IPrototypeManager>();
-            var entityManager = IoCManager.Resolve<IEntityManager>();
-
-            string? nameLocale = null;
-
-            if (Tag is not null && prototypeManager.TryIndex<TagPrototype>(Tag, out var tag))
-            {
-                var entities = prototypeManager.EnumeratePrototypes<EntityPrototype>();
-
-                foreach (var item in entities)
-                {
-                    if (item.TryGetComponent<TagComponent>(out var entityTag) && entityManager.System<TagSystem>().HasTag(entityTag, Tag))
-                    {
-                        nameLocale = item.Name;
-                        break;
-                    }
-                }
-            }
-            return new ConstructionGuideEntry
-            {
-                Localization = "construction-presenter-arbitrary-step",
-                Arguments = new (string, object)[] { ("name", Loc.TryGetString($"{Name}", out var translatedname) ? translatedname : nameLocale ?? Name) },
-=======
             var stepName = Loc.GetString(Name);
             return new ConstructionGuideEntry
             {
                 Localization = "construction-presenter-arbitrary-step",
                 Arguments = new (string, object)[]{("name", stepName)},
->>>>>>> 7b352643
                 Icon = Icon,
             };
         }
