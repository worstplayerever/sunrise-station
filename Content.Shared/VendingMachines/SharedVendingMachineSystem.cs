--- conflicted
+++ resolved
@@ -1,10 +1,7 @@
 using System.Linq;
 using Content.Shared.DoAfter;
-<<<<<<< HEAD
+using Content.Shared.Emag.Systems;
 using Content.Shared.Emag.Components;
-=======
-using Content.Shared.Emag.Systems;
->>>>>>> 036bf9e8
 using Content.Shared.Interaction;
 using Content.Shared.Popups;
 using Robust.Shared.Audio.Systems;
@@ -24,11 +21,8 @@
     [Dependency] private readonly SharedDoAfterSystem _doAfter = default!;
     [Dependency] protected readonly SharedPopupSystem Popup = default!;
     [Dependency] protected readonly IRobustRandom Randomizer = default!;
-<<<<<<< HEAD
+    [Dependency] private readonly EmagSystem _emag = default!;
     [Dependency] private readonly ISharedPlayerManager _player = default!;
-=======
-    [Dependency] private readonly EmagSystem _emag = default!;
->>>>>>> 036bf9e8
 
     public override void Initialize()
     {
