--- conflicted
+++ resolved
@@ -87,10 +87,9 @@
     /// <summary>
     /// Creates "Rack" verb on the gun
     /// </summary>
-<<<<<<< HEAD
     // private void OnChamberActivationVerb(EntityUid uid, ChamberMagazineAmmoProviderComponent component, GetVerbsEvent<Verb> args)
     // {
-    //     if (!args.CanAccess || !args.CanInteract || component.BoltClosed == null || !component.CanRack)
+    //     if (!args.CanAccess || !args.CanInteract || !args.CanComplexInteract || args.Hands == null || component.BoltClosed == null || !component.CanRack)
     //         return;
     //
     //     args.Verbs.Add(new ActivationVerb()
@@ -102,22 +101,6 @@
     //         }
     //     });
     // }
-=======
-    private void OnChamberActivationVerb(EntityUid uid, ChamberMagazineAmmoProviderComponent component, GetVerbsEvent<ActivationVerb> args)
-    {
-        if (!args.CanAccess || !args.CanInteract || !args.CanComplexInteract || args.Hands == null || component.BoltClosed == null || !component.CanRack)
-            return;
-
-        args.Verbs.Add(new ActivationVerb()
-        {
-            Text = Loc.GetString("gun-chamber-rack"),
-            Act = () =>
-            {
-                UseChambered(uid, component, args.User);
-            }
-        });
-    }
->>>>>>> 1c8c85ea
 
     /// <summary>
     /// Opens then closes the bolt, or just closes it if currently open.
@@ -159,7 +142,7 @@
     /// </summary>
     // private void OnChamberInteractionVerb(EntityUid uid, ChamberMagazineAmmoProviderComponent component, GetVerbsEvent<Verb> args)
     // {
-    //     if (!args.CanAccess || !args.CanInteract || component.BoltClosed == null)
+    //     if (!args.CanAccess || !args.CanInteract || !args.CanComplexInteract || args.Hands == null || component.BoltClosed == null)
     //         return;
     //
     //     args.Verbs.Add(new InteractionVerb()
@@ -175,11 +158,7 @@
 
     private void AddVerbs(EntityUid uid, ChamberMagazineAmmoProviderComponent component, GetVerbsEvent<Verb> args)
     {
-<<<<<<< HEAD
         if (!args.CanInteract || !args.CanAccess || component.BoltClosed == null)
-=======
-        if (!args.CanAccess || !args.CanInteract || !args.CanComplexInteract || args.Hands == null || component.BoltClosed == null)
->>>>>>> 1c8c85ea
             return;
 
         args.Verbs.Add(new Verb()
