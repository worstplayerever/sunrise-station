--- conflicted
+++ resolved
@@ -17,12 +17,9 @@
 using Content.Shared.Inventory;
 using Content.Shared.Inventory.VirtualItem;
 using Content.Shared.Item.ItemToggle.Components;
-<<<<<<< HEAD
-using Content.Shared.Mech.Components;
-=======
 using Content.Shared.Mobs.Components;
 using Content.Shared.Mobs.Systems;
->>>>>>> 4d25907b
+using Content.Shared.Mech.Components;
 using Content.Shared.Physics;
 using Content.Shared.Popups;
 using Content.Shared.StatusEffect;
@@ -31,12 +28,9 @@
 using Content.Shared.Weapons.Ranged.Components;
 using Content.Shared.Weapons.Ranged.Events;
 using Content.Shared.Weapons.Ranged.Systems;
-<<<<<<< HEAD
-using Content.Shared.Tag; //Sunrise-edit
-=======
 using Robust.Shared.Audio;
 using Robust.Shared.Audio.Systems;
->>>>>>> 4d25907b
+using Content.Shared.Tag; //Sunrise-edit
 using Robust.Shared.Map;
 using Robust.Shared.Network;
 using Robust.Shared.Physics;
@@ -51,23 +45,6 @@
 
 public abstract class SharedMeleeWeaponSystem : EntitySystem
 {
-<<<<<<< HEAD
-    [Dependency] protected readonly ISharedAdminLogManager   AdminLogger     = default!;
-    [Dependency] protected readonly ActionBlockerSystem      Blocker         = default!;
-    [Dependency] protected readonly SharedCombatModeSystem   CombatMode      = default!;
-    [Dependency] protected readonly DamageableSystem         Damageable      = default!;
-    [Dependency] protected readonly SharedInteractionSystem  Interaction     = default!;
-    [Dependency] protected readonly IMapManager              MapManager      = default!;
-    [Dependency] protected readonly SharedPopupSystem        PopupSystem     = default!;
-    [Dependency] protected readonly IGameTiming              Timing          = default!;
-    [Dependency] protected readonly SharedTransformSystem    TransformSystem = default!;
-    [Dependency] private   readonly InventorySystem         _inventory       = default!;
-    [Dependency] private   readonly MeleeSoundSystem        _meleeSound      = default!;
-    [Dependency] private   readonly SharedPhysicsSystem     _physics         = default!;
-    [Dependency] private   readonly IPrototypeManager       _protoManager    = default!;
-    [Dependency] private   readonly StaminaSystem           _stamina         = default!;
-    [Dependency] private readonly TagSystem _tagSystem = default!; // Sunrise-edit
-=======
     [Dependency] protected readonly IGameTiming Timing = default!;
     [Dependency] protected readonly IMapManager MapManager = default!;
     [Dependency] private   readonly INetManager _netMan = default!;
@@ -86,7 +63,7 @@
     [Dependency] protected readonly SharedPopupSystem PopupSystem = default!;
     [Dependency] protected readonly SharedTransformSystem TransformSystem = default!;
     [Dependency] private   readonly StaminaSystem _stamina = default!;
->>>>>>> 4d25907b
+    [Dependency] private readonly TagSystem _tagSystem = default!; // Sunrise-edit
 
     private const int AttackMask = (int) (CollisionGroup.MobMask | CollisionGroup.Opaque);
 
