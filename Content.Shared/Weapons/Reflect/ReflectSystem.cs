--- conflicted
+++ resolved
@@ -65,11 +65,7 @@
 
         foreach (var ent in _inventorySystem.GetHandOrInventoryEntities(uid, SlotFlags.All & ~SlotFlags.POCKET))
         {
-<<<<<<< HEAD
-            if (!TryReflectHitscan(uid, ent, args.Shooter, args.SourceItem, args.Direction, args.Reflective, out var dir)) // Sunrise-Edit
-=======
             if (!TryReflectHitscan(uid, ent, args.Shooter, args.SourceItem, args.Direction, args.Reflective, out var dir))
->>>>>>> bb099201
                 continue;
 
             args.Direction = dir.Value;
@@ -168,20 +164,12 @@
 
     private void OnReflectHitscan(EntityUid uid, ReflectComponent component, ref HitScanReflectAttemptEvent args)
     {
-<<<<<<< HEAD
-        if (args.Reflected) // Sunrise-Edit
-=======
         if (args.Reflected)
->>>>>>> bb099201
-        {
-            return;
-        }
-
-<<<<<<< HEAD
-        if (TryReflectHitscan(uid, uid, args.Shooter, args.SourceItem, args.Direction, args.Reflective, out var dir)) // Sunrise-Edit
-=======
+        {
+            return;
+        }
+
         if (TryReflectHitscan(uid, uid, args.Shooter, args.SourceItem, args.Direction, args.Reflective, out var dir))
->>>>>>> bb099201
         {
             args.Direction = dir.Value;
             args.Reflected = true;
@@ -194,11 +182,7 @@
         EntityUid? shooter,
         EntityUid shotSource,
         Vector2 direction,
-<<<<<<< HEAD
-        ReflectType reflective, // Sunrise-Edit
-=======
         ReflectType hitscanReflectType,
->>>>>>> bb099201
         [NotNullWhen(true)] out Vector2? newDirection)
     {
         if (!TryComp<ReflectComponent>(reflector, out var reflect) ||
