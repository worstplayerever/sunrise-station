using System.Linq;
using Content.Shared.Access.Components;
using Content.Shared.Access.Systems;
using Content.Shared.Administration.Logs;
using Content.Shared.Damage;
using Content.Shared.Database;
using Content.Shared.Doors.Components;
using Content.Shared.Emag.Systems;
using Content.Shared.Interaction;
using Content.Shared.Physics;
using Content.Shared.Popups;
using Content.Shared.Power.EntitySystems;
using Content.Shared.Prying.Components;
using Content.Shared.Prying.Systems;
using Content.Shared.Stunnable;
using Content.Shared.Tag;
using Content.Shared.Tools.Systems;
using Robust.Shared.Audio;
using Robust.Shared.Audio.Systems;
using Robust.Shared.Map.Components;
using Robust.Shared.Network;
using Robust.Shared.Physics.Components;
using Robust.Shared.Physics.Events;
using Robust.Shared.Physics.Systems;
using Robust.Shared.Timing;

namespace Content.Shared.Doors.Systems;

public abstract partial class SharedDoorSystem : EntitySystem
{
    [ValidatePrototypeId<TagPrototype>]
    public const string DoorBumpTag = "DoorBumpOpener";

    [Dependency] private readonly AccessReaderSystem _accessReaderSystem = default!;

    /// <summary>
    ///     A set of doors that are currently opening, closing, or just queued to open/close after some delay.
    /// </summary>
    private readonly HashSet<Entity<DoorComponent>> _activeDoors = new();

    [Dependency] private readonly ISharedAdminLogManager _adminLog = default!;
    [Dependency] private readonly DamageableSystem _damageableSystem = default!;

    private readonly HashSet<Entity<PhysicsComponent>> _doorIntersecting = new();
    [Dependency] private readonly EmagSystem _emag = default!;
    [Dependency] private readonly EntityLookupSystem _entityLookup = default!;
    [Dependency] private readonly SharedMapSystem _mapSystem = default!;
    [Dependency] private readonly INetManager _net = default!;
    [Dependency] private readonly OccluderSystem _occluder = default!;
    [Dependency] private readonly SharedPowerReceiverSystem _powerReceiver = default!;
    [Dependency] private readonly PryingSystem _pryingSystem = default!;
    [Dependency] private readonly SharedStunSystem _stunSystem = default!;
    [Dependency] protected readonly SharedAppearanceSystem AppearanceSystem = default!;
    [Dependency] protected readonly SharedAudioSystem Audio = default!;
    [Dependency] protected readonly IGameTiming GameTiming = default!;
    [Dependency] protected readonly SharedPhysicsSystem PhysicsSystem = default!;
    [Dependency] protected readonly SharedPopupSystem Popup = default!;
    [Dependency] protected readonly TagSystem Tags = default!;

    public override void Initialize()
    {
        base.Initialize();

        InitializeBolts();

        SubscribeLocalEvent<DoorComponent, ComponentInit>(OnComponentInit);
        SubscribeLocalEvent<DoorComponent, ComponentRemove>(OnRemove);

        SubscribeLocalEvent<DoorComponent, AfterAutoHandleStateEvent>(OnHandleState);

        SubscribeLocalEvent<DoorComponent, ActivateInWorldEvent>(OnActivate);

        SubscribeLocalEvent<DoorComponent, StartCollideEvent>(HandleCollide);
        SubscribeLocalEvent<DoorComponent, PreventCollideEvent>(PreventCollision);
        SubscribeLocalEvent<DoorComponent, BeforePryEvent>(OnBeforePry);
        SubscribeLocalEvent<DoorComponent, PriedEvent>(OnAfterPry);
        SubscribeLocalEvent<DoorComponent, WeldableAttemptEvent>(OnWeldAttempt);
        SubscribeLocalEvent<DoorComponent, WeldableChangedEvent>(OnWeldChanged);
        SubscribeLocalEvent<DoorComponent, GetPryTimeModifierEvent>(OnPryTimeModifier);
        SubscribeLocalEvent<DoorComponent, GotEmaggedEvent>(OnEmagged);
    }

    protected virtual void OnComponentInit(Entity<DoorComponent> ent, ref ComponentInit args)
    {
        var door = ent.Comp;
        if (door.NextStateChange != null)
            _activeDoors.Add(ent);
        else
        {
            // Make sure doors are not perpetually stuck opening or closing.
            if (door.State == DoorState.Opening)
            {
                // force to open.
                door.State = DoorState.Open;
                door.Partial = false;
            }

            if (door.State == DoorState.Closing)
            {
                // force to closed.
                door.State = DoorState.Closed;
                door.Partial = false;
            }
        }

        // should this door have collision and the like enabled?
        var collidable = door.State == DoorState.Closed
                         || door.State == DoorState.Closing && door.Partial
                         || door.State == DoorState.Opening && !door.Partial;

        SetCollidable(ent, collidable, door);
        AppearanceSystem.SetData(ent, DoorVisuals.State, door.State);
    }

    private void OnRemove(Entity<DoorComponent> door, ref ComponentRemove args)
    {
        _activeDoors.Remove(door);
    }

    private void OnEmagged(EntityUid uid, DoorComponent door, ref GotEmaggedEvent args)
    {
        if (!_emag.CompareFlag(args.Type, EmagType.Access))
            return;

        if (!TryComp<AirlockComponent>(uid, out var airlock))
            return;

        if (IsBolted(uid) || !airlock.Powered)
            return;

        if (door.State != DoorState.Closed)
            return;

        if (!SetState(uid, DoorState.Emagging, door))
            return;

        args.Repeatable = true;
        args.Handled = true;
        // Sunrise-Start
        var emagged = new DoorEmaggedEvent(args.UserUid);
        RaiseLocalEvent(args.UserUid, ref emagged);
        // Sunrise-End
    }

    #region StateManagement

    private void OnHandleState(Entity<DoorComponent> ent, ref AfterAutoHandleStateEvent args)
    {
        var door = ent.Comp;
        if (door.NextStateChange == null)
            _activeDoors.Remove(ent);
        else
            _activeDoors.Add(ent);

        RaiseLocalEvent(ent, new DoorStateChangedEvent(door.State));
    }

    public bool SetState(EntityUid uid, DoorState state, DoorComponent? door = null)
    {
        if (!Resolve(uid, ref door))
            return false;

        // If no change, return to avoid firing a new DoorStateChangedEvent.
        if (state == door.State)
            return false;

        switch (state)
        {
            case DoorState.Opening:
                _activeDoors.Add((uid, door));
                door.NextStateChange = GameTiming.CurTime + door.OpenTimeOne;
                break;

            case DoorState.Closing:
                _activeDoors.Add((uid, door));
                door.NextStateChange = GameTiming.CurTime + door.CloseTimeOne;
                break;

            case DoorState.Denying:
                _activeDoors.Add((uid, door));
                door.NextStateChange = GameTiming.CurTime + door.DenyDuration;
                break;

            case DoorState.Emagging:
                _activeDoors.Add((uid, door));
                door.NextStateChange = GameTiming.CurTime + door.EmagDuration;
                break;

            case DoorState.Open:
                door.Partial = false;
                if (door.NextStateChange == null)
                    _activeDoors.Remove((uid, door));
                break;
            case DoorState.Closed:
                // May want to keep the door around to re-check for opening if we got a contact during closing.
                door.Partial = false;
                break;
        }

        door.State = state;
        Dirty(uid, door);
        RaiseLocalEvent(uid, new DoorStateChangedEvent(state));

        AppearanceSystem.SetData(uid, DoorVisuals.State, door.State);
        return true;
    }

    #endregion

    #region Interactions

    protected void OnActivate(EntityUid uid, DoorComponent door, ActivateInWorldEvent args)
    {
        if (args.Handled || !args.Complex || !door.ClickOpen)
            return;

        if (!TryToggleDoor(uid, door, args.User, predicted: true))
            _pryingSystem.TryPry(uid, args.User, out _);

        args.Handled = true;
    }

    private void OnPryTimeModifier(EntityUid uid, DoorComponent door, ref GetPryTimeModifierEvent args)
    {
        args.BaseTime = door.PryTime;
    }

    private void OnBeforePry(EntityUid uid, DoorComponent door, ref BeforePryEvent args)
    {
        if (door.State == DoorState.Welded || !door.CanPry)
            args.Cancelled = true;
    }

    /// <summary>
    ///     Open or close a door after it has been successfully pried.
    /// </summary>
    private void OnAfterPry(EntityUid uid, DoorComponent door, ref PriedEvent args)
    {
        if (door.State == DoorState.Closed)
        {
            _adminLog.Add(LogType.Action,
                LogImpact.Medium,
                $"{ToPrettyString(args.User)} pried {ToPrettyString(uid)} open");
            StartOpening(uid, door, args.User, true);
        }
        else if (door.State == DoorState.Open)
        {
            _adminLog.Add(LogType.Action,
                LogImpact.Medium,
                $"{ToPrettyString(args.User)} pried {ToPrettyString(uid)} closed");
            StartClosing(uid, door, args.User, true);
        }
    }

    private void OnWeldAttempt(EntityUid uid, DoorComponent component, WeldableAttemptEvent args)
    {
        if (component.CurrentlyCrushing.Count > 0)
        {
            args.Cancel();
            return;
        }

        if (component.State != DoorState.Closed && component.State != DoorState.Welded)
        {
            args.Cancel();
        }
    }

    private void OnWeldChanged(EntityUid uid, DoorComponent component, ref WeldableChangedEvent args)
    {
        if (component.State == DoorState.Closed)
            SetState(uid, DoorState.Welded, component);
        else if (component.State == DoorState.Welded)
            SetState(uid, DoorState.Closed, component);
    }

    /// <summary>
    ///     Update the door state/visuals and play an access denied sound when a user without access interacts with the
    ///     door.
    /// </summary>
    public void Deny(EntityUid uid, DoorComponent? door = null, EntityUid? user = null, bool predicted = false)
    {
        if (!Resolve(uid, ref door))
            return;

        if (door.State != DoorState.Closed)
            return;

        // might not be able to deny without power or some other blocker.
        var ev = new BeforeDoorDeniedEvent();
        RaiseLocalEvent(uid, ev);
        if (ev.Cancelled)
            return;

        if (!SetState(uid, DoorState.Denying, door))
            return;

        if (predicted)
            Audio.PlayPredicted(door.DenySound, uid, user, AudioParams.Default.WithVolume(-3));
        else if (_net.IsServer)
            Audio.PlayPvs(door.DenySound, uid, AudioParams.Default.WithVolume(-3));
    }

    public bool TryToggleDoor(EntityUid uid, DoorComponent? door = null, EntityUid? user = null, bool predicted = false)
    {
        if (!Resolve(uid, ref door))
            return false;

        if (door.State is DoorState.Closed or DoorState.Denying)
        {
            return TryOpen(uid, door, user, predicted, quiet: door.State == DoorState.Denying);
        }

        if (door.State == DoorState.Open)
        {
            return TryClose(uid, door, user, predicted);
        }

        return false;
    }

    #endregion

    #region Opening

    public bool TryOpen(EntityUid uid,
        DoorComponent? door = null,
        EntityUid? user = null,
        bool predicted = false,
        bool quiet = false)
    {
        if (!Resolve(uid, ref door))
            return false;

        if (!CanOpen(uid, door, user, quiet))
            return false;

        StartOpening(uid, door, user, predicted);

        return true;
    }

    public bool CanOpen(EntityUid uid, DoorComponent? door = null, EntityUid? user = null, bool quiet = true)
    {
        if (!Resolve(uid, ref door))
            return false;

        if (door.State == DoorState.Welded)
            return false;

        var ev = new BeforeDoorOpenedEvent() { User = user };
        RaiseLocalEvent(uid, ev);
        if (ev.Cancelled)
            return false;

        if (!HasAccess(uid, user, door))
        {
            if (!quiet)
                Deny(uid, door, user, predicted: true);
            return false;
        }

        return true;
    }

    /// <summary>
    /// Immediately start opening a door
    /// </summary>
    /// <param name="uid"> The uid of the door</param>
    /// <param name="door"> The doorcomponent of the door</param>
    /// <param name="user"> The user (if any) opening the door</param>
    /// <param name="predicted">Whether the interaction would have been
    /// predicted. See comments in the PlaySound method on the Server system for details</param>
    public void StartOpening(EntityUid uid, DoorComponent? door = null, EntityUid? user = null, bool predicted = false)
    {
        if (!Resolve(uid, ref door))
            return;

        var lastState = door.State;

        if (!SetState(uid, DoorState.Opening, door))
            return;

        if (predicted)
            Audio.PlayPredicted(door.OpenSound, uid, user, AudioParams.Default.WithVolume(-5));
        else if (_net.IsServer)
            Audio.PlayPvs(door.OpenSound, uid, AudioParams.Default.WithVolume(-5));

        if (lastState == DoorState.Emagging && TryComp<DoorBoltComponent>(uid, out var doorBoltComponent))
            SetBoltsDown((uid, doorBoltComponent), !doorBoltComponent.BoltsDown, user, true);
    }

    /// <summary>
    /// Called when the door is partially opened. The door becomes transparent and stops colliding with entities.
    /// </summary>
    public void OnPartialOpen(EntityUid uid, DoorComponent? door = null)
    {
        if (!Resolve(uid, ref door))
            return;

        SetCollidable(uid, false, door);
        door.Partial = true;
        door.NextStateChange = GameTiming.CurTime + door.CloseTimeTwo;
        _activeDoors.Add((uid, door));
        Dirty(uid, door);
    }

    /// <summary>
    /// Opens and then bolts a door.
    /// Different from emagging this does not remove the access reader, so it can be repaired by simply unbolting the door.
    /// </summary>
    public bool TryOpenAndBolt(EntityUid uid, DoorComponent? door = null, AirlockComponent? airlock = null)
    {
        if (!Resolve(uid, ref door, ref airlock))
            return false;

        if (IsBolted(uid) || !airlock.Powered || door.State != DoorState.Closed)
        {
            return false;
        }

        SetState(uid, DoorState.Emagging, door);

        return true;
    }

    #endregion

    #region Closing

    public bool TryClose(EntityUid uid, DoorComponent? door = null, EntityUid? user = null, bool predicted = false)
    {
        if (!Resolve(uid, ref door))
            return false;

        if (!CanClose(uid, door, user))
            return false;

        StartClosing(uid, door, user, predicted);
        return true;
    }

    /// <summary>
    /// Immediately start closing a door
    /// </summary>
    /// <param name="uid"> The uid of the door</param>
    /// <param name="door"> The doorcomponent of the door</param>
    /// <param name="user"> The user (if any) opening the door</param>
    public bool CanClose(EntityUid uid, DoorComponent? door = null, EntityUid? user = null, bool partial = false)
    {
        if (!Resolve(uid, ref door))
            return false;

        // since both closing/closed and welded are door states, we need to prevent 'closing'
        // a welded door or else there will be weird state bugs
        if (door.State is DoorState.Welded or DoorState.Closed)
            return false;

        var ev = new BeforeDoorClosedEvent(door.PerformCollisionCheck, partial, user); // Sunrise-Edit
        RaiseLocalEvent(uid, ev);
        if (ev.Cancelled)
            return false;

        if (!HasAccess(uid, user, door))
            return false;

        return !ev.PerformCollisionCheck || !GetColliding(uid).Any();
    }

    public void StartClosing(EntityUid uid, DoorComponent? door = null, EntityUid? user = null, bool predicted = false)
    {
        if (!Resolve(uid, ref door))
            return;

        if (!SetState(uid, DoorState.Closing, door))
            return;

        if (predicted)
            Audio.PlayPredicted(door.CloseSound, uid, user, AudioParams.Default.WithVolume(-5));
        else if (_net.IsServer)
            Audio.PlayPvs(door.CloseSound, uid, AudioParams.Default.WithVolume(-5));
    }

    /// <summary>
    /// Called when the door is partially closed. This is when the door becomes "solid". If this process fails (e.g., a
    /// mob entered the door as it was closing), then this returns false. Otherwise, returns true;
    /// </summary>
    public bool OnPartialClose(EntityUid uid, DoorComponent? door = null, PhysicsComponent? physics = null)
    {
        if (!Resolve(uid, ref door, ref physics))
            return false;

        // Make sure no entity walked into the airlock when it started closing.
        if (!CanClose(uid, door, partial: true))
        {
            door.NextStateChange = GameTiming.CurTime + door.OpenTimeTwo;
            door.State = DoorState.Open;
            AppearanceSystem.SetData(uid, DoorVisuals.State, DoorState.Open);
            Dirty(uid, door);
            return false;
        }

        door.Partial = true;
        SetCollidable(uid, true, door, physics);
        door.NextStateChange = GameTiming.CurTime + door.CloseTimeTwo;
        Dirty(uid, door);
        _activeDoors.Add((uid, door));

        // Crush any entities. Note that we don't check airlock safety here. This should have been checked before
        // the door closed.
        Crush(uid, door, physics);
        return true;
    }

    #endregion

    #region Collisions

    protected virtual void SetCollidable(
        EntityUid uid,
        bool collidable,
        DoorComponent? door = null,
        PhysicsComponent? physics = null,
        OccluderComponent? occluder = null)
    {
        if (!Resolve(uid, ref door))
            return;

        if (Resolve(uid, ref physics, false))
            PhysicsSystem.SetCanCollide(uid, collidable, body: physics);

        if (!collidable)
            door.CurrentlyCrushing.Clear();

        if (door.Occludes)
            _occluder.SetEnabled(uid, collidable, occluder);
    }

    /// <summary>
    /// Crushes everyone colliding with us by more than <see cref="IntersectPercentage"/>%.
    /// </summary>
    public void Crush(EntityUid uid, DoorComponent? door = null, PhysicsComponent? physics = null)
    {
        if (!Resolve(uid, ref door))
            return;

        if (!door.CanCrush)
            return;

        // Find entities and apply curshing effects
        var stunTime = door.DoorStunTime + door.OpenTimeOne;
        foreach (var entity in GetColliding(uid, physics))
        {
            door.CurrentlyCrushing.Add(entity);
            if (door.CrushDamage != null)
                _damageableSystem.TryChangeDamage(entity, door.CrushDamage, origin: uid);

            _stunSystem.TryParalyze(entity, stunTime, true);
        }

        if (door.CurrentlyCrushing.Count == 0)
            return;

        // Sunrise-Start
        if (door.ForcedCrushClose)
            return;
        // Sunrise-Start

        // queue the door to open so that the player is no longer stunned once it has FINISHED opening.
        door.NextStateChange = GameTiming.CurTime + door.DoorStunTime;
        door.Partial = false;
    }

    /// <summary>
    ///     Get all entities that collide with this door by more than <see cref="IntersectPercentage"/> percent.\
    /// </summary>
    public IEnumerable<EntityUid> GetColliding(EntityUid uid, PhysicsComponent? physics = null)
    {
        if (!Resolve(uid, ref physics))
            yield break;

        var xform = Transform(uid);
        // Getting the world bounds from the gridUid allows us to use the version of
        // GetCollidingEntities that returns Entity<PhysicsComponent>
        if (!TryComp<MapGridComponent>(xform.GridUid, out var mapGridComp))
            yield break;
        var tileRef = _mapSystem.GetTileRef(xform.GridUid.Value, mapGridComp, xform.Coordinates);

        _doorIntersecting.Clear();
        _entityLookup.GetLocalEntitiesIntersecting(xform.GridUid.Value,
            tileRef.GridIndices,
            _doorIntersecting,
            gridComp: mapGridComp,
            flags: (LookupFlags.All & ~LookupFlags.Sensors));

        // TODO SLOTH fix electro's code.
        // ReSharper disable once InconsistentNaming

        foreach (var otherPhysics in _doorIntersecting)
        {
            if (otherPhysics.Comp == physics)
                continue;

            if (!otherPhysics.Comp.CanCollide)
                continue;

            //TODO: Make only shutters ignore these objects upon colliding instead of all airlocks
            // Excludes Glasslayer for windows, GlassAirlockLayer for windoors, TableLayer for tables
            if (otherPhysics.Comp.CollisionLayer == (int)CollisionGroup.GlassLayer ||
                otherPhysics.Comp.CollisionLayer == (int)CollisionGroup.GlassAirlockLayer ||
                otherPhysics.Comp.CollisionLayer == (int)CollisionGroup.TableLayer)
                continue;

            // Ignore low-passable entities.
            if ((otherPhysics.Comp.CollisionMask & (int)CollisionGroup.LowImpassable) == 0)
                continue;

            //For when doors need to close over conveyor belts
            if (otherPhysics.Comp.CollisionLayer == (int)CollisionGroup.ConveyorMask)
                continue;

            if ((physics.CollisionMask & otherPhysics.Comp.CollisionLayer) == 0 &&
                (otherPhysics.Comp.CollisionMask & physics.CollisionLayer) == 0)
                continue;

            yield return otherPhysics.Owner;
        }
    }

    private void PreventCollision(EntityUid uid, DoorComponent component, ref PreventCollideEvent args)
    {
        if (component.CurrentlyCrushing.Contains(args.OtherEntity))
        {
            args.Cancelled = true;
        }
    }

    /// <summary>
    ///     Open a door if a player or door-bumper (PDA, ID-card) collide with the door. Sadly, bullets no longer
    ///     generate "access denied" sounds as you fire at a door.
    /// </summary>
    private void HandleCollide(EntityUid uid, DoorComponent door, ref StartCollideEvent args)
    {
        if (!door.BumpOpen)
            return;

        if (door.State is not (DoorState.Closed or DoorState.Denying))
            return;

        var otherUid = args.OtherEntity;

        if (Tags.HasTag(otherUid, DoorBumpTag))
            TryOpen(uid, door, otherUid, quiet: door.State == DoorState.Denying, predicted: true);
    }

    #endregion

    #region Access

    /// <summary>
    ///     Does the user have the permissions required to open this door?
    /// </summary>
    public bool HasAccess(EntityUid uid,
        EntityUid? user = null,
        DoorComponent? door = null,
        AccessReaderComponent? access = null)
    {
        // TODO network AccessComponent for predicting doors

        // if there is no "user" we skip the access checks. Access is also ignored in some game-modes.
        if (user == null || AccessType == AccessTypes.AllowAll)
            return true;

        // If the door is on emergency access we skip the checks.
        if (TryComp<AirlockComponent>(uid, out var airlock) && airlock.EmergencyAccess)
            return true;

        // Anyone can click to open firelocks
        if (Resolve(uid, ref door) && door.State == DoorState.Closed &&
            TryComp<FirelockComponent>(uid, out var firelock))
            return true;

        if (!Resolve(uid, ref access, false))
            return true;

        var isExternal = access.AccessLists.Any(list => list.Contains("External"));

        return AccessType switch
        {
            // Some game modes modify access rules.
            AccessTypes.AllowAllIdExternal => !isExternal || _accessReaderSystem.IsAllowed(user.Value, uid, access),
            AccessTypes.AllowAllNoExternal => !isExternal,
            _ => _accessReaderSystem.IsAllowed(user.Value, uid, access)
        };
    }

    /// <summary>
    ///     Determines the base access behavior of all doors on the station.
    /// </summary>
    public AccessTypes AccessType = AccessTypes.Id;

    /// <summary>
    /// How door access should be handled.
    /// </summary>
    public enum AccessTypes
    {
        /// <summary> ID based door access. </summary>
        Id,

        /// <summary>
        /// Allows everyone to open doors, except external which airlocks are still handled with ID's
        /// </summary>
        AllowAllIdExternal,

        /// <summary>
        /// Allows everyone to open doors, except external airlocks which are never allowed, even if the user has
        /// ID access.
        /// </summary>
        AllowAllNoExternal,

        /// <summary> Allows everyone to open all doors. </summary>
        AllowAll
    }

    #endregion

    #region Updating

    /// <summary>
    ///     Schedule an open or closed door to progress to the next state after some time.
    /// </summary>
    /// <remarks>
    ///     If the requested delay is null or non-positive, this will make the door stay open or closed indefinitely.
    /// </remarks>
    public void SetNextStateChange(EntityUid uid, TimeSpan? delay, DoorComponent? door = null)
    {
        if (!Resolve(uid, ref door, false))
            return;

        // If the door is not currently just open or closed, it is busy doing something else (or welded shut). So in
        // that case we do nothing.
        if (door.State != DoorState.Open && door.State != DoorState.Closed)
            return;

        // Is this trying to prevent an update? (e.g., cancel an auto-close)
        if (delay == null || delay.Value <= TimeSpan.Zero)
        {
            door.NextStateChange = null;
            _activeDoors.Remove((uid, door));
            return;
        }

        door.NextStateChange = GameTiming.CurTime + delay.Value;
        Dirty(uid, door);

        _activeDoors.Add((uid, door));
    }

    protected void CheckDoorBump(Entity<DoorComponent, PhysicsComponent> ent)
    {
        var (uid, door, physics) = ent;
        if (door.BumpOpen)
        {
            foreach (var other in PhysicsSystem.GetContactingEntities(uid, physics))
            {
                if (Tags.HasTag(other, DoorBumpTag) && TryOpen(uid, door, other, quiet: true))
                    break;
            }
        }
    }

    /// <summary>
    ///     Iterate over active doors and progress them to the next state if they need to be updated.
    /// </summary>
    public override void Update(float frameTime)
    {
        var time = GameTiming.CurTime;

        foreach (var ent in _activeDoors.ToList())
        {
            var door = ent.Comp;
            if (door.Deleted || door.NextStateChange == null)
            {
                _activeDoors.Remove(ent);
                continue;
            }

            if (Paused(ent))
                continue;

            if (door.NextStateChange.Value < time)
                NextState(ent, time);

            if (door.State == DoorState.Closed &&
                TryComp<PhysicsComponent>(ent, out var doorBody))
            {
                // If something bumped into us during closing then start to re-open, otherwise, remove it from active.
                _activeDoors.Remove(ent);
                CheckDoorBump((ent, door, doorBody));
            }
        }
    }

    /// <summary>
    ///     Makes a door proceed to the next state (if applicable).
    /// </summary>
    private void NextState(Entity<DoorComponent> ent, TimeSpan time)
    {
        var door = ent.Comp;
        door.NextStateChange = null;

<<<<<<< HEAD
        // Sunrise-Edit: А вот нехуй.
        if (door.CurrentlyCrushing.Count > 0 && !door.ForcedCrushClose)
=======
        if (door.CurrentlyCrushing.Count > 0 && door.State != DoorState.Opening)
        {
>>>>>>> 4d25907b
            // This is a closed door that is crushing people and needs to auto-open. Note that we don't check "can open"
            // here. The door never actually finished closing and we don't want people to get stuck inside of doors.
            StartOpening(ent, door);
            return;
        }

        switch (door.State)
        {
            case DoorState.Opening:
                // Either fully or partially open this door.
                if (door.Partial)
                    SetState(ent, DoorState.Open, door);
                else
                    OnPartialOpen(ent, door);

                break;

            case DoorState.Closing:
                // Either fully or partially close this door.
                if (door.Partial)
                    SetState(ent, DoorState.Closed, door);
                else
                    OnPartialClose(ent, door);

                break;

            case DoorState.Denying:
                // Finish denying entry and return to the closed state.
                SetState(ent, DoorState.Closed, door);
                break;

            case DoorState.Emagging:
                StartOpening(ent, door);
                break;

            case DoorState.Open:
                // This door is open, and queued for an auto-close.
                if (!TryClose(ent, door))
                {
                    // The door failed to close (blocked?). Try again in one second.
                    door.NextStateChange = time + TimeSpan.FromSeconds(1);
                }

                break;

            case DoorState.Welded:
                // A welded door? This should never have been active in the first place.
                Log.Error($"Welded door was in the list of active doors. Door: {ToPrettyString(ent)}");
                break;
        }
    }

    #endregion
}

// Sunrise-Start
[ByRefEvent]
public readonly record struct DoorEmaggedEvent(EntityUid UserUid);
// Sunrise-End<|MERGE_RESOLUTION|>--- conflicted
+++ resolved
@@ -809,13 +809,9 @@
         var door = ent.Comp;
         door.NextStateChange = null;
 
-<<<<<<< HEAD
         // Sunrise-Edit: А вот нехуй.
-        if (door.CurrentlyCrushing.Count > 0 && !door.ForcedCrushClose)
-=======
-        if (door.CurrentlyCrushing.Count > 0 && door.State != DoorState.Opening)
-        {
->>>>>>> 4d25907b
+        if (door.CurrentlyCrushing.Count > 0 && door.State != DoorState.Opening && !door.ForcedCrushClose)
+        {
             // This is a closed door that is crushing people and needs to auto-open. Note that we don't check "can open"
             // here. The door never actually finished closing and we don't want people to get stuck inside of doors.
             StartOpening(ent, door);
