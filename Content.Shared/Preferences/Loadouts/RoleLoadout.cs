using System.Diagnostics.CodeAnalysis;
using System.Linq;
using Content.Shared.Humanoid.Prototypes;
using Content.Shared.Random;
using Content.Sunrise.Interfaces.Shared;
using Robust.Shared.Collections;
using Robust.Shared.Network;
using Robust.Shared.Player;
using Robust.Shared.Prototypes;
using Robust.Shared.Serialization;
using Robust.Shared.Utility;

namespace Content.Shared.Preferences.Loadouts;

/// <summary>
/// Contains all of the selected data for a role's loadout.
/// </summary>
[Serializable, NetSerializable, DataDefinition]
public sealed partial class RoleLoadout : IEquatable<RoleLoadout>
{
    [DataField]
    public ProtoId<RoleLoadoutPrototype> Role;

    [DataField]
    public Dictionary<ProtoId<LoadoutGroupPrototype>, List<Loadout>> SelectedLoadouts = new();

    /*
     * Loadout-specific data used for validation.
     */

    public int? Points;

    public RoleLoadout(ProtoId<RoleLoadoutPrototype> role)
    {
        Role = role;
    }

    public RoleLoadout Clone()
    {
        var weh = new RoleLoadout(Role);

        foreach (var selected in SelectedLoadouts)
        {
            weh.SelectedLoadouts.Add(selected.Key, new List<Loadout>(selected.Value));
        }

        return weh;
    }

    /// <summary>
    /// Ensures all prototypes exist and effects can be applied.
    /// </summary>
    public void EnsureValid(HumanoidCharacterProfile profile, ICommonSession session, IDependencyCollection collection, string[] sponsorPrototypes) // Sunrise-Sponsors
    {
        var groupRemove = new ValueList<string>();
        var protoManager = collection.Resolve<IPrototypeManager>();

        if (!protoManager.TryIndex(Role, out var roleProto))
        {
            SelectedLoadouts.Clear();
            return;
        }

        // In some instances we might not have picked up a new group for existing data.
        foreach (var groupProto in roleProto.Groups)
        {
            if (SelectedLoadouts.ContainsKey(groupProto))
                continue;

            // Data will get set below.
            SelectedLoadouts[groupProto] = new List<Loadout>();
        }

        // Reset points to recalculate.
        Points = roleProto.Points;

        foreach (var (group, groupLoadouts) in SelectedLoadouts)
        {
            // Check the group is even valid for this role.
            if (!roleProto.Groups.Contains(group))
            {
                groupRemove.Add(group);
                continue;
            }

            // Dump if Group doesn't exist
            if (!protoManager.TryIndex(group, out var groupProto))
            {
                groupRemove.Add(group);
                continue;
            }

            var loadouts = groupLoadouts[..Math.Min(groupLoadouts.Count, groupProto.MaxLimit)];

            // Validate first
            for (var i = loadouts.Count - 1; i >= 0; i--)
            {
                var loadout = loadouts[i];

                // Old prototype or otherwise invalid.
                if (!protoManager.TryIndex(loadout.Prototype, out var loadoutProto))
                {
                    loadouts.RemoveAt(i);
                    continue;
                }

                // Malicious client maybe, check the group even has it.
                if (!groupProto.Loadouts.Contains(loadout.Prototype))
                {
                    loadouts.RemoveAt(i);
                    continue;
                }

                // Validate the loadout can be applied (e.g. points).
                if (!IsValid(profile, session, loadout.Prototype, collection, sponsorPrototypes, out _)) // Sunrise-Sponsors
                {
                    loadouts.RemoveAt(i);
                    continue;
                }

                Apply(loadoutProto);
            }

            // Apply defaults if required
            // Technically it's possible for someone to game themselves into loadouts they shouldn't have
            // If you put invalid ones first but that's your fault for not using sensible defaults
            if (loadouts.Count < groupProto.MinLimit)
            {
                var validLoadoutsCount = 0;
                var j = 0;

                // Loop while we need more valid loadouts and we haven't exhausted the list of loadouts
                while (validLoadoutsCount < groupProto.MinLimit && j < groupProto.Loadouts.Count)
                {
                    if (!protoManager.TryIndex(groupProto.Loadouts[j], out var loadoutProto))
                    {
                        j++;
                        continue;
                    }

                    var defaultLoadout = new Loadout()
                    {
                        Prototype = loadoutProto.ID,
                    };

                    // Not valid so don't default to it anyway.
                    if (!IsValid(profile, session, defaultLoadout.Prototype, collection, sponsorPrototypes, out _))
                    {
                        j++; // Move to the next loadout
                        continue;
                    }

                    loadouts.Add(defaultLoadout);
                    Apply(loadoutProto);

                    validLoadoutsCount++;
                    j++;
                }
            }

            SelectedLoadouts[group] = loadouts;
        }

        foreach (var value in groupRemove)
        {
            SelectedLoadouts.Remove(value);
        }
    }

    private void Apply(LoadoutPrototype loadoutProto)
    {
        foreach (var effect in loadoutProto.Effects)
        {
            effect.Apply(this);
        }
    }

    /// <summary>
    /// Resets the selected loadouts to default if no data is present.
    /// </summary>
    public void SetDefault(HumanoidCharacterProfile? profile, ICommonSession? session, IPrototypeManager protoManager, string[] sponsorPrototypes, bool force = false)
    {
        if (profile == null)
            return;

        if (force)
            SelectedLoadouts.Clear();

        var collection = IoCManager.Instance!;
        var roleProto = protoManager.Index(Role);

        for (var i = roleProto.Groups.Count - 1; i >= 0; i--)
        {
            var group = roleProto.Groups[i];

            if (!protoManager.TryIndex(group, out var groupProto))
                continue;

            if (SelectedLoadouts.ContainsKey(group))
                continue;

            var loadouts = new List<Loadout>();
            SelectedLoadouts[group] = loadouts;

            if (groupProto.MinLimit > 0)
            {
<<<<<<< HEAD
                var validLoadoutsCount = 0;
                var j = 0;

                // Loop while we need more valid loadouts and we haven't exhausted the list of loadouts
                while (validLoadoutsCount < groupProto.MinLimit && j < groupProto.Loadouts.Count)
                {
                    if (!protoManager.TryIndex(groupProto.Loadouts[j], out var loadoutProto))
                    {
                        j++;
=======
                // Apply any loadouts we can.
                var addedCount = 0;
                foreach (var protoId in groupProto.Loadouts)
                {
                    // Reached the limit, time to stop
                    if (addedCount >= groupProto.MinLimit)
                        break;

                    if (!protoManager.TryIndex(protoId, out var loadoutProto))
>>>>>>> afc80027
                        continue;
                    }

                    var defaultLoadout = new Loadout()
                    {
                        Prototype = loadoutProto.ID,
                    };

                    // Not valid so don't default to it anyway.
                    if (!IsValid(profile, session, defaultLoadout.Prototype, collection, sponsorPrototypes, out _))
                    {
                        j++; // Move to the next loadout
                        continue;
                    }

                    loadouts.Add(defaultLoadout);
                    Apply(loadoutProto);
<<<<<<< HEAD

                    validLoadoutsCount++;
                    j++;
=======
                    addedCount++;
>>>>>>> afc80027
                }
            }
        }
    }

    /// <summary>
    /// Returns whether a loadout is valid or not.
    /// </summary>
    public bool IsValid(HumanoidCharacterProfile profile, ICommonSession? session, ProtoId<LoadoutPrototype> loadout, IDependencyCollection collection, string[] sponsorPrototypes, [NotNullWhen(false)] out FormattedMessage? reason)
    {
        reason = null;

        var protoManager = collection.Resolve<IPrototypeManager>();

        if (!protoManager.TryIndex(loadout, out var loadoutProto))
        {
            // Uhh
            reason = FormattedMessage.FromMarkup("");
            return false;
        }

        if (!protoManager.HasIndex(Role))
        {
            reason = FormattedMessage.FromUnformatted("loadouts-prototype-missing");
            return false;
        }

        // Sunrise-Sponsots-Start
        if (loadoutProto.SponsorOnly && !sponsorPrototypes.Contains(loadout.Id))
        {
            reason = FormattedMessage.FromUnformatted("Доступно только для спонсоров.");
            return false;
        }
        // Sunrise-Sponsots-End

        var valid = true;

        foreach (var effect in loadoutProto.Effects)
        {
            valid = valid && effect.Validate(profile, this, session, collection, out reason);
        }

        return valid;
    }

    /// <summary>
    /// Applies the specified loadout to this group.
    /// </summary>
    public bool AddLoadout(ProtoId<LoadoutGroupPrototype> selectedGroup, ProtoId<LoadoutPrototype> selectedLoadout, IPrototypeManager protoManager)
    {
        var groupLoadouts = SelectedLoadouts[selectedGroup];

        // Need to unselect existing ones if we're at or above limit
        var limit = Math.Max(0, groupLoadouts.Count + 1 - protoManager.Index(selectedGroup).MaxLimit);

        for (var i = 0; i < groupLoadouts.Count; i++)
        {
            var loadout = groupLoadouts[i];

            if (loadout.Prototype != selectedLoadout)
            {
                // Remove any other loadouts that might push it above the limit.
                if (limit > 0)
                {
                    limit--;
                    groupLoadouts.RemoveAt(i);
                    i--;
                }

                continue;
            }

            DebugTools.Assert(false);
            return false;
        }

        groupLoadouts.Add(new Loadout()
        {
            Prototype = selectedLoadout,
        });

        return true;
    }

    /// <summary>
    /// Removed the specified loadout from this group.
    /// </summary>
    public bool RemoveLoadout(ProtoId<LoadoutGroupPrototype> selectedGroup, ProtoId<LoadoutPrototype> selectedLoadout, IPrototypeManager protoManager)
    {
        // Although this may bring us below minimum we'll let EnsureValid handle it.

        var groupLoadouts = SelectedLoadouts[selectedGroup];

        for (var i = 0; i < groupLoadouts.Count; i++)
        {
            var loadout = groupLoadouts[i];

            if (loadout.Prototype != selectedLoadout)
                continue;

            groupLoadouts.RemoveAt(i);
            return true;
        }

        return false;
    }

    public bool Equals(RoleLoadout? other)
    {
        if (ReferenceEquals(null, other)) return false;
        if (ReferenceEquals(this, other)) return true;

        if (!Role.Equals(other.Role) ||
            SelectedLoadouts.Count != other.SelectedLoadouts.Count ||
            Points != other.Points)
        {
            return false;
        }

        // Tried using SequenceEqual but it stinky so.
        foreach (var (key, value) in SelectedLoadouts)
        {
            if (!other.SelectedLoadouts.TryGetValue(key, out var otherValue) ||
                !otherValue.SequenceEqual(value))
            {
                return false;
            }
        }

        return true;
    }

    public override bool Equals(object? obj)
    {
        return ReferenceEquals(this, obj) || obj is RoleLoadout other && Equals(other);
    }

    public override int GetHashCode()
    {
        return HashCode.Combine(Role, SelectedLoadouts, Points);
    }
}<|MERGE_RESOLUTION|>--- conflicted
+++ resolved
@@ -204,17 +204,6 @@
 
             if (groupProto.MinLimit > 0)
             {
-<<<<<<< HEAD
-                var validLoadoutsCount = 0;
-                var j = 0;
-
-                // Loop while we need more valid loadouts and we haven't exhausted the list of loadouts
-                while (validLoadoutsCount < groupProto.MinLimit && j < groupProto.Loadouts.Count)
-                {
-                    if (!protoManager.TryIndex(groupProto.Loadouts[j], out var loadoutProto))
-                    {
-                        j++;
-=======
                 // Apply any loadouts we can.
                 var addedCount = 0;
                 foreach (var protoId in groupProto.Loadouts)
@@ -224,9 +213,7 @@
                         break;
 
                     if (!protoManager.TryIndex(protoId, out var loadoutProto))
->>>>>>> afc80027
                         continue;
-                    }
 
                     var defaultLoadout = new Loadout()
                     {
@@ -235,20 +222,11 @@
 
                     // Not valid so don't default to it anyway.
                     if (!IsValid(profile, session, defaultLoadout.Prototype, collection, sponsorPrototypes, out _))
-                    {
-                        j++; // Move to the next loadout
                         continue;
-                    }
 
                     loadouts.Add(defaultLoadout);
                     Apply(loadoutProto);
-<<<<<<< HEAD
-
-                    validLoadoutsCount++;
-                    j++;
-=======
                     addedCount++;
->>>>>>> afc80027
                 }
             }
         }
