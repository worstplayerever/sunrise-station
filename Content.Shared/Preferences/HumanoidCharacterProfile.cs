using System.Linq;
using System.Text.RegularExpressions;
using Content.Shared.CCVar;
using Content.Shared._Sunrise.TTS;
using Content.Shared.GameTicking;
using Content.Shared.Humanoid;
using Content.Shared.Humanoid.Prototypes;
using Content.Shared.Preferences.Loadouts;
using Content.Shared.Roles;
using Content.Shared.Traits;
using Content.Sunrise.Interfaces.Shared;
using Robust.Shared.Collections;
using Robust.Shared.Configuration;
using Robust.Shared.Enums;
using Robust.Shared.Player;
using Robust.Shared.Prototypes;
using Robust.Shared.Random;
using Robust.Shared.Serialization;
using Robust.Shared.Utility;

namespace Content.Shared.Preferences
{
    /// <summary>
    /// Character profile. Looks immutable, but uses non-immutable semantics internally for serialization/code sanity purposes.
    /// </summary>
    [DataDefinition]
    [Serializable, NetSerializable]
    public sealed partial class HumanoidCharacterProfile : ICharacterProfile
    {
        private static readonly Regex RestrictedNameRegex = new("[^А-Яа-яA-Za-zёЁ0-9, ,\\-,'.]"); // Sunrise-edit
        private static readonly Regex ICNameCaseRegex = new(@"^(?<word>\w)|\b(?<word>\w)(?=\w*$)");

        public const int MaxNameLength = 32;
        public const int MaxDescLength = 512;

        /// <summary>
        /// Job preferences for initial spawn.
        /// </summary>
        [DataField]
        private Dictionary<ProtoId<JobPrototype>, JobPriority> _jobPriorities = new()
        {
            {
                SharedGameTicker.FallbackOverflowJob, JobPriority.High
            }
        };

        /// <summary>
        /// Antags we have opted in to.
        /// </summary>
        [DataField]
        private HashSet<ProtoId<AntagPrototype>> _antagPreferences = new();

        /// <summary>
        /// Enabled traits.
        /// </summary>
        [DataField]
        private HashSet<ProtoId<TraitPrototype>> _traitPreferences = new();

        /// <summary>
        /// <see cref="_loadouts"/>
        /// </summary>
        public IReadOnlyDictionary<string, RoleLoadout> Loadouts => _loadouts;

        [DataField]
        private Dictionary<string, RoleLoadout> _loadouts = new();

        private ISharedSponsorsManager? _sponsorsMgr;  // Sunrise-Sponsors

        [DataField]
        public string Name { get; set; } = "John Doe";

        /// <summary>
        /// Detailed text that can appear for the character if <see cref="CCVars.FlavorText"/> is enabled.
        /// </summary>
        [DataField]
        public string FlavorText { get; set; } = string.Empty;

        /// <summary>
        /// Associated <see cref="SpeciesPrototype"/> for this profile.
        /// </summary>
        [DataField]
        public ProtoId<SpeciesPrototype> Species { get; set; } = SharedHumanoidAppearanceSystem.DefaultSpecies;

        [DataField]
        public string Voice { get; set; } = SharedHumanoidAppearanceSystem.DefaultVoice;

        [DataField]
        public int Age { get; set; } = 18;

        [DataField]
        public Sex Sex { get; private set; } = Sex.Male;

        [DataField]
        public Gender Gender { get; private set; } = Gender.Male;

        /// <summary>
        /// <see cref="Appearance"/>
        /// </summary>
        public ICharacterAppearance CharacterAppearance => Appearance;

        /// <summary>
        /// Stores markings, eye colors, etc for the profile.
        /// </summary>
        [DataField]
        public HumanoidCharacterAppearance Appearance { get; set; } = new();

        /// <summary>
        /// When spawning into a round what's the preferred spot to spawn.
        /// </summary>
        [DataField]
        public SpawnPriorityPreference SpawnPriority { get; private set; } = SpawnPriorityPreference.None;

        /// <summary>
        /// <see cref="_jobPriorities"/>
        /// </summary>
        public IReadOnlyDictionary<ProtoId<JobPrototype>, JobPriority> JobPriorities => _jobPriorities;

        /// <summary>
        /// <see cref="_antagPreferences"/>
        /// </summary>
        public IReadOnlySet<ProtoId<AntagPrototype>> AntagPreferences => _antagPreferences;

        /// <summary>
        /// <see cref="_traitPreferences"/>
        /// </summary>
        public IReadOnlySet<ProtoId<TraitPrototype>> TraitPreferences => _traitPreferences;

        /// <summary>
        /// If we're unable to get one of our preferred jobs do we spawn as a fallback job or do we stay in lobby.
        /// </summary>
        [DataField]
        public PreferenceUnavailableMode PreferenceUnavailable { get; private set; } =
            PreferenceUnavailableMode.SpawnAsOverflow;

        public HumanoidCharacterProfile(
            string name,
            string flavortext,
            string species,
            string voice, // Sunrise-TTS
            int age,
            Sex sex,
            Gender gender,
            HumanoidCharacterAppearance appearance,
            SpawnPriorityPreference spawnPriority,
            Dictionary<ProtoId<JobPrototype>, JobPriority> jobPriorities,
            PreferenceUnavailableMode preferenceUnavailable,
            HashSet<ProtoId<AntagPrototype>> antagPreferences,
            HashSet<ProtoId<TraitPrototype>> traitPreferences,
            Dictionary<string, RoleLoadout> loadouts)
        {
            Name = name;
            FlavorText = flavortext;
            Species = species;
            Voice = voice; // Sunrise-TTS
            Age = age;
            Sex = sex;
            Gender = gender;
            Appearance = appearance;
            SpawnPriority = spawnPriority;
            _jobPriorities = jobPriorities;
            PreferenceUnavailable = preferenceUnavailable;
            _antagPreferences = antagPreferences;
            _traitPreferences = traitPreferences;
            _loadouts = loadouts;

            var hasHighPrority = false;
            foreach (var (key, value) in _jobPriorities)
            {
                if (value == JobPriority.Never)
                    _jobPriorities.Remove(key);
                else if (value != JobPriority.High)
                    continue;

                if (hasHighPrority)
                    _jobPriorities[key] = JobPriority.Medium;

                hasHighPrority = true;
            }
        }

        /// <summary>Copy constructor</summary>
        public HumanoidCharacterProfile(HumanoidCharacterProfile other)
            : this(other.Name,
                other.FlavorText,
                other.Species,
                other.Voice,
                other.Age,
                other.Sex,
                other.Gender,
                other.Appearance.Clone(),
                other.SpawnPriority,
                new Dictionary<ProtoId<JobPrototype>, JobPriority>(other.JobPriorities),
                other.PreferenceUnavailable,
                new HashSet<ProtoId<AntagPrototype>>(other.AntagPreferences),
                new HashSet<ProtoId<TraitPrototype>>(other.TraitPreferences),
                new Dictionary<string, RoleLoadout>(other.Loadouts))
        {
        }

        /// <summary>
        ///     Get the default humanoid character profile, using internal constant values.
        ///     Defaults to <see cref="SharedHumanoidAppearanceSystem.DefaultSpecies"/> for the species.
        /// </summary>
        /// <returns></returns>
        public HumanoidCharacterProfile()
        {
        }

        /// <summary>
        ///     Return a default character profile, based on species.
        /// </summary>
        /// <param name="species">The species to use in this default profile. The default species is <see cref="SharedHumanoidAppearanceSystem.DefaultSpecies"/>.</param>
        /// <returns>Humanoid character profile with default settings.</returns>
        public static HumanoidCharacterProfile DefaultWithSpecies(string species = SharedHumanoidAppearanceSystem.DefaultSpecies)
        {
            return new()
            {
                Species = species,
            };
        }

        // TODO: This should eventually not be a visual change only.
        public static HumanoidCharacterProfile Random(HashSet<string>? ignoredSpecies = null)
        {
            var prototypeManager = IoCManager.Resolve<IPrototypeManager>();
            var random = IoCManager.Resolve<IRobustRandom>();

            var species = random.Pick(prototypeManager
                .EnumeratePrototypes<SpeciesPrototype>()
                .Where(x => ignoredSpecies == null ? x.RoundStart : x.RoundStart && !ignoredSpecies.Contains(x.ID))
                .ToArray()
            ).ID;

            return RandomWithSpecies(species);
        }

        public static HumanoidCharacterProfile RandomWithSpecies(string species = SharedHumanoidAppearanceSystem.DefaultSpecies)
        {
            var prototypeManager = IoCManager.Resolve<IPrototypeManager>();
            var random = IoCManager.Resolve<IRobustRandom>();

            var sex = Sex.Unsexed;
            var age = 18;
            if (prototypeManager.TryIndex<SpeciesPrototype>(species, out var speciesPrototype))
            {
                sex = random.Pick(speciesPrototype.Sexes);
                age = random.Next(speciesPrototype.MinAge, speciesPrototype.OldAge); // people don't look and keep making 119 year old characters with zero rp, cap it at middle aged
            }

            // Sunrise-TTS-Start
            var voiceId = random.Pick(prototypeManager
                .EnumeratePrototypes<TTSVoicePrototype>()
                .Where(o => CanHaveVoice(o, sex)).ToArray()
            ).ID;
            // Sunrise-TTS-End

            var gender = Gender.Epicene;

            switch (sex)
            {
                case Sex.Male:
                    gender = Gender.Male;
                    break;
                case Sex.Female:
                    gender = Gender.Female;
                    break;
            }

            var name = GetName(species, gender);

            return new HumanoidCharacterProfile()
            {
                Name = name,
                Sex = sex,
                Age = age,
                Gender = gender,
                Species = species,
                Voice = voiceId, // Sunrise-TTS
                Appearance = HumanoidCharacterAppearance.Random(species, sex),
            };
        }

        public HumanoidCharacterProfile WithName(string name)
        {
            return new(this) { Name = name };
        }

        public HumanoidCharacterProfile WithFlavorText(string flavorText)
        {
            return new(this) { FlavorText = flavorText };
        }

        public HumanoidCharacterProfile WithAge(int age)
        {
            return new(this) { Age = age };
        }

        public HumanoidCharacterProfile WithSex(Sex sex)
        {
            return new(this) { Sex = sex };
        }

        public HumanoidCharacterProfile WithGender(Gender gender)
        {
            return new(this) { Gender = gender };
        }

        public HumanoidCharacterProfile WithSpecies(string species)
        {
            return new(this) { Species = species };
        }

        // Sunrise-TTS-Start
        public HumanoidCharacterProfile WithVoice(string voice)
        {
            return new(this) { Voice = voice };
        }
        // Sunrise-TTS-End

        public HumanoidCharacterProfile WithCharacterAppearance(HumanoidCharacterAppearance appearance)
        {
            return new(this) { Appearance = appearance };
        }

        public HumanoidCharacterProfile WithSpawnPriorityPreference(SpawnPriorityPreference spawnPriority)
        {
            return new(this) { SpawnPriority = spawnPriority };
        }

        public HumanoidCharacterProfile WithJobPriorities(IEnumerable<KeyValuePair<ProtoId<JobPrototype>, JobPriority>> jobPriorities)
        {
            var dictionary = new Dictionary<ProtoId<JobPrototype>, JobPriority>(jobPriorities);
            var hasHighPrority = false;

            foreach (var (key, value) in dictionary)
            {
                if (value == JobPriority.Never)
                    dictionary.Remove(key);
                else if (value != JobPriority.High)
                    continue;

                if (hasHighPrority)
                    dictionary[key] = JobPriority.Medium;

                hasHighPrority = true;
            }

            return new(this)
            {
                _jobPriorities = dictionary
            };
        }

        public HumanoidCharacterProfile WithJobPriority(ProtoId<JobPrototype> jobId, JobPriority priority)
        {
            var dictionary = new Dictionary<ProtoId<JobPrototype>, JobPriority>(_jobPriorities);
            if (priority == JobPriority.Never)
            {
                dictionary.Remove(jobId);
            }
            else if (priority == JobPriority.High)
            {
                // There can only ever be one high priority job.
                foreach (var (job, value) in dictionary)
                {
                    if (value == JobPriority.High)
                        dictionary[job] = JobPriority.Medium;
                }

                dictionary[jobId] = priority;
            }
            else
            {
                dictionary[jobId] = priority;
            }

            return new(this)
            {
                _jobPriorities = dictionary,
            };
        }

        public HumanoidCharacterProfile WithPreferenceUnavailable(PreferenceUnavailableMode mode)
        {
            return new(this) { PreferenceUnavailable = mode };
        }

        public HumanoidCharacterProfile WithAntagPreferences(IEnumerable<ProtoId<AntagPrototype>> antagPreferences)
        {
            return new(this)
            {
                _antagPreferences = new (antagPreferences),
            };
        }

        public HumanoidCharacterProfile WithAntagPreference(ProtoId<AntagPrototype> antagId, bool pref)
        {
            var list = new HashSet<ProtoId<AntagPrototype>>(_antagPreferences);
            if (pref)
            {
                list.Add(antagId);
            }
            else
            {
                list.Remove(antagId);
            }

            return new(this)
            {
                _antagPreferences = list,
            };
        }

        public HumanoidCharacterProfile WithTraitPreference(ProtoId<TraitPrototype> traitId, IPrototypeManager protoManager)
        {
            // null category is assumed to be default.
            if (!protoManager.TryIndex(traitId, out var traitProto))
                return new(this);

            var category = traitProto.Category;

            // Category not found so dump it.
            TraitCategoryPrototype? traitCategory = null;

            if (category != null && !protoManager.TryIndex(category, out traitCategory))
                return new(this);

            var list = new HashSet<ProtoId<TraitPrototype>>(_traitPreferences) { traitId };

            if (traitCategory == null || traitCategory.MaxTraitPoints < 0)
            {
                return new(this)
                {
                    _traitPreferences = list,
                };
            }

            var count = 0;
            foreach (var trait in list)
            {
                // If trait not found or another category don't count its points.
                if (!protoManager.TryIndex<TraitPrototype>(trait, out var otherProto) ||
                    otherProto.Category != traitCategory)
                {
                    continue;
                }

                count += otherProto.Cost;
            }

            if (count > traitCategory.MaxTraitPoints && traitProto.Cost != 0)
            {
                return new(this);
            }

            return new(this)
            {
                _traitPreferences = list,
            };
        }

        public HumanoidCharacterProfile WithoutTraitPreference(ProtoId<TraitPrototype> traitId, IPrototypeManager protoManager)
        {
            var list = new HashSet<ProtoId<TraitPrototype>>(_traitPreferences);
            list.Remove(traitId);

            return new(this)
            {
                _traitPreferences = list,
            };
        }

        public string Summary =>
            Loc.GetString(
                "humanoid-character-profile-summary",
                ("name", Name),
                ("gender", Gender.ToString().ToLowerInvariant()),
                ("age", Age)
            );

        public bool MemberwiseEquals(ICharacterProfile maybeOther)
        {
            if (maybeOther is not HumanoidCharacterProfile other) return false;
            if (Name != other.Name) return false;
            if (Age != other.Age) return false;
            if (Sex != other.Sex) return false;
            if (Gender != other.Gender) return false;
            if (Species != other.Species) return false;
            if (PreferenceUnavailable != other.PreferenceUnavailable) return false;
            if (SpawnPriority != other.SpawnPriority) return false;
            if (!_jobPriorities.SequenceEqual(other._jobPriorities)) return false;
            if (!_antagPreferences.SequenceEqual(other._antagPreferences)) return false;
            if (!_traitPreferences.SequenceEqual(other._traitPreferences)) return false;
            if (!Loadouts.SequenceEqual(other.Loadouts)) return false;
            if (FlavorText != other.FlavorText) return false;
            return Appearance.MemberwiseEquals(other.Appearance);
        }

        public void EnsureValid(ICommonSession session, IDependencyCollection collection, string[] sponsorPrototypes)
        {
            var configManager = collection.Resolve<IConfigurationManager>();
            var prototypeManager = collection.Resolve<IPrototypeManager>();

            if (!prototypeManager.TryIndex(Species, out var speciesPrototype) || speciesPrototype.RoundStart == false)
            {
                Species = SharedHumanoidAppearanceSystem.DefaultSpecies;
                speciesPrototype = prototypeManager.Index(Species);
            }

            // Sunrise-Sponsors-Start: Reset to human if player not sponsor
            if (speciesPrototype.SponsorOnly && !sponsorPrototypes.Contains(Species.Id))
            {
                Species = SharedHumanoidAppearanceSystem.DefaultSpecies;
                speciesPrototype = prototypeManager.Index<SpeciesPrototype>(Species);
            }
            // Sunrise-Sponsors-End

            var sex = Sex switch
            {
                Sex.Male => Sex.Male,
                Sex.Female => Sex.Female,
                Sex.Unsexed => Sex.Unsexed,
                _ => Sex.Male // Invalid enum values.
            };

            // ensure the species can be that sex and their age fits the founds
            if (!speciesPrototype.Sexes.Contains(sex))
                sex = speciesPrototype.Sexes[0];

            var age = Math.Clamp(Age, speciesPrototype.MinAge, speciesPrototype.MaxAge);

            var gender = Gender switch
            {
                Gender.Epicene => Gender.Epicene,
                Gender.Female => Gender.Female,
                Gender.Male => Gender.Male,
                Gender.Neuter => Gender.Neuter,
                _ => Gender.Epicene // Invalid enum values.
            };

            string name;
            if (string.IsNullOrEmpty(Name))
            {
                name = GetName(Species, gender);
            }
            else if (Name.Length > MaxNameLength)
            {
                name = Name[..MaxNameLength];
            }
            else
            {
                name = Name;
            }

            name = name.Trim();

            if (configManager.GetCVar(CCVars.RestrictedNames))
            {
                name = RestrictedNameRegex.Replace(name, string.Empty);
            }

            if (configManager.GetCVar(CCVars.ICNameCase))
            {
                // This regex replaces the first character of the first and last words of the name with their uppercase version
                name = ICNameCaseRegex.Replace(name, m => m.Groups["word"].Value.ToUpper());
            }

            if (string.IsNullOrEmpty(name))
            {
                name = GetName(Species, gender);
            }

            string flavortext;
            if (FlavorText.Length > MaxDescLength)
            {
                flavortext = FormattedMessage.RemoveMarkup(FlavorText)[..MaxDescLength];
            }
            else
            {
                flavortext = FormattedMessage.RemoveMarkup(FlavorText);
            }

            var appearance = HumanoidCharacterAppearance.EnsureValid(Appearance, Species, Sex, sponsorPrototypes);

            var prefsUnavailableMode = PreferenceUnavailable switch
            {
                PreferenceUnavailableMode.StayInLobby => PreferenceUnavailableMode.StayInLobby,
                PreferenceUnavailableMode.SpawnAsOverflow => PreferenceUnavailableMode.SpawnAsOverflow,
                _ => PreferenceUnavailableMode.StayInLobby // Invalid enum values.
            };

            var spawnPriority = SpawnPriority switch
            {
                SpawnPriorityPreference.None => SpawnPriorityPreference.None,
                SpawnPriorityPreference.Arrivals => SpawnPriorityPreference.Arrivals,
                SpawnPriorityPreference.Cryosleep => SpawnPriorityPreference.Cryosleep,
                _ => SpawnPriorityPreference.None // Invalid enum values.
            };

            var priorities = new Dictionary<ProtoId<JobPrototype>, JobPriority>(JobPriorities
                .Where(p => prototypeManager.TryIndex<JobPrototype>(p.Key, out var job) && job.SetPreference && p.Value switch
                {
                    JobPriority.Never => false, // Drop never since that's assumed default.
                    JobPriority.Low => true,
                    JobPriority.Medium => true,
                    JobPriority.High => true,
                    _ => false
                }));

            var hasHighPrio = false;
            foreach (var (key, value) in priorities)
            {
                if (value != JobPriority.High)
                    continue;

                if (hasHighPrio)
                    priorities[key] = JobPriority.Medium;
                hasHighPrio = true;
            }

            var antags = AntagPreferences
                .Where(id => prototypeManager.TryIndex<AntagPrototype>(id, out var antag) && antag.SetPreference)
                .ToList();

            var traits = TraitPreferences
                         .Where(prototypeManager.HasIndex<TraitPrototype>)
                         .ToList();

            Name = name;
            FlavorText = flavortext;
            Age = age;
            Sex = sex;
            Gender = gender;
            Appearance = appearance;
            SpawnPriority = spawnPriority;

            _jobPriorities.Clear();

            foreach (var (job, priority) in priorities)
            {
                _jobPriorities.Add(job, priority);
            }

            PreferenceUnavailable = prefsUnavailableMode;

            _antagPreferences.Clear();
            _antagPreferences.UnionWith(antags);

            _traitPreferences.Clear();
            _traitPreferences.UnionWith(GetValidTraits(traits, prototypeManager));

            // Sunrise-TTS-Start
            prototypeManager.TryIndex<TTSVoicePrototype>(Voice, out var voice);
            if (voice is null || !CanHaveVoice(voice, Sex))
                Voice = SharedHumanoidAppearanceSystem.DefaultSexVoice[sex];
            // Sunrise-TTS-End

            // Checks prototypes exist for all loadouts and dump / set to default if not.
            var toRemove = new ValueList<string>();

            foreach (var (roleName, loadouts) in _loadouts)
            {
                if (!prototypeManager.HasIndex<RoleLoadoutPrototype>(roleName))
                {
                    toRemove.Add(roleName);
                    continue;
                }

                loadouts.EnsureValid(this, session, collection, sponsorPrototypes); // Sunrise-Sponsors
            }

            foreach (var value in toRemove)
            {
                _loadouts.Remove(value);
            }
        }

<<<<<<< HEAD
        // Sunrise-TTS-Start
        // SHOULD BE NOT PUBLIC, BUT....
        public static bool CanHaveVoice(TTSVoicePrototype voice, Sex sex)
        {
            return voice.RoundStart && sex == Sex.Unsexed || (voice.Sex == sex || voice.Sex == Sex.Unsexed);
        }
        // Sunrise-TTS-End

        public ICharacterProfile Validated(ICommonSession session, IDependencyCollection collection, string[] sponsorPrototypes)
=======
        /// <summary>
        /// Takes in an IEnumerable of traits and returns a List of the valid traits.
        /// </summary>
        public List<ProtoId<TraitPrototype>> GetValidTraits(IEnumerable<ProtoId<TraitPrototype>> traits, IPrototypeManager protoManager)
        {
            // Track points count for each group.
            var groups = new Dictionary<string, int>();
            var result = new List<ProtoId<TraitPrototype>>();

            foreach (var trait in traits)
            {
                if (!protoManager.TryIndex(trait, out var traitProto))
                    continue;

                // Always valid.
                if (traitProto.Category == null)
                {
                    result.Add(trait);
                    continue;
                }

                // No category so dump it.
                if (!protoManager.TryIndex(traitProto.Category, out var category))
                    continue;

                var existing = groups.GetOrNew(category.ID);
                existing += traitProto.Cost;

                // Too expensive.
                if (existing > category.MaxTraitPoints)
                    continue;

                groups[category.ID] = existing;
                result.Add(trait);
            }

            return result;
        }

        public ICharacterProfile Validated(ICommonSession session, IDependencyCollection collection)
>>>>>>> 250109f0
        {
            var profile = new HumanoidCharacterProfile(this);
            profile.EnsureValid(session, collection, sponsorPrototypes);
            return profile;
        }

        // sorry this is kind of weird and duplicated,
        /// working inside these non entity systems is a bit wack
        public static string GetName(string species, Gender gender)
        {
            var namingSystem = IoCManager.Resolve<IEntitySystemManager>().GetEntitySystem<NamingSystem>();
            return namingSystem.GetName(species, gender);
        }

        public override bool Equals(object? obj)
        {
            return ReferenceEquals(this, obj) || obj is HumanoidCharacterProfile other && Equals(other);
        }

        public override int GetHashCode()
        {
            var hashCode = new HashCode();
            hashCode.Add(_jobPriorities);
            hashCode.Add(_antagPreferences);
            hashCode.Add(_traitPreferences);
            hashCode.Add(_loadouts);
            hashCode.Add(Name);
            hashCode.Add(FlavorText);
            hashCode.Add(Species);
            hashCode.Add(Age);
            hashCode.Add((int)Sex);
            hashCode.Add((int)Gender);
            hashCode.Add(Appearance);
            hashCode.Add((int)SpawnPriority);
            hashCode.Add((int)PreferenceUnavailable);
            return hashCode.ToHashCode();
        }

        public void SetLoadout(RoleLoadout loadout)
        {
            _loadouts[loadout.Role.Id] = loadout;
        }

        public HumanoidCharacterProfile WithLoadout(RoleLoadout loadout)
        {
            // Deep copies so we don't modify the DB profile.
            var copied = new Dictionary<string, RoleLoadout>();

            foreach (var proto in _loadouts)
            {
                if (proto.Key == loadout.Role)
                    continue;

                copied[proto.Key] = proto.Value.Clone();
            }

            copied[loadout.Role] = loadout.Clone();
            var profile = Clone();
            profile._loadouts = copied;
            return profile;
        }

        public RoleLoadout GetLoadoutOrDefault(string id, ICommonSession? session, ProtoId<SpeciesPrototype>? species, IEntityManager entManager, IPrototypeManager protoManager, string [] sponsorPrototypes)
        {
            if (!_loadouts.TryGetValue(id, out var loadout))
            {
                loadout = new RoleLoadout(id);
                loadout.SetDefault(this, session, protoManager, sponsorPrototypes, force: true);
            }

            loadout.SetDefault(this, session, protoManager, sponsorPrototypes);
            return loadout;
        }

        public HumanoidCharacterProfile Clone()
        {
            return new HumanoidCharacterProfile(this);
        }
    }
}<|MERGE_RESOLUTION|>--- conflicted
+++ resolved
@@ -675,17 +675,6 @@
             }
         }
 
-<<<<<<< HEAD
-        // Sunrise-TTS-Start
-        // SHOULD BE NOT PUBLIC, BUT....
-        public static bool CanHaveVoice(TTSVoicePrototype voice, Sex sex)
-        {
-            return voice.RoundStart && sex == Sex.Unsexed || (voice.Sex == sex || voice.Sex == Sex.Unsexed);
-        }
-        // Sunrise-TTS-End
-
-        public ICharacterProfile Validated(ICommonSession session, IDependencyCollection collection, string[] sponsorPrototypes)
-=======
         /// <summary>
         /// Takes in an IEnumerable of traits and returns a List of the valid traits.
         /// </summary>
@@ -725,8 +714,14 @@
             return result;
         }
 
-        public ICharacterProfile Validated(ICommonSession session, IDependencyCollection collection)
->>>>>>> 250109f0
+        // Sunrise-TTS-Start
+        public static bool CanHaveVoice(TTSVoicePrototype voice, Sex sex)
+        {
+            return voice.RoundStart && sex == Sex.Unsexed || (voice.Sex == sex || voice.Sex == Sex.Unsexed);
+        }
+        // Sunrise-TTS-End
+
+        public ICharacterProfile Validated(ICommonSession session, IDependencyCollection collection, string[] sponsorPrototypes)
         {
             var profile = new HumanoidCharacterProfile(this);
             profile.EnsureValid(session, collection, sponsorPrototypes);
