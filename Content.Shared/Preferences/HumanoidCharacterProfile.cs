--- conflicted
+++ resolved
@@ -32,11 +32,7 @@
         private static readonly Regex ICNameCaseRegex = new(@"^(?<word>\w)|\b(?<word>\w)(?=\w*$)");
 
         public const int MaxNameLength = 32;
-<<<<<<< HEAD
-=======
         public const int MaxLoadoutNameLength = 32;
-        public const int MaxDescLength = 512;
->>>>>>> 47cb8a0b
 
         /// <summary>
         /// Job preferences for initial spawn.
