--- conflicted
+++ resolved
@@ -31,12 +31,6 @@
         private static readonly Regex RestrictedNameRegex = new("[^А-Яа-яA-Za-zёЁ0-9, ,\\-,'.]"); // Sunrise-edit
         private static readonly Regex ICNameCaseRegex = new(@"^(?<word>\w)|\b(?<word>\w)(?=\w*$)");
 
-<<<<<<< HEAD
-        public const int MaxNameLength = 32;
-        public const int MaxLoadoutNameLength = 32;
-
-=======
->>>>>>> be761ea5
         /// <summary>
         /// Job preferences for initial spawn.
         /// </summary>
@@ -607,16 +601,9 @@
             // Sunrise-End
 
             string flavortext;
-<<<<<<< HEAD
             if (FlavorText.Length > maxDescLength) // Sunrise-Edit
             {
                 flavortext = FormattedMessage.RemoveMarkupOrThrow(FlavorText)[..maxDescLength]; // Sunrise-Edit
-=======
-            var maxFlavorTextLength = configManager.GetCVar(CCVars.MaxFlavorTextLength);
-            if (FlavorText.Length > maxFlavorTextLength)
-            {
-                flavortext = FormattedMessage.RemoveMarkupOrThrow(FlavorText)[..maxFlavorTextLength];
->>>>>>> be761ea5
             }
             else
             {
