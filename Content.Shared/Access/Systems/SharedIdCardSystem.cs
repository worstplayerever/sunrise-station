--- conflicted
+++ resolved
@@ -205,17 +205,28 @@
         return true;
     }
 
-<<<<<<< HEAD
+    public bool TryChangeJobDepartment(EntityUid uid, List<ProtoId<DepartmentPrototype>> departments, IdCardComponent? id = null)
+    {
+        if (!Resolve(uid, ref id))
+            return false;
+
+        id.JobDepartments.Clear();
+        foreach (var department in departments)
+        {
+            id.JobDepartments.Add(department);
+        }
+
+        Dirty(uid, id);
+
+        return true;
+    }
+
     // Sunrise-Start
     public bool TryChangeJobColor(EntityUid uid, string? jobColor, bool boldRadio = false, IdCardComponent? id = null, EntityUid? player = null)
-=======
-    public bool TryChangeJobDepartment(EntityUid uid, List<ProtoId<DepartmentPrototype>> departments, IdCardComponent? id = null)
->>>>>>> 1c8c85ea
-    {
-        if (!Resolve(uid, ref id))
-            return false;
-
-<<<<<<< HEAD
+    {
+        if (!Resolve(uid, ref id))
+            return false;
+
         if (id.JobColor == jobColor && id.RadioBold == boldRadio)
             return true;
 
@@ -227,20 +238,13 @@
         {
             _adminLogger.Add(LogType.Identity, LogImpact.Low,
                 $"{ToPrettyString(player.Value):player} has changed the job color of {ToPrettyString(uid):entity} to {jobColor} ");
-=======
-        id.JobDepartments.Clear();
-        foreach (var department in departments)
-        {
-            id.JobDepartments.Add(department);
->>>>>>> 1c8c85ea
-        }
-
-        Dirty(uid, id);
-
-        return true;
-    }
-
-<<<<<<< HEAD
+        }
+
+        Dirty(uid, id);
+
+        return true;
+    }
+
     public string GetJobColor(IPrototypeManager prototypeManager, IPrototype job)
     {
         var jobCode = job.ID;
@@ -260,8 +264,6 @@
     }
     // Sunrise-End
 
-=======
->>>>>>> 1c8c85ea
     /// <summary>
     /// Attempts to change the full name of a card.
     /// Returns true/false.
