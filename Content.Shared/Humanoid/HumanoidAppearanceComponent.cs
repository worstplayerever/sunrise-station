--- conflicted
+++ resolved
@@ -1,9 +1,6 @@
-<<<<<<< HEAD
 using Content.Shared._Sunrise;
 using Content.Shared._Sunrise.TTS;
-=======
 using Content.Shared.DisplacementMap;
->>>>>>> e1c70882
 using Content.Shared.Humanoid.Markings;
 using Content.Shared.Humanoid.Prototypes;
 using Content.Shared.Inventory;
@@ -102,19 +99,14 @@
     public ProtoId<TTSVoicePrototype> Voice { get; set; } = SharedHumanoidAppearanceSystem.DefaultVoice;
     // Sunrise-TTS-End
 
-<<<<<<< HEAD
     [DataField, AutoNetworkedField]
     public ProtoId<BodyTypePrototype> BodyType { get; set; } = SharedHumanoidAppearanceSystem.DefaultBodyType;
-=======
-    [DataField]
-    public ProtoId<MarkingPrototype>? UndergarmentBottom = new ProtoId<MarkingPrototype>("UndergarmentBottomBoxers");
 
     /// <summary>
     ///     The displacement maps that will be applied to specific layers of the humanoid.
     /// </summary>
     [DataField]
     public Dictionary<HumanoidVisualLayers, DisplacementData> MarkingsDisplacement = new();
->>>>>>> e1c70882
 }
 
 [DataDefinition]
