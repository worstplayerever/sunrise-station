--- conflicted
+++ resolved
@@ -93,15 +93,6 @@
     [DataField]
     public HashSet<HumanoidVisualLayers> HideLayersOnEquip = [HumanoidVisualLayers.Hair];
 
-<<<<<<< HEAD
-    // Sunrise-TTS-Start
-    [DataField("voice")]
-    public ProtoId<TTSVoicePrototype> Voice { get; set; } = SharedHumanoidAppearanceSystem.DefaultVoice;
-    // Sunrise-TTS-End
-
-    [DataField, AutoNetworkedField]
-    public ProtoId<BodyTypePrototype> BodyType { get; set; } = SharedHumanoidAppearanceSystem.DefaultBodyType;
-=======
     /// <summary>
     ///     Which markings the humanoid defaults to when nudity is toggled off.
     /// </summary>
@@ -110,7 +101,14 @@
 
     [DataField]
     public ProtoId<MarkingPrototype>? UndergarmentBottom = new ProtoId<MarkingPrototype>("UndergarmentBottomBoxers");
->>>>>>> 1b74de6d
+
+    // Sunrise-TTS-Start
+    [DataField("voice")]
+    public ProtoId<TTSVoicePrototype> Voice { get; set; } = SharedHumanoidAppearanceSystem.DefaultVoice;
+    // Sunrise-TTS-End
+
+    [DataField, AutoNetworkedField]
+    public ProtoId<BodyTypePrototype> BodyType { get; set; } = SharedHumanoidAppearanceSystem.DefaultBodyType;
 }
 
 [DataDefinition]
