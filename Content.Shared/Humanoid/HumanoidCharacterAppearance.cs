﻿using System.Linq;
using Content.Shared._Sunrise.MarkingEffects;
using System.Numerics;
using Content.Shared.Humanoid.Markings;
using Content.Shared.Humanoid.Prototypes;
using Robust.Shared.Prototypes;
using Robust.Shared.Random;
using Robust.Shared.Serialization;

namespace Content.Shared.Humanoid;

[DataDefinition]
[Serializable, NetSerializable]
public sealed partial class HumanoidCharacterAppearance : ICharacterAppearance, IEquatable<HumanoidCharacterAppearance>
{
    [DataField("hair")]
    public string HairStyleId { get; set; } = HairStyles.DefaultHairStyle;

    [DataField]
    public Color HairColor { get; set; } = Color.Black;

    [DataField("facialHair")]
    public string FacialHairStyleId { get; set; } = HairStyles.DefaultFacialHairStyle;

    [DataField]
    public Color FacialHairColor { get; set; } = Color.Black;

    // sunrise gradient edit start

    [DataField]
    public MarkingEffectType HairMarkingEffectType { get; set; } = MarkingEffectType.Color;

    [DataField]
    public MarkingEffect? HairMarkingEffect { get; set; }

    [DataField]
    public MarkingEffectType FacialHairMarkingEffectType { get; set; } = MarkingEffectType.Color;

    [DataField]
    public MarkingEffect? FacialHairMarkingEffect { get; set; }

    // sunrise gradient edit end

    [DataField]
    public Color EyeColor { get; set; } = Color.Black;

    [DataField]
    public Color SkinColor { get; set; } = Humanoid.SkinColor.ValidHumanSkinTone;

    [DataField]
    public List<Marking> Markings { get; set; } = new();

    [DataField]
    public float Width { get; set; } = 1f; //Sunrise

    [DataField]
    public float Height { get; set; } = 1f; //Sunrise

    public HumanoidCharacterAppearance(string hairStyleId,
        Color hairColor,
        string facialHairStyleId,
        Color facialHairColor,
        Color eyeColor,
        Color skinColor,
        List<Marking> markings,
        //sunrise gradient start
        MarkingEffectType hairMarkingEffectType,
        MarkingEffect? hairMarkingEffect,
        MarkingEffectType facialHairMarkingEffectType,
        MarkingEffect? facialHairMarkingEffect,
        //sunrise gradient end
        float width, //Sunrise
        float height) //Sunrise
    {
        HairStyleId = hairStyleId;
        HairColor = ClampColor(hairColor);
        FacialHairStyleId = facialHairStyleId;
        FacialHairColor = ClampColor(facialHairColor);
        EyeColor = ClampColor(eyeColor);
        SkinColor = ClampColor(skinColor);
        Markings = markings;
        //sunrise gradient start
        HairMarkingEffectType = hairMarkingEffectType;
        HairMarkingEffect = hairMarkingEffect;
        FacialHairMarkingEffectType = facialHairMarkingEffectType;
        FacialHairMarkingEffect = facialHairMarkingEffect;
        Width = width; //Sunrise
        Height = height; //Sunrise
        //sunrise gradient end
    }

    public HumanoidCharacterAppearance(HumanoidCharacterAppearance other) :
        this(other.HairStyleId,
            other.HairColor,
            other.FacialHairStyleId,
            other.FacialHairColor,
            other.EyeColor,
            other.SkinColor,
            new(other.Markings),
            other.HairMarkingEffectType,
            other.HairMarkingEffect,
            other.FacialHairMarkingEffectType,
            other.FacialHairMarkingEffect,
            other.Width,
            other.Height) // sunrise gradient edit
    {

    }

    public HumanoidCharacterAppearance WithHairStyleName(string newName)
    {
        return new(newName, HairColor, FacialHairStyleId, FacialHairColor, EyeColor, SkinColor, Markings, HairMarkingEffectType, HairMarkingEffect, FacialHairMarkingEffectType, FacialHairMarkingEffect, Width, Height); // sunrise gradient edit
    }

    public HumanoidCharacterAppearance WithHairColor(Color newColor, MarkingEffect? newExtendedColor = null)
    {
        return new(HairStyleId, newColor, FacialHairStyleId, FacialHairColor, EyeColor, SkinColor, Markings, newExtendedColor?.Type ?? HairMarkingEffectType, newExtendedColor ?? HairMarkingEffect, FacialHairMarkingEffectType, FacialHairMarkingEffect, Width, Height); // sunrise gradient edit
    }

    public HumanoidCharacterAppearance WithFacialHairStyleName(string newName)
    {
        return new(HairStyleId, HairColor, newName, FacialHairColor, EyeColor, SkinColor, Markings, HairMarkingEffectType, HairMarkingEffect, FacialHairMarkingEffectType, FacialHairMarkingEffect, Width, Height);
    }

    public HumanoidCharacterAppearance WithFacialHairColor(Color newColor, MarkingEffect? newFacialExtendedColor = null)
    {
        return new(HairStyleId, HairColor, FacialHairStyleId, newColor, EyeColor, SkinColor, Markings, HairMarkingEffectType, HairMarkingEffect, newFacialExtendedColor?.Type ?? FacialHairMarkingEffectType, newFacialExtendedColor ?? FacialHairMarkingEffect, Width, Height); // sunrise gradient edit
    }

    public HumanoidCharacterAppearance WithEyeColor(Color newColor)
    {
        return new(HairStyleId, HairColor, FacialHairStyleId, FacialHairColor, newColor, SkinColor, Markings, HairMarkingEffectType, HairMarkingEffect, FacialHairMarkingEffectType, FacialHairMarkingEffect, Width, Height); // sunrise gradient edit
    }

    public HumanoidCharacterAppearance WithSkinColor(Color newColor)
    {
        return new(HairStyleId, HairColor, FacialHairStyleId, FacialHairColor, EyeColor, newColor, Markings, HairMarkingEffectType, HairMarkingEffect, FacialHairMarkingEffectType, FacialHairMarkingEffect, Width, Height); // sunrise gradient edit
    }

    public HumanoidCharacterAppearance WithMarkings(List<Marking> newMarkings)
    {
        return new(HairStyleId, HairColor, FacialHairStyleId, FacialHairColor, EyeColor, SkinColor, newMarkings, HairMarkingEffectType, HairMarkingEffect, FacialHairMarkingEffectType, FacialHairMarkingEffect, Width, Height); // sunrise gradient edit
    }

    // sunrise gradient edit start
    public HumanoidCharacterAppearance WithHairExtendedColor(MarkingEffect? newExtendedColor)
    {
        return new(HairStyleId, HairColor, FacialHairStyleId, FacialHairColor, EyeColor, SkinColor, Markings, newExtendedColor?.Type ?? MarkingEffectType.Color, newExtendedColor, FacialHairMarkingEffectType, FacialHairMarkingEffect, Width, Height); // sunrise gradient edit
    }
    public HumanoidCharacterAppearance WithFacialHairExtendedColor(MarkingEffect? newFacialExtendedColor)
    {
        return new(HairStyleId, HairColor, FacialHairStyleId, FacialHairColor, EyeColor, SkinColor, Markings, HairMarkingEffectType, HairMarkingEffect, newFacialExtendedColor?.Type ?? MarkingEffectType.Color, newFacialExtendedColor, Width, Height); // sunrise gradient edit
    }
    // sunrise gradient edit end

    public HumanoidCharacterAppearance WithWidth(float newWidth)
    {
        return new(HairStyleId, HairColor, FacialHairStyleId, FacialHairColor, EyeColor, SkinColor, Markings, HairMarkingEffectType, HairMarkingEffect, FacialHairMarkingEffectType, FacialHairMarkingEffect, newWidth, Height);
    }

    public HumanoidCharacterAppearance WithHeight(float newHeight)
    {
        return new(HairStyleId, HairColor, FacialHairStyleId, FacialHairColor, EyeColor, SkinColor, Markings, HairMarkingEffectType, HairMarkingEffect, FacialHairMarkingEffectType, FacialHairMarkingEffect, Width, newHeight);
    }

    public static HumanoidCharacterAppearance DefaultWithSpecies(string species)
    {
        var speciesPrototype = IoCManager.Resolve<IPrototypeManager>().Index<SpeciesPrototype>(species);

        var skinColor = speciesPrototype.SkinColoration switch
        {
            HumanoidSkinColor.HumanToned => Humanoid.SkinColor.HumanSkinTone(speciesPrototype.DefaultHumanSkinTone),
            HumanoidSkinColor.Hues => speciesPrototype.DefaultSkinTone,
            HumanoidSkinColor.TintedHues => Humanoid.SkinColor.TintedHues(speciesPrototype.DefaultSkinTone),
            HumanoidSkinColor.VoxFeathers => Humanoid.SkinColor.ClosestVoxColor(speciesPrototype.DefaultSkinTone),
            HumanoidSkinColor.None => Color.Transparent, // Sunrise-edit
            _ => Humanoid.SkinColor.ValidHumanSkinTone,
        };

        return new(
            HairStyles.DefaultHairStyle,
            Color.Black,
            HairStyles.DefaultFacialHairStyle,
            Color.Black,
            Color.Black,
            skinColor,
            new (),
            // sunrise gradient edit start
            MarkingEffectType.Color,
            null,
            MarkingEffectType.Color,
            null,
            // sunrise gradient edit end
            speciesPrototype.DefaultWidth, //Sunrise
            speciesPrototype.DefaultHeight //Sunrise
        );
    }

    private static IReadOnlyList<Color> RealisticEyeColors = new List<Color>
    {
        Color.Brown,
        Color.Gray,
        Color.Azure,
        Color.SteelBlue,
        Color.Black
    };

    public static HumanoidCharacterAppearance Random(string species, Sex sex)
    {
        var random = IoCManager.Resolve<IRobustRandom>();
        var markingManager = IoCManager.Resolve<MarkingManager>();
        var hairStyles = markingManager.MarkingsByCategoryAndSpecies(MarkingCategories.Hair, species).Keys.ToList();
        var facialHairStyles = markingManager.MarkingsByCategoryAndSpecies(MarkingCategories.FacialHair, species).Keys.ToList();

        var newHairStyle = hairStyles.Count > 0
            ? random.Pick(hairStyles)
            : HairStyles.DefaultHairStyle.Id;

        var newFacialHairStyle = facialHairStyles.Count == 0 || sex == Sex.Female
            ? HairStyles.DefaultFacialHairStyle.Id
            : random.Pick(facialHairStyles);

        var newHairColor = random.Pick(HairStyles.RealisticHairColors);
        newHairColor = newHairColor
            .WithRed(RandomizeColor(newHairColor.R))
            .WithGreen(RandomizeColor(newHairColor.G))
            .WithBlue(RandomizeColor(newHairColor.B));

        // TODO: Add random markings

<<<<<<< HEAD
        // declare some defaults. ensures that the hair and eyes on hues-colored species don't match the skin or one another.
        var newSkinColor = colorPalette[0];
        var newHairColor = colorPalette[1];
        var newEyeColor = colorPalette[2];
=======
        var newEyeColor = random.Pick(RealisticEyeColors);
>>>>>>> 3f9d303c

        var skinType = IoCManager.Resolve<IPrototypeManager>().Index<SpeciesPrototype>(species).SkinColoration;

        var newSkinColor = new Color(random.NextFloat(1), random.NextFloat(1), random.NextFloat(1), 1);
        switch (skinType)
        {
            case HumanoidSkinColor.HumanToned:
                newSkinColor = Humanoid.SkinColor.HumanSkinTone(random.Next(0, 101));
                break;
            case HumanoidSkinColor.Hues:
                break;
            case HumanoidSkinColor.TintedHues:
                newSkinColor = Humanoid.SkinColor.ValidTintedHuesSkinTone(newSkinColor);
                break;
            case HumanoidSkinColor.VoxFeathers:
                newSkinColor = Humanoid.SkinColor.ProportionalVoxColor(newSkinColor);
                break;
            case HumanoidSkinColor.None: // Sunrise-edit
                newSkinColor = Color.Transparent;
                break;
        }

<<<<<<< HEAD
        // now we loop through every extant marking category,
        foreach (var category in Enum.GetValues<MarkingCategories>())
        {
            // grab a list of markings in that category for that species,
            var markings = markingManager.MarkingsByCategoryAndSpecies(category, species).Keys.ToList();
            var markingProtos = markingManager.MarkingsByCategoryAndSpecies(category, species).Values.ToList();

            // if it's facial hair, there are entries in the category, and the character is not female, assign a random one. else bald
            if (category == MarkingCategories.FacialHair)
            {
                newFacialHairStyle = markings.Count == 0 || sex == Sex.Female ? HairStyles.DefaultFacialHairStyle : random.Pick(markings);
            }

            // if it's hair, and there are hair styles, roll one. else bald
            else if (category == MarkingCategories.Hair)
            {
                newHairStyle = markings.Count > 0 ? random.Pick(markings) : HairStyles.DefaultHairStyle;
            }

            // for every other category,
            else if (markings.Count > 0)
            {
                // roll a die. currently a 1 in 3 chance per category, except Tails, which are 1 in 2 (because of the effect they have on the silhouettes of spiders and moths.)
                int diceRoll;
                if (category == MarkingCategories.Tail)
                    diceRoll = random.Next(2);
                else
                    diceRoll = random.Next(3);

                if (diceRoll == 0)
                {
                    MarkingPrototype? lastMarking = null;

                    // roll to see how many markings from that category will be added. currently a maximum of 2.
                    var loops = random.Next(2) + 1;

                    // add a marking (loops) times
                    for (var i = 0; i < loops; i++)
                    {
                        // pick a random marking from the list
                        var protoToAdd = random.Pick(markingProtos);
                        var markingToAdd = protoToAdd.AsMarking();
                        Color markingColor;

                        // prevent duplicates:
                        if (lastMarking != null && lastMarking == protoToAdd)
                            continue;

                        // set gauze to white.
                        // side note, I really hate that gauze isn't its own category. please fix that so that i can make this not suck as much.
                        // or, like, give it its own color rules. or something.
                        if (markingToAdd.MarkingId.Contains("gauze", StringComparison.OrdinalIgnoreCase))
                        {
                            markingToAdd.SetColor(Color.White);
                            newMarkings.Add(markingToAdd);
                            lastMarking = protoToAdd;
                            continue;
                        }

                        // select a random color from our two secondary colors. if our marking is a Tail, add the skin color as well, otherwise lizards always look a little odd.
                        // this will also make moths and spiders look less interesting on average, but I don't want a hardcoded exception for lizards.
                        if (category == MarkingCategories.Tail)
                            markingColor = random.Pick(colorPalette);
                        else
                            markingColor = random.Pick(colorPalette.Skip(0).ToList());

                        // set the marking to that color
                        markingToAdd.SetColor(markingColor);

                        // otherwise, add it to the final list.
                        newMarkings.Add(markingToAdd);
                        lastMarking = protoToAdd;
                    }
                }
            }
        }

        //Sunrise start
        var speciesPrototype = IoCManager.Resolve<IPrototypeManager>().Index<SpeciesPrototype>(species);
        var newWidth = random.NextFloat(speciesPrototype.MinWidth, speciesPrototype.MaxWidth);
        var newHeight = random.NextFloat(speciesPrototype.MinHeight, speciesPrototype.MaxHeight);
        //Sunrise end

        // at the end of all that, we should have new values for each of these, so we set the character appearance to these new values.
        return new HumanoidCharacterAppearance(newHairStyle, newHairColor, newFacialHairStyle, newHairColor, newEyeColor, newSkinColor, newMarkings, MarkingEffectType.Color, null, MarkingEffectType.Color, null, newWidth, newHeight);
=======
        return new HumanoidCharacterAppearance(newHairStyle, newHairColor, newFacialHairStyle, newHairColor, newEyeColor, newSkinColor, new ());
>>>>>>> 3f9d303c

        float RandomizeColor(float channel)
        {
            return MathHelper.Clamp01(channel + random.Next(-25, 25) / 100f);
        }
<<<<<<< HEAD

        List<Color> GetComplementaryColors(Color color, double angle)
        {
            var hsl = Color.ToHsl(color);

            var hVal = hsl.X + angle;
            hVal = hVal >= 0.360 ? hVal - 0.360 : hVal;
            var positiveHSL = new Robust.Shared.Maths.Vector4((float)hVal, hsl.Y, hsl.Z, hsl.W);

            var hVal1 = hsl.X - angle;
            hVal1 = hVal1 <= 0 ? hVal1 + 0.360 : hVal1;
            var negativeHSL = new Robust.Shared.Maths.Vector4((float)hVal1, hsl.Y, hsl.Z, hsl.W);

            var c0 = Color.FromHsl(positiveHSL);
            var c1 = Color.FromHsl(negativeHSL);

            var palette = new List<Color> { color, c0, c1 };
            return palette;
        }

        // return a list of triadic complementary colors
        List<Color> GetTriadicComplementaries(Color color)
        {
            return GetComplementaryColors(color, 0.120);
        }

        // return a list of split complementary colors
        List<Color> GetSplitComplementaries(Color color)
        {
            return GetComplementaryColors(color, 0.150);
        }

        // return a list containing the base color and two copies of a single complemenary color
        List<Color> GetOneComplementary(Color color)
        {
            return GetComplementaryColors(color, 0.180);
        }

        Color SquashToSkinLuminosity(Color skinColor, Color toSquash)
        {
            var skinColorHSL = Color.ToHsl(skinColor);
            var toSquashHSL = Color.ToHsl(toSquash);

            // check if the skin color is as dark as or darker than the marking color:
            if (toSquashHSL.Z <= skinColorHSL.Z)
            {
                // if it is, don't fuck with it
                return toSquash;
            }

            // otherwise, create a new color with the H, S, and A of toSquash, but the L of skinColor
            var newColor = new Robust.Shared.Maths.Vector4(toSquashHSL.X, toSquashHSL.Y, skinColorHSL.Z, toSquashHSL.W);
            return Color.FromHsl(newColor);
        }
=======
>>>>>>> 3f9d303c
    }

    public static Color ClampColor(Color color)
    {
        return new(color.RByte, color.GByte, color.BByte);
    }

    public static HumanoidCharacterAppearance EnsureValid(HumanoidCharacterAppearance appearance, string species, Sex sex, string[] sponsorPrototypes)
    {
        var hairStyleId = appearance.HairStyleId;
        var facialHairStyleId = appearance.FacialHairStyleId;

        var hairColor = ClampColor(appearance.HairColor);
        var facialHairColor = ClampColor(appearance.FacialHairColor);
        var eyeColor = ClampColor(appearance.EyeColor);

        var width = appearance.Width; //Sunrise
        var height = appearance.Height; //Sunrise

        var proto = IoCManager.Resolve<IPrototypeManager>();
        var markingManager = IoCManager.Resolve<MarkingManager>();

        if (!markingManager.MarkingsByCategory(MarkingCategories.Hair).ContainsKey(hairStyleId))
        {
            hairStyleId = HairStyles.DefaultHairStyle;
        }

        // Sunrise-Sponsors-Start
        if (proto.TryIndex(hairStyleId, out MarkingPrototype? hairProto) &&
            hairProto.SponsorOnly &&
            !sponsorPrototypes.Contains(hairStyleId))
        {
            hairStyleId = HairStyles.DefaultHairStyle;
        }
        // Sunrise-Sponsors-End

        if (!markingManager.MarkingsByCategory(MarkingCategories.FacialHair).ContainsKey(facialHairStyleId))
        {
            facialHairStyleId = HairStyles.DefaultFacialHairStyle;
        }

        // Sunrise-Sponsors-Start
        if (proto.TryIndex(facialHairStyleId, out MarkingPrototype? facialHairProto) &&
            facialHairProto.SponsorOnly &&
            !sponsorPrototypes.Contains(facialHairStyleId))
        {
            facialHairStyleId = HairStyles.DefaultFacialHairStyle;
        }
        // Sunrise-Sponsors-End

        var markingSet = new MarkingSet();
        var skinColor = appearance.SkinColor;
        if (proto.TryIndex(species, out SpeciesPrototype? speciesProto))
        {
            markingSet = new MarkingSet(appearance.Markings, speciesProto.MarkingPoints, markingManager, proto);
            markingSet.EnsureValid(markingManager);

            if (!Humanoid.SkinColor.VerifySkinColor(speciesProto.SkinColoration, skinColor))
            {
                skinColor = Humanoid.SkinColor.ValidSkinTone(speciesProto.SkinColoration, skinColor);
            }

            width = Math.Clamp(width, speciesProto.MinWidth, speciesProto.MaxWidth); // Sunrise
            height = Math.Clamp(height, speciesProto.MinHeight, speciesProto.MaxHeight); // Sunrise

            markingSet.EnsureSpecies(species, skinColor, markingManager);
            markingSet.EnsureSexes(sex, markingManager);
            markingSet.FilterSponsor(sponsorPrototypes, markingManager); // Sunrise-Sponsors
        }

        // sunrise gradient start
        MarkingEffect? hairExtendedColor = null;
        if (appearance.HairMarkingEffect != null)
        {
            hairExtendedColor = appearance.HairMarkingEffect;
            foreach (var (key, value) in hairExtendedColor.Colors)
                hairExtendedColor.Colors[key] = ClampColor(value);
        }

        MarkingEffect? facialHairExtendedColor = null;
        if (appearance.FacialHairMarkingEffect != null)
        {
            facialHairExtendedColor = appearance.FacialHairMarkingEffect;
            foreach (var (key, value) in facialHairExtendedColor.Colors)
                facialHairExtendedColor.Colors[key] = ClampColor(value);
        }
        // sunrise gradient end

        return new HumanoidCharacterAppearance(
            hairStyleId,
            hairColor,
            facialHairStyleId,
            facialHairColor,
            eyeColor,
            skinColor,
            markingSet.GetForwardEnumerator().ToList(),
            appearance.HairMarkingEffectType,
            hairExtendedColor,
            appearance.FacialHairMarkingEffectType,
            facialHairExtendedColor,
            width,
            height);
    }
    public bool MemberwiseEquals(ICharacterAppearance maybeOther)
    {
        if (maybeOther is not HumanoidCharacterAppearance other) return false;
        if (HairStyleId != other.HairStyleId) return false;
        if (!HairColor.Equals(other.HairColor)) return false;
        if (FacialHairStyleId != other.FacialHairStyleId) return false;
        if (!FacialHairColor.Equals(other.FacialHairColor)) return false;
        if (!EyeColor.Equals(other.EyeColor)) return false;
        if (!SkinColor.Equals(other.SkinColor)) return false;
        if (!Markings.SequenceEqual(other.Markings)) return false;
        // sunrise gradient edit start
        if (!HairMarkingEffectType.Equals(other.HairMarkingEffectType)) return false;
        if (!Equals(HairMarkingEffect, other.HairMarkingEffect)) return false;
        if (!FacialHairMarkingEffectType.Equals(other.FacialHairMarkingEffectType)) return false;
        if (!Equals(FacialHairMarkingEffect, other.FacialHairMarkingEffect)) return false;
        // sunrise gradient edit end
        if (Width != other.Width) return false; //Sunrise
        if (Height != other.Height) return false; //Sunrise
        return true;
    }

    public bool Equals(HumanoidCharacterAppearance? other)
    {
        if (ReferenceEquals(null, other)) return false;
        if (ReferenceEquals(this, other)) return true;
        return HairStyleId == other.HairStyleId &&
               HairColor.Equals(other.HairColor) &&
               FacialHairStyleId == other.FacialHairStyleId &&
               FacialHairColor.Equals(other.FacialHairColor) &&
               EyeColor.Equals(other.EyeColor) &&
               SkinColor.Equals(other.SkinColor) &&
               Markings.SequenceEqual(other.Markings) &&
               // sunrise gradient edit start
               HairMarkingEffectType.Equals(other.HairMarkingEffectType) &&
               Equals(HairMarkingEffect, other.HairMarkingEffect) &&
               FacialHairMarkingEffectType.Equals(other.FacialHairMarkingEffectType) &&
               Equals(FacialHairMarkingEffect, other.FacialHairMarkingEffect) &&
               Width == other.Width && //starlight
               Height == other.Height;
    }

    public override bool Equals(object? obj)
    {
        return ReferenceEquals(this, obj) || obj is HumanoidCharacterAppearance other && Equals(other);
    }

    public override int GetHashCode()
    {
        return HashCode.Combine(HairStyleId, HairColor, FacialHairStyleId, FacialHairColor, EyeColor, SkinColor, Markings, new Vector2(Width, Height));
    }

    public HumanoidCharacterAppearance Clone()
    {
        return new(this);
    }
}<|MERGE_RESOLUTION|>--- conflicted
+++ resolved
@@ -228,14 +228,7 @@
 
         // TODO: Add random markings
 
-<<<<<<< HEAD
-        // declare some defaults. ensures that the hair and eyes on hues-colored species don't match the skin or one another.
-        var newSkinColor = colorPalette[0];
-        var newHairColor = colorPalette[1];
-        var newEyeColor = colorPalette[2];
-=======
         var newEyeColor = random.Pick(RealisticEyeColors);
->>>>>>> 3f9d303c
 
         var skinType = IoCManager.Resolve<IPrototypeManager>().Index<SpeciesPrototype>(species).SkinColoration;
 
@@ -258,244 +251,105 @@
                 break;
         }
 
-<<<<<<< HEAD
-        // now we loop through every extant marking category,
-        foreach (var category in Enum.GetValues<MarkingCategories>())
-        {
-            // grab a list of markings in that category for that species,
-            var markings = markingManager.MarkingsByCategoryAndSpecies(category, species).Keys.ToList();
-            var markingProtos = markingManager.MarkingsByCategoryAndSpecies(category, species).Values.ToList();
-
-            // if it's facial hair, there are entries in the category, and the character is not female, assign a random one. else bald
-            if (category == MarkingCategories.FacialHair)
+        return new HumanoidCharacterAppearance(newHairStyle, newHairColor, newFacialHairStyle, newHairColor, newEyeColor, newSkinColor, new ());
+
+        float RandomizeColor(float channel)
+        {
+            return MathHelper.Clamp01(channel + random.Next(-25, 25) / 100f);
+        }
+    }
+
+    public static Color ClampColor(Color color)
+    {
+        return new(color.RByte, color.GByte, color.BByte);
+    }
+
+    public static HumanoidCharacterAppearance EnsureValid(HumanoidCharacterAppearance appearance, string species, Sex sex, string[] sponsorPrototypes)
+    {
+        var hairStyleId = appearance.HairStyleId;
+        var facialHairStyleId = appearance.FacialHairStyleId;
+
+        var hairColor = ClampColor(appearance.HairColor);
+        var facialHairColor = ClampColor(appearance.FacialHairColor);
+        var eyeColor = ClampColor(appearance.EyeColor);
+
+        var width = appearance.Width; //Sunrise
+        var height = appearance.Height; //Sunrise
+
+        var proto = IoCManager.Resolve<IPrototypeManager>();
+        var markingManager = IoCManager.Resolve<MarkingManager>();
+
+        if (!markingManager.MarkingsByCategory(MarkingCategories.Hair).ContainsKey(hairStyleId))
+        {
+            hairStyleId = HairStyles.DefaultHairStyle;
+        }
+
+        // Sunrise-Sponsors-Start
+        if (proto.TryIndex(hairStyleId, out MarkingPrototype? hairProto) &&
+            hairProto.SponsorOnly &&
+            !sponsorPrototypes.Contains(hairStyleId))
+        {
+            hairStyleId = HairStyles.DefaultHairStyle;
+        }
+        // Sunrise-Sponsors-End
+
+        if (!markingManager.MarkingsByCategory(MarkingCategories.FacialHair).ContainsKey(facialHairStyleId))
+        {
+            facialHairStyleId = HairStyles.DefaultFacialHairStyle;
+        }
+
+        // Sunrise-Sponsors-Start
+        if (proto.TryIndex(facialHairStyleId, out MarkingPrototype? facialHairProto) &&
+            facialHairProto.SponsorOnly &&
+            !sponsorPrototypes.Contains(facialHairStyleId))
+        {
+            facialHairStyleId = HairStyles.DefaultFacialHairStyle;
+        }
+        // Sunrise-Sponsors-End
+
+        var markingSet = new MarkingSet();
+        var skinColor = appearance.SkinColor;
+        if (proto.TryIndex(species, out SpeciesPrototype? speciesProto))
+        {
+            markingSet = new MarkingSet(appearance.Markings, speciesProto.MarkingPoints, markingManager, proto);
+            markingSet.EnsureValid(markingManager);
+
+            if (!Humanoid.SkinColor.VerifySkinColor(speciesProto.SkinColoration, skinColor))
             {
-                newFacialHairStyle = markings.Count == 0 || sex == Sex.Female ? HairStyles.DefaultFacialHairStyle : random.Pick(markings);
+                skinColor = Humanoid.SkinColor.ValidSkinTone(speciesProto.SkinColoration, skinColor);
             }
 
-            // if it's hair, and there are hair styles, roll one. else bald
-            else if (category == MarkingCategories.Hair)
-            {
-                newHairStyle = markings.Count > 0 ? random.Pick(markings) : HairStyles.DefaultHairStyle;
-            }
-
-            // for every other category,
-            else if (markings.Count > 0)
-            {
-                // roll a die. currently a 1 in 3 chance per category, except Tails, which are 1 in 2 (because of the effect they have on the silhouettes of spiders and moths.)
-                int diceRoll;
-                if (category == MarkingCategories.Tail)
-                    diceRoll = random.Next(2);
-                else
-                    diceRoll = random.Next(3);
-
-                if (diceRoll == 0)
-                {
-                    MarkingPrototype? lastMarking = null;
-
-                    // roll to see how many markings from that category will be added. currently a maximum of 2.
-                    var loops = random.Next(2) + 1;
-
-                    // add a marking (loops) times
-                    for (var i = 0; i < loops; i++)
-                    {
-                        // pick a random marking from the list
-                        var protoToAdd = random.Pick(markingProtos);
-                        var markingToAdd = protoToAdd.AsMarking();
-                        Color markingColor;
-
-                        // prevent duplicates:
-                        if (lastMarking != null && lastMarking == protoToAdd)
-                            continue;
-
-                        // set gauze to white.
-                        // side note, I really hate that gauze isn't its own category. please fix that so that i can make this not suck as much.
-                        // or, like, give it its own color rules. or something.
-                        if (markingToAdd.MarkingId.Contains("gauze", StringComparison.OrdinalIgnoreCase))
-                        {
-                            markingToAdd.SetColor(Color.White);
-                            newMarkings.Add(markingToAdd);
-                            lastMarking = protoToAdd;
-                            continue;
-                        }
-
-                        // select a random color from our two secondary colors. if our marking is a Tail, add the skin color as well, otherwise lizards always look a little odd.
-                        // this will also make moths and spiders look less interesting on average, but I don't want a hardcoded exception for lizards.
-                        if (category == MarkingCategories.Tail)
-                            markingColor = random.Pick(colorPalette);
-                        else
-                            markingColor = random.Pick(colorPalette.Skip(0).ToList());
-
-                        // set the marking to that color
-                        markingToAdd.SetColor(markingColor);
-
-                        // otherwise, add it to the final list.
-                        newMarkings.Add(markingToAdd);
-                        lastMarking = protoToAdd;
-                    }
-                }
-            }
-        }
+            width = Math.Clamp(width, speciesProto.MinWidth, speciesProto.MaxWidth); // Sunrise
+            height = Math.Clamp(height, speciesProto.MinHeight, speciesProto.MaxHeight); // Sunrise
+
+            markingSet.EnsureSpecies(species, skinColor, markingManager);
+            markingSet.EnsureSexes(sex, markingManager);
+            markingSet.FilterSponsor(sponsorPrototypes, markingManager); // Sunrise-Sponsors
+        }
+
+        // sunrise gradient start
+        MarkingEffect? hairExtendedColor = null;
+        if (appearance.HairMarkingEffect != null)
+        {
+            hairExtendedColor = appearance.HairMarkingEffect;
+            foreach (var (key, value) in hairExtendedColor.Colors)
+                hairExtendedColor.Colors[key] = ClampColor(value);
+        }
+
+        MarkingEffect? facialHairExtendedColor = null;
+        if (appearance.FacialHairMarkingEffect != null)
+        {
+            facialHairExtendedColor = appearance.FacialHairMarkingEffect;
+            foreach (var (key, value) in facialHairExtendedColor.Colors)
+                facialHairExtendedColor.Colors[key] = ClampColor(value);
+        }
+        // sunrise gradient end
 
         //Sunrise start
         var speciesPrototype = IoCManager.Resolve<IPrototypeManager>().Index<SpeciesPrototype>(species);
         var newWidth = random.NextFloat(speciesPrototype.MinWidth, speciesPrototype.MaxWidth);
         var newHeight = random.NextFloat(speciesPrototype.MinHeight, speciesPrototype.MaxHeight);
         //Sunrise end
-
-        // at the end of all that, we should have new values for each of these, so we set the character appearance to these new values.
-        return new HumanoidCharacterAppearance(newHairStyle, newHairColor, newFacialHairStyle, newHairColor, newEyeColor, newSkinColor, newMarkings, MarkingEffectType.Color, null, MarkingEffectType.Color, null, newWidth, newHeight);
-=======
-        return new HumanoidCharacterAppearance(newHairStyle, newHairColor, newFacialHairStyle, newHairColor, newEyeColor, newSkinColor, new ());
->>>>>>> 3f9d303c
-
-        float RandomizeColor(float channel)
-        {
-            return MathHelper.Clamp01(channel + random.Next(-25, 25) / 100f);
-        }
-<<<<<<< HEAD
-
-        List<Color> GetComplementaryColors(Color color, double angle)
-        {
-            var hsl = Color.ToHsl(color);
-
-            var hVal = hsl.X + angle;
-            hVal = hVal >= 0.360 ? hVal - 0.360 : hVal;
-            var positiveHSL = new Robust.Shared.Maths.Vector4((float)hVal, hsl.Y, hsl.Z, hsl.W);
-
-            var hVal1 = hsl.X - angle;
-            hVal1 = hVal1 <= 0 ? hVal1 + 0.360 : hVal1;
-            var negativeHSL = new Robust.Shared.Maths.Vector4((float)hVal1, hsl.Y, hsl.Z, hsl.W);
-
-            var c0 = Color.FromHsl(positiveHSL);
-            var c1 = Color.FromHsl(negativeHSL);
-
-            var palette = new List<Color> { color, c0, c1 };
-            return palette;
-        }
-
-        // return a list of triadic complementary colors
-        List<Color> GetTriadicComplementaries(Color color)
-        {
-            return GetComplementaryColors(color, 0.120);
-        }
-
-        // return a list of split complementary colors
-        List<Color> GetSplitComplementaries(Color color)
-        {
-            return GetComplementaryColors(color, 0.150);
-        }
-
-        // return a list containing the base color and two copies of a single complemenary color
-        List<Color> GetOneComplementary(Color color)
-        {
-            return GetComplementaryColors(color, 0.180);
-        }
-
-        Color SquashToSkinLuminosity(Color skinColor, Color toSquash)
-        {
-            var skinColorHSL = Color.ToHsl(skinColor);
-            var toSquashHSL = Color.ToHsl(toSquash);
-
-            // check if the skin color is as dark as or darker than the marking color:
-            if (toSquashHSL.Z <= skinColorHSL.Z)
-            {
-                // if it is, don't fuck with it
-                return toSquash;
-            }
-
-            // otherwise, create a new color with the H, S, and A of toSquash, but the L of skinColor
-            var newColor = new Robust.Shared.Maths.Vector4(toSquashHSL.X, toSquashHSL.Y, skinColorHSL.Z, toSquashHSL.W);
-            return Color.FromHsl(newColor);
-        }
-=======
->>>>>>> 3f9d303c
-    }
-
-    public static Color ClampColor(Color color)
-    {
-        return new(color.RByte, color.GByte, color.BByte);
-    }
-
-    public static HumanoidCharacterAppearance EnsureValid(HumanoidCharacterAppearance appearance, string species, Sex sex, string[] sponsorPrototypes)
-    {
-        var hairStyleId = appearance.HairStyleId;
-        var facialHairStyleId = appearance.FacialHairStyleId;
-
-        var hairColor = ClampColor(appearance.HairColor);
-        var facialHairColor = ClampColor(appearance.FacialHairColor);
-        var eyeColor = ClampColor(appearance.EyeColor);
-
-        var width = appearance.Width; //Sunrise
-        var height = appearance.Height; //Sunrise
-
-        var proto = IoCManager.Resolve<IPrototypeManager>();
-        var markingManager = IoCManager.Resolve<MarkingManager>();
-
-        if (!markingManager.MarkingsByCategory(MarkingCategories.Hair).ContainsKey(hairStyleId))
-        {
-            hairStyleId = HairStyles.DefaultHairStyle;
-        }
-
-        // Sunrise-Sponsors-Start
-        if (proto.TryIndex(hairStyleId, out MarkingPrototype? hairProto) &&
-            hairProto.SponsorOnly &&
-            !sponsorPrototypes.Contains(hairStyleId))
-        {
-            hairStyleId = HairStyles.DefaultHairStyle;
-        }
-        // Sunrise-Sponsors-End
-
-        if (!markingManager.MarkingsByCategory(MarkingCategories.FacialHair).ContainsKey(facialHairStyleId))
-        {
-            facialHairStyleId = HairStyles.DefaultFacialHairStyle;
-        }
-
-        // Sunrise-Sponsors-Start
-        if (proto.TryIndex(facialHairStyleId, out MarkingPrototype? facialHairProto) &&
-            facialHairProto.SponsorOnly &&
-            !sponsorPrototypes.Contains(facialHairStyleId))
-        {
-            facialHairStyleId = HairStyles.DefaultFacialHairStyle;
-        }
-        // Sunrise-Sponsors-End
-
-        var markingSet = new MarkingSet();
-        var skinColor = appearance.SkinColor;
-        if (proto.TryIndex(species, out SpeciesPrototype? speciesProto))
-        {
-            markingSet = new MarkingSet(appearance.Markings, speciesProto.MarkingPoints, markingManager, proto);
-            markingSet.EnsureValid(markingManager);
-
-            if (!Humanoid.SkinColor.VerifySkinColor(speciesProto.SkinColoration, skinColor))
-            {
-                skinColor = Humanoid.SkinColor.ValidSkinTone(speciesProto.SkinColoration, skinColor);
-            }
-
-            width = Math.Clamp(width, speciesProto.MinWidth, speciesProto.MaxWidth); // Sunrise
-            height = Math.Clamp(height, speciesProto.MinHeight, speciesProto.MaxHeight); // Sunrise
-
-            markingSet.EnsureSpecies(species, skinColor, markingManager);
-            markingSet.EnsureSexes(sex, markingManager);
-            markingSet.FilterSponsor(sponsorPrototypes, markingManager); // Sunrise-Sponsors
-        }
-
-        // sunrise gradient start
-        MarkingEffect? hairExtendedColor = null;
-        if (appearance.HairMarkingEffect != null)
-        {
-            hairExtendedColor = appearance.HairMarkingEffect;
-            foreach (var (key, value) in hairExtendedColor.Colors)
-                hairExtendedColor.Colors[key] = ClampColor(value);
-        }
-
-        MarkingEffect? facialHairExtendedColor = null;
-        if (appearance.FacialHairMarkingEffect != null)
-        {
-            facialHairExtendedColor = appearance.FacialHairMarkingEffect;
-            foreach (var (key, value) in facialHairExtendedColor.Colors)
-                facialHairExtendedColor.Colors[key] = ClampColor(value);
-        }
-        // sunrise gradient end
 
         return new HumanoidCharacterAppearance(
             hairStyleId,
