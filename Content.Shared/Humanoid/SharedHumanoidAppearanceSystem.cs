--- conflicted
+++ resolved
@@ -41,11 +41,8 @@
     [Dependency] private readonly IPrototypeManager _proto = default!;
     [Dependency] private readonly ISerializationManager _serManager = default!;
     [Dependency] private readonly MarkingManager _markingManager = default!;
-<<<<<<< HEAD
+    [Dependency] private readonly GrammarSystem _grammarSystem = default!;
     private ISharedSponsorsManager? _sponsors;
-=======
-    [Dependency] private readonly GrammarSystem _grammarSystem = default!;
->>>>>>> fac4bcd9
 
     [ValidatePrototypeId<SpeciesPrototype>]
     public const string DefaultSpecies = "Human";
