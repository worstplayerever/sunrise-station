using System.IO;
using System.Linq;
using Content.Shared._Sunrise;
using Content.Shared._Sunrise.TTS;
using System.Numerics;
using Content.Shared.CCVar;
using Content.Shared.Decals;
using Content.Shared.Examine;
using Content.Shared.Humanoid.Markings;
using Content.Shared.Humanoid.Prototypes;
using Content.Shared.IdentityManagement;
using Content.Shared.Inventory;
using Content.Shared.Preferences;
using Robust.Shared;
using Robust.Shared.Configuration;
using Robust.Shared.GameObjects.Components.Localization;
using Robust.Shared.Network;
using Robust.Shared.Player;
using Robust.Shared.Prototypes;
using Robust.Shared.Serialization.Manager;
using Robust.Shared.Serialization.Markdown;
using Robust.Shared.Utility;
using YamlDotNet.RepresentationModel;
using Content.Sunrise.Interfaces.Shared; // Sunrise-Sponsors

namespace Content.Shared.Humanoid;

/// <summary>
///     HumanoidSystem. Primarily deals with the appearance and visual data
///     of a humanoid entity. HumanoidVisualizer is what deals with actually
///     organizing the sprites and setting up the sprite component's layers.
///
///     This is a shared system, because while it is server authoritative,
///     you still need a local copy so that players can set up their
///     characters.
/// </summary>
public abstract class SharedHumanoidAppearanceSystem : EntitySystem
{
    [Dependency] private readonly IConfigurationManager _cfgManager = default!;
    [Dependency] private readonly INetManager _netManager = default!;
    [Dependency] private readonly IPrototypeManager _proto = default!;
    [Dependency] private readonly ISerializationManager _serManager = default!;
    [Dependency] private readonly MarkingManager _markingManager = default!;
    [Dependency] private readonly GrammarSystem _grammarSystem = default!;
<<<<<<< HEAD
    private ISharedSponsorsManager? _sponsors;
=======
    [Dependency] private readonly SharedIdentitySystem _identity = default!;
>>>>>>> 7b352643

    [ValidatePrototypeId<SpeciesPrototype>]
    public const string DefaultSpecies = "Human";

    [ValidatePrototypeId<BodyTypePrototype>]
    public const string DefaultBodyType = "HumanNormal"; // Sunrise

    // Sunrise-TTS-Start
    public const string DefaultVoice = "Voljin";
    public static readonly Dictionary<Sex, string> DefaultSexVoice = new()
    {
        {Sex.Male, "Voljin"},
        {Sex.Female, "Amina"},
        {Sex.Unsexed, "Charlotte"}
    };
    // Sunrise-TTS-End

    public override void Initialize()
    {
        base.Initialize();
        IoCManager.Instance!.TryResolveType(out _sponsors); // Sunrise-Sponsors

        SubscribeLocalEvent<HumanoidAppearanceComponent, ComponentInit>(OnInit);
        SubscribeLocalEvent<HumanoidAppearanceComponent, ExaminedEvent>(OnExamined);
    }

    public void SetBodyType(
        EntityUid uid,
        ProtoId<BodyTypePrototype> bodyType,
        bool sync = true,
        HumanoidAppearanceComponent? humanoid = null)
    {
        if (!Resolve(uid, ref humanoid))
            return;

        var speciesPrototype = _proto.Index<SpeciesPrototype>(humanoid.Species);
        if (speciesPrototype.BodyTypes.Contains(bodyType))
            humanoid.BodyType = bodyType;
        else
            humanoid.BodyType = speciesPrototype.BodyTypes.First();

        if (sync)
            Dirty(uid, humanoid);
    }

    public DataNode ToDataNode(HumanoidCharacterProfile profile)
    {
        var export = new HumanoidProfileExport()
        {
            ForkId = _cfgManager.GetCVar(CVars.BuildForkId),
            Profile = profile,
        };

        var dataNode = _serManager.WriteValue(export, alwaysWrite: true, notNullableOverride: true);
        return dataNode;
    }

    public HumanoidCharacterProfile FromStream(Stream stream, ICommonSession session)
    {
        using var reader = new StreamReader(stream, EncodingHelpers.UTF8);
        var yamlStream = new YamlStream();
        yamlStream.Load(reader);

        var root = yamlStream.Documents[0].RootNode;
        var export = _serManager.Read<HumanoidProfileExport>(root.ToDataNode(), notNullableOverride: true);

        /*
         * Add custom handling here for forks / version numbers if you care.
         */

        var profile = export.Profile;
        var collection = IoCManager.Instance;
        var sponsorPrototypes = _sponsors?.GetClientPrototypes().ToArray() ?? []; // Sunrise-Sponsors
        profile.EnsureValid(session, collection!, sponsorPrototypes);
        return profile;
    }

    private void OnInit(EntityUid uid, HumanoidAppearanceComponent humanoid, ComponentInit args)
    {
        if (string.IsNullOrEmpty(humanoid.Species) || _netManager.IsClient && !IsClientSide(uid))
        {
            return;
        }

        if (string.IsNullOrEmpty(humanoid.Initial)
            || !_proto.TryIndex(humanoid.Initial, out HumanoidProfilePrototype? startingSet))
        {
            LoadProfile(uid, HumanoidCharacterProfile.DefaultWithSpecies(humanoid.Species), humanoid);
            return;
        }

        // Do this first, because profiles currently do not support custom base layers
        foreach (var (layer, info) in startingSet.CustomBaseLayers)
        {
            humanoid.CustomBaseLayers.Add(layer, info);
        }

        LoadProfile(uid, startingSet.Profile, humanoid);
    }

    private void OnExamined(EntityUid uid, HumanoidAppearanceComponent component, ExaminedEvent args)
    {
        var identity = Identity.Entity(uid, EntityManager);
        var species = GetSpeciesRepresentation(component.Species).ToLower();
        var age = GetAgeRepresentation(component.Species, component.Age);

        args.PushText(Loc.GetString("humanoid-appearance-component-examine", ("user", identity), ("age", age), ("species", species)));
    }

    /// <summary>
    ///     Toggles a humanoid's sprite layer visibility.
    /// </summary>
    /// <param name="ent">Humanoid entity</param>
    /// <param name="layer">Layer to toggle visibility for</param>
    /// <param name="visible">Whether to hide or show the layer. If more than once piece of clothing is hiding the layer, it may remain hidden.</param>
    /// <param name="source">Equipment slot that has the clothing that is (or was) hiding the layer. If not specified, the change is "permanent" (i.e., see <see cref="HumanoidAppearanceComponent.PermanentlyHidden"/>)</param>
    public void SetLayerVisibility(Entity<HumanoidAppearanceComponent?> ent,
        HumanoidVisualLayers layer,
        bool visible,
        SlotFlags? source = null)
    {
        if (!Resolve(ent.Owner, ref ent.Comp, false))
            return;

        var dirty = false;
        SetLayerVisibility(ent!, layer, visible, source, ref dirty);
        if (dirty)
            Dirty(ent);
    }

    /// <summary>
    ///     Clones a humanoid's appearance to a target mob, provided they both have humanoid components.
    /// </summary>
    /// <param name="source">Source entity to fetch the original appearance from.</param>
    /// <param name="target">Target entity to apply the source entity's appearance to.</param>
    /// <param name="sourceHumanoid">Source entity's humanoid component.</param>
    /// <param name="targetHumanoid">Target entity's humanoid component.</param>
    public void CloneAppearance(EntityUid source, EntityUid target, HumanoidAppearanceComponent? sourceHumanoid = null,
        HumanoidAppearanceComponent? targetHumanoid = null)
    {
        if (!Resolve(source, ref sourceHumanoid) || !Resolve(target, ref targetHumanoid))
            return;

        targetHumanoid.Species = sourceHumanoid.Species;
        targetHumanoid.SkinColor = sourceHumanoid.SkinColor;
        targetHumanoid.EyeColor = sourceHumanoid.EyeColor;
        targetHumanoid.Age = sourceHumanoid.Age;
        SetSex(target, sourceHumanoid.Sex, false, targetHumanoid);
        targetHumanoid.CustomBaseLayers = new(sourceHumanoid.CustomBaseLayers);
        targetHumanoid.MarkingSet = new(sourceHumanoid.MarkingSet);
        SetTTSVoice(target, sourceHumanoid.Voice, targetHumanoid); // Sunrise-TTS
        targetHumanoid.BodyType = sourceHumanoid.BodyType;

        targetHumanoid.Gender = sourceHumanoid.Gender;

        if (TryComp<GrammarComponent>(target, out var grammar))
            _grammarSystem.SetGender((target, grammar), sourceHumanoid.Gender);

        _identity.QueueIdentityUpdate(target);
        Dirty(target, targetHumanoid);
    }

    /// <summary>
    ///     Sets the visibility for multiple layers at once on a humanoid's sprite.
    /// </summary>
    /// <param name="ent">Humanoid entity</param>
    /// <param name="layers">An enumerable of all sprite layers that are going to have their visibility set</param>
    /// <param name="visible">The visibility state of the layers given</param>
    public void SetLayersVisibility(Entity<HumanoidAppearanceComponent?> ent,
        IEnumerable<HumanoidVisualLayers> layers,
        bool visible)
    {
        if (!Resolve(ent.Owner, ref ent.Comp, false))
            return;

        var dirty = false;

        foreach (var layer in layers)
        {
            SetLayerVisibility(ent!, layer, visible, null, ref dirty);
        }

        if (dirty)
            Dirty(ent);
    }

    /// <inheritdoc cref="SetLayerVisibility(Entity{HumanoidAppearanceComponent?},HumanoidVisualLayers,bool,Nullable{SlotFlags})"/>
    public virtual void SetLayerVisibility(
        Entity<HumanoidAppearanceComponent> ent,
        HumanoidVisualLayers layer,
        bool visible,
        SlotFlags? source,
        ref bool dirty)
    {
#if DEBUG
        if (source is {} s)
        {
            DebugTools.AssertNotEqual(s, SlotFlags.NONE);
            // Check that only a single bit in the bitflag is set
            var powerOfTwo = BitOperations.RoundUpToPowerOf2((uint)s);
            DebugTools.AssertEqual((uint)s, powerOfTwo);
        }
#endif

        if (visible)
        {
            if (source is not {} slot)
            {
                dirty |= ent.Comp.PermanentlyHidden.Remove(layer);
            }
            else if (ent.Comp.HiddenLayers.TryGetValue(layer, out var oldSlots))
            {
                // This layer might be getting hidden by more than one piece of equipped clothing.
                // remove slot flag from the set of slots hiding this layer, then check if there are any left.
                ent.Comp.HiddenLayers[layer] = ~slot & oldSlots;
                if (ent.Comp.HiddenLayers[layer] == SlotFlags.NONE)
                    ent.Comp.HiddenLayers.Remove(layer);

                dirty |= (oldSlots & slot) != 0;
            }
        }
        else
        {
            if (source is not { } slot)
            {
                dirty |= ent.Comp.PermanentlyHidden.Add(layer);
            }
            else
            {
                var oldSlots = ent.Comp.HiddenLayers.GetValueOrDefault(layer);
                ent.Comp.HiddenLayers[layer] = slot | oldSlots;
                dirty |= (oldSlots & slot) != slot;
            }

        }
    }

    /// <summary>
    ///     Set a humanoid mob's species. This will change their base sprites, as well as their current
    ///     set of markings to fit against the mob's new species.
    /// </summary>
    /// <param name="uid">The humanoid mob's UID.</param>
    /// <param name="species">The species to set the mob to. Will return if the species prototype was invalid.</param>
    /// <param name="sync">Whether to immediately synchronize this to the humanoid mob, or not.</param>
    /// <param name="humanoid">Humanoid component of the entity</param>
    public void SetSpecies(EntityUid uid, string species, bool sync = true, HumanoidAppearanceComponent? humanoid = null)
    {
        if (!Resolve(uid, ref humanoid) || !_proto.TryIndex<SpeciesPrototype>(species, out var prototype))
        {
            return;
        }

        humanoid.Species = species;
        humanoid.MarkingSet.EnsureSpecies(species, humanoid.SkinColor, _markingManager);
        var oldMarkings = humanoid.MarkingSet.GetForwardEnumerator().ToList();
        humanoid.MarkingSet = new(oldMarkings, prototype.MarkingPoints, _markingManager, _proto);

        if (sync)
            Dirty(uid, humanoid);
    }

    /// <summary>
    ///     Sets the skin color of this humanoid mob. Will only affect base layers that are not custom,
    ///     custom base layers should use <see cref="SetBaseLayerColor"/> instead.
    /// </summary>
    /// <param name="uid">The humanoid mob's UID.</param>
    /// <param name="skinColor">Skin color to set on the humanoid mob.</param>
    /// <param name="sync">Whether to synchronize this to the humanoid mob, or not.</param>
    /// <param name="verify">Whether to verify the skin color can be set on this humanoid or not</param>
    /// <param name="humanoid">Humanoid component of the entity</param>
    public virtual void SetSkinColor(EntityUid uid, Color skinColor, bool sync = true, bool verify = true, HumanoidAppearanceComponent? humanoid = null)
    {
        if (!Resolve(uid, ref humanoid))
            return;

        if (!_proto.TryIndex<SpeciesPrototype>(humanoid.Species, out var species))
        {
            return;
        }

        if (verify && !SkinColor.VerifySkinColor(species.SkinColoration, skinColor))
        {
            skinColor = SkinColor.ValidSkinTone(species.SkinColoration, skinColor);
        }

        humanoid.SkinColor = skinColor;

        if (sync)
            Dirty(uid, humanoid);
    }

    /// <summary>
    ///     Sets the base layer ID of this humanoid mob. A humanoid mob's 'base layer' is
    ///     the skin sprite that is applied to the mob's sprite upon appearance refresh.
    /// </summary>
    /// <param name="uid">The humanoid mob's UID.</param>
    /// <param name="layer">The layer to target on this humanoid mob.</param>
    /// <param name="id">The ID of the sprite to use. See <see cref="HumanoidSpeciesSpriteLayer"/>.</param>
    /// <param name="sync">Whether to synchronize this to the humanoid mob, or not.</param>
    /// <param name="humanoid">Humanoid component of the entity</param>
    public void SetBaseLayerId(EntityUid uid, HumanoidVisualLayers layer, string? id, bool sync = true,
        HumanoidAppearanceComponent? humanoid = null)
    {
        if (!Resolve(uid, ref humanoid))
            return;

        if (humanoid.CustomBaseLayers.TryGetValue(layer, out var info))
            humanoid.CustomBaseLayers[layer] = info with { Id = id };
        else
            humanoid.CustomBaseLayers[layer] = new(id);

        if (sync)
            Dirty(uid, humanoid);
    }

    /// <summary>
    ///     Sets the color of this humanoid mob's base layer. See <see cref="SetBaseLayerId"/> for a
    ///     description of how base layers work.
    /// </summary>
    /// <param name="uid">The humanoid mob's UID.</param>
    /// <param name="layer">The layer to target on this humanoid mob.</param>
    /// <param name="color">The color to set this base layer to.</param>
    public void SetBaseLayerColor(EntityUid uid, HumanoidVisualLayers layer, Color? color, bool sync = true, HumanoidAppearanceComponent? humanoid = null)
    {
        if (!Resolve(uid, ref humanoid))
            return;

        if (humanoid.CustomBaseLayers.TryGetValue(layer, out var info))
            humanoid.CustomBaseLayers[layer] = info with { Color = color };
        else
            humanoid.CustomBaseLayers[layer] = new(null, color);

        if (sync)
            Dirty(uid, humanoid);
    }

    /// <summary>
    ///     Set a humanoid mob's sex. This will not change their gender.
    /// </summary>
    /// <param name="uid">The humanoid mob's UID.</param>
    /// <param name="sex">The sex to set the mob to.</param>
    /// <param name="sync">Whether to immediately synchronize this to the humanoid mob, or not.</param>
    /// <param name="humanoid">Humanoid component of the entity</param>
    public void SetSex(EntityUid uid, Sex sex, bool sync = true, HumanoidAppearanceComponent? humanoid = null)
    {
        if (!Resolve(uid, ref humanoid) || humanoid.Sex == sex)
            return;

        var oldSex = humanoid.Sex;
        humanoid.Sex = sex;
        humanoid.MarkingSet.EnsureSexes(sex, _markingManager);
        RaiseLocalEvent(uid, new SexChangedEvent(oldSex, sex));

        if (sync)
        {
            Dirty(uid, humanoid);
        }
    }

    /// <summary>
    ///     Loads a humanoid character profile directly onto this humanoid mob.
    /// </summary>
    /// <param name="uid">The mob's entity UID.</param>
    /// <param name="profile">The character profile to load.</param>
    /// <param name="humanoid">Humanoid component of the entity</param>
    public virtual void LoadProfile(EntityUid uid, HumanoidCharacterProfile? profile, HumanoidAppearanceComponent? humanoid = null)
    {
        if (profile == null)
            return;

        if (!Resolve(uid, ref humanoid))
        {
            return;
        }

        SetSpecies(uid, profile.Species, false, humanoid);
        SetSex(uid, profile.Sex, false, humanoid);
        humanoid.EyeColor = profile.Appearance.EyeColor;

        SetSkinColor(uid, profile.Appearance.SkinColor, false);

        humanoid.MarkingSet.Clear();

        // Add markings that doesn't need coloring. We store them until we add all other markings that doesn't need it.
        var markingFColored = new Dictionary<Marking, MarkingPrototype>();
        foreach (var marking in profile.Appearance.Markings)
        {
            if (_markingManager.TryGetMarking(marking, out var prototype))
            {
                if (!prototype.ForcedColoring)
                {
                    AddMarking(uid, marking.MarkingId, marking.MarkingColors, false);
                }
                else
                {
                    markingFColored.Add(marking, prototype);
                }
            }
        }

        // Hair/facial hair - this may eventually be deprecated.
        // We need to ensure hair before applying it or coloring can try depend on markings that can be invalid
        var hairColor = _markingManager.MustMatchSkin(profile.Species, HumanoidVisualLayers.Hair, out var hairAlpha, _proto)
            ? profile.Appearance.SkinColor.WithAlpha(hairAlpha) : profile.Appearance.HairColor;
        var facialHairColor = _markingManager.MustMatchSkin(profile.Species, HumanoidVisualLayers.FacialHair, out var facialHairAlpha, _proto)
            ? profile.Appearance.SkinColor.WithAlpha(facialHairAlpha) : profile.Appearance.FacialHairColor;

        if (_markingManager.Markings.TryGetValue(profile.Appearance.HairStyleId, out var hairPrototype) &&
            _markingManager.CanBeApplied(profile.Species, profile.Sex, hairPrototype, _proto))
        {
            AddMarking(uid, profile.Appearance.HairStyleId, hairColor, false);
        }

        if (_markingManager.Markings.TryGetValue(profile.Appearance.FacialHairStyleId, out var facialHairPrototype) &&
            _markingManager.CanBeApplied(profile.Species, profile.Sex, facialHairPrototype, _proto))
        {
            AddMarking(uid, profile.Appearance.FacialHairStyleId, facialHairColor, false);
        }

        humanoid.MarkingSet.EnsureSpecies(profile.Species, profile.Appearance.SkinColor, _markingManager, _proto);

        // Finally adding marking with forced colors
        foreach (var (marking, prototype) in markingFColored)
        {
            var markingColors = MarkingColoring.GetMarkingLayerColors(
                prototype,
                profile.Appearance.SkinColor,
                profile.Appearance.EyeColor,
                humanoid.MarkingSet
            );
            AddMarking(uid, marking.MarkingId, markingColors, false);
        }

        EnsureDefaultMarkings(uid, humanoid);
        SetTTSVoice(uid, profile.Voice, humanoid); // Sunrise-TTS
        SetBodyType(uid, profile.BodyType, false, humanoid);

        humanoid.Gender = profile.Gender;
        if (TryComp<GrammarComponent>(uid, out var grammar))
        {
            _grammarSystem.SetGender((uid, grammar), profile.Gender);
        }

        humanoid.Age = profile.Age;

        Dirty(uid, humanoid);
    }

    /// <summary>
    ///     Adds a marking to this humanoid.
    /// </summary>
    /// <param name="uid">Humanoid mob's UID</param>
    /// <param name="marking">Marking ID to use</param>
    /// <param name="color">Color to apply to all marking layers of this marking</param>
    /// <param name="sync">Whether to immediately sync this marking or not</param>
    /// <param name="forced">If this marking was forced (ignores marking points)</param>
    /// <param name="humanoid">Humanoid component of the entity</param>
    public void AddMarking(EntityUid uid, string marking, Color? color = null, bool sync = true, bool forced = false, HumanoidAppearanceComponent? humanoid = null)
    {
        if (!Resolve(uid, ref humanoid)
            || !_markingManager.Markings.TryGetValue(marking, out var prototype))
        {
            return;
        }

        var markingObject = prototype.AsMarking();
        markingObject.Forced = forced;
        if (color != null)
        {
            for (var i = 0; i < prototype.Sprites.Count; i++)
            {
                markingObject.SetColor(i, color.Value);
            }
        }

        humanoid.MarkingSet.AddBack(prototype.MarkingCategory, markingObject);

        if (sync)
            Dirty(uid, humanoid);
    }

    private void EnsureDefaultMarkings(EntityUid uid, HumanoidAppearanceComponent? humanoid)
    {
        if (!Resolve(uid, ref humanoid))
        {
            return;
        }
        humanoid.MarkingSet.EnsureDefault(humanoid.SkinColor, humanoid.EyeColor, _markingManager);
    }

    /// <summary>
    ///
    /// </summary>
    /// <param name="uid">Humanoid mob's UID</param>
    /// <param name="marking">Marking ID to use</param>
    /// <param name="colors">Colors to apply against this marking's set of sprites.</param>
    /// <param name="sync">Whether to immediately sync this marking or not</param>
    /// <param name="forced">If this marking was forced (ignores marking points)</param>
    /// <param name="humanoid">Humanoid component of the entity</param>
    public void AddMarking(EntityUid uid, string marking, IReadOnlyList<Color> colors, bool sync = true, bool forced = false, HumanoidAppearanceComponent? humanoid = null)
    {
        if (!Resolve(uid, ref humanoid)
            || !_markingManager.Markings.TryGetValue(marking, out var prototype))
        {
            return;
        }

        var markingObject = new Marking(marking, colors);
        markingObject.Forced = forced;
        humanoid.MarkingSet.AddBack(prototype.MarkingCategory, markingObject);

        if (sync)
            Dirty(uid, humanoid);
    }

    // Sunrise-TTS-Start
    // ReSharper disable once InconsistentNaming
    public void SetTTSVoice(EntityUid uid, string voiceId, HumanoidAppearanceComponent humanoid)
    {
        if (!TryComp<TTSComponent>(uid, out var comp))
            return;

        humanoid.Voice = voiceId;
        comp.VoicePrototypeId = voiceId;
    }
    // Sunrise-TTS-End

    /// <summary>
    /// Takes ID of the species prototype, returns UI-friendly name of the species.
    /// </summary>
    public string GetSpeciesRepresentation(string speciesId)
    {
        if (_proto.TryIndex<SpeciesPrototype>(speciesId, out var species))
        {
            return Loc.GetString(species.Name);
        }

        Log.Error("Tried to get representation of unknown species: {speciesId}");
        return Loc.GetString("humanoid-appearance-component-unknown-species");
    }

    public string GetAgeRepresentation(string species, int age)
    {
        if (!_proto.TryIndex<SpeciesPrototype>(species, out var speciesPrototype))
        {
            Log.Error("Tried to get age representation of species that couldn't be indexed: " + species);
            return Loc.GetString("identity-age-young");
        }

        if (age < speciesPrototype.YoungAge)
        {
            return Loc.GetString("identity-age-young");
        }

        if (age < speciesPrototype.OldAge)
        {
            return Loc.GetString("identity-age-middle-aged");
        }

        return Loc.GetString("identity-age-old");
    }
}<|MERGE_RESOLUTION|>--- conflicted
+++ resolved
@@ -42,11 +42,8 @@
     [Dependency] private readonly ISerializationManager _serManager = default!;
     [Dependency] private readonly MarkingManager _markingManager = default!;
     [Dependency] private readonly GrammarSystem _grammarSystem = default!;
-<<<<<<< HEAD
+    [Dependency] private readonly SharedIdentitySystem _identity = default!;
     private ISharedSponsorsManager? _sponsors;
-=======
-    [Dependency] private readonly SharedIdentitySystem _identity = default!;
->>>>>>> 7b352643
 
     [ValidatePrototypeId<SpeciesPrototype>]
     public const string DefaultSpecies = "Human";
