using System;
using System.Collections.Generic;
using System.Diagnostics.CodeAnalysis;
using System.Linq;
using Content.Shared.Alert;
using Content.Shared.Damage;
using Content.Shared.FixedPoint;
using Content.Shared.MobState.State;
using Robust.Shared.GameObjects;
using Robust.Shared.GameStates;
using Robust.Shared.IoC;
using Robust.Shared.Players;
using Robust.Shared.Serialization;
using Robust.Shared.Serialization.Manager.Attributes;
using Robust.Shared.ViewVariables;

namespace Content.Shared.MobState.Components
{
    /// <summary>
    ///     When attached to an <see cref="DamageableComponent"/>,
    ///     this component will handle critical and death behaviors for mobs.
    ///     Additionally, it handles sending effects to clients
    ///     (such as blur effect for unconsciousness) and managing the health HUD.
    /// </summary>
    [RegisterComponent]
    [NetworkedComponent]
    public class MobStateComponent : Component
    {
        public override string Name => "MobState";

        /// <summary>
        ///     States that this <see cref="MobStateComponent"/> mapped to
        ///     the amount of damage at which they are triggered.
        ///     A threshold is reached when the total damage of an entity is equal
        ///     to or higher than the int key, but lower than the next threshold.
        ///     Ordered from lowest to highest.
        /// </summary>
        [ViewVariables]
        [DataField("thresholds")]
        private readonly SortedDictionary<int, IMobState> _lowestToHighestStates = new();

        // TODO Remove Nullability?
        [ViewVariables]
        public IMobState? CurrentState { get; private set; }

        [ViewVariables]
        public FixedPoint2? CurrentThreshold { get; private set; }

        public IEnumerable<KeyValuePair<int, IMobState>> _highestToLowestStates => _lowestToHighestStates.Reverse();

        protected override void Startup()
        {
            base.Startup();

            if (CurrentState != null && CurrentThreshold != null)
            {
                // Initialize with given states
                SetMobState(null, (CurrentState, CurrentThreshold.Value));
            }
            else
            {
                // Initialize with some amount of damage, defaulting to 0.
                UpdateState(IoCManager.Resolve<IEntityManager>().GetComponentOrNull<DamageableComponent>(Owner)?.TotalDamage ?? FixedPoint2.Zero);
            }
        }

        protected override void OnRemove()
        {
            if (IoCManager.Resolve<IEntityManager>().TryGetComponent(Owner, out SharedAlertsComponent? status))
            {
                status.ClearAlert(AlertType.HumanHealth);
            }

            base.OnRemove();
        }

        public override ComponentState GetComponentState()
        {
            return new MobStateComponentState(CurrentThreshold);
        }

        public override void HandleComponentState(ComponentState? curState, ComponentState? nextState)
        {
            base.HandleComponentState(curState, nextState);

            if (curState is not MobStateComponentState state)
            {
                return;
            }

            if (CurrentThreshold == state.CurrentThreshold)
            {
                return;
            }

            if (state.CurrentThreshold == null)
            {
                RemoveState();
            }
            else
            {
                UpdateState(state.CurrentThreshold.Value);
            }
        }

        public bool IsAlive()
        {
            return CurrentState?.IsAlive() ?? false;
        }

        public bool IsCritical()
        {
            return CurrentState?.IsCritical() ?? false;
        }

        public bool IsDead()
        {
            return CurrentState?.IsDead() ?? false;
        }

        public bool IsIncapacitated()
        {
            return CurrentState?.IsIncapacitated() ?? false;
        }

        public (IMobState state, FixedPoint2 threshold)? GetState(FixedPoint2 damage)
        {
            foreach (var (threshold, state) in _highestToLowestStates)
            {
                if (damage >= threshold)
                {
                    return (state, threshold);
                }
            }

            return null;
        }

        public bool TryGetState(
            FixedPoint2 damage,
            [NotNullWhen(true)] out IMobState? state,
            out FixedPoint2 threshold)
        {
            var highestState = GetState(damage);

            if (highestState == null)
            {
                state = default;
                threshold = default;
                return false;
            }

            (state, threshold) = highestState.Value;
            return true;
        }

        private (IMobState state, FixedPoint2 threshold)? GetEarliestState(FixedPoint2 minimumDamage, Predicate<IMobState> predicate)
        {
            foreach (var (threshold, state) in _lowestToHighestStates)
            {
                if (threshold < minimumDamage ||
                    !predicate(state))
                {
                    continue;
                }

                return (state, threshold);
            }

            return null;
        }

        private (IMobState state, FixedPoint2 threshold)? GetPreviousState(FixedPoint2 maximumDamage, Predicate<IMobState> predicate)
        {
            foreach (var (threshold, state) in _highestToLowestStates)
            {
                if (threshold > maximumDamage ||
                    !predicate(state))
                {
                    continue;
                }

                return (state, threshold);
            }

            return null;
        }

        public (IMobState state, FixedPoint2 threshold)? GetEarliestCriticalState(FixedPoint2 minimumDamage)
        {
            return GetEarliestState(minimumDamage, s => s.IsCritical());
        }

        public (IMobState state, FixedPoint2 threshold)? GetEarliestIncapacitatedState(FixedPoint2 minimumDamage)
        {
            return GetEarliestState(minimumDamage, s => s.IsIncapacitated());
        }

        public (IMobState state, FixedPoint2 threshold)? GetEarliestDeadState(FixedPoint2 minimumDamage)
        {
            return GetEarliestState(minimumDamage, s => s.IsDead());
        }

        public (IMobState state, FixedPoint2 threshold)? GetPreviousCriticalState(FixedPoint2 minimumDamage)
        {
            return GetPreviousState(minimumDamage, s => s.IsCritical());
        }

        private bool TryGetState(
            (IMobState state, FixedPoint2 threshold)? tuple,
            [NotNullWhen(true)] out IMobState? state,
            out FixedPoint2 threshold)
        {
            if (tuple == null)
            {
                state = default;
                threshold = default;
                return false;
            }

            (state, threshold) = tuple.Value;
            return true;
        }

        public bool TryGetEarliestCriticalState(
            FixedPoint2 minimumDamage,
            [NotNullWhen(true)] out IMobState? state,
            out FixedPoint2 threshold)
        {
            var earliestState = GetEarliestCriticalState(minimumDamage);

            return TryGetState(earliestState, out state, out threshold);
        }

        public bool TryGetEarliestIncapacitatedState(
            FixedPoint2 minimumDamage,
            [NotNullWhen(true)] out IMobState? state,
            out FixedPoint2 threshold)
        {
            var earliestState = GetEarliestIncapacitatedState(minimumDamage);

            return TryGetState(earliestState, out state, out threshold);
        }

        public bool TryGetEarliestDeadState(
            FixedPoint2 minimumDamage,
            [NotNullWhen(true)] out IMobState? state,
            out FixedPoint2 threshold)
        {
            var earliestState = GetEarliestDeadState(minimumDamage);

            return TryGetState(earliestState, out state, out threshold);
        }

        public bool TryGetPreviousCriticalState(
            FixedPoint2 maximumDamage,
            [NotNullWhen(true)] out IMobState? state,
            out FixedPoint2 threshold)
        {
            var earliestState = GetPreviousCriticalState(maximumDamage);

            return TryGetState(earliestState, out state, out threshold);
        }

        private void RemoveState()
        {
            var old = CurrentState;
            CurrentState = null;
            CurrentThreshold = null;

            SetMobState(old, null);
        }

        /// <summary>
        ///     Updates the mob state..
        /// </summary>
        public void UpdateState(FixedPoint2 damage)
        {
            if (!TryGetState(damage, out var newState, out var threshold))
            {
                return;
            }

            SetMobState(CurrentState, (newState, threshold));
        }

        /// <summary>
        ///     Sets the mob state and marks the component as dirty.
        /// </summary>
        private void SetMobState(IMobState? old, (IMobState state, FixedPoint2 threshold)? current)
        {
            if (!current.HasValue)
            {
                old?.ExitState(Owner, IoCManager.Resolve<IEntityManager>());
                return;
            }

            var (state, threshold) = current.Value;

            CurrentThreshold = threshold;

            if (state == old)
            {
                state.UpdateState(Owner, threshold, IoCManager.Resolve<IEntityManager>());
                return;
            }

            old?.ExitState(Owner, IoCManager.Resolve<IEntityManager>());

            CurrentState = state;

            state.EnterState(Owner, IoCManager.Resolve<IEntityManager>());
            state.UpdateState(Owner, threshold, IoCManager.Resolve<IEntityManager>());

<<<<<<< HEAD
            var message = new MobStateChangedMessage(this, old, state);
#pragma warning disable 618
            SendMessage(message);
#pragma warning restore 618
            IoCManager.Resolve<IEntityManager>().EventBus.RaiseEvent(EventSource.Local, message);
=======
            var message = new MobStateChangedEvent(this, old, state);
            Owner.EntityManager.EventBus.RaiseLocalEvent(OwnerUid, message);
>>>>>>> bd8acc5b

            Dirty();
        }
    }

    [Serializable, NetSerializable]
    public class MobStateComponentState : ComponentState
    {
        public readonly FixedPoint2? CurrentThreshold;

        public MobStateComponentState(FixedPoint2? currentThreshold)
        {
            CurrentThreshold = currentThreshold;
        }
    }
}<|MERGE_RESOLUTION|>--- conflicted
+++ resolved
@@ -289,9 +289,11 @@
         /// </summary>
         private void SetMobState(IMobState? old, (IMobState state, FixedPoint2 threshold)? current)
         {
+            var entMan = IoCManager.Resolve<IEntityManager>();
+
             if (!current.HasValue)
             {
-                old?.ExitState(Owner, IoCManager.Resolve<IEntityManager>());
+                old?.ExitState(Owner, entMan);
                 return;
             }
 
@@ -301,27 +303,19 @@
 
             if (state == old)
             {
-                state.UpdateState(Owner, threshold, IoCManager.Resolve<IEntityManager>());
-                return;
-            }
-
-            old?.ExitState(Owner, IoCManager.Resolve<IEntityManager>());
+                state.UpdateState(Owner, threshold, entMan);
+                return;
+            }
+
+            old?.ExitState(Owner, entMan);
 
             CurrentState = state;
 
-            state.EnterState(Owner, IoCManager.Resolve<IEntityManager>());
-            state.UpdateState(Owner, threshold, IoCManager.Resolve<IEntityManager>());
-
-<<<<<<< HEAD
-            var message = new MobStateChangedMessage(this, old, state);
-#pragma warning disable 618
-            SendMessage(message);
-#pragma warning restore 618
-            IoCManager.Resolve<IEntityManager>().EventBus.RaiseEvent(EventSource.Local, message);
-=======
+            state.EnterState(Owner, entMan);
+            state.UpdateState(Owner, threshold, entMan);
+
             var message = new MobStateChangedEvent(this, old, state);
-            Owner.EntityManager.EventBus.RaiseLocalEvent(OwnerUid, message);
->>>>>>> bd8acc5b
+            entMan.EventBus.RaiseLocalEvent(Owner, message);
 
             Dirty();
         }
