--- conflicted
+++ resolved
@@ -23,21 +23,6 @@
         SubscribeLocalEvent<PAIComponent, ComponentShutdown>(OnShutdown);
     }
 
-<<<<<<< HEAD
-        private void OnMapInit(EntityUid uid, PAIComponent component, MapInitEvent args)
-        {
-            _actionsSystem.AddAction(uid, ref component.MidiAction, component.MidiActionId);
-            // Sunrise-Edit
-            //_actionsSystem.AddAction(uid, ref component.MapAction, component.MapActionId);
-        }
-
-        private void OnShutdown(EntityUid uid, PAIComponent component, ComponentShutdown args)
-        {
-            _actionsSystem.RemoveAction(uid, component.MidiAction);
-            // Sunrise-Edit
-            //_actionsSystem.RemoveAction(uid, component.MapAction);
-        }
-=======
     private void OnMapInit(Entity<PAIComponent> ent, ref MapInitEvent args)
     {
         _actions.AddAction(ent, ent.Comp.ShopActionId);
@@ -46,7 +31,6 @@
     private void OnShutdown(Entity<PAIComponent> ent, ref ComponentShutdown args)
     {
         _actions.RemoveAction(ent, ent.Comp.ShopAction);
->>>>>>> fac4bcd9
     }
 }
 public sealed partial class PAIShopActionEvent : InstantActionEvent
