--- conflicted
+++ resolved
@@ -142,15 +142,11 @@
             {
                 var inhandEntity = Spawn(prototype, coords);
 
-<<<<<<< HEAD
                 // Sunrise added start - Ивент нужный для автопривязки питомцев при выборе в лоадаутах
                 RaiseLocalEvent(inhandEntity, new LoadoutPetSpawned(entity));
                 // Sunrise added end
 
-                if (_handsSystem.TryGetEmptyHand(entity, out var emptyHand, handsComponent))
-=======
                 if (_handsSystem.TryGetEmptyHand((entity, handsComponent), out var emptyHand))
->>>>>>> 3f9d303c
                 {
                     _handsSystem.TryPickup(entity, inhandEntity, emptyHand, checkActionBlocker: false, handsComp: handsComponent);
                 }
