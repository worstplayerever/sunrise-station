using Content.Shared._Sunrise.Mood;
using Content.Shared._Sunrise.SunriseCCVars;
using Content.Shared.Administration.Logs;
<<<<<<< HEAD
using Content.Shared.Chat;
using Content.Shared.Chat.Prototypes;
=======
using Content.Shared.Damage.Systems;
>>>>>>> 3f9d303c
using Content.Shared.Database;
using Content.Shared.Inventory;
using Content.Shared.Movement.Components;
using Content.Shared.Movement.Systems;
using Content.Shared.StatusEffectNew;
using Content.Shared.StepTrigger.Systems;
using Content.Shared.Stunnable;
using Content.Shared.Throwing;
using JetBrains.Annotations;
using Robust.Shared.Audio.Systems;
using Robust.Shared.Configuration;
using Robust.Shared.Containers;
using Robust.Shared.Physics.Components;
using Robust.Shared.Physics.Systems;
using Robust.Shared.Physics.Events;
<<<<<<< HEAD
using Robust.Shared.Random;
using Robust.Shared.Utility;
=======
>>>>>>> 3f9d303c

namespace Content.Shared.Slippery;

[UsedImplicitly]
public sealed class SlipperySystem : EntitySystem
{
    [Dependency] private readonly ISharedAdminLogManager _adminLogger = default!;
    [Dependency] private readonly MovementModStatusSystem _movementMod = default!;
    [Dependency] private readonly SharedAudioSystem _audio = default!;
    [Dependency] private readonly SharedStunSystem _stun = default!;
    [Dependency] private readonly StatusEffectsSystem _status = default!;
    [Dependency] private readonly SharedStaminaSystem _stamina = default!;
    [Dependency] private readonly SharedContainerSystem _container = default!;
    [Dependency] private readonly SharedPhysicsSystem _physics = default!;
    [Dependency] private readonly SpeedModifierContactsSystem _speedModifier = default!;
    [Dependency] private readonly IRobustRandom _random = default!;
    [Dependency] private readonly INetManager _net = default!;
    [Dependency] private readonly IConfigurationManager _cfg = default!;

    // Sunrise-Start
    private static float _deadChance;
    [ValidatePrototypeId<EmotePrototype>]
    private const string EmoteFallOnNeckProto = "FallOnNeck";
    // Sunrise-End

    private EntityQuery<KnockedDownComponent> _knockedDownQuery;
    private EntityQuery<PhysicsComponent> _physicsQuery;
    private EntityQuery<SlidingComponent> _slidingQuery;

    public override void Initialize()
    {
        base.Initialize();

        _knockedDownQuery = GetEntityQuery<KnockedDownComponent>();
        _physicsQuery = GetEntityQuery<PhysicsComponent>();
        _slidingQuery = GetEntityQuery<SlidingComponent>();

        SubscribeLocalEvent<SlipperyComponent, StepTriggerAttemptEvent>(HandleAttemptCollide);
        SubscribeLocalEvent<SlipperyComponent, StepTriggeredOffEvent>(HandleStepTrigger);
        SubscribeLocalEvent<NoSlipComponent, SlipAttemptEvent>(OnNoSlipAttempt);
        SubscribeLocalEvent<SlowedOverSlipperyComponent, SlipAttemptEvent>(OnSlowedOverSlipAttempt);
        SubscribeLocalEvent<ThrownItemComponent, SlipCausingAttemptEvent>(OnThrownSlipAttempt);
        SubscribeLocalEvent<NoSlipComponent, InventoryRelayedEvent<SlipAttemptEvent>>((e, c, ev) => OnNoSlipAttempt(e, c, ev.Args));
        SubscribeLocalEvent<SlowedOverSlipperyComponent, InventoryRelayedEvent<SlipAttemptEvent>>((e, c, ev) => OnSlowedOverSlipAttempt(e, c, ev.Args));
        SubscribeLocalEvent<SlowedOverSlipperyComponent, InventoryRelayedEvent<GetSlowedOverSlipperyModifierEvent>>(OnGetSlowedOverSlipperyModifier);
        SubscribeLocalEvent<SlipperyComponent, EndCollideEvent>(OnEntityExit);

        _cfg.OnValueChanged(SunriseCCVars.SlipDeadChance, OnSLipDeadChanseChanged, true);
    }

    // Sunrise-Start
    private void OnSLipDeadChanseChanged(float deadChanse)
    {
        _deadChance = deadChanse;
    }
    // Sunrise-End

    private void HandleStepTrigger(EntityUid uid, SlipperyComponent component, ref StepTriggeredOffEvent args)
    {
        TrySlip(uid, component, args.Tripper);
    }

    private void HandleAttemptCollide(
        EntityUid uid,
        SlipperyComponent component,
        ref StepTriggerAttemptEvent args)
    {
        args.Continue |= CanSlip(uid, args.Tripper);
    }

    private static void OnNoSlipAttempt(EntityUid uid, NoSlipComponent component, SlipAttemptEvent args)
    {
        args.NoSlip = true;
    }

    private void OnSlowedOverSlipAttempt(EntityUid uid, SlowedOverSlipperyComponent component, SlipAttemptEvent args)
    {
        args.SlowOverSlippery = true;
    }

    private void OnThrownSlipAttempt(EntityUid uid, ThrownItemComponent comp, ref SlipCausingAttemptEvent args)
    {
        args.Cancelled = true;
    }

    private void OnGetSlowedOverSlipperyModifier(EntityUid uid, SlowedOverSlipperyComponent comp, ref InventoryRelayedEvent<GetSlowedOverSlipperyModifierEvent> args)
    {
        args.Args.SlowdownModifier *= comp.SlowdownModifier;
    }

    private void OnEntityExit(EntityUid uid, SlipperyComponent component, ref EndCollideEvent args)
    {
        if (HasComp<SpeedModifiedByContactComponent>(args.OtherEntity))
            _speedModifier.AddModifiedEntity(args.OtherEntity);
    }

    private bool CanSlip(EntityUid uid, EntityUid toSlip)
    {
        return !_container.IsEntityInContainer(uid)
                && _status.CanAddStatusEffect(toSlip, SharedStunSystem.StunId); //Should be KnockedDown instead?
    }

    public void TrySlip(EntityUid uid, SlipperyComponent component, EntityUid other, bool requiresContact = true)
    {
        var knockedDown = _knockedDownQuery.HasComp(other);
        if (knockedDown && !component.SlipData.SuperSlippery)
            return;

        var attemptEv = new SlipAttemptEvent(uid);
        RaiseLocalEvent(other, attemptEv);
        if (attemptEv.SlowOverSlippery)
            _speedModifier.AddModifiedEntity(other);

        if (attemptEv.NoSlip)
            return;

        var attemptCausingEv = new SlipCausingAttemptEvent();
        RaiseLocalEvent(uid, ref attemptCausingEv);
        if (attemptCausingEv.Cancelled)
            return;

        var ev = new SlipEvent(other);
        RaiseLocalEvent(uid, ref ev);

        if (_physicsQuery.TryComp(other, out var physics) && !_slidingQuery.HasComp(other))
        {
            _physics.SetLinearVelocity(other, physics.LinearVelocity * component.SlipData.LaunchForwardsMultiplier, body: physics);

            if (component.AffectsSliding && requiresContact)
                EnsureComp<SlidingComponent>(other);
        }

        // Preventing from playing the slip sound and stunning when you are already knocked down.
        if (!knockedDown)
        {
            // Status effects should handle a TimeSpan of 0 properly...
            _stun.TryUpdateStunDuration(other, component.SlipData.StunTime);

            // Don't make a new status effect entity if the entity wouldn't do anything
            if (!MathHelper.CloseTo(component.SlipData.SlipFriction, 1f))
            {
                _movementMod.TryUpdateFrictionModDuration(
                    other,
                    component.FrictionStatusTime,
                    component.SlipData.SlipFriction
                );
            }

            _stamina.TakeStaminaDamage(other, component.StaminaDamage); // Note that this can StamCrit

<<<<<<< HEAD
        RaiseLocalEvent(other, new MoodEffectEvent("MobSlipped"));

        // Sunrise-Start
        var evSlipped = new SlippedEvent(other);
        RaiseLocalEvent(other, ref evSlipped);

        if (_random.Prob(_deadChance) && _net.IsServer)
        {
            RaiseLocalEvent(other, new PlayEmoteMessage(EmoteFallOnNeckProto));
        }
        // Sunrise-End

        // Preventing from playing the slip sound when you are already knocked down.
        if (playSound)
        {
=======
>>>>>>> 3f9d303c
            _audio.PlayPredicted(component.SlipSound, other, other);
        }

        _stun.TryKnockdown(other, component.SlipData.KnockdownTime, true, force: true);

        _adminLogger.Add(LogType.Slip, LogImpact.Low, $"{ToPrettyString(other):mob} slipped on collision with {ToPrettyString(uid):entity}");
    }
}

/// <summary>
///     Raised on an entity to determine if it can slip or not.
/// </summary>
public sealed class SlipAttemptEvent : EntityEventArgs, IInventoryRelayEvent
{
    public bool NoSlip;

    public bool SlowOverSlippery;

    public EntityUid? SlipCausingEntity;

    public SlotFlags TargetSlots { get; } = SlotFlags.FEET;

    public SlipAttemptEvent(EntityUid? slipCausingEntity)
    {
        SlipCausingEntity = slipCausingEntity;
    }
}

/// <summary>
/// Raised on an entity that is causing the slip event (e.g, the banana peel), to determine if the slip attempt should be cancelled.
/// </summary>
/// <param name="Cancelled">If the slip should be cancelled</param>
[ByRefEvent]
public record struct SlipCausingAttemptEvent (bool Cancelled);

/// Raised on an entity that CAUSED some other entity to slip (e.g., the banana peel).
/// <param name="Slipped">The entity being slipped</param>
[ByRefEvent]
public readonly record struct SlipEvent(EntityUid Slipped);

// Sunrise-Start
[ByRefEvent]
public readonly record struct SlippedEvent(EntityUid Target);
// Sunrise-End<|MERGE_RESOLUTION|>--- conflicted
+++ resolved
@@ -1,12 +1,9 @@
 using Content.Shared._Sunrise.Mood;
 using Content.Shared._Sunrise.SunriseCCVars;
 using Content.Shared.Administration.Logs;
-<<<<<<< HEAD
+using Content.Shared.Damage.Systems;
 using Content.Shared.Chat;
 using Content.Shared.Chat.Prototypes;
-=======
-using Content.Shared.Damage.Systems;
->>>>>>> 3f9d303c
 using Content.Shared.Database;
 using Content.Shared.Inventory;
 using Content.Shared.Movement.Components;
@@ -22,11 +19,8 @@
 using Robust.Shared.Physics.Components;
 using Robust.Shared.Physics.Systems;
 using Robust.Shared.Physics.Events;
-<<<<<<< HEAD
 using Robust.Shared.Random;
 using Robust.Shared.Utility;
-=======
->>>>>>> 3f9d303c
 
 namespace Content.Shared.Slippery;
 
@@ -177,24 +171,17 @@
 
             _stamina.TakeStaminaDamage(other, component.StaminaDamage); // Note that this can StamCrit
 
-<<<<<<< HEAD
-        RaiseLocalEvent(other, new MoodEffectEvent("MobSlipped"));
-
-        // Sunrise-Start
-        var evSlipped = new SlippedEvent(other);
-        RaiseLocalEvent(other, ref evSlipped);
-
-        if (_random.Prob(_deadChance) && _net.IsServer)
-        {
-            RaiseLocalEvent(other, new PlayEmoteMessage(EmoteFallOnNeckProto));
-        }
-        // Sunrise-End
-
-        // Preventing from playing the slip sound when you are already knocked down.
-        if (playSound)
-        {
-=======
->>>>>>> 3f9d303c
+            // Sunrise-Start
+            var evSlipped = new SlippedEvent(other);
+            RaiseLocalEvent(other, ref evSlipped);
+            RaiseLocalEvent(other, new MoodEffectEvent("MobSlipped"));
+
+            if (_random.Prob(_deadChance) && _net.IsServer)
+            {
+                RaiseLocalEvent(other, new PlayEmoteMessage(EmoteFallOnNeckProto));
+            }
+            // Sunrise-End
+
             _audio.PlayPredicted(component.SlipSound, other, other);
         }
 
