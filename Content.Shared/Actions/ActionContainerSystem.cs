--- conflicted
+++ resolved
@@ -251,23 +251,7 @@
 
         DebugTools.AssertOwner(uid, comp);
         comp ??= EnsureComp<ActionsContainerComponent>(uid);
-<<<<<<< HEAD
-
-        if (!TryComp<MetaDataComponent>(actionId, out var actionData))
-            return false;
-        if (!TryPrototype(actionId, out var actionProto, actionData))
-            return false;
-
-        if (HasAction(uid, actionProto.ID, comp))
-        {
-            Log.Debug($"Tried to insert action {ToPrettyString(actionId)} into {ToPrettyString(uid)}. Failed due to duplicate actions.");
-            return false;
-        }
-
-        if (!_container.Insert(actionId, comp.Container))
-=======
         if (!_container.Insert(ent.Owner, comp.Container))
->>>>>>> 0a24b230
         {
             Log.Error($"Failed to insert action {ToPrettyString(ent)} into {ToPrettyString(uid)}");
             return false;
