using System.Diagnostics.CodeAnalysis;
using System.Linq;
using Content.Shared.ActionBlocker;
using Content.Shared.Actions.Events;
using Content.Shared.Administration.Logs;
using Content.Shared.Database;
using Content.Shared.Hands;
using Content.Shared.Interaction;
using Content.Shared.Inventory.Events;
using Content.Shared.Mind;
using Content.Shared.Rejuvenate;
using Content.Shared.Whitelist;
using Robust.Shared.Audio.Systems;
using Robust.Shared.Containers;
using Robust.Shared.GameStates;
using Robust.Shared.Map;
using Robust.Shared.Timing;
using Robust.Shared.Utility;

namespace Content.Shared.Actions;

public abstract class SharedActionsSystem : EntitySystem
{
    [Dependency] protected readonly IGameTiming GameTiming = default!;
    [Dependency] private readonly ISharedAdminLogManager _adminLogger = default!;
    [Dependency] private readonly SharedInteractionSystem _interactionSystem = default!;
    [Dependency] private readonly ActionBlockerSystem _actionBlockerSystem = default!;
    [Dependency] private readonly RotateToFaceSystem _rotateToFaceSystem = default!;
    [Dependency] private readonly SharedAudioSystem _audio = default!;
    [Dependency] private readonly SharedTransformSystem _transformSystem = default!;
    [Dependency] private readonly ActionContainerSystem _actionContainer = default!;
    [Dependency] private readonly EntityWhitelistSystem _whitelistSystem = default!;

    public override void Initialize()
    {
        base.Initialize();

        SubscribeLocalEvent<InstantActionComponent, MapInitEvent>(OnActionMapInit);
        SubscribeLocalEvent<EntityTargetActionComponent, MapInitEvent>(OnActionMapInit);
        SubscribeLocalEvent<WorldTargetActionComponent, MapInitEvent>(OnActionMapInit);
        SubscribeLocalEvent<EntityWorldTargetActionComponent, MapInitEvent>(OnActionMapInit);

        SubscribeLocalEvent<InstantActionComponent, ComponentShutdown>(OnActionShutdown);
        SubscribeLocalEvent<EntityTargetActionComponent, ComponentShutdown>(OnActionShutdown);
        SubscribeLocalEvent<WorldTargetActionComponent, ComponentShutdown>(OnActionShutdown);
        SubscribeLocalEvent<EntityWorldTargetActionComponent, ComponentShutdown>(OnActionShutdown);

        SubscribeLocalEvent<ActionsComponent, DidEquipEvent>(OnDidEquip);
        SubscribeLocalEvent<ActionsComponent, DidEquipHandEvent>(OnHandEquipped);
        SubscribeLocalEvent<ActionsComponent, DidUnequipEvent>(OnDidUnequip);
        SubscribeLocalEvent<ActionsComponent, DidUnequipHandEvent>(OnHandUnequipped);
        SubscribeLocalEvent<ActionsComponent, RejuvenateEvent>(OnRejuventate);

        SubscribeLocalEvent<ActionsComponent, ComponentShutdown>(OnShutdown);

        SubscribeLocalEvent<ActionsComponent, ComponentGetState>(OnActionsGetState);

        SubscribeLocalEvent<InstantActionComponent, ComponentGetState>(OnInstantGetState);
        SubscribeLocalEvent<EntityTargetActionComponent, ComponentGetState>(OnEntityTargetGetState);
        SubscribeLocalEvent<WorldTargetActionComponent, ComponentGetState>(OnWorldTargetGetState);
        SubscribeLocalEvent<EntityWorldTargetActionComponent, ComponentGetState>(OnEntityWorldTargetGetState);

        SubscribeLocalEvent<InstantActionComponent, GetActionDataEvent>(OnGetActionData);
        SubscribeLocalEvent<EntityTargetActionComponent, GetActionDataEvent>(OnGetActionData);
        SubscribeLocalEvent<WorldTargetActionComponent, GetActionDataEvent>(OnGetActionData);
        SubscribeLocalEvent<EntityWorldTargetActionComponent, GetActionDataEvent>(OnGetActionData);

        SubscribeAllEvent<RequestPerformActionEvent>(OnActionRequest);
    }

    private void OnActionMapInit(EntityUid uid, BaseActionComponent component, MapInitEvent args)
    {
        if (component.Charges == null)
            return;

        component.MaxCharges ??= component.Charges.Value;
        Dirty(uid, component);
    }

    private void OnActionShutdown(EntityUid uid, BaseActionComponent component, ComponentShutdown args)
    {
        if (component.AttachedEntity != null && !TerminatingOrDeleted(component.AttachedEntity.Value))
            RemoveAction(component.AttachedEntity.Value, uid, action: component);
    }

    private void OnShutdown(EntityUid uid, ActionsComponent component, ComponentShutdown args)
    {
        foreach (var act in component.Actions)
        {
            RemoveAction(uid, act, component);
        }
    }

    private void OnInstantGetState(EntityUid uid, InstantActionComponent component, ref ComponentGetState args)
    {
        args.State = new InstantActionComponentState(component, EntityManager);
    }

    private void OnEntityTargetGetState(EntityUid uid, EntityTargetActionComponent component, ref ComponentGetState args)
    {
        args.State = new EntityTargetActionComponentState(component, EntityManager);
    }

    private void OnWorldTargetGetState(EntityUid uid, WorldTargetActionComponent component, ref ComponentGetState args)
    {
        args.State = new WorldTargetActionComponentState(component, EntityManager);
    }

    private void OnEntityWorldTargetGetState(EntityUid uid, EntityWorldTargetActionComponent component, ref ComponentGetState args)
    {
        args.State = new EntityWorldTargetActionComponentState(component, EntityManager);
    }

    private void OnGetActionData<T>(EntityUid uid, T component, ref GetActionDataEvent args) where T : BaseActionComponent
    {
        args.Action = component;
    }

    public bool TryGetActionData(
        [NotNullWhen(true)] EntityUid? uid,
        [NotNullWhen(true)] out BaseActionComponent? result,
        bool logError = true)
    {
        result = null;
        if (uid == null || TerminatingOrDeleted(uid.Value))
            return false;

        var ev = new GetActionDataEvent();
        RaiseLocalEvent(uid.Value, ref ev);
        result = ev.Action;

        if (result != null)
            return true;

        if (logError)
            Log.Error($"Failed to get action from action entity: {ToPrettyString(uid.Value)}. Trace: {Environment.StackTrace}");

        return false;
    }

    public bool ResolveActionData(
        [NotNullWhen(true)] EntityUid? uid,
        [NotNullWhen(true)] ref BaseActionComponent? result,
        bool logError = true)
    {
        if (result != null)
        {
            DebugTools.AssertOwner(uid, result);
            return true;
        }

        return TryGetActionData(uid, out result, logError);
    }

    public void SetCooldown(EntityUid? actionId, TimeSpan start, TimeSpan end)
    {
        if (!TryGetActionData(actionId, out var action))
            return;

        action.Cooldown = (start, end);
        Dirty(actionId.Value, action);
    }

    public void SetCooldown(EntityUid? actionId, TimeSpan cooldown)
    {
        var start = GameTiming.CurTime;
        SetCooldown(actionId, start, start + cooldown);
    }

    public void ClearCooldown(EntityUid? actionId)
    {
        if (!TryGetActionData(actionId, out var action))
            return;

        if (action.Cooldown is not { } cooldown)
            return;

        action.Cooldown = (cooldown.Start, GameTiming.CurTime);
        Dirty(actionId.Value, action);
    }

    /// <summary>
    ///     Sets the cooldown for this action only if it is bigger than the one it already has.
    /// </summary>
    public void SetIfBiggerCooldown(EntityUid? actionId, TimeSpan? cooldown)
    {
        if (cooldown == null ||
            cooldown.Value <= TimeSpan.Zero ||
            !TryGetActionData(actionId, out var action))
        {
            return;
        }

        var start = GameTiming.CurTime;
        var end = start + cooldown;
        if (action.Cooldown?.End > end)
            return;

        action.Cooldown = (start, end.Value);
        Dirty(actionId.Value, action);
    }

    public void StartUseDelay(EntityUid? actionId)
    {
        if (actionId == null)
            return;

        if (!TryGetActionData(actionId, out var action) || action.UseDelay == null)
            return;

        action.Cooldown = (GameTiming.CurTime, GameTiming.CurTime + action.UseDelay.Value);
        Dirty(actionId.Value, action);
    }

    public void SetUseDelay(EntityUid? actionId, TimeSpan? delay)
    {
        if (!TryGetActionData(actionId, out var action) || action.UseDelay == delay)
            return;

        action.UseDelay = delay;
        UpdateAction(actionId, action);
        Dirty(actionId.Value, action);
    }

    public void ReduceUseDelay(EntityUid? actionId, TimeSpan? lowerDelay)
    {
        if (!TryGetActionData(actionId, out var action))
            return;

        if (action.UseDelay != null && lowerDelay != null)
            action.UseDelay = action.UseDelay - lowerDelay;

        if (action.UseDelay < TimeSpan.Zero)
            action.UseDelay = null;

        UpdateAction(actionId, action);
        Dirty(actionId.Value, action);
    }

    private void OnRejuventate(EntityUid uid, ActionsComponent component, RejuvenateEvent args)
    {
        foreach (var act in component.Actions)
        {
            ClearCooldown(act);
        }
    }

    #region ComponentStateManagement
    public virtual void UpdateAction(EntityUid? actionId, BaseActionComponent? action = null)
    {
        // See client-side code.
    }

    public void SetToggled(EntityUid? actionId, bool toggled)
    {
        if (!TryGetActionData(actionId, out var action) ||
            action.Toggled == toggled)
        {
            return;
        }

        action.Toggled = toggled;
        UpdateAction(actionId, action);
        Dirty(actionId.Value, action);
    }

    public void SetEnabled(EntityUid? actionId, bool enabled)
    {
        if (!TryGetActionData(actionId, out var action) ||
            action.Enabled == enabled)
        {
            return;
        }

        action.Enabled = enabled;
        UpdateAction(actionId, action);
        Dirty(actionId.Value, action);
    }

    public void SetCharges(EntityUid? actionId, int? charges)
    {
        if (!TryGetActionData(actionId, out var action) ||
            action.Charges == charges)
        {
            return;
        }

        action.Charges = charges;
        UpdateAction(actionId, action);
        Dirty(actionId.Value, action);
    }

    public int? GetCharges(EntityUid? actionId)
    {
        if (!TryGetActionData(actionId, out var action))
            return null;

        return action.Charges;
    }

    public void AddCharges(EntityUid? actionId, int addCharges)
    {
        if (!TryGetActionData(actionId, out var action) || action.Charges == null || addCharges < 1)
            return;

        action.Charges += addCharges;
        UpdateAction(actionId, action);
        Dirty(actionId.Value, action);
    }

    public void RemoveCharges(EntityUid? actionId, int? removeCharges)
    {
        if (!TryGetActionData(actionId, out var action) || action.Charges == null)
            return;

        if (removeCharges == null)
            action.Charges = removeCharges;
        else
            action.Charges -= removeCharges;

        if (action.Charges is < 0)
            action.Charges = null;

        UpdateAction(actionId, action);
        Dirty(actionId.Value, action);
    }

    public void ResetCharges(EntityUid? actionId)
    {
        if (!TryGetActionData(actionId, out var action))
            return;

        action.Charges = action.MaxCharges;
        UpdateAction(actionId, action);
        Dirty(actionId.Value, action);
    }

    private void OnActionsGetState(EntityUid uid, ActionsComponent component, ref ComponentGetState args)
    {
        args.State = new ActionsComponentState(GetNetEntitySet(component.Actions));
    }

    #endregion

    #region Execution
    /// <summary>
    ///     When receiving a request to perform an action, this validates whether the action is allowed. If it is, it
    ///     will raise the relevant <see cref="InstantActionEvent"/>
    /// </summary>
    private void OnActionRequest(RequestPerformActionEvent ev, EntitySessionEventArgs args)
    {
        if (args.SenderSession.AttachedEntity is not { } user)
            return;

        if (!TryComp(user, out ActionsComponent? component))
            return;

        var actionEnt = GetEntity(ev.Action);

        if (!TryComp(actionEnt, out MetaDataComponent? metaData))
            return;

        var name = Name(actionEnt, metaData);

        // Does the user actually have the requested action?
        if (!component.Actions.Contains(actionEnt))
        {
            _adminLogger.Add(LogType.Action,
                $"{ToPrettyString(user):user} attempted to perform an action that they do not have: {name}.");
            return;
        }

        if (!TryGetActionData(actionEnt, out var action))
            return;

        DebugTools.Assert(action.AttachedEntity == user);
        if (!action.Enabled)
            return;

        // check for action use prevention
        // TODO: make code below use this event with a dedicated component
        var attemptEv = new ActionAttemptEvent(user);
        RaiseLocalEvent(actionEnt, ref attemptEv);
        if (attemptEv.Cancelled)
            return;

        var curTime = GameTiming.CurTime;
        // TODO: Check for charge recovery timer
        if (action.Cooldown.HasValue && action.Cooldown.Value.End > curTime)
            return;

        // TODO: Replace with individual charge recovery when we have the visuals to aid it
        if (action is { Charges: < 1, RenewCharges: true })
            ResetCharges(actionEnt);

        BaseActionEvent? performEvent = null;

        if (action.CheckConsciousness && !_actionBlockerSystem.CanConsciouslyPerformAction(user))
            return;

        // Validate request by checking action blockers and the like:
        switch (action)
        {
            case EntityTargetActionComponent entityAction:
                if (ev.EntityTarget is not { Valid: true } netTarget)
                {
                    Log.Error($"Attempted to perform an entity-targeted action without a target! Action: {name}");
                    return;
                }

                var entityTarget = GetEntity(netTarget);

                var targetWorldPos = _transformSystem.GetWorldPosition(entityTarget);
                _rotateToFaceSystem.TryFaceCoordinates(user, targetWorldPos);

                if (!ValidateEntityTarget(user, entityTarget, (actionEnt, entityAction)))
                    return;

                _adminLogger.Add(LogType.Action,
                    $"{ToPrettyString(user):user} is performing the {name:action} action (provided by {ToPrettyString(action.Container ?? user):provider}) targeted at {ToPrettyString(entityTarget):target}.");

                if (entityAction.Event != null)
                {
                    entityAction.Event.Target = entityTarget;
                    Dirty(actionEnt, entityAction);
                    performEvent = entityAction.Event;
                }

                break;
            case WorldTargetActionComponent worldAction:
                if (ev.EntityCoordinatesTarget is not { } netCoordinatesTarget)
                {
                    Log.Error($"Attempted to perform a world-targeted action without a target! Action: {name}");
                    return;
                }

                var entityCoordinatesTarget = GetCoordinates(netCoordinatesTarget);
                _rotateToFaceSystem.TryFaceCoordinates(user, _transformSystem.ToMapCoordinates(entityCoordinatesTarget).Position);

                if (!ValidateWorldTarget(user, entityCoordinatesTarget, (actionEnt, worldAction)))
                    return;

                _adminLogger.Add(LogType.Action,
                    $"{ToPrettyString(user):user} is performing the {name:action} action (provided by {ToPrettyString(action.Container ?? user):provider}) targeted at {entityCoordinatesTarget:target}.");

                if (worldAction.Event != null)
                {
                    worldAction.Event.Target = entityCoordinatesTarget;
                    Dirty(actionEnt, worldAction);
                    performEvent = worldAction.Event;
                }

                break;
            case EntityWorldTargetActionComponent entityWorldAction:
            {
                var actionEntity = GetEntity(ev.EntityTarget);
                var actionCoords = GetCoordinates(ev.EntityCoordinatesTarget);

                if (actionEntity is null && actionCoords is null)
                {
                    Log.Error($"Attempted to perform an entity-world-targeted action without an entity or world coordinates! Action: {name}");
                    return;
                }

                var entWorldAction = new Entity<EntityWorldTargetActionComponent>(actionEnt, entityWorldAction);

                if (!ValidateEntityWorldTarget(user, actionEntity, actionCoords, entWorldAction))
                    return;

                _adminLogger.Add(LogType.Action,
                    $"{ToPrettyString(user):user} is performing the {name:action} action (provided by {ToPrettyString(action.Container ?? user):provider}) targeted at {ToPrettyString(actionEntity):target} {actionCoords:target}.");

                if (entityWorldAction.Event != null)
                {
                    entityWorldAction.Event.Entity = actionEntity;
                    entityWorldAction.Event.Coords = actionCoords;
                    Dirty(actionEnt, entityWorldAction);
                    performEvent = entityWorldAction.Event;
                }
                break;
            }
            case InstantActionComponent instantAction:
                if (action.CheckCanInteract && !_actionBlockerSystem.CanInteract(user, null))
                    return;

                _adminLogger.Add(LogType.Action,
                    $"{ToPrettyString(user):user} is performing the {name:action} action provided by {ToPrettyString(action.Container ?? user):provider}.");

                performEvent = instantAction.Event;
                break;
        }

        if (performEvent != null)
        {
            performEvent.Performer = user;
            performEvent.Action = actionEnt;
        }

        // All checks passed. Perform the action!
        PerformAction(user, component, actionEnt, action, performEvent, curTime);
    }

    public bool ValidateEntityTarget(EntityUid user, EntityUid target, Entity<EntityTargetActionComponent> actionEnt)
    {
        var comp = actionEnt.Comp;
        if (!ValidateEntityTargetBase(user,
                target,
                comp.Whitelist,
                comp.CheckCanInteract,
                comp.CanTargetSelf,
                comp.CheckCanAccess,
                comp.Range))
            return false;

        var ev = new ValidateActionEntityTargetEvent(user, target);
        RaiseLocalEvent(actionEnt, ref ev);
        return !ev.Cancelled;
    }

    private bool ValidateEntityTargetBase(EntityUid user,
        EntityUid? targetEntity,
        EntityWhitelist? whitelist,
        bool checkCanInteract,
        bool canTargetSelf,
        bool checkCanAccess,
        float range)
    {
        if (targetEntity is not { } target || !target.IsValid() || Deleted(target))
            return false;

        if (_whitelistSystem.IsWhitelistFail(whitelist, target))
            return false;

        if (checkCanInteract && !_actionBlockerSystem.CanInteract(user, target))
            return false;

        if (user == target)
            return canTargetSelf;

        if (!checkCanAccess)
        {
            // even if we don't check for obstructions, we may still need to check the range.
            var xform = Transform(user);
            var targetXform = Transform(target);

            if (xform.MapID != targetXform.MapID)
                return false;

            if (range <= 0)
                return true;

            var distance = (_transformSystem.GetWorldPosition(xform) - _transformSystem.GetWorldPosition(targetXform)).Length();
            return distance <= range;
        }

<<<<<<< HEAD
        // Sunrise-Start
        if (action.IgnoreContainer)
            return true;
        // Sunrise-End

        return _interactionSystem.InRangeAndAccessible(user, target, range: action.Range);
=======
        return _interactionSystem.InRangeAndAccessible(user, target, range: range);
>>>>>>> 890c0eeb
    }

    public bool ValidateWorldTarget(EntityUid user, EntityCoordinates coords, Entity<WorldTargetActionComponent> action)
    {
        var comp = action.Comp;
        if (!ValidateWorldTargetBase(user, coords, comp.CheckCanInteract, comp.CheckCanAccess, comp.Range))
            return false;

        var ev = new ValidateActionWorldTargetEvent(user, coords);
        RaiseLocalEvent(action, ref ev);
        return !ev.Cancelled;
    }

    private bool ValidateWorldTargetBase(EntityUid user,
        EntityCoordinates? entityCoordinates,
        bool checkCanInteract,
        bool checkCanAccess,
        float range)
    {
        if (entityCoordinates is not { } coords)
            return false;

        if (checkCanInteract && !_actionBlockerSystem.CanInteract(user, null))
            return false;

        if (!checkCanAccess)
        {
            // even if we don't check for obstructions, we may still need to check the range.
            var xform = Transform(user);

            if (xform.MapID != coords.GetMapId(EntityManager))
                return false;

            if (range <= 0)
                return true;

            return coords.InRange(EntityManager, _transformSystem, Transform(user).Coordinates, range);
        }

        return _interactionSystem.InRangeUnobstructed(user, coords, range: range);
    }

    public bool ValidateEntityWorldTarget(EntityUid user,
        EntityUid? entity,
        EntityCoordinates? coords,
        Entity<EntityWorldTargetActionComponent> action)
    {
        var comp = action.Comp;
        var entityValidated = ValidateEntityTargetBase(user,
            entity,
            comp.Whitelist,
            comp.CheckCanInteract,
            comp.CanTargetSelf,
            comp.CheckCanAccess,
            comp.Range);

        var worldValidated
            = ValidateWorldTargetBase(user, coords, comp.CheckCanInteract, comp.CheckCanAccess, comp.Range);

        if (!entityValidated && !worldValidated)
            return false;

        var ev = new ValidateActionEntityWorldTargetEvent(user,
            entityValidated ? entity : null,
            worldValidated ? coords : null);
        RaiseLocalEvent(action, ref ev);
        return !ev.Cancelled;
    }

    public void PerformAction(EntityUid performer, ActionsComponent? component, EntityUid actionId, BaseActionComponent action, BaseActionEvent? actionEvent, TimeSpan curTime, bool predicted = true)
    {
        var handled = false;

        var toggledBefore = action.Toggled;

        // Note that attached entity and attached container are allowed to be null here.
        if (action.AttachedEntity != null && action.AttachedEntity != performer)
        {
            Log.Error($"{ToPrettyString(performer)} is attempting to perform an action {ToPrettyString(actionId)} that is attached to another entity {ToPrettyString(action.AttachedEntity.Value)}");
            return;
        }

        if (actionEvent != null)
        {
            // This here is required because of client-side prediction (RaisePredictiveEvent results in event re-use).
            actionEvent.Handled = false;
            var target = performer;

            if (!action.RaiseOnUser && action.Container != null && !HasComp<MindComponent>(action.Container))
                target = action.Container.Value;

            RaiseLocalEvent(target, (object) actionEvent, broadcast: true);
            handled = actionEvent.Handled;
        }

        if (!handled)
            return; // no interaction occurred.

        // play sound, reduce charges, start cooldown, and mark as dirty (if required).

        _audio.PlayPredicted(action.Sound, performer,predicted ? performer : null);

        var dirty = toggledBefore == action.Toggled;

        if (action.Charges != null)
        {
            dirty = true;
            action.Charges--;
            if (action is { Charges: 0, RenewCharges: false })
                action.Enabled = false;
        }

        action.Cooldown = null;
        if (action is { UseDelay: not null, Charges: null or < 1 })
        {
            dirty = true;
            action.Cooldown = (curTime, curTime + action.UseDelay.Value);
        }

        Dirty(actionId, action);

        if (dirty && component != null)
            Dirty(performer, component);

        var ev = new ActionPerformedEvent(performer);
        RaiseLocalEvent(actionId, ref ev);
    }
    #endregion

    #region AddRemoveActions

    public EntityUid? AddAction(EntityUid performer,
        string? actionPrototypeId,
        EntityUid container = default,
        ActionsComponent? component = null)
    {
        EntityUid? actionId = null;
        AddAction(performer, ref actionId, out _, actionPrototypeId, container, component);
        return actionId;
    }

    /// <summary>
    ///     Adds an action to an action holder. If the given entity does not exist, it will attempt to spawn one.
    ///     If the holder has no actions component, this will give them one.
    /// </summary>
    /// <param name="performer">Entity to receive the actions</param>
    /// <param name="actionId">Action entity to add</param>
    /// <param name="component">The <see cref="performer"/>'s action component of </param>
    /// <param name="actionPrototypeId">The action entity prototype id to use if <see cref="actionId"/> is invalid.</param>
    /// <param name="container">The entity that contains/enables this action (e.g., flashlight).</param>
    public bool AddAction(EntityUid performer,
        [NotNullWhen(true)] ref EntityUid? actionId,
        string? actionPrototypeId,
        EntityUid container = default,
        ActionsComponent? component = null)
    {
        return AddAction(performer, ref actionId, out _, actionPrototypeId, container, component);
    }

    /// <inheritdoc cref="AddAction(Robust.Shared.GameObjects.EntityUid,ref System.Nullable{Robust.Shared.GameObjects.EntityUid},string?,Robust.Shared.GameObjects.EntityUid,Content.Shared.Actions.ActionsComponent?)"/>
    public bool AddAction(EntityUid performer,
        [NotNullWhen(true)] ref EntityUid? actionId,
        [NotNullWhen(true)] out BaseActionComponent? action,
        string? actionPrototypeId,
        EntityUid container = default,
        ActionsComponent? component = null)
    {
        if (!container.IsValid())
            container = performer;

        if (!_actionContainer.EnsureAction(container, ref actionId, out action, actionPrototypeId))
            return false;

        return AddActionDirect(performer, actionId.Value, component, action);
    }

    /// <summary>
    ///     Adds a pre-existing action.
    /// </summary>
    public bool AddAction(EntityUid performer,
        EntityUid actionId,
        EntityUid container,
        ActionsComponent? comp = null,
        BaseActionComponent? action = null,
        ActionsContainerComponent? containerComp = null
        )
    {
        if (!ResolveActionData(actionId, ref action))
            return false;

        if (action.Container != container
            || !Resolve(container, ref containerComp)
            || !containerComp.Container.Contains(actionId))
        {
            Log.Error($"Attempted to add an action with an invalid container: {ToPrettyString(actionId)}");
            return false;
        }

        return AddActionDirect(performer, actionId, comp, action);
    }

    /// <summary>
    ///     Adds a pre-existing action. This also bypasses the requirement that the given action must be stored in a
    ///     valid action container.
    /// </summary>
    public bool AddActionDirect(EntityUid performer,
        EntityUid actionId,
        ActionsComponent? comp = null,
        BaseActionComponent? action = null)
    {
        if (!ResolveActionData(actionId, ref action))
            return false;

        DebugTools.Assert(action.Container == null ||
                          (TryComp(action.Container, out ActionsContainerComponent? containerComp)
                           && containerComp.Container.Contains(actionId)));

        if (action.AttachedEntity != null)
            RemoveAction(action.AttachedEntity.Value, actionId, action: action);

        DebugTools.AssertOwner(performer, comp);
        comp ??= EnsureComp<ActionsComponent>(performer);
        action.AttachedEntity = performer;
        comp.Actions.Add(actionId);
        Dirty(actionId, action);
        Dirty(performer, comp);
        ActionAdded(performer, actionId, comp, action);
        return true;
    }

    /// <summary>
    /// This method gets called after a new action got added.
    /// </summary>
    protected virtual void ActionAdded(EntityUid performer, EntityUid actionId, ActionsComponent comp, BaseActionComponent action)
    {
        // See client-side system for UI code.
    }

    /// <summary>
    ///     Grant pre-existing actions. If the entity has no action component, this will give them one.
    /// </summary>
    /// <param name="performer">Entity to receive the actions</param>
    /// <param name="actions">The actions to add</param>
    /// <param name="container">The entity that enables these actions (e.g., flashlight). May be null (innate actions).</param>
    public void GrantActions(EntityUid performer, IEnumerable<EntityUid> actions, EntityUid container, ActionsComponent? comp = null, ActionsContainerComponent? containerComp = null)
    {
        if (!Resolve(container, ref containerComp))
            return;

        DebugTools.AssertOwner(performer, comp);
        comp ??= EnsureComp<ActionsComponent>(performer);

        foreach (var actionId in actions)
        {
            AddAction(performer, actionId, container, comp, containerComp: containerComp);
        }
    }

    /// <summary>
    ///     Grants all actions currently contained in some action-container. If the target entity has no action
    /// component, this will give them one.
    /// </summary>
    /// <param name="performer">Entity to receive the actions</param>
    /// <param name="container">The entity that contains thee actions.</param>
    public void GrantContainedActions(Entity<ActionsComponent?> performer, Entity<ActionsContainerComponent?> container)
    {
        if (!Resolve(container, ref container.Comp))
            return;

        performer.Comp ??= EnsureComp<ActionsComponent>(performer);

        foreach (var actionId in container.Comp.Container.ContainedEntities)
        {
            if (TryGetActionData(actionId, out var action))
                AddActionDirect(performer, actionId, performer.Comp, action);
        }
    }

    /// <summary>
    ///     Grants the provided action from the container to the target entity. If the target entity has no action
    /// component, this will give them one.
    /// </summary>
    /// <param name="performer"></param>
    /// <param name="container"></param>
    /// <param name="actionId"></param>
    public void GrantContainedAction(Entity<ActionsComponent?> performer, Entity<ActionsContainerComponent?> container, EntityUid actionId)
    {
        if (!Resolve(container, ref container.Comp))
            return;

        performer.Comp ??= EnsureComp<ActionsComponent>(performer);

        if (TryGetActionData(actionId, out var action))
            AddActionDirect(performer, actionId, performer.Comp, action);
    }

    public IEnumerable<(EntityUid Id, BaseActionComponent Comp)> GetActions(EntityUid holderId, ActionsComponent? actions = null)
    {
        if (!Resolve(holderId, ref actions, false))
            yield break;

        foreach (var actionId in actions.Actions)
        {
            if (!TryGetActionData(actionId, out var action))
                continue;

            yield return (actionId, action);
        }
    }

    /// <summary>
    ///     Remove any actions that were enabled by some other entity. Useful when unequiping items that grant actions.
    /// </summary>
    public void RemoveProvidedActions(EntityUid performer, EntityUid container, ActionsComponent? comp = null)
    {
        if (!Resolve(performer, ref comp, false))
            return;

        foreach (var actionId in comp.Actions.ToArray())
        {
            if (!TryGetActionData(actionId, out var action))
                return;

            if (action.Container == container)
                RemoveAction(performer, actionId, comp);
        }
    }

    /// <summary>
    ///     Removes a single provided action provided by another entity.
    /// </summary>
    public void RemoveProvidedAction(EntityUid performer, EntityUid container, EntityUid actionId, ActionsComponent? comp = null)
    {
        if (!Resolve(performer, ref comp, false) || !TryGetActionData(actionId, out var action))
            return;

        if (action.Container == container)
            RemoveAction(performer, actionId, comp);
    }

    public void RemoveAction(EntityUid? actionId)
    {
        if (actionId == null)
            return;

        if (!TryGetActionData(actionId, out var action))
            return;

        if (!TryComp(action.AttachedEntity, out ActionsComponent? comp))
            return;

        RemoveAction(action.AttachedEntity.Value, actionId, comp, action);
    }

    public void RemoveAction(EntityUid performer, EntityUid? actionId, ActionsComponent? comp = null, BaseActionComponent? action = null)
    {
        if (actionId == null)
            return;

        if (!ResolveActionData(actionId, ref action))
            return;

        if (action.AttachedEntity != performer)
        {
            DebugTools.Assert(!Resolve(performer, ref comp, false)
                              || comp.LifeStage >= ComponentLifeStage.Stopping
                              || !comp.Actions.Contains(actionId.Value));

            if (!GameTiming.ApplyingState)
                Log.Error($"Attempted to remove an action {ToPrettyString(actionId)} from an entity that it was never attached to: {ToPrettyString(performer)}. Trace: {Environment.StackTrace}");
            return;
        }

        if (!Resolve(performer, ref comp, false))
        {
            DebugTools.Assert(action.AttachedEntity == null || TerminatingOrDeleted(action.AttachedEntity.Value));
            action.AttachedEntity = null;
            return;
        }

        if (action.AttachedEntity == null)
        {
            // action was already removed?
            DebugTools.Assert(!comp.Actions.Contains(actionId.Value) || GameTiming.ApplyingState);
            return;
        }

        comp.Actions.Remove(actionId.Value);
        action.AttachedEntity = null;
        Dirty(actionId.Value, action);
        Dirty(performer, comp);
        ActionRemoved(performer, actionId.Value, comp, action);
        if (action.Temporary)
            QueueDel(actionId.Value);
    }

    /// <summary>
    /// This method gets called after an action got removed.
    /// </summary>
    protected virtual void ActionRemoved(EntityUid performer, EntityUid actionId, ActionsComponent comp, BaseActionComponent action)
    {
        // See client-side system for UI code.
    }

    #endregion

    #region EquipHandlers
    private void OnDidEquip(EntityUid uid, ActionsComponent component, DidEquipEvent args)
    {
        if (GameTiming.ApplyingState)
            return;

        var ev = new GetItemActionsEvent(_actionContainer, args.Equipee, args.Equipment, args.SlotFlags);
        RaiseLocalEvent(args.Equipment, ev);

        if (ev.Actions.Count == 0)
            return;

        GrantActions(args.Equipee, ev.Actions, args.Equipment, component);
    }

    private void OnHandEquipped(EntityUid uid, ActionsComponent component, DidEquipHandEvent args)
    {
        if (GameTiming.ApplyingState)
            return;

        var ev = new GetItemActionsEvent(_actionContainer, args.User, args.Equipped);
        RaiseLocalEvent(args.Equipped, ev);

        if (ev.Actions.Count == 0)
            return;

        GrantActions(args.User, ev.Actions, args.Equipped, component);
    }

    private void OnDidUnequip(EntityUid uid, ActionsComponent component, DidUnequipEvent args)
    {
        if (GameTiming.ApplyingState)
            return;

        RemoveProvidedActions(uid, args.Equipment, component);
    }

    private void OnHandUnequipped(EntityUid uid, ActionsComponent component, DidUnequipHandEvent args)
    {
        if (GameTiming.ApplyingState)
            return;

        RemoveProvidedActions(uid, args.Unequipped, component);
    }
    #endregion

    public void SetEntityIcon(EntityUid uid, EntityUid? icon, BaseActionComponent? action = null)
    {
        if (!Resolve(uid, ref action))
            return;

        action.EntityIcon = icon;
        Dirty(uid, action);
    }
}<|MERGE_RESOLUTION|>--- conflicted
+++ resolved
@@ -509,7 +509,8 @@
                 comp.CheckCanInteract,
                 comp.CanTargetSelf,
                 comp.CheckCanAccess,
-                comp.Range))
+                comp.Range,
+                comp.IgnoreContainer)) // Sunrise-Edit
             return false;
 
         var ev = new ValidateActionEntityTargetEvent(user, target);
@@ -523,7 +524,8 @@
         bool checkCanInteract,
         bool canTargetSelf,
         bool checkCanAccess,
-        float range)
+        float range,
+        bool ignoreContainer) // Sunrise-Edit
     {
         if (targetEntity is not { } target || !target.IsValid() || Deleted(target))
             return false;
@@ -553,16 +555,12 @@
             return distance <= range;
         }
 
-<<<<<<< HEAD
         // Sunrise-Start
-        if (action.IgnoreContainer)
+        if (ignoreContainer)
             return true;
         // Sunrise-End
 
-        return _interactionSystem.InRangeAndAccessible(user, target, range: action.Range);
-=======
         return _interactionSystem.InRangeAndAccessible(user, target, range: range);
->>>>>>> 890c0eeb
     }
 
     public bool ValidateWorldTarget(EntityUid user, EntityCoordinates coords, Entity<WorldTargetActionComponent> action)
