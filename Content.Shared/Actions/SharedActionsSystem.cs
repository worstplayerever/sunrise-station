--- conflicted
+++ resolved
@@ -433,18 +433,13 @@
             && !_transform.InRange(user, target, targetAction.Range))
             return false;
 
-<<<<<<< HEAD
-        // if not just checking pure range, let stored entities be targeted by actions
-        // if it's out of range it probably isn't stored anyway...
-
+        // Sunrise-Start
         if (targetAction.IgnoreContainer)
             return true;
-
-        return _interaction.CanAccessViaStorage(user, target);
-=======
+        // Sunrise-End
+
         // If checkCanAccess isn't set, we allow targeting things in containers
         return _interaction.IsAccessible(user, target);
->>>>>>> 3f9d303c
     }
 
     public bool ValidateWorldTarget(EntityUid user, EntityCoordinates target, Entity<WorldTargetActionComponent> ent)
