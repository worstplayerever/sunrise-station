--- conflicted
+++ resolved
@@ -14,28 +14,11 @@
     NetUserId SessionId,
     bool Connected,
     bool ActiveThisRound,
-    TimeSpan? OverallPlaytime)
+    TimeSpan? OverallPlaytime,
+    bool IsSponsor, // Sunrise-Sponsors
+    string? SponsorTitle)  // Sunrise-Sponsors)
 {
-<<<<<<< HEAD
-    [Serializable, NetSerializable]
-    public sealed record PlayerInfo(
-        string Username,
-        string CharacterName,
-        string IdentityName,
-        string StartingJob,
-        bool Antag,
-        NetEntity? NetEntity,
-        NetUserId SessionId,
-        bool Connected,
-        bool ActiveThisRound,
-        TimeSpan? OverallPlaytime,
-        bool IsSponsor, // Sunrise-Sponsors
-        string? SponsorTitle)  // Sunrise-Sponsors
-    {
-        private string? _playtimeString;
-=======
     private string? _playtimeString;
->>>>>>> 8161402e
 
     public bool IsPinned { get; set; }
 
