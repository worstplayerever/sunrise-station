--- conflicted
+++ resolved
@@ -23,41 +23,25 @@
     /// Do after time to add a new slot, adding hair to a person
     /// </summary>
     [DataField, ViewVariables(VVAccess.ReadWrite)]
-<<<<<<< HEAD
     public TimeSpan AddSlotTime = TimeSpan.FromSeconds(10);  // Sunrise-edit
-=======
-    public TimeSpan AddSlotTime = TimeSpan.FromSeconds(7);
->>>>>>> 61e87cb4
 
     /// <summary>
     /// Do after time to remove a slot, removing hair from a person
     /// </summary>
     [DataField, ViewVariables(VVAccess.ReadWrite)]
-<<<<<<< HEAD
     public TimeSpan RemoveSlotTime = TimeSpan.FromSeconds(8);  // Sunrise-edit
-=======
-    public TimeSpan RemoveSlotTime = TimeSpan.FromSeconds(7);
->>>>>>> 61e87cb4
 
     /// <summary>
     /// Do after time to change a person's hairstyle
     /// </summary>
     [DataField, ViewVariables(VVAccess.ReadWrite)]
-<<<<<<< HEAD
     public TimeSpan SelectSlotTime = TimeSpan.FromSeconds(6);  // Sunrise-edit
-=======
-    public TimeSpan SelectSlotTime = TimeSpan.FromSeconds(7);
->>>>>>> 61e87cb4
 
     /// <summary>
     /// Do after time to change a person's hair color
     /// </summary>
     [DataField, ViewVariables(VVAccess.ReadWrite)]
-<<<<<<< HEAD
     public TimeSpan ChangeSlotTime = TimeSpan.FromSeconds(4);  // Sunrise-edit
-=======
-    public TimeSpan ChangeSlotTime = TimeSpan.FromSeconds(7);
->>>>>>> 61e87cb4
 
     /// <summary>
     /// Sound emitted when slots are changed
