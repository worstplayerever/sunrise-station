--- conflicted
+++ resolved
@@ -35,22 +35,10 @@
     [Dependency] private readonly EntityWhitelistSystem _entityWhitelist = default!;
     [Dependency] private readonly MovementSpeedModifierSystem _movementSpeedModifier = default!;
     [Dependency] private readonly SharedAudioSystem _audio = default!;
-<<<<<<< HEAD
-    [Dependency] private readonly EntityWhitelistSystem _entityWhitelist = default!;
-    [Dependency] private readonly SharedStandingStateSystem _standingState = default!;
-    [Dependency] private readonly StatusEffectsSystem _statusEffect = default!;
-
-    /// <summary>
-    /// Friction modifier for knocked down players.
-    /// Doesn't make them faster but makes them slow down... slower.
-    /// </summary>
-    public const float KnockDownModifier = 0.2f;
-=======
     [Dependency] protected readonly SharedAppearanceSystem Appearance = default!;
     [Dependency] protected readonly SharedDoAfterSystem DoAfter = default!;
     [Dependency] protected readonly SharedStaminaSystem Stamina = default!;
     [Dependency] private readonly StatusEffectsSystem _status = default!;
->>>>>>> 3f9d303c
 
     public override void Initialize()
     {
@@ -138,18 +126,8 @@
         TryKnockdown(args.OtherEntity, ent.Comp.Duration, true, force: true);
     }
 
-<<<<<<< HEAD
-    private void OnKnockShutdown(EntityUid uid, KnockedDownComponent component, ComponentShutdown args)
-    {
-        // Sunrise-Edit
-        //_standingState.Stand(uid);
-    }
-
-    private void OnStandAttempt(EntityUid uid, KnockedDownComponent component, StandAttemptEvent args)
-=======
     // TODO STUN: Make events for different things. (Getting modifiers, attempt events, informative events...)
     public bool TryAddStunDuration(EntityUid uid, TimeSpan duration)
->>>>>>> 3f9d303c
     {
         if (!_status.TryAddStatusEffectDuration(uid, StunId, duration))
             return false;
