﻿using Content.Shared.Alert;
using Content.Shared.Buckle.Components;
using Content.Shared.Damage;
using Content.Shared.Damage.Components;
using Content.Shared.Database;
using Content.Shared.DoAfter;
using Content.Shared.Hands.EntitySystems;
using Content.Shared.Input;
using Content.Shared.Movement.Events;
using Content.Shared.Movement.Systems;
using Content.Shared.Popups;
using Content.Shared.Rejuvenate;
using Content.Shared.Standing;
using Robust.Shared.Audio;
using Robust.Shared.Input.Binding;
using Robust.Shared.Physics;
using Robust.Shared.Physics.Systems;
using Robust.Shared.Player;
using Robust.Shared.Prototypes;

namespace Content.Shared.Stunnable;

/// <summary>
/// This contains the knockdown logic for the stun system for organization purposes.
/// </summary>
public abstract partial class SharedStunSystem
{
    private EntityQuery<CrawlerComponent> _crawlerQuery;

    [Dependency] private readonly EntityLookupSystem _entityLookup = default!;
    [Dependency] private readonly SharedHandsSystem _hands = default!;
    [Dependency] private readonly SharedPopupSystem _popup = default!;
    [Dependency] private readonly SharedPhysicsSystem _physics = default!;

    public static readonly ProtoId<AlertPrototype> KnockdownAlert = "Knockdown";

    private void InitializeKnockdown()
    {
        _crawlerQuery = GetEntityQuery<CrawlerComponent>();

        SubscribeLocalEvent<KnockedDownComponent, RejuvenateEvent>(OnRejuvenate);

        // Startup and Shutdown
        SubscribeLocalEvent<KnockedDownComponent, ComponentInit>(OnKnockInit);
        SubscribeLocalEvent<KnockedDownComponent, ComponentShutdown>(OnKnockShutdown);

        // Action blockers
        SubscribeLocalEvent<KnockedDownComponent, BuckleAttemptEvent>(OnBuckleAttempt);
        SubscribeLocalEvent<KnockedDownComponent, StandAttemptEvent>(OnStandAttempt);

        // Updating movement a friction
        SubscribeLocalEvent<KnockedDownComponent, RefreshMovementSpeedModifiersEvent>(OnRefreshKnockedSpeed);
        SubscribeLocalEvent<KnockedDownComponent, RefreshFrictionModifiersEvent>(OnRefreshFriction);
        SubscribeLocalEvent<KnockedDownComponent, TileFrictionEvent>(OnKnockedTileFriction);

<<<<<<< HEAD
        // Knockdown Extenders
        SubscribeLocalEvent<KnockedDownComponent, DamageChangedEvent>(OnDamaged);
=======
        // DoAfter event subscriptions
        SubscribeLocalEvent<KnockedDownComponent, TryStandDoAfterEvent>(OnStandDoAfter);

        // Crawling
        SubscribeLocalEvent<CrawlerComponent, KnockedDownRefreshEvent>(OnKnockdownRefresh);
        SubscribeLocalEvent<CrawlerComponent, DamageChangedEvent>(OnDamaged);
>>>>>>> 99ad34ed

        // Handling Alternative Inputs
        SubscribeAllEvent<ForceStandUpEvent>(OnForceStandup);

        CommandBinds.Builder
            .Bind(ContentKeyFunctions.ToggleKnockdown, InputCmdHandler.FromDelegate(HandleToggleKnockdown, handle: false))
            .Register<SharedStunSystem>();
    }

    public override void Update(float frameTime)
    {
        base.Update(frameTime);

        var query = EntityQueryEnumerator<KnockedDownComponent>();

        while (query.MoveNext(out var uid, out var knockedDown))
        {
            // If it's null then we don't want to stand up
            if (!knockedDown.AutoStand || knockedDown.DoAfterId.HasValue || knockedDown.NextUpdate > GameTiming.CurTime)
                continue;

            _standing.TryStandUp(uid);
        }
    }

    private void OnRejuvenate(Entity<KnockedDownComponent> entity, ref RejuvenateEvent args)
    {
        SetKnockdownTime(entity, GameTiming.CurTime);

        if (entity.Comp.AutoStand)
            RemComp<KnockedDownComponent>(entity);
    }

    #region Startup and Shutdown

    private void OnKnockInit(Entity<KnockedDownComponent> entity, ref ComponentInit args)
    {
        // Other systems should handle dropping held items...
        _standing.Down(entity, true, false);
        RefreshKnockedMovement(entity);
    }

    private void OnKnockShutdown(Entity<KnockedDownComponent> entity, ref ComponentShutdown args)
    {
        // This is jank but if we don't do this it'll still use the knockedDownComponent modifiers for friction because it hasn't been deleted quite yet.
        entity.Comp.FrictionModifier = 1f;
        entity.Comp.SpeedModifier = 1f;

        _standing.Stand(entity);
        Alerts.ClearAlert(entity, KnockdownAlert);
    }

    #endregion

    #region API

    /// <summary>
    /// Sets the autostand property of a <see cref="KnockedDownComponent"/> on an entity to true or false and dirties it.
    /// Defaults to false.
    /// </summary>
    /// <param name="entity">Entity we want to edit the data field of.</param>
    /// <param name="autoStand">What we want to set the data field to.</param>
    public void SetAutoStand(Entity<KnockedDownComponent?> entity, bool autoStand = false)
    {
        if (!Resolve(entity, ref entity.Comp, false))
            return;

        entity.Comp.AutoStand = autoStand;
        DirtyField(entity, entity.Comp, nameof(KnockedDownComponent.AutoStand));
    }

    /// <summary>
    /// Cancels the DoAfter of an entity with the <see cref="KnockedDownComponent"/> who is trying to stand.
    /// </summary>
    /// <param name="entity">Entity who we are canceling the DoAfter for.</param>
    public void CancelKnockdownDoAfter(Entity<KnockedDownComponent?> entity)
    {
        if (!Resolve(entity, ref entity.Comp, false))
            return;

        if (entity.Comp.DoAfterId == null)
            return;

        DoAfter.Cancel(entity.Owner, entity.Comp.DoAfterId.Value);
        entity.Comp.DoAfterId = null;
        DirtyField(entity, entity.Comp, nameof(KnockedDownComponent.DoAfterId));
    }

    /// <summary>
    /// Updates the knockdown timer of a knocked down entity with a given inputted time, then dirties the time.
    /// </summary>
    /// <param name="entity">Entity who's knockdown time we're updating.</param>
    /// <param name="time">The time we're updating with.</param>
    /// <param name="refresh">Whether we're resetting the timer or adding to the current timer.</param>
    public void UpdateKnockdownTime(Entity<KnockedDownComponent?> entity, TimeSpan time, bool refresh = true)
    {
        if (refresh)
            RefreshKnockdownTime(entity, time);
        else
            AddKnockdownTime(entity, time);
    }

    /// <summary>
    /// Sets the next update datafield of an entity's <see cref="KnockedDownComponent"/> to a specific time.
    /// </summary>
    /// <param name="entity">Entity whose timer we're updating</param>
    /// <param name="time">The exact time we're setting the next update to.</param>
    public void SetKnockdownTime(Entity<KnockedDownComponent> entity, TimeSpan time)
    {
        entity.Comp.NextUpdate = time;
        DirtyField(entity, entity.Comp, nameof(KnockedDownComponent.NextUpdate));
        Alerts.ShowAlert(entity, KnockdownAlert, null, (GameTiming.CurTime, entity.Comp.NextUpdate));
    }

    /// <summary>
    /// Refreshes the amount of time an entity is knocked down to the inputted time, if it is greater than
    /// the current time left.
    /// </summary>
    /// <param name="entity">Entity whose timer we're updating</param>
    /// <param name="time">The time we want them to be knocked down for.</param>
    public void RefreshKnockdownTime(Entity<KnockedDownComponent?> entity, TimeSpan time)
    {
        if (!Resolve(entity, ref entity.Comp, false))
            return;

        var knockedTime = GameTiming.CurTime + time;
        if (entity.Comp.NextUpdate < knockedTime)
            SetKnockdownTime((entity, entity.Comp), knockedTime);
    }

    /// <summary>
    /// Adds our inputted time to an entity's knocked down timer, or sets it to the given time if their timer has expired.
    /// </summary>
    /// <param name="entity">Entity whose timer we're updating</param>
    /// <param name="time">The time we want to add to their knocked down timer.</param>
    public void AddKnockdownTime(Entity<KnockedDownComponent?> entity, TimeSpan time)
    {
        if (!Resolve(entity, ref entity.Comp, false))
            return;

        if (entity.Comp.NextUpdate < GameTiming.CurTime)
        {
            SetKnockdownTime((entity, entity.Comp), GameTiming.CurTime + time);
            return;
        }

        entity.Comp.NextUpdate += time;
        DirtyField(entity, entity.Comp, nameof(KnockedDownComponent.NextUpdate));
        Alerts.ShowAlert(entity, KnockdownAlert, null, (GameTiming.CurTime, entity.Comp.NextUpdate));
    }

    #endregion

    #region Knockdown Logic

    private void HandleToggleKnockdown(ICommonSession? session)
    {
        if (session is not { } playerSession)
            return;

        if (playerSession.AttachedEntity is not { Valid: true } playerEnt || !Exists(playerEnt))
            return;

        ToggleKnockdown(playerEnt);
    }

    /// <summary>
    /// Handles an entity trying to make itself fall down.
    /// </summary>
    /// <param name="entity">Entity who is trying to fall down</param>
    private void ToggleKnockdown(Entity<CrawlerComponent?, KnockedDownComponent?> entity)
    {
        // We resolve here instead of using TryCrawling to be extra sure someone without crawler can't stand up early.
        if (!Resolve(entity, ref entity.Comp1, false))
            return;

        if (!Resolve(entity, ref entity.Comp2, false))
        {
            TryKnockdown(entity.Owner, entity.Comp1.DefaultKnockedDuration, true, false, false);
            return;
        }

        var stand = !entity.Comp2.DoAfterId.HasValue;
        SetAutoStand((entity, entity.Comp2), stand);

<<<<<<< HEAD
        if (!stand || !_standing.TryStandUp(playerEnt))
            CancelKnockdownDoAfter((playerEnt, component));
    }

=======
        if (!stand || !TryStanding((entity, entity.Comp2)))
            CancelKnockdownDoAfter((entity, entity.Comp2));
    }

    public bool TryStanding(Entity<KnockedDownComponent?> entity)
    {
        // If we aren't knocked down or can't be knocked down, then we did technically succeed in standing up
        if (!Resolve(entity, ref entity.Comp, false))
            return true;

        if (!KnockdownOver((entity, entity.Comp)))
            return false;

        if (!_crawlerQuery.TryComp(entity, out var crawler))
        {
            // If we can't crawl then just have us sit back up...
            // In case you're wondering, the KnockdownOverCheck, returns if we're able to move, so if next update is null.
            // An entity that can't crawl will stand up the next time they can move, which should prevent moving while knocked down.
            RemComp<KnockedDownComponent>(entity);
            _adminLogger.Add(LogType.Stamina, LogImpact.Medium, $"{ToPrettyString(entity):user} has stood up from knockdown.");
            return true;
        }

        if (!TryStand((entity, entity.Comp)))
            return false;

        var ev = new GetStandUpTimeEvent(crawler.StandTime);
        RaiseLocalEvent(entity, ref ev);

        var doAfterArgs = new DoAfterArgs(EntityManager, entity, ev.DoAfterTime, new TryStandDoAfterEvent(), entity, entity)
        {
            BreakOnDamage = true,
            DamageThreshold = 5,
            CancelDuplicate = true,
            RequireCanInteract = false,
            BreakOnHandChange = true
        };

        // If we try standing don't try standing again
        if (!DoAfter.TryStartDoAfter(doAfterArgs, out var doAfterId))
            return false;

        entity.Comp.DoAfterId = doAfterId.Value.Index;
        DirtyField(entity, entity.Comp, nameof(KnockedDownComponent.DoAfterId));
        return true;
    }

    public bool KnockdownOver(Entity<KnockedDownComponent> entity)
    {
        if (entity.Comp.NextUpdate > GameTiming.CurTime)
            return false;

        return Blocker.CanMove(entity);
    }

>>>>>>> 99ad34ed
    /// <summary>
    /// A variant of <see cref="CanStand"/> used when we're actually trying to stand.
    /// Main difference is this one affects autostand datafields and also displays popups.
    /// </summary>
    /// <param name="entity">Entity we're checking</param>
    /// <returns>Returns whether the entity is able to stand</returns>
    public bool TryStand(Entity<KnockedDownComponent> entity)
    {
        if (!KnockdownOver(entity))
            return false;

        var ev = new StandUpAttemptEvent(entity.Comp.AutoStand);
        RaiseLocalEvent(entity, ref ev);

        if (ev.Autostand != entity.Comp.AutoStand)
            SetAutoStand((entity.Owner, entity.Comp), ev.Autostand);

        if (ev.Message != null)
        {
            _popup.PopupClient(ev.Message.Value.Item1, entity, entity, ev.Message.Value.Item2);
        }

        return !ev.Cancelled;
    }

<<<<<<< HEAD
=======
    /// <summary>
    /// Checks if an entity is able to stand, returns true if it can, returns false if it cannot.
    /// </summary>
    /// <param name="entity">Entity we're checking</param>
    /// <returns>Returns whether the entity is able to stand</returns>
    public bool CanStand(Entity<KnockedDownComponent> entity)
    {
        if (!KnockdownOver(entity))
            return false;

        var ev = new StandUpAttemptEvent();
        RaiseLocalEvent(entity, ref ev);

        return !ev.Cancelled;
    }

    private bool StandingBlocked(Entity<KnockedDownComponent> entity)
    {
        if (!TryStand(entity))
            return true;

        if (!IntersectingStandingColliders(entity.Owner))
            return false;

        _popup.PopupClient(Loc.GetString("knockdown-component-stand-no-room"), entity, entity, PopupType.SmallCaution);
        SetAutoStand(entity.Owner);
        return true;

    }

>>>>>>> 99ad34ed
    private void OnForceStandup(ForceStandUpEvent msg, EntitySessionEventArgs args)
    {
        if (args.SenderSession.AttachedEntity is not {} user)
            return;

<<<<<<< HEAD
        _standing.TryStandUp(user);
=======
        ForceStandUp(user);
    }

    public void ForceStandUp(Entity<KnockedDownComponent?> entity)
    {
        if (!Resolve(entity, ref entity.Comp, false))
            return;

        // That way if we fail to stand, the game will try to stand for us when we are able to
        SetAutoStand(entity, true);

        if (StandingBlocked((entity, entity.Comp)))
            return;

        if (!_hands.TryGetEmptyHand(entity.Owner, out _))
            return;

        if (!TryForceStand(entity.Owner))
            return;

        // If we have a DoAfter, cancel it
        CancelKnockdownDoAfter(entity);
        // Remove Component
        RemComp<KnockedDownComponent>(entity);

        _adminLogger.Add(LogType.Stamina, LogImpact.Medium, $"{ToPrettyString(entity):user} has force stood up from knockdown.");
    }

    private void OnKnockedDownAlert(Entity<KnockedDownComponent> entity, ref KnockedDownAlertEvent args)
    {
        if (args.Handled)
            return;

        // If we're already trying to stand, or we fail to stand try forcing it
        if (!TryStanding(entity.Owner))
            ForceStandUp((entity.Owner, entity.Comp));

        args.Handled = true;
    }

    private bool TryForceStand(Entity<StaminaComponent?> entity)
    {
        // Can't force stand if no Stamina.
        if (!Resolve(entity, ref entity.Comp, false))
            return false;

        var ev = new TryForceStandEvent(entity.Comp.ForceStandStamina);
        RaiseLocalEvent(entity, ref ev);

        if (!Stamina.TryTakeStamina(entity, ev.Stamina, entity.Comp, visual: true))
        {
            _popup.PopupClient(Loc.GetString("knockdown-component-pushup-failure"), entity, entity, PopupType.MediumCaution);
            return false;
        }

        _popup.PopupClient(Loc.GetString("knockdown-component-pushup-success"), entity, entity);
        _audio.PlayPredicted(entity.Comp.ForceStandSuccessSound, entity.Owner, entity.Owner, AudioParams.Default.WithVariation(0.025f).WithVolume(5f));

        return true;
    }

    /// <summary>
    ///     Checks if standing would cause us to collide with something and potentially get stuck.
    ///     Returns true if we will collide with something, and false if we will not.
    /// </summary>
    private bool IntersectingStandingColliders(Entity<TransformComponent?> entity)
    {
        if (!Resolve(entity, ref entity.Comp))
            return false;

        var intersecting = _physics.GetEntitiesIntersectingBody(entity, StandingStateSystem.StandingCollisionLayer, false);

        if (intersecting.Count == 0)
            return false;

        var fixtureQuery = GetEntityQuery<FixturesComponent>();
        var xformQuery = GetEntityQuery<TransformComponent>();

        var ourAABB = _entityLookup.GetAABBNoContainer(entity, entity.Comp.LocalPosition, entity.Comp.LocalRotation);

        foreach (var ent in intersecting)
        {
            if (!fixtureQuery.TryGetComponent(ent, out var fixtures))
                continue;

            if (!xformQuery.TryComp(ent, out var xformComp))
                continue;

            var xform = new Transform(xformComp.LocalPosition, xformComp.LocalRotation);

            foreach (var fixture in fixtures.Fixtures.Values)
            {
                if (!fixture.Hard || (fixture.CollisionMask & StandingStateSystem.StandingCollisionLayer) != StandingStateSystem.StandingCollisionLayer)
                    continue;

                for (var i = 0; i < fixture.Shape.ChildCount; i++)
                {
                    var intersection = fixture.Shape.ComputeAABB(xform, i).IntersectPercentage(ourAABB);
                    if (intersection > 0.1f)
                        return true;
                }
            }
        }

        return false;
>>>>>>> 99ad34ed
    }

    #endregion

    #region Crawling

    private void OnDamaged(Entity<CrawlerComponent> entity, ref DamageChangedEvent args)
    {
        // We only want to extend our knockdown timer if it would've prevented us from standing up
        if (!args.InterruptsDoAfters || !args.DamageIncreased || args.DamageDelta == null || GameTiming.ApplyingState)
            return;

        if (args.DamageDelta.GetTotal() >= entity.Comp.KnockdownDamageThreshold)
            RefreshKnockdownTime(entity.Owner, entity.Comp.DefaultKnockedDuration);
    }

    private void OnKnockdownRefresh(Entity<CrawlerComponent> entity, ref KnockedDownRefreshEvent args)
    {
        args.FrictionModifier *= entity.Comp.FrictionModifier;
        args.SpeedModifier *= entity.Comp.SpeedModifier;
    }

    #endregion

    #region Action Blockers

    private void OnStandAttempt(Entity<KnockedDownComponent> entity, ref StandAttemptEvent args)
    {
        if (entity.Comp.LifeStage <= ComponentLifeStage.Running)
            args.Cancel();
    }

    private void OnBuckleAttempt(Entity<KnockedDownComponent> entity, ref BuckleAttemptEvent args)
    {
        if (args.User == entity && entity.Comp.NextUpdate > GameTiming.CurTime)
            args.Cancelled = true;
    }

    #endregion

    #region Movement and Friction

    private void RefreshKnockedMovement(Entity<KnockedDownComponent> ent)
    {
        var ev = new KnockedDownRefreshEvent();
        RaiseLocalEvent(ent, ref ev);

        ent.Comp.SpeedModifier = ev.SpeedModifier;
        ent.Comp.FrictionModifier = ev.FrictionModifier;

        _movementSpeedModifier.RefreshMovementSpeedModifiers(ent);
        _movementSpeedModifier.RefreshFrictionModifiers(ent);
    }

    private void OnRefreshKnockedSpeed(Entity<KnockedDownComponent> entity, ref RefreshMovementSpeedModifiersEvent args)
    {
        args.ModifySpeed(entity.Comp.SpeedModifier);
    }

    private void OnKnockedTileFriction(Entity<KnockedDownComponent> entity, ref TileFrictionEvent args)
    {
        args.Modifier *= entity.Comp.FrictionModifier;
    }

    private void OnRefreshFriction(Entity<KnockedDownComponent> entity, ref RefreshFrictionModifiersEvent args)
    {
        args.ModifyFriction(entity.Comp.FrictionModifier);
        args.ModifyAcceleration(entity.Comp.FrictionModifier);
    }

    #endregion
}<|MERGE_RESOLUTION|>--- conflicted
+++ resolved
@@ -53,17 +53,8 @@
         SubscribeLocalEvent<KnockedDownComponent, RefreshFrictionModifiersEvent>(OnRefreshFriction);
         SubscribeLocalEvent<KnockedDownComponent, TileFrictionEvent>(OnKnockedTileFriction);
 
-<<<<<<< HEAD
         // Knockdown Extenders
         SubscribeLocalEvent<KnockedDownComponent, DamageChangedEvent>(OnDamaged);
-=======
-        // DoAfter event subscriptions
-        SubscribeLocalEvent<KnockedDownComponent, TryStandDoAfterEvent>(OnStandDoAfter);
-
-        // Crawling
-        SubscribeLocalEvent<CrawlerComponent, KnockedDownRefreshEvent>(OnKnockdownRefresh);
-        SubscribeLocalEvent<CrawlerComponent, DamageChangedEvent>(OnDamaged);
->>>>>>> 99ad34ed
 
         // Handling Alternative Inputs
         SubscribeAllEvent<ForceStandUpEvent>(OnForceStandup);
@@ -249,68 +240,10 @@
         var stand = !entity.Comp2.DoAfterId.HasValue;
         SetAutoStand((entity, entity.Comp2), stand);
 
-<<<<<<< HEAD
-        if (!stand || !_standing.TryStandUp(playerEnt))
-            CancelKnockdownDoAfter((playerEnt, component));
-    }
-
-=======
-        if (!stand || !TryStanding((entity, entity.Comp2)))
+        if (!stand || !_standing.TryStandUp((entity, entity.Comp2)))
             CancelKnockdownDoAfter((entity, entity.Comp2));
     }
 
-    public bool TryStanding(Entity<KnockedDownComponent?> entity)
-    {
-        // If we aren't knocked down or can't be knocked down, then we did technically succeed in standing up
-        if (!Resolve(entity, ref entity.Comp, false))
-            return true;
-
-        if (!KnockdownOver((entity, entity.Comp)))
-            return false;
-
-        if (!_crawlerQuery.TryComp(entity, out var crawler))
-        {
-            // If we can't crawl then just have us sit back up...
-            // In case you're wondering, the KnockdownOverCheck, returns if we're able to move, so if next update is null.
-            // An entity that can't crawl will stand up the next time they can move, which should prevent moving while knocked down.
-            RemComp<KnockedDownComponent>(entity);
-            _adminLogger.Add(LogType.Stamina, LogImpact.Medium, $"{ToPrettyString(entity):user} has stood up from knockdown.");
-            return true;
-        }
-
-        if (!TryStand((entity, entity.Comp)))
-            return false;
-
-        var ev = new GetStandUpTimeEvent(crawler.StandTime);
-        RaiseLocalEvent(entity, ref ev);
-
-        var doAfterArgs = new DoAfterArgs(EntityManager, entity, ev.DoAfterTime, new TryStandDoAfterEvent(), entity, entity)
-        {
-            BreakOnDamage = true,
-            DamageThreshold = 5,
-            CancelDuplicate = true,
-            RequireCanInteract = false,
-            BreakOnHandChange = true
-        };
-
-        // If we try standing don't try standing again
-        if (!DoAfter.TryStartDoAfter(doAfterArgs, out var doAfterId))
-            return false;
-
-        entity.Comp.DoAfterId = doAfterId.Value.Index;
-        DirtyField(entity, entity.Comp, nameof(KnockedDownComponent.DoAfterId));
-        return true;
-    }
-
-    public bool KnockdownOver(Entity<KnockedDownComponent> entity)
-    {
-        if (entity.Comp.NextUpdate > GameTiming.CurTime)
-            return false;
-
-        return Blocker.CanMove(entity);
-    }
-
->>>>>>> 99ad34ed
     /// <summary>
     /// A variant of <see cref="CanStand"/> used when we're actually trying to stand.
     /// Main difference is this one affects autostand datafields and also displays popups.
@@ -336,153 +269,12 @@
         return !ev.Cancelled;
     }
 
-<<<<<<< HEAD
-=======
-    /// <summary>
-    /// Checks if an entity is able to stand, returns true if it can, returns false if it cannot.
-    /// </summary>
-    /// <param name="entity">Entity we're checking</param>
-    /// <returns>Returns whether the entity is able to stand</returns>
-    public bool CanStand(Entity<KnockedDownComponent> entity)
-    {
-        if (!KnockdownOver(entity))
-            return false;
-
-        var ev = new StandUpAttemptEvent();
-        RaiseLocalEvent(entity, ref ev);
-
-        return !ev.Cancelled;
-    }
-
-    private bool StandingBlocked(Entity<KnockedDownComponent> entity)
-    {
-        if (!TryStand(entity))
-            return true;
-
-        if (!IntersectingStandingColliders(entity.Owner))
-            return false;
-
-        _popup.PopupClient(Loc.GetString("knockdown-component-stand-no-room"), entity, entity, PopupType.SmallCaution);
-        SetAutoStand(entity.Owner);
-        return true;
-
-    }
-
->>>>>>> 99ad34ed
     private void OnForceStandup(ForceStandUpEvent msg, EntitySessionEventArgs args)
     {
         if (args.SenderSession.AttachedEntity is not {} user)
             return;
 
-<<<<<<< HEAD
         _standing.TryStandUp(user);
-=======
-        ForceStandUp(user);
-    }
-
-    public void ForceStandUp(Entity<KnockedDownComponent?> entity)
-    {
-        if (!Resolve(entity, ref entity.Comp, false))
-            return;
-
-        // That way if we fail to stand, the game will try to stand for us when we are able to
-        SetAutoStand(entity, true);
-
-        if (StandingBlocked((entity, entity.Comp)))
-            return;
-
-        if (!_hands.TryGetEmptyHand(entity.Owner, out _))
-            return;
-
-        if (!TryForceStand(entity.Owner))
-            return;
-
-        // If we have a DoAfter, cancel it
-        CancelKnockdownDoAfter(entity);
-        // Remove Component
-        RemComp<KnockedDownComponent>(entity);
-
-        _adminLogger.Add(LogType.Stamina, LogImpact.Medium, $"{ToPrettyString(entity):user} has force stood up from knockdown.");
-    }
-
-    private void OnKnockedDownAlert(Entity<KnockedDownComponent> entity, ref KnockedDownAlertEvent args)
-    {
-        if (args.Handled)
-            return;
-
-        // If we're already trying to stand, or we fail to stand try forcing it
-        if (!TryStanding(entity.Owner))
-            ForceStandUp((entity.Owner, entity.Comp));
-
-        args.Handled = true;
-    }
-
-    private bool TryForceStand(Entity<StaminaComponent?> entity)
-    {
-        // Can't force stand if no Stamina.
-        if (!Resolve(entity, ref entity.Comp, false))
-            return false;
-
-        var ev = new TryForceStandEvent(entity.Comp.ForceStandStamina);
-        RaiseLocalEvent(entity, ref ev);
-
-        if (!Stamina.TryTakeStamina(entity, ev.Stamina, entity.Comp, visual: true))
-        {
-            _popup.PopupClient(Loc.GetString("knockdown-component-pushup-failure"), entity, entity, PopupType.MediumCaution);
-            return false;
-        }
-
-        _popup.PopupClient(Loc.GetString("knockdown-component-pushup-success"), entity, entity);
-        _audio.PlayPredicted(entity.Comp.ForceStandSuccessSound, entity.Owner, entity.Owner, AudioParams.Default.WithVariation(0.025f).WithVolume(5f));
-
-        return true;
-    }
-
-    /// <summary>
-    ///     Checks if standing would cause us to collide with something and potentially get stuck.
-    ///     Returns true if we will collide with something, and false if we will not.
-    /// </summary>
-    private bool IntersectingStandingColliders(Entity<TransformComponent?> entity)
-    {
-        if (!Resolve(entity, ref entity.Comp))
-            return false;
-
-        var intersecting = _physics.GetEntitiesIntersectingBody(entity, StandingStateSystem.StandingCollisionLayer, false);
-
-        if (intersecting.Count == 0)
-            return false;
-
-        var fixtureQuery = GetEntityQuery<FixturesComponent>();
-        var xformQuery = GetEntityQuery<TransformComponent>();
-
-        var ourAABB = _entityLookup.GetAABBNoContainer(entity, entity.Comp.LocalPosition, entity.Comp.LocalRotation);
-
-        foreach (var ent in intersecting)
-        {
-            if (!fixtureQuery.TryGetComponent(ent, out var fixtures))
-                continue;
-
-            if (!xformQuery.TryComp(ent, out var xformComp))
-                continue;
-
-            var xform = new Transform(xformComp.LocalPosition, xformComp.LocalRotation);
-
-            foreach (var fixture in fixtures.Fixtures.Values)
-            {
-                if (!fixture.Hard || (fixture.CollisionMask & StandingStateSystem.StandingCollisionLayer) != StandingStateSystem.StandingCollisionLayer)
-                    continue;
-
-                for (var i = 0; i < fixture.Shape.ChildCount; i++)
-                {
-                    var intersection = fixture.Shape.ComputeAABB(xform, i).IntersectPercentage(ourAABB);
-                    if (intersection > 0.1f)
-                        return true;
-                }
-            }
-        }
-
-        return false;
->>>>>>> 99ad34ed
     }
 
     #endregion
