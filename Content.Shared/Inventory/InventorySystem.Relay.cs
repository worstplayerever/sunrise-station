--- conflicted
+++ resolved
@@ -59,11 +59,8 @@
         SubscribeLocalEvent<InventoryComponent, GetSlowedOverSlipperyModifierEvent>(RefRelayInventoryEvent);
         SubscribeLocalEvent<InventoryComponent, ModifySlowOnDamageSpeedEvent>(RefRelayInventoryEvent);
         SubscribeLocalEvent<InventoryComponent, ExtinguishEvent>(RefRelayInventoryEvent);
-<<<<<<< HEAD
+        SubscribeLocalEvent<InventoryComponent, GetContrabandDetailsEvent>(RefRelayInventoryEvent);
         SubscribeLocalEvent<InventoryComponent, ShotAttemptedEvent>(RefRelayInventoryEvent); // Sunrise-Edit
-=======
-        SubscribeLocalEvent<InventoryComponent, GetContrabandDetailsEvent>(RefRelayInventoryEvent);
->>>>>>> fac4bcd9
 
         // Eye/vision events
         SubscribeLocalEvent<InventoryComponent, CanSeeAttemptEvent>(RelayInventoryEvent);
