using System.Linq;
using Content.Shared._Sunrise.Biocode;
using Content.Shared.Examine;
using Content.Shared.Hands;
using Content.Shared.Hands.Components;
using Content.Shared.Hands.EntitySystems;
using Content.Shared.IdentityManagement;
using Content.Shared.Interaction.Events;
using Content.Shared.Inventory.VirtualItem;
using Content.Shared.Item;
using Content.Shared.Popups;
using Content.Shared.Timing;
using Content.Shared.Verbs;
using Content.Shared.Weapons.Melee;
using Content.Shared.Weapons.Melee.Components;
using Content.Shared.Weapons.Melee.Events;
using Content.Shared.Weapons.Ranged.Components;
using Content.Shared.Weapons.Ranged.Events;
using Content.Shared.Weapons.Ranged.Systems;
using Content.Shared.Wieldable.Components;
using Robust.Shared.Audio.Systems;
using Robust.Shared.Network;
using Robust.Shared.Timing;

namespace Content.Shared.Wieldable;

public sealed class WieldableSystem : EntitySystem
{
    [Dependency] private readonly IGameTiming _timing = default!;
    [Dependency] private readonly INetManager _netManager = default!;
<<<<<<< HEAD
    [Dependency] private readonly BiocodeSystem _biocodeSystem = default!;
=======
    [Dependency] private readonly SharedAppearanceSystem _appearance = default!;
    [Dependency] private readonly SharedAudioSystem _audio = default!;
    [Dependency] private readonly SharedGunSystem _gun = default!;
    [Dependency] private readonly SharedHandsSystem _hands = default!;
    [Dependency] private readonly SharedItemSystem _item = default!;
    [Dependency] private readonly SharedPopupSystem _popup = default!;
    [Dependency] private readonly SharedVirtualItemSystem _virtualItem = default!;
    [Dependency] private readonly UseDelaySystem _delay = default!;
>>>>>>> c536094c

    public override void Initialize()
    {
        base.Initialize();

        SubscribeLocalEvent<WieldableComponent, UseInHandEvent>(OnUseInHand, before: [typeof(SharedGunSystem)]);
        SubscribeLocalEvent<WieldableComponent, ItemUnwieldedEvent>(OnItemUnwielded);
        SubscribeLocalEvent<WieldableComponent, GotUnequippedHandEvent>(OnItemLeaveHand);
        SubscribeLocalEvent<WieldableComponent, VirtualItemDeletedEvent>(OnVirtualItemDeleted);
        SubscribeLocalEvent<WieldableComponent, GetVerbsEvent<InteractionVerb>>(AddToggleWieldVerb);
        SubscribeLocalEvent<WieldableComponent, HandDeselectedEvent>(OnDeselectWieldable);

        SubscribeLocalEvent<MeleeRequiresWieldComponent, AttemptMeleeEvent>(OnMeleeAttempt);
        SubscribeLocalEvent<GunRequiresWieldComponent, ExaminedEvent>(OnExamineRequires);
        SubscribeLocalEvent<GunRequiresWieldComponent, ShotAttemptedEvent>(OnShootAttempt);
        SubscribeLocalEvent<GunWieldBonusComponent, ItemWieldedEvent>(OnGunWielded);
        SubscribeLocalEvent<GunWieldBonusComponent, ItemUnwieldedEvent>(OnGunUnwielded);
        SubscribeLocalEvent<GunWieldBonusComponent, GunRefreshModifiersEvent>(OnGunRefreshModifiers);
        SubscribeLocalEvent<GunWieldBonusComponent, ExaminedEvent>(OnExamine);

        SubscribeLocalEvent<IncreaseDamageOnWieldComponent, GetMeleeDamageEvent>(OnGetMeleeDamage);
    }

    private void OnMeleeAttempt(EntityUid uid, MeleeRequiresWieldComponent component, ref AttemptMeleeEvent args)
    {
        if (TryComp<WieldableComponent>(uid, out var wieldable) &&
            !wieldable.Wielded)
        {
            args.Cancelled = true;
            args.Message = Loc.GetString("wieldable-component-requires", ("item", uid));
        }
    }

    private void OnShootAttempt(EntityUid uid, GunRequiresWieldComponent component, ref ShotAttemptedEvent args)
    {
        if (TryComp<WieldableComponent>(uid, out var wieldable) &&
            !wieldable.Wielded)
        {
            // Sunrise-Edit
            args.Message = Loc.GetString("wieldable-component-requires", ("item", uid));
            args.Cancel();

            var time = _timing.CurTime;
            if (time > component.LastPopup + component.PopupCooldown &&
                !HasComp<MeleeWeaponComponent>(uid) &&
                !HasComp<MeleeRequiresWieldComponent>(uid))
            {
                component.LastPopup = time;
                var message = Loc.GetString("wieldable-component-requires", ("item", uid));
                _popup.PopupClient(message, args.Used, args.User);
            }
        }
    }

    private void OnGunUnwielded(EntityUid uid, GunWieldBonusComponent component, ItemUnwieldedEvent args)
    {
        _gun.RefreshModifiers(uid);
    }

    private void OnGunWielded(EntityUid uid, GunWieldBonusComponent component, ref ItemWieldedEvent args)
    {
        _gun.RefreshModifiers(uid);
    }

    private void OnDeselectWieldable(EntityUid uid, WieldableComponent component, HandDeselectedEvent args)
    {
        if (_hands.EnumerateHands(args.User).Count() > 2)
            return;

        TryUnwield(uid, component, args.User);
    }

    private void OnGunRefreshModifiers(Entity<GunWieldBonusComponent> bonus, ref GunRefreshModifiersEvent args)
    {
        if (TryComp(bonus, out WieldableComponent? wield) &&
            wield.Wielded)
        {
            args.MinAngle += bonus.Comp.MinAngle;
            args.MaxAngle += bonus.Comp.MaxAngle;
            args.AngleDecay += bonus.Comp.AngleDecay;
            args.AngleIncrease += bonus.Comp.AngleIncrease;
        }
    }

    private void OnExamineRequires(Entity<GunRequiresWieldComponent> entity, ref ExaminedEvent args)
    {
        if(entity.Comp.WieldRequiresExamineMessage != null)
            args.PushText(Loc.GetString(entity.Comp.WieldRequiresExamineMessage));
    }

    private void OnExamine(EntityUid uid, GunWieldBonusComponent component, ref ExaminedEvent args)
    {
        if (HasComp<GunRequiresWieldComponent>(uid))
            return;

        if (component.WieldBonusExamineMessage != null)
            args.PushText(Loc.GetString(component.WieldBonusExamineMessage));
    }

    private void AddToggleWieldVerb(EntityUid uid, WieldableComponent component, GetVerbsEvent<InteractionVerb> args)
    {
        if (args.Hands == null || !args.CanAccess || !args.CanInteract)
            return;

<<<<<<< HEAD
        // Sunrise-Start
        if (TryComp<BiocodeComponent>(uid, out var biocodedComponent))
        {
            if (!_biocodeSystem.CanUse(args.User, biocodedComponent.Factions))
                return;
        }
        // Sunrise-End

        if (!_handsSystem.IsHolding(args.User, uid, out _, args.Hands))
=======
        if (!_hands.IsHolding(args.User, uid, out _, args.Hands))
>>>>>>> c536094c
            return;

        // TODO VERB TOOLTIPS Make CanWield or some other function return string, set as verb tooltip and disable
        // verb. Or just don't add it to the list if the action is not executable.

        // TODO VERBS ICON
        InteractionVerb verb = new()
        {
            Text = component.Wielded ? Loc.GetString("wieldable-verb-text-unwield") : Loc.GetString("wieldable-verb-text-wield"),
            Act = component.Wielded
                ? () => TryUnwield(uid, component, args.User)
                : () => TryWield(uid, component, args.User)
        };

        args.Verbs.Add(verb);
    }

    private void OnUseInHand(EntityUid uid, WieldableComponent component, UseInHandEvent args)
    {
        if (args.Handled)
            return;

        // Sunrise-Start
        if (TryComp<BiocodeComponent>(uid, out var biocodedComponent))
        {
            if (!_biocodeSystem.CanUse(args.User, biocodedComponent.Factions))
                return;
        }
        // Sunrise-End

        if (!component.Wielded)
            args.Handled = TryWield(uid, component, args.User);
        else if (component.UnwieldOnUse)
            args.Handled = TryUnwield(uid, component, args.User);
    }

    public bool CanWield(EntityUid uid, WieldableComponent component, EntityUid user, bool quiet = false)
    {
        // Do they have enough hands free?
        if (!TryComp<HandsComponent>(user, out var hands))
        {
            if (!quiet)
                _popup.PopupClient(Loc.GetString("wieldable-component-no-hands"), user, user);
            return false;
        }

        // Is it.. actually in one of their hands?
        if (!_hands.IsHolding(user, uid, out _, hands))
        {
            if (!quiet)
                _popup.PopupClient(Loc.GetString("wieldable-component-not-in-hands", ("item", uid)), user, user);
            return false;
        }

        if (_hands.CountFreeableHands((user, hands)) < component.FreeHandsRequired)
        {
            if (!quiet)
            {
                var message = Loc.GetString("wieldable-component-not-enough-free-hands",
                    ("number", component.FreeHandsRequired), ("item", uid));
                _popup.PopupClient(message, user, user);
            }
            return false;
        }

        // Seems legit.
        return true;
    }

    /// <summary>
    ///     Attempts to wield an item, starting a UseDelay after.
    /// </summary>
    /// <returns>True if the attempt wasn't blocked.</returns>
    public bool TryWield(EntityUid used, WieldableComponent component, EntityUid user)
    {
        if (!CanWield(used, component, user))
            return false;

        if (TryComp(used, out UseDelayComponent? useDelay)
            && !_delay.TryResetDelay((used, useDelay), true))
            return false;

        var attemptEv = new WieldAttemptEvent(user);
        RaiseLocalEvent(used, ref attemptEv);

        if (attemptEv.Cancelled)
            return false;

        if (TryComp<ItemComponent>(used, out var item))
        {
            component.OldInhandPrefix = item.HeldPrefix;
            _item.SetHeldPrefix(used, component.WieldedInhandPrefix, component: item);
        }

        SetWielded((used, component), true);

        if (component.WieldSound != null)
            _audio.PlayPredicted(component.WieldSound, used, user);

        //This section handles spawning the virtual item(s) to occupy the required additional hand(s).
        //Since the client can't currently predict entity spawning, only do this if this is running serverside.
        //Remove this check if TrySpawnVirtualItem in SharedVirtualItemSystem is allowed to complete clientside.
        if (_netManager.IsServer)
        {
            var virtuals = new List<EntityUid>();
            for (var i = 0; i < component.FreeHandsRequired; i++)
            {
                if (_virtualItem.TrySpawnVirtualItemInHand(used, user, out var virtualItem, true))
                {
                    virtuals.Add(virtualItem.Value);
                    continue;
                }

                foreach (var existingVirtual in virtuals)
                {
                    QueueDel(existingVirtual);
                }

                return false;
            }
        }

        var selfMessage = Loc.GetString("wieldable-component-successful-wield", ("item", used));
        var othersMessage = Loc.GetString("wieldable-component-successful-wield-other", ("user", Identity.Entity(user, EntityManager)), ("item", used));
        _popup.PopupPredicted(selfMessage, othersMessage, user, user);

        var ev = new ItemWieldedEvent(user);
        RaiseLocalEvent(used, ref ev);

        return true;
    }

    /// <summary>
    ///     Attempts to unwield an item, with no use delay.
    /// </summary>
    /// <returns>True if the attempt wasn't blocked.</returns>
    public bool TryUnwield(EntityUid used, WieldableComponent component, EntityUid user, bool force = false)
    {
        if (!component.Wielded)
            return false; // already unwielded

        if (!force)
        {
            var attemptEv = new UnwieldAttemptEvent(user);
            RaiseLocalEvent(used, ref attemptEv);

            if (attemptEv.Cancelled)
                return false;
        }

        SetWielded((used, component), false);

        var ev = new ItemUnwieldedEvent(user, force);
        RaiseLocalEvent(used, ref ev);
        return true;
    }

    /// <summary>
    /// Sets wielded without doing any checks.
    /// </summary>
    private void SetWielded(Entity<WieldableComponent> ent, bool wielded)
    {
        ent.Comp.Wielded = wielded;
        Dirty(ent);
        _appearance.SetData(ent, WieldableVisuals.Wielded, wielded);
    }

    private void OnItemUnwielded(EntityUid uid, WieldableComponent component, ItemUnwieldedEvent args)
    {
        _item.SetHeldPrefix(uid, component.OldInhandPrefix);

        var user = args.User;
        _virtualItem.DeleteInHandsMatching(user, uid);

        if (!args.Force) // don't play sound/popup if this was a forced unwield
        {
            if (component.UnwieldSound != null)
                _audio.PlayPredicted(component.UnwieldSound, uid, user);

            var selfMessage = Loc.GetString("wieldable-component-failed-wield", ("item", uid));
            var othersMessage = Loc.GetString("wieldable-component-failed-wield-other", ("user", Identity.Entity(args.User, EntityManager)), ("item", uid));
            _popup.PopupPredicted(selfMessage, othersMessage, user, user);
        }
    }

    private void OnItemLeaveHand(EntityUid uid, WieldableComponent component, GotUnequippedHandEvent args)
    {
        if (uid == args.Unequipped)
            TryUnwield(uid, component, args.User, force: true);
    }

    private void OnVirtualItemDeleted(EntityUid uid, WieldableComponent component, VirtualItemDeletedEvent args)
    {
        if (args.BlockingEntity == uid)
            TryUnwield(uid, component, args.User, force: true);
    }

    private void OnGetMeleeDamage(EntityUid uid, IncreaseDamageOnWieldComponent component, ref GetMeleeDamageEvent args)
    {
        if (!TryComp<WieldableComponent>(uid, out var wield))
            return;

        if (!wield.Wielded)
            return;

        args.Damage += component.BonusDamage;
    }
}<|MERGE_RESOLUTION|>--- conflicted
+++ resolved
@@ -28,9 +28,6 @@
 {
     [Dependency] private readonly IGameTiming _timing = default!;
     [Dependency] private readonly INetManager _netManager = default!;
-<<<<<<< HEAD
-    [Dependency] private readonly BiocodeSystem _biocodeSystem = default!;
-=======
     [Dependency] private readonly SharedAppearanceSystem _appearance = default!;
     [Dependency] private readonly SharedAudioSystem _audio = default!;
     [Dependency] private readonly SharedGunSystem _gun = default!;
@@ -39,7 +36,7 @@
     [Dependency] private readonly SharedPopupSystem _popup = default!;
     [Dependency] private readonly SharedVirtualItemSystem _virtualItem = default!;
     [Dependency] private readonly UseDelaySystem _delay = default!;
->>>>>>> c536094c
+    [Dependency] private readonly BiocodeSystem _biocodeSystem = default!;
 
     public override void Initialize()
     {
@@ -144,7 +141,6 @@
         if (args.Hands == null || !args.CanAccess || !args.CanInteract)
             return;
 
-<<<<<<< HEAD
         // Sunrise-Start
         if (TryComp<BiocodeComponent>(uid, out var biocodedComponent))
         {
@@ -153,10 +149,7 @@
         }
         // Sunrise-End
 
-        if (!_handsSystem.IsHolding(args.User, uid, out _, args.Hands))
-=======
         if (!_hands.IsHolding(args.User, uid, out _, args.Hands))
->>>>>>> c536094c
             return;
 
         // TODO VERB TOOLTIPS Make CanWield or some other function return string, set as verb tooltip and disable
