- type: species
  id: Diona
  name: species-name-diona
  roundStart: true
  prototype: MobDiona
  bodyTypes:
  - DionaNormal
  defaultSkinTone: "#cdb369"
  markingLimits: MobDionaMarkingLimits
  dollPrototype: MobDionaDummy
  skinColoration: Hues
<<<<<<< HEAD
  maleFirstNames: DionaFirst
  femaleFirstNames: DionaFirst
  maleLastNames: DionaLast # Russian-LastnameGender
  femaleLastNames: DionaLast # Russian-LastnameGender
=======
  maleFirstNames: NamesDionaFirst
  femaleFirstNames: NamesDionaFirst
  lastNames: NamesDionaLast
>>>>>>> 1b74de6d
  naming: TheFirstofLast

- type: bodyType
  id: DionaNormal
  name: body-normal
  sprites:
    Head: MobDionaHead
    HeadTop: MobHumanoidAnyMarking
    HeadSide: MobHumanoidAnyMarking
    UndergarmentTop: MobHumanoidAnyMarking
    UndergarmentBottom: MobHumanoidAnyMarking
    Chest: MobDionaTorso
    Eyes: MobDionaEyes
    LArm: MobDionaLArm
    RArm: MobDionaRArm
    LHand: MobDionaLHand
    RHand: MobDionaRHand
    LLeg: MobDionaLLeg
    RLeg: MobDionaRLeg
    LFoot: MobDionaLFoot
    RFoot: MobDionaRFoot

- type: markingPoints
  id: MobDionaMarkingLimits
  onlyWhitelisted: true
  points:
    Head:
      points: 2
      required: false
    HeadTop:
      points: 1
      required: false
    HeadSide:
      points: 1
      required: false
    UndergarmentTop:
      points: 1
      required: false
    UndergarmentBottom:
      points: 1
      required: false
    Chest:
      points: 1
      required: false
    Legs:
      points: 2
      required: false
    Arms:
      points: 2
      required: false
    Overlay:
      points: 1
      required: true
      defaultMarkings: [ DionaVineOverlay ]

- type: humanoidBaseSprite
  id: MobDionaEyes
  baseSprite:
    sprite: Mobs/Customization/eyes.rsi
    state: diona

- type: humanoidBaseSprite
  id: MobDionaHead
  baseSprite:
    sprite: Mobs/Species/Diona/parts.rsi
    state: head_m

- type: humanoidBaseSprite
  id: MobDionaHeadMale
  baseSprite:
    sprite: Mobs/Species/Diona/parts.rsi
    state: head_m

- type: humanoidBaseSprite
  id: MobDionaHeadFemale
  baseSprite:
    sprite: Mobs/Species/Diona/parts.rsi
    state: head_f

- type: humanoidBaseSprite
  id: MobDionaTorso
  baseSprite:
    sprite: Mobs/Species/Diona/parts.rsi
    state: torso_m

- type: humanoidBaseSprite
  id: MobDionaTorsoMale
  baseSprite:
    sprite: Mobs/Species/Diona/parts.rsi
    state: torso_m

- type: humanoidBaseSprite
  id: MobDionaTorsoFemale
  baseSprite:
    sprite: Mobs/Species/Diona/parts.rsi
    state: torso_f

- type: humanoidBaseSprite
  id: MobDionaLLeg
  baseSprite:
    sprite: Mobs/Species/Diona/parts.rsi
    state: l_leg

- type: humanoidBaseSprite
  id: MobDionaLHand
  baseSprite:
    sprite: Mobs/Species/Diona/parts.rsi
    state: l_hand

- type: humanoidBaseSprite
  id: MobDionaLArm
  baseSprite:
    sprite: Mobs/Species/Diona/parts.rsi
    state: l_arm

- type: humanoidBaseSprite
  id: MobDionaLFoot
  baseSprite:
    sprite: Mobs/Species/Diona/parts.rsi
    state: l_foot

- type: humanoidBaseSprite
  id: MobDionaRLeg
  baseSprite:
    sprite: Mobs/Species/Diona/parts.rsi
    state: r_leg

- type: humanoidBaseSprite
  id: MobDionaRHand
  baseSprite:
    sprite: Mobs/Species/Diona/parts.rsi
    state: r_hand

- type: humanoidBaseSprite
  id: MobDionaRArm
  baseSprite:
    sprite: Mobs/Species/Diona/parts.rsi
    state: r_arm

- type: humanoidBaseSprite
  id: MobDionaRFoot
  baseSprite:
    sprite: Mobs/Species/Diona/parts.rsi
    state: r_foot<|MERGE_RESOLUTION|>--- conflicted
+++ resolved
@@ -9,16 +9,10 @@
   markingLimits: MobDionaMarkingLimits
   dollPrototype: MobDionaDummy
   skinColoration: Hues
-<<<<<<< HEAD
   maleFirstNames: DionaFirst
   femaleFirstNames: DionaFirst
   maleLastNames: DionaLast # Russian-LastnameGender
   femaleLastNames: DionaLast # Russian-LastnameGender
-=======
-  maleFirstNames: NamesDionaFirst
-  femaleFirstNames: NamesDionaFirst
-  lastNames: NamesDionaLast
->>>>>>> 1b74de6d
   naming: TheFirstofLast
 
 - type: bodyType
