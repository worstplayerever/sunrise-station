--- conflicted
+++ resolved
@@ -1,11 +1,7 @@
 - type: species
   id: Vox
   name: species-name-vox
-<<<<<<< HEAD
-  roundStart: true # Sunrise-Edit
-=======
   roundStart: true
->>>>>>> 38cd8ad6
   prototype: MobVox
   sprites: MobVoxSprites
   markingLimits: MobVoxMarkingLimits
