- type: entity
  id: BaseStationEvent
  parent: BaseGameRule
  abstract: true
  components:
    - type: GameRule
      delay:
        min:  10
        max:  20

- type: entity
  id: BaseStationEventShortDelay
  parent: BaseGameRule
  abstract: true
  components:
    - type: GameRule
      delay:
        min:  10
        max:  20

- type: entity
  id: BaseStationEventLongDelay
  parent: BaseGameRule
  abstract: true
  components:
    - type: GameRule
      delay:
        min:  40
        max:  60

- type: entity
  id: AnomalySpawn
  parent: BaseStationEventShortDelay
  components:
  - type: StationEvent
    startAnnouncementColor: "#18abf5"
    startAudio:
      path: /Audio/Announcements/announce.ogg
    weight: 8
    duration: 35
  - type: AnomalySpawnRule

- type: entity
  id: BluespaceArtifact
  parent: BaseStationEventShortDelay
  components:
  - type: GameRule
    delay:
      min:  30
      max:  30
  - type: StationEvent
    startAnnouncementColor: "#18abf5"
    startAudio:
      path: /Audio/Announcements/announce.ogg
    weight: 8
    duration: 35
  - type: BluespaceArtifactRule

- type: entity
  id: BluespaceLocker
  parent: BaseGameRule
  components:
  - type: StationEvent
    weight: 2
    reoccurrenceDelay: 5
    earliestStart: 1
    duration: 1
  - type: BluespaceLockerRule

- type: entity
  id: BreakerFlip
  parent: BaseGameRule
  components:
  - type: StationEvent
    weight: 7
    duration: 1
    minimumPlayers: 15
  - type: BreakerFlipRule

- type: entity
  id: BureaucraticError
  parent: BaseGameRule
  components:
  - type: StationEvent
    startAnnouncement: station-event-bureaucratic-error-announcement
    startAudio:
      path: /Audio/Announcements/announce.ogg # Sunrise-edit
    minimumPlayers: 25
    weight: 3
    duration: 1
  - type: BureaucraticErrorRule

- type: entity
  id: ClericalError
  parent: BaseGameRule
  components:
  - type: StationEvent
    startAnnouncement: station-event-clerical-error-announcement
    startAudio:
      path: /Audio/Announcements/announce.ogg # Sunrise-edit
    minimumPlayers: 15
    weight: 5
    duration: 1
  - type: ClericalErrorRule

- type: entity
  parent: BaseGameRule
  id: ClosetSkeleton
  components:
  - type: StationEvent
    weight: 5
    duration: 1
    minimumPlayers: 10
  - type: RandomEntityStorageSpawnRule
    prototype: MobSkeletonCloset

- type: entity
  parent: BaseGameRule
  id: DragonSpawn
  components:
  - type: StationEvent
    weight: 6.5
    earliestStart: 40
    reoccurrenceDelay: 20
    minimumPlayers: 20
  - type: AntagRandomSpawn
  - type: AntagSpawner
    prototype: MobDragon
  - type: AntagObjectives
    objectives:
    - CarpRiftsObjective
    - DragonSurviveObjective
  - type: AntagSelection
    agentName: dragon-round-end-agent-name
    definitions:
    - spawnerPrototype: SpawnPointGhostDragon
      min: 1
      max: 1
      pickPlayer: false
      mindComponents:
      - type: DragonRole
        prototype: Dragon
      - type: RoleBriefing
        briefing: dragon-role-briefing

- type: entity
  parent: BaseGameRule
  id: NinjaSpawn
  components:
  - type: StationEvent
    weight: 6
    duration: 1
    earliestStart: 30
    reoccurrenceDelay: 20
    minimumPlayers: 30
  - type: NinjaSpawnRule

- type: entity
  parent: BaseGameRule
  id: RevenantSpawn
  components:
  - type: StationEvent
    weight: 7.5
    duration: 1
    earliestStart: 45
    minimumPlayers: 20
  - type: RandomSpawnRule
    prototype: MobRevenant

# disabled until event is rewritten to be more interesting
#- type: entity
#  id: FalseAlarm
#  parent: BaseGameRule
#  components:
#  - type: StationEvent
#    weight: 15
#    duration: 1
#  - type: FalseAlarmRule

- type: entity
  id: GasLeak
  parent: BaseStationEventShortDelay
  components:
  - type: StationEvent
    startAnnouncement: station-event-gas-leak-start-announcement
    startAudio:
      path: /Audio/Announcements/announce.ogg # Sunrise-edit
    endAnnouncement: station-event-gas-leak-end-announcement
    weight: 8
    endAudio:
      path: /Audio/Announcements/announce.ogg # Sunrise-edit
  - type: GasLeakRule

- type: entity
  id: KudzuGrowth
  parent: BaseStationEventLongDelay
  components:
  - type: StationEvent
    earliestStart: 15
    minimumPlayers: 15
    weight: 7
    duration: 240
  - type: KudzuGrowthRule

- type: entity
<<<<<<< HEAD
  id: MeteorSwarm
  parent: BaseStationEventLongDelay
  components:
  - type: StationEvent
    earliestStart: 30
    weight: 7.5
    minimumPlayers: 10 #Enough to hopefully have at least one engineering guy
    startAnnouncement: station-event-meteor-swarm-start-announcement
    endAnnouncement: station-event-meteor-swarm-end-announcement
    startAudio:
      path: /Audio/Announcements/announce.ogg # Sunrise-edit
    endAudio:
      path: /Audio/Announcements/announce.ogg # Sunrise-edit
    duration: null #ending is handled by MeteorSwarmRule
  - type: MeteorSwarmRule

- type: entity
=======
>>>>>>> 2953e87f
  id: MouseMigration
  parent: BaseStationEventShortDelay
  components:
  - type: StationEvent
    startAnnouncement: station-event-vent-creatures-start-announcement
    startAudio:
      path: /Audio/Announcements/announce.ogg # Sunrise-edit
    earliestStart: 15
    weight: 6
    duration: 50
  - type: VentCrittersRule
    entries:
    - id: MobMouse
      prob: 0.02
    - id: MobMouse1
      prob: 0.02
    - id: MobMouse2
      prob: 0.02
    - id: MobMouseCancer
      prob: 0.001
# Events always spawn a critter regardless of Probability https://github.com/space-wizards/space-station-14/issues/28480 I added the Rat King to their own event with a player cap.

- type: entity
  id: KingRatMigration
  parent: BaseStationEventShortDelay
  components:
  - type: StationEvent
    startAnnouncement: station-event-vent-creatures-start-announcement
    startAudio:
      path: /Audio/Announcements/announce.ogg # Sunrise-edit
    earliestStart: 15
    weight: 6
    duration: 50
    minimumPlayers: 15 # Hopefully this is enough for the Rat King's potential Army
  - type: VentCrittersRule
    entries:
    - id: MobMouse
      prob: 0.02
    - id: MobMouse1
      prob: 0.02
    - id: MobMouse2
      prob: 0.02
    - id: MobMouseCancer
      prob: 0.001
    specialEntries:
    - id: SpawnPointGhostRatKing
      prob: 0.001

- type: entity
  id: CockroachMigration
  parent: BaseStationEventShortDelay
  components:
  - type: StationEvent
    startAnnouncement: station-event-vent-creatures-start-announcement
    startAudio:
      path: /Audio/Announcements/announce.ogg # Sunrise-edit
    weight: 6
    duration: 50
  - type: VentCrittersRule
    entries:
    - id: MobCockroach
      prob: 0.03
    - id: MobMothroach
      prob: 0.008

- type: entity
  id: PowerGridCheck
  parent: BaseStationEventShortDelay
  components:
  - type: StationEvent
    weight: 5
    startAnnouncement: station-event-power-grid-check-start-announcement
    endAnnouncement: station-event-power-grid-check-end-announcement
    startAudio:
      path: /Audio/Announcements/announce.ogg # Sunrise-edit
    duration: 60
    maxDuration: 120
  - type: PowerGridCheckRule

- type: entity
  id: RandomSentience
  parent: BaseGameRule
  components:
  - type: StationEvent
    weight: 6
    duration: 1
    maxOccurrences: 1 # this event has diminishing returns on interesting-ness, so we cap it
    startAudio:
      path: /Audio/Announcements/announce.ogg # Sunrise-edit
  - type: RandomSentienceRule

- type: entity
  parent: BaseGameRule
  id: SolarFlare
  components:
  - type: StationEvent
    weight: 8
    startAnnouncement: station-event-solar-flare-start-announcement
    endAnnouncement: station-event-solar-flare-end-announcement
    startAudio:
      path: /Audio/Announcements/announce.ogg # Sunrise-edit
    duration: 120
    maxDuration: 240
  - type: SolarFlareRule
    onlyJamHeadsets: true
    affectedChannels:
    - Common
    extraChannels:
    - Command
    - Engineering
    - Medical
    - Science
    - Security
    - Service
    - Supply
    extraCount: 2
    lightBreakChancePerSecond: 0.0003
    doorToggleChancePerSecond: 0.001

- type: entity
  id: VentClog
  parent: BaseStationEventLongDelay
  components:
  - type: StationEvent
    startAnnouncement: station-event-vent-clog-start-announcement
    startAudio:
      path: /Audio/Announcements/announce.ogg # Sunrise-edit
    earliestStart: 15
    minimumPlayers: 15
    weight: 5
    duration: 60
  - type: VentClogRule

- type: entity
  id: SlimesSpawn
  parent: BaseStationEventShortDelay
  components:
  - type: StationEvent
    startAnnouncement: station-event-vent-creatures-start-announcement
    startAudio:
      path: /Audio/Announcements/announce.ogg # Sunrise-edit
    earliestStart: 20
    minimumPlayers: 15
    weight: 5
    duration: 60
  - type: VentCrittersRule
    entries:
    - id: MobAdultSlimesBlueAngry
      prob: 0.02
    - id: MobAdultSlimesGreenAngry
      prob: 0.02
    - id: MobAdultSlimesYellowAngry
      prob: 0.02

- type: entity
  id: SpiderSpawn
  parent: BaseStationEventShortDelay
  components:
  - type: StationEvent
    startAnnouncement: station-event-vent-creatures-start-announcement
    startAudio:
      path: /Audio/Announcements/announce.ogg # Sunrise-edit
    earliestStart: 20
    minimumPlayers: 15
    weight: 5
    duration: 60
  - type: VentCrittersRule
    entries:
    - id: MobGiantSpiderAngry
      prob: 0.05

- type: entity
  id: SpiderClownSpawn
  parent: BaseStationEventShortDelay
  components:
  - type: StationEvent
    startAnnouncement: station-event-vent-creatures-start-announcement
    startAudio:
      path: /Audio/Announcements/announce.ogg # Sunrise-edit
    earliestStart: 20
    minimumPlayers: 20
    weight: 1.5
    duration: 60
  - type: VentCrittersRule
    entries:
    - id: MobClownSpider
      prob: 0.05

- type: entity
  id: ZombieOutbreak
  parent: BaseGameRule
  components:
  - type: StationEvent
    earliestStart: 50
    minimumPlayers: 30
    weight: 0 # Sunrise-edit: Нахуя оно блядь вообще надо
    duration: 1
  - type: ZombieRule
  - type: AntagSelection
    definitions:
    - prefRoles: [ InitialInfected ]
      max: 3
      playerRatio: 10
      blacklist:
        components:
        - ZombieImmune
        - InitialInfectedExempt
      briefing:
        text: zombie-patientzero-role-greeting
        color: Plum
        sound: "/Audio/Ambience/Antag/zombie_start.ogg"
      components:
      - type: PendingZombie #less time to prepare than normal
        minInitialInfectedGrace: 300
        maxInitialInfectedGrace: 450
      - type: ZombifyOnDeath
      - type: IncurableZombie
      mindComponents:
      - type: InitialInfectedRole
        prototype: InitialInfected

- type: entity
  parent: BaseNukeopsRule
  id: LoneOpsSpawn
  components:
  - type: StationEvent
    earliestStart: 35
    weight: 5.5
    minimumPlayers: 20
    duration: 1
  - type: RuleGrids
  - type: LoadMapRule
    preloadedGrid: ShuttleStriker
  - type: NukeopsRule
    roundEndBehavior: Nothing
  - type: AntagSelection
    definitions:
    - spawnerPrototype: SpawnPointLoneNukeOperative
      min: 1
      max: 1
      pickPlayer: false
      startingGear: SyndicateLoneOperativeGearFull
      components:
      - type: NukeOperative
      - type: RandomMetadata
        nameSegments:
        - SyndicateNamesPrefix
        - SyndicateNamesNormal
      - type: NpcFactionMember
        factions:
        - Syndicate
      mindComponents:
      - type: NukeopsRole
        prototype: Nukeops

- type: entity
  parent: BaseTraitorRule
  id: SleeperAgentsRule
  components:
  - type: StationEvent
    earliestStart: 30
    weight: 8
    minimumPlayers: 15
    maxOccurrences: 1 # can only happen once per round
    startAnnouncement: station-event-communication-interception
    startAudio:
      path: /Audio/Announcements/announce.ogg # Sunrise-TTS
  - type: AlertLevelInterceptionRule
  - type: AntagSelection
    definitions:
    - prefRoles: [ Traitor ]
      min: 1
      max: 2
      playerRatio: 10
      mindComponents:
      - type: TraitorRole
        prototype: Traitor

- type: entity
  id: MassHallucinations
  parent: BaseGameRule
  components:
  - type: StationEvent
    weight: 7
    duration: 150
    maxDuration: 300
    reoccurrenceDelay: 30
  - type: MassHallucinationsRule
    minTimeBetweenIncidents: 0.1
    maxTimeBetweenIncidents: 300
    maxSoundDistance: 7
    sounds:
      collection: Paracusia

- type: entity
  id: ImmovableRodSpawn
  parent: BaseGameRule
  components:
  - type: StationEvent
    startAnnouncement: station-event-immovable-rod-start-announcement
    startAudio:
      path: /Audio/Announcements/announce.ogg # Sunrise-TTS
    weight: 3.5
    duration: 1
    earliestStart: 30
    minimumPlayers: 20
  - type: ImmovableRodRule
    rodPrototypes:
    - id: ImmovableRodKeepTilesStill
      prob: 0.95
      orGroup: rodProto
    - id: ImmovableRodMop
      prob: 0.0072
      orGroup: rodProto
    - id: ImmovableRodShark
      prob: 0.0072
      orGroup: rodProto
    - id: ImmovableRodClown
      prob: 0.0072
      orGroup: rodProto
    - id: ImmovableRodBanana
      prob: 0.0072
      orGroup: rodProto
    - id: ImmovableRodHammer
      prob: 0.0072
      orGroup: rodProto
    - id: ImmovableRodThrongler
      prob: 0.0072
      orGroup: rodProto
    - id: ImmovableRodGibstick
      prob: 0.0072
      orGroup: rodProto

- type: entity
  parent: BaseGameRule
  id: IonStorm
  components:
  - type: StationEvent
    weight: 8
    reoccurrenceDelay: 20
    duration: 1
  - type: IonStormRule

- type: entity
  id: MimicVendorRule
  parent: BaseGameRule
  components:
    - type: StationEvent
      earliestStart: 0
      minimumPlayers: 20
      maxOccurrences: 1 # this event has diminishing returns on interesting-ness, so we cap it
      weight: 5
    - type: MobReplacementRule<|MERGE_RESOLUTION|>--- conflicted
+++ resolved
@@ -203,26 +203,6 @@
   - type: KudzuGrowthRule
 
 - type: entity
-<<<<<<< HEAD
-  id: MeteorSwarm
-  parent: BaseStationEventLongDelay
-  components:
-  - type: StationEvent
-    earliestStart: 30
-    weight: 7.5
-    minimumPlayers: 10 #Enough to hopefully have at least one engineering guy
-    startAnnouncement: station-event-meteor-swarm-start-announcement
-    endAnnouncement: station-event-meteor-swarm-end-announcement
-    startAudio:
-      path: /Audio/Announcements/announce.ogg # Sunrise-edit
-    endAudio:
-      path: /Audio/Announcements/announce.ogg # Sunrise-edit
-    duration: null #ending is handled by MeteorSwarmRule
-  - type: MeteorSwarmRule
-
-- type: entity
-=======
->>>>>>> 2953e87f
   id: MouseMigration
   parent: BaseStationEventShortDelay
   components:
