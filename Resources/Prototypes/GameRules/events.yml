- type: entityTable
  id: BasicCalmEventsTable
  table: !type:AllSelector # we need to pass a list of rules, since rules have further restrictions to consider via StationEventComp
    children:
    - id: AnomalySpawn
    - id: BluespaceArtifact
    - id: BluespaceLocker
    - id: BreakerFlip
    - id: BureaucraticError
    - id: ClericalError
    - id: CockroachMigration
    - id: GasLeak
    - id: IonStorm # its calm like 90% of the time smh
    - id: KudzuGrowth
    - id: MassHallucinations
    - id: MimicVendorRule
    - id: MouseMigration
    - id: PowerGridCheck
    - id: RandomSentience
    - id: SlimesSpawn
    - id: SolarFlare
    - id: SnakeSpawn
    - id: SpiderClownSpawn
    - id: SpiderSpawn
    - id: VentClog

- type: entityTable
  id: BasicAntagEventsTable
  table: !type:AllSelector # we need to pass a list of rules, since rules have further restrictions to consider via StationEventComp
    children:
    - id: ClosetSkeleton
    - id: DragonSpawn
    - id: KingRatMigration
    - id: NinjaSpawn
    - id: RevenantSpawn
    - id: SleeperAgents
    - id: ZombieOutbreak

- type: entity
  id: BaseStationEvent
  parent: BaseGameRule
  abstract: true
  components:
  - type: GameRule
    delay:
      min:  10
      max:  20

- type: entity
  id: BaseStationEventShortDelay
  parent: BaseGameRule
  abstract: true
  components:
  - type: GameRule
    delay:
      min:  10
      max:  20

- type: entity
  id: BaseStationEventLongDelay
  parent: BaseGameRule
  abstract: true
  components:
  - type: GameRule
    delay:
      min:  40
      max:  60

- type: entity
  id: AnomalySpawn
  parent: BaseStationEventShortDelay
  components:
  - type: StationEvent
    startAnnouncementColor: "#18abf5"
    startAudio:
      path: /Audio/Announcements/announce.ogg # Sunrise-edit
    weight: 8
    duration: 35
  - type: AnomalySpawnRule

- type: entity
  id: BluespaceArtifact
  parent: BaseStationEventShortDelay
  components:
  - type: GameRule
    delay:
      min:  30
      max:  30
  - type: StationEvent
    startAnnouncementColor: "#18abf5"
    startAudio:
      path: /Audio/Announcements/announce.ogg # Sunrise-edit
    weight: 8
    duration: 35
  - type: BluespaceArtifactRule

- type: entity
  id: BluespaceLocker
  parent: BaseGameRule
  components:
  - type: StationEvent
    weight: 2
    reoccurrenceDelay: 5
    earliestStart: 1
    duration: 1
  - type: BluespaceLockerRule

- type: entity
  id: BreakerFlip
  parent: BaseGameRule
  components:
  - type: StationEvent
    weight: 7
    duration: 1
    minimumPlayers: 15
  - type: BreakerFlipRule

- type: entity
  id: BureaucraticError
  parent: BaseGameRule
  components:
  - type: StationEvent
    startAnnouncement: station-event-bureaucratic-error-announcement
    startAudio:
      path: /Audio/Announcements/announce.ogg # Sunrise-edit
    minimumPlayers: 25
    weight: 3
    duration: 1
  - type: BureaucraticErrorRule
    ignoredJobs:
    - StationAi

- type: entity
  id: ClericalError
  parent: BaseGameRule
  components:
  - type: StationEvent
    startAnnouncement: station-event-clerical-error-announcement
    startAudio:
      path: /Audio/Announcements/announce.ogg # Sunrise-edit
    minimumPlayers: 15
    weight: 5
    duration: 1
  - type: ClericalErrorRule

- type: entity
  parent: BaseGameRule
  id: ClosetSkeleton
  components:
  - type: StationEvent
    weight: 5
    duration: 1
    minimumPlayers: 10
  - type: RandomEntityStorageSpawnRule
    prototype: MobSkeletonCloset

- type: entity
  parent: BaseGameRule
  id: DragonSpawn
  components:
  - type: StationEvent
    weight: 6.5
    earliestStart: 40
    reoccurrenceDelay: 20
    minimumPlayers: 20
    duration: null
  - type: SpaceSpawnRule
    spawnDistance: 0
  - type: AntagSpawner
    prototype: MobDragon
  - type: DragonRule
  - type: AntagObjectives
    objectives:
    - CarpRiftsObjective
    - DragonSurviveObjective
  - type: AntagSelection
    agentName: dragon-round-end-agent-name
    definitions:
    - spawnerPrototype: SpawnPointGhostDragon
      min: 1
      max: 1
      pickPlayer: false
      mindComponents:
      - type: DragonRole
        prototype: Dragon

- type: entity
  parent: BaseGameRule
  id: NinjaSpawn
  components:
  - type: StationEvent
    weight: 6
    duration: null
    earliestStart: 30
    reoccurrenceDelay: 20
    minimumPlayers: 30
  - type: SpaceSpawnRule
  - type: AntagLoadProfileRule
  - type: AntagObjectives
    objectives:
    - StealResearchObjective
    - DoorjackObjective
    - SpiderChargeObjective
    - TerrorObjective
    - MassArrestObjective
    - NinjaSurviveObjective
  - type: AntagSelection
    agentName: ninja-round-end-agent-name
    definitions:
    - spawnerPrototype: SpawnPointGhostSpaceNinja
      min: 1
      max: 1
      pickPlayer: false
      startingGear: SpaceNinjaGear
      roleLoadout:
      - RoleSurvivalEVA
      briefing:
        text: ninja-role-greeting
        color: Green
        sound: /Audio/Misc/ninja_greeting.ogg
      components:
      - type: SpaceNinja
      - type: NpcFactionMember
        factions:
        - Syndicate
      - type: AutoImplant
        implants:
        - DeathAcidifierImplant
      - type: RandomMetadata
        nameSegments:
        - names_ninja_title
        - names_ninja
      mindComponents:
      - type: NinjaRole
        prototype: SpaceNinja

- type: entity
  parent: BaseGameRule
  id: RevenantSpawn
  components:
  - type: StationEvent
    weight: 7.5
    duration: 1
    earliestStart: 45
    minimumPlayers: 20
  - type: RandomSpawnRule
    prototype: MobRevenant

# disabled until event is rewritten to be more interesting
#- type: entity
#  id: FalseAlarm
#  parent: BaseGameRule
#  components:
#  - type: StationEvent
#    weight: 15
#    duration: 1
#  - type: FalseAlarmRule

- type: entity
  id: GasLeak
  parent: BaseStationEventShortDelay
  components:
  - type: StationEvent
    startAnnouncement: station-event-gas-leak-start-announcement
    startAudio:
      path: /Audio/Announcements/announce.ogg # Sunrise-edit
    endAnnouncement: station-event-gas-leak-end-announcement
    weight: 8
    endAudio:
      path: /Audio/Announcements/announce.ogg # Sunrise-edit
  - type: GasLeakRule

- type: entity
  id: KudzuGrowth
  parent: BaseStationEventLongDelay
  components:
  - type: StationEvent
    earliestStart: 15
    minimumPlayers: 15
    weight: 7
    duration: 240
  - type: KudzuGrowthRule

- type: entity
<<<<<<< HEAD
  id: MouseMigration
  parent: BaseStationEventShortDelay
  components:
  - type: StationEvent
    startAnnouncement: station-event-vent-creatures-start-announcement
    startAudio:
      path: /Audio/Announcements/announce.ogg # Sunrise-edit
    earliestStart: 15
    weight: 6
    duration: 50
  - type: VentCrittersRule
    entries:
    - id: MobMouse
      prob: 0.02
    - id: MobMouse1
      prob: 0.02
    - id: MobMouse2
      prob: 0.02
    - id: MobMouseCancer
      prob: 0.001
# Events always spawn a critter regardless of Probability https://github.com/space-wizards/space-station-14/issues/28480 I added the Rat King to their own event with a player cap.

- type: entity
  id: KingRatMigration
  parent: BaseStationEventShortDelay
  components:
  - type: StationEvent
    startAnnouncement: station-event-vent-creatures-start-announcement
    startAudio:
      path: /Audio/Announcements/announce.ogg # Sunrise-edit
    earliestStart: 15
    weight: 6
    duration: 50
    minimumPlayers: 30 # Hopefully this is enough for the Rat King's potential Army (it was not, raised from 15 -> 30)
  - type: VentCrittersRule
    entries:
    - id: MobMouse
      prob: 0.02
    - id: MobMouse1
      prob: 0.02
    - id: MobMouse2
      prob: 0.02
    - id: MobMouseCancer
      prob: 0.001
    specialEntries:
    - id: SpawnPointGhostRatKing
      prob: 0.001

- type: entity
  id: CockroachMigration
  parent: BaseStationEventShortDelay
  components:
  - type: StationEvent
    startAnnouncement: station-event-vent-creatures-start-announcement
    startAudio:
      path: /Audio/Announcements/announce.ogg # Sunrise-edit
    weight: 6
    duration: 50
  - type: VentCrittersRule
    entries:
    - id: MobCockroach
      prob: 0.03
    - id: MobMothroach
      prob: 0.008

- type: entity
=======
>>>>>>> b940d851
  id: PowerGridCheck
  parent: BaseStationEventShortDelay
  components:
  - type: StationEvent
    weight: 5
    startAnnouncement: station-event-power-grid-check-start-announcement
    endAnnouncement: station-event-power-grid-check-end-announcement
    startAudio:
<<<<<<< HEAD
      path: /Audio/Announcements/announce.ogg # Sunrise-edit
=======
      path: /Audio/Announcements/power_off.ogg
      params:
        volume: -4
>>>>>>> b940d851
    duration: 60
    maxDuration: 120
  - type: PowerGridCheckRule

- type: entity
  parent: BaseGameRule
  id: SolarFlare
  components:
  - type: StationEvent
    weight: 8
    startAnnouncement: station-event-solar-flare-start-announcement
    endAnnouncement: station-event-solar-flare-end-announcement
    startAudio:
      path: /Audio/Announcements/announce.ogg # Sunrise-edit
    duration: 120
    maxDuration: 240
  - type: SolarFlareRule
    onlyJamHeadsets: true
    affectedChannels:
    - Common
    extraChannels:
    - Command
    - Engineering
    - Medical
    - Science
    - Security
    - Service
    - Supply
    extraCount: 2
    lightBreakChancePerSecond: 0.0003
    doorToggleChancePerSecond: 0.001

- type: entity
  parent: BaseGameRule
  id: TerminatorSpawn
  noSpawn: true
  components:
  - type: StationEvent
    weight: 8
    duration: 1
    earliestStart: 30
    minimumPlayers: 20
  - type: LateJoinSpawnRule
    prototype: SpawnPointGhostTerminator

- type: entity
  id: VentClog
  parent: BaseStationEventLongDelay
  components:
  - type: StationEvent
    startAnnouncement: station-event-vent-clog-start-announcement
    startAudio:
      path: /Audio/Announcements/announce.ogg # Sunrise-edit
    earliestStart: 15
    minimumPlayers: 15
    weight: 5
    duration: 60
  - type: VentClogRule

- type: entity
  id: SlimesSpawn
  parent: BaseStationEventShortDelay
  components:
  - type: StationEvent
    startAnnouncement: station-event-vent-creatures-start-announcement
    startAudio:
      path: /Audio/Announcements/announce.ogg # Sunrise-edit
    earliestStart: 20
    minimumPlayers: 15
    weight: 5
    duration: 60
  - type: VentCrittersRule
    entries:
    - id: MobAdultSlimesBlueAngry
      prob: 0.02
    - id: MobAdultSlimesGreenAngry
      prob: 0.02
    - id: MobAdultSlimesYellowAngry
      prob: 0.02

- type: entity
  id: SnakeSpawn
  parent: BaseStationEventShortDelay
  components:
  - type: StationEvent
    startAnnouncement: station-event-vent-creatures-start-announcement
    startAudio:
      path: /Audio/Announcements/attention.ogg
    earliestStart: 20
    minimumPlayers: 15
    weight: 5
    duration: 60
  - type: VentCrittersRule
    entries:
    - id: MobPurpleSnake
      prob: 0.02
    - id: MobSmallPurpleSnake
      prob: 0.02
    - id: MobCobraSpace
      prob: 0.02

- type: entity
  id: SpiderSpawn
  parent: BaseStationEventShortDelay
  components:
  - type: StationEvent
    startAnnouncement: station-event-vent-creatures-start-announcement
    startAudio:
      path: /Audio/Announcements/announce.ogg # Sunrise-edit
    earliestStart: 20
    minimumPlayers: 15
    weight: 5
    duration: 60
  - type: VentCrittersRule
    entries:
    - id: MobGiantSpiderAngry
      prob: 0.05

- type: entity
  id: SpiderClownSpawn
  parent: BaseStationEventShortDelay
  components:
  - type: StationEvent
    startAnnouncement: station-event-vent-creatures-start-announcement
    startAudio:
      path: /Audio/Announcements/announce.ogg # Sunrise-edit
    earliestStart: 20
    minimumPlayers: 20
    weight: 1.5
    duration: 60
  - type: VentCrittersRule
    entries:
    - id: MobClownSpider
      prob: 0.05

- type: entity
  id: ZombieOutbreak
  parent: BaseGameRule
  components:
  - type: StationEvent
<<<<<<< HEAD
    earliestStart: 50
    minimumPlayers: 30
    weight: 0 # Sunrise-edit: Нахуя оно блядь вообще надо
=======
    earliestStart: 90
    minimumPlayers: 40
    weight: 1 # Zombies was happening basically every single survival round, so now it's super rare
>>>>>>> b940d851
    duration: 1
  - type: ZombieRule
  - type: AntagSelection
    definitions:
    - prefRoles: [ InitialInfected ]
      max: 3
      playerRatio: 10
      blacklist:
        components:
        - ZombieImmune
        - AntagImmune
      briefing:
        text: zombie-patientzero-role-greeting
        color: Plum
        sound: "/Audio/Ambience/Antag/zombie_start.ogg"
      components:
      - type: PendingZombie #less time to prepare than normal
        minInitialInfectedGrace: 300
        maxInitialInfectedGrace: 450
      - type: ZombifyOnDeath
      - type: IncurableZombie
      - type: InitialInfected
      mindComponents:
      - type: InitialInfectedRole
        prototype: InitialInfected

- type: entity
  parent: BaseNukeopsRule
  id: LoneOpsSpawn
  components:
  - type: StationEvent
    earliestStart: 35
    weight: 5.5
    minimumPlayers: 20
    duration: 1
  - type: RuleGrids
  - type: LoadMapRule
    preloadedGrid: ShuttleStriker
  - type: NukeopsRule
    roundEndBehavior: Nothing
  - type: AntagSelection
    definitions:
    - spawnerPrototype: SpawnPointLoneNukeOperative
      min: 1
      max: 1
      pickPlayer: false
      startingGear: SyndicateLoneOperativeGearFull
      roleLoadout:
      - RoleSurvivalNukie

      components:
      - type: NukeOperative
      - type: RandomMetadata
        nameSegments:
        - SyndicateNamesPrefix
        - SyndicateNamesNormal
      - type: NpcFactionMember
        factions:
        - Syndicate
      mindComponents:
      - type: NukeopsRole
        prototype: Nukeops

- type: entity
  parent: BaseTraitorRule
  id: SleeperAgents
  components:
  - type: StationEvent
    earliestStart: 30
    weight: 8
    minimumPlayers: 15
    maxOccurrences: 1 # can only happen once per round
    startAnnouncement: station-event-communication-interception
    startAudio:
      path: /Audio/Announcements/announce.ogg # Sunrise-edit
    duration: null # the rule has to last the whole round not 1 second
    occursDuringRoundEnd: false
  - type: AlertLevelInterceptionRule
  - type: AntagSelection
    definitions:
    - prefRoles: [ TraitorSleeper ]
      fallbackRoles: [ Traitor ]
      min: 5 # Sunrise-Edit
      max: 10 # Sunrise-Edit
      playerRatio: 10
      blacklist:
        components:
        - AntagImmune
      mindComponents:
      - type: TraitorRole
        prototype: TraitorSleeper

- type: entity
  id: MassHallucinations
  parent: BaseGameRule
  components:
  - type: StationEvent
    weight: 7
    duration: 150
    maxDuration: 300
    reoccurrenceDelay: 30
  - type: MassHallucinationsRule
    minTimeBetweenIncidents: 0.1
    maxTimeBetweenIncidents: 300
    maxSoundDistance: 7
    sounds:
      collection: Paracusia

- type: entity
  parent: BaseGameRule
  id: IonStorm
  components:
  - type: StationEvent
    weight: 8
    reoccurrenceDelay: 20
    duration: 1
  - type: IonStormRule

- type: entity
  id: MimicVendorRule
  parent: BaseGameRule
  components:
  - type: StationEvent
    earliestStart: 0
    minimumPlayers: 20
    maxOccurrences: 1 # this event has diminishing returns on interesting-ness, so we cap it
    weight: 5
  - type: MobReplacementRule<|MERGE_RESOLUTION|>--- conflicted
+++ resolved
@@ -282,75 +282,6 @@
   - type: KudzuGrowthRule
 
 - type: entity
-<<<<<<< HEAD
-  id: MouseMigration
-  parent: BaseStationEventShortDelay
-  components:
-  - type: StationEvent
-    startAnnouncement: station-event-vent-creatures-start-announcement
-    startAudio:
-      path: /Audio/Announcements/announce.ogg # Sunrise-edit
-    earliestStart: 15
-    weight: 6
-    duration: 50
-  - type: VentCrittersRule
-    entries:
-    - id: MobMouse
-      prob: 0.02
-    - id: MobMouse1
-      prob: 0.02
-    - id: MobMouse2
-      prob: 0.02
-    - id: MobMouseCancer
-      prob: 0.001
-# Events always spawn a critter regardless of Probability https://github.com/space-wizards/space-station-14/issues/28480 I added the Rat King to their own event with a player cap.
-
-- type: entity
-  id: KingRatMigration
-  parent: BaseStationEventShortDelay
-  components:
-  - type: StationEvent
-    startAnnouncement: station-event-vent-creatures-start-announcement
-    startAudio:
-      path: /Audio/Announcements/announce.ogg # Sunrise-edit
-    earliestStart: 15
-    weight: 6
-    duration: 50
-    minimumPlayers: 30 # Hopefully this is enough for the Rat King's potential Army (it was not, raised from 15 -> 30)
-  - type: VentCrittersRule
-    entries:
-    - id: MobMouse
-      prob: 0.02
-    - id: MobMouse1
-      prob: 0.02
-    - id: MobMouse2
-      prob: 0.02
-    - id: MobMouseCancer
-      prob: 0.001
-    specialEntries:
-    - id: SpawnPointGhostRatKing
-      prob: 0.001
-
-- type: entity
-  id: CockroachMigration
-  parent: BaseStationEventShortDelay
-  components:
-  - type: StationEvent
-    startAnnouncement: station-event-vent-creatures-start-announcement
-    startAudio:
-      path: /Audio/Announcements/announce.ogg # Sunrise-edit
-    weight: 6
-    duration: 50
-  - type: VentCrittersRule
-    entries:
-    - id: MobCockroach
-      prob: 0.03
-    - id: MobMothroach
-      prob: 0.008
-
-- type: entity
-=======
->>>>>>> b940d851
   id: PowerGridCheck
   parent: BaseStationEventShortDelay
   components:
@@ -359,13 +290,7 @@
     startAnnouncement: station-event-power-grid-check-start-announcement
     endAnnouncement: station-event-power-grid-check-end-announcement
     startAudio:
-<<<<<<< HEAD
-      path: /Audio/Announcements/announce.ogg # Sunrise-edit
-=======
-      path: /Audio/Announcements/power_off.ogg
-      params:
-        volume: -4
->>>>>>> b940d851
+      path: /Audio/Announcements/announce.ogg # Sunrise-edit
     duration: 60
     maxDuration: 120
   - type: PowerGridCheckRule
@@ -506,15 +431,9 @@
   parent: BaseGameRule
   components:
   - type: StationEvent
-<<<<<<< HEAD
-    earliestStart: 50
-    minimumPlayers: 30
-    weight: 0 # Sunrise-edit: Нахуя оно блядь вообще надо
-=======
     earliestStart: 90
     minimumPlayers: 40
-    weight: 1 # Zombies was happening basically every single survival round, so now it's super rare
->>>>>>> b940d851
+    weight: 0 # Sunrise-edit: Нахуя оно блядь вообще надо
     duration: 1
   - type: ZombieRule
   - type: AntagSelection
