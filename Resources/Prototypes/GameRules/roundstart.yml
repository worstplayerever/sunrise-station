- type: entity
  id: BaseGameRule
  abstract: true
  components:
  - type: GameRule

- type: entity
  parent: BaseGameRule
  id: RespawnDeadRule
  components:
  - type: RespawnDeadRule
    alwaysRespawnDead: true
  - type: RespawnTracker
    respawnDelay: 10
    deleteBody: false

- type: entity
  parent: BaseGameRule
  id: SubGamemodesRule
  components:
  - type: SubGamemodes
    rules:
    - id: Thief
      prob: 0.5
    - id: Changeling
      prob: 0.5
    - id: Vampire
      prob: 0.5
    - id: SubWizard
      prob: 0.05

- type: entity
  parent: BaseGameRule
  id: SubGamemodesRuleNoWizard
  components:
  - type: SubGamemodes
    rules:
    - id: Thief
      prob: 0.5
    - id: Changeling
      prob: 0.5
    - id: Vampire
      prob: 0.5

- type: entity
  parent: BaseGameRule
  id: DummyNonAntagChance
  components:
  - type: SubGamemodes
    rules:
    - id: DummyNonAntag
      prob: 0.3

- type: entity
  id: DeathMatch31
  parent: BaseGameRule
  components:
  - type: DeathMatchRule
    rewardSpawns:
    - id: HealingToolbox
    - id: ClothingOuterArmorBasicSlim
      orGroup: loot
    - id: ClothingHeadHelmetBasic
      orGroup: loot
    - id: SoapNT
      orGroup: loot
    - id: Bola
      orGroup: loot
    - id: Spear
      orGroup: loot
    - id: ClothingShoesGaloshes
      orGroup: loot
    - id: FoodPieBananaCream
      orGroup: loot
    - id: Stimpack
      orGroup: loot
  - type: KillCalloutRule
  - type: PointManager
  - type: RespawnDeadRule
  - type: RespawnTracker
    respawnDelay: 5

- type: entity
  id: InactivityTimeRestart
  parent: BaseGameRule
  components:
  - type: InactivityRule
    inactivityMaxTime: 600
    roundEndDelay: 10

- type: entity
  id: MaxTimeRestart
  parent: BaseGameRule
  components:
  - type: MaxTimeRestartRule
    roundMaxTime: 300
    roundEndDelay: 10

- type: entity
  abstract: true
  parent: BaseGameRule
  id: BaseNukeopsRule
  components:
  - type: RandomMetadata #this generates the random operation name cuz it's cool.
    nameSegments:
    - NamesOperationPrefix
    - NamesOperationSuffix
  - type: NukeopsRule
  - type: RuleGrids
  - type: AntagSelection
  - type: AntagLoadProfileRule
    speciesOverride: Human
    speciesOverrideBlacklist:
    - Vox
    - Felinid
    - Diona
    - HumanoidXeno
    - Predator
    #Species that do not work with nukies should be included in this list.
    #Once the issues are fixed the species should be removed from this list to be enabled.
    #Balance concerns are not a valid reason to disable a species, except for high-impact Nukie-specific exploits.
    #- Vox

- type: entity
  parent: BaseNukeopsRule
  id: Nukeops
  components:
  - type: GameRule
    minPlayers: 20
  - type: LoadMapRule
    mapPath: /Maps/Nonstations/nukieplanet.yml
  - type: AntagSelection
    selectionTime: PrePlayerSpawn
    definitions:
    - prefRoles: [ NukeopsCommander ]
      fallbackRoles: [ Nukeops, NukeopsMedic ]
      spawnerPrototype: SpawnPointNukeopsCommander
      startingGear: SyndicateCommanderGearFull
      roleLoadout:
      - RoleSurvivalNukie
      components:
      - type: NukeOperative
      - type: RandomMetadata
        nameSegments:
        - NamesNukieFirstCommander
        - NamesSyndicateElite
      - type: NpcFactionMember
        factions:
        - Syndicate
      mindRoles:
      - MindRoleNukeopsCommander
    - prefRoles: [ NukeopsMedic ]
      fallbackRoles: [ Nukeops, NukeopsCommander ]
      spawnerPrototype: SpawnPointNukeopsMedic
      startingGear: SyndicateOperativeMedicFull
      roleLoadout:
      - RoleSurvivalNukie
      components:
      - type: NukeOperative
      - type: RandomMetadata
        nameSegments:
<<<<<<< HEAD
        - nukeops-role-medic
=======
        - NamesNukieFirstAgent
>>>>>>> 87c7305c
        - NamesSyndicateNormal
      - type: NpcFactionMember
        factions:
        - Syndicate
      mindRoles:
      - MindRoleNukeopsMedic
    - prefRoles: [ Nukeops ]
      fallbackRoles: [ NukeopsCommander, NukeopsMedic ]
      spawnerPrototype: SpawnPointNukeopsOperative
      max: 4
      playerRatio: 15
      startingGear: SyndicateOperativeGearFull
      roleLoadout:
      - RoleSurvivalNukie
      components:
      - type: NukeOperative
      - type: RandomMetadata
        nameSegments:
        - NamesNukieFirstOperator
        - NamesSyndicateNormal
      - type: NpcFactionMember
        factions:
        - Syndicate
      mindRoles:
      - MindRoleNukeops

- type: entity
  abstract: true
  parent: BaseGameRule
  id: BaseTraitorRule
  components:
  - type: TraitorRule
  # TODO: codewords in yml
  # TODO: uplink in yml
  - type: AntagRandomObjectives
    sets:
    - groups: TraitorObjectiveGroups
    maxDifficulty: 15
  - type: AntagSelection
    agentName: traitor-round-end-agent-name

- type: entity
  parent: BaseTraitorRule
  id: Traitor
  components:
  - type: GameRule
    minPlayers: 5
    delay:
      min: 600 # Sunrise-Edit
      max: 900 # Sunrise-Edit
  - type: AntagSelection
    selectionTime: IntraPlayerSpawn
    definitions:
    - prefRoles: [ Traitor ]
      max: 8 # Sunrise-Edit
      playerRatio: 10
      pickCommandStaff: true # Sunrise-Edit
      maxCommandStaff: 1 # Sunrise-Edit
      blacklist:
        components:
        - AntagImmune
      lateJoinAdditional: true
      mindRoles:
      - MindRoleTraitor

- type: entity
  id: TraitorReinforcement
  parent: BaseTraitorRule
  components:
  - type: TraitorRule
    giveUplink: false
    giveCodewords: false # It would actually give them a different set of codewords than the regular traitors, anyway
    giveBriefing: false
  - type: AntagSelection
    definitions:
    - prefRoles: [ Traitor ]
      mindRoles:
      - MindRoleTraitorReinforcement

- type: entity
  id: Revolutionary
  parent: BaseGameRule
  components:
  - type: GameRule
    minPlayers: 15
  - type: RevolutionaryRule
  - type: AntagSelection
    selectionTime: IntraPlayerSpawn
    definitions:
    - prefRoles: [ HeadRev ]
      max: 3
      playerRatio: 15
      briefing:
        text: head-rev-role-greeting
        color: CornflowerBlue
        sound: "/Audio/Ambience/Antag/headrev_start.ogg"
      startingGear: HeadRevGear
      components:
      - type: Revolutionary
      - type: HeadRevolutionary
      mindRoles:
      - MindRoleHeadRevolutionary

- type: entity
  id: Sandbox
  parent: BaseGameRule
  components:
  - type: SandboxRule

- type: entity
  id: Secret
  parent: BaseGameRule
  components:
  - type: SecretRule

- type: entity
  abstract: true
  parent: BaseGameRule
  id: BaseWizardRule
  components:
  - type: AntagObjectives
    objectives:
    - WizardSurviveObjective
    - WizardDemonstrateObjective
  - type: LoadMapRule
    gridPath: /Maps/Shuttles/wizard.yml
  - type: RuleGrids
  - type: AntagSelection
  - type: AntagLoadProfileRule
    speciesOverride: Human

- type: entity
  parent: BaseWizardRule
  id: Wizard
  components:
  - type: GameRule
    minPlayers: 10
  - type: AntagSelection
    agentName: wizard-round-end-name
    selectionTime: PrePlayerSpawn
    definitions:
    - prefRoles: [ Wizard ]
      max: 1
      playerRatio: 1
      spawnerPrototype: SpawnPointGhostWizard
      roleLoadout:
       - RoleSurvivalExtended
      briefing:
        text: wizard-role-greeting
        color: Turquoise
        # TODO: Need Wizard Start sound
        #sound: "/Audio/Ambience/Antag/wizard_start.ogg"
      startingGear: WizardBlueGear
      # TODO: WizardComp as needed
      components:
      - type: NpcFactionMember
        factions:
        - Wizard
      - type: RandomMetadata
        nameSegments:
        - NamesWizardFirst
        - NamesWizardLast
      mindRoles:
      - MindRoleWizard

- type: entity
  id: Zombie
  parent: BaseGameRule
  components:
  - type: GameRule
    minPlayers: 20
    delay:
      min: 600
      max: 900
  - type: ZombieRule
  - type: AntagSelection
    selectionTime: IntraPlayerSpawn
    definitions:
    - prefRoles: [ InitialInfected ]
      max: 6
      playerRatio: 10
      pickCommandStaff: true # Sunrise-Edit
      maxCommandStaff: 0 # Sunrise-Edit
      blacklist:
        components:
        - ZombieImmune
        - AntagImmune
      briefing:
        text: zombie-patientzero-role-greeting
        color: Plum
        sound: "/Audio/Ambience/Antag/zombie_start.ogg"
      components:
      - type: PendingZombie
      - type: ZombifyOnDeath
      - type: IncurableZombie
      - type: InitialInfected
      mindRoles:
      - MindRoleInitialInfected

# This rule makes the chosen players unable to get other antag rules, as a way to prevent metagaming job rolls.
# Put this before antags assigned to station jobs, but after non-job antags (NukeOps/Wiz).
- type: entity
  id: DummyNonAntag
  parent: BaseGameRule
  components:
  - type: GameRule
    minPlayers: 5
  - type: AntagSelection
    selectionTime: IntraPlayerSpawn # Pre-selection before jobs; assignment doesn't really matter though, we only care about the pre-selection to block other antags.
    removeUponFailedSpawn: false
    definitions:
    - prefRoles: [ InitialInfected, Traitor, Thief, HeadRev ]
      max: 2
      playerRatio: 30

- type: entity
  id: GreenshiftAnnouncement
  parent: BaseGameRule
  categories: [ HideSpawnMenu ]
  components:
  - type: AnnounceRule  # Sunrise
    enableAnnouncement: true
    announcementText: station-event-greenshift
    roundStartAnnouncementDelay: 120

# event schedulers

- type: entityTable
  id: BasicGameRulesTable
  table: !type:AllSelector # we need to pass a list of rules, since rules have further restrictions to consider via StationEventComp
    children:
      - !type:NestedSelector
        tableId: BasicCalmEventsTable
      - !type:NestedSelector
        tableId: BasicAntagEventsTable
      - !type:NestedSelector
        tableId: CargoGiftsTable
      - !type:NestedSelector
        tableId: CalmPestEventsTable
      - !type:NestedSelector
        tableId: SpicyPestEventsTable

- type: entityTable
  id: SpaceTrafficControlTable
  table: !type:AllSelector # we need to pass a list of rules, since rules have further restrictions to consider via StationEventComp
    children:
      - !type:NestedSelector
        tableId: UnknownShuttlesFriendlyTable
      - !type:NestedSelector
        tableId: UnknownShuttlesFreelanceTable
      - !type:NestedSelector
        tableId: UnknownShuttlesHostileTable

- type: entity
  id: BasicStationEventScheduler
  parent: BaseGameRule
  components:
  - type: BasicStationEventScheduler
    # Sunrise-Start
    minimumTimeUntilFirstEvent: 480 # 8 mins
    minMaxEventTiming:
      min: 360 # 6 mins
      max: 720 # 12 mins
    # Sunrise-End
    scheduledGameRules: !type:NestedSelector
      tableId: BasicGameRulesTable

- type: entity
  id: RampingStationEventScheduler
  parent: BaseGameRule
  components:
  - type: GameRule
    minPlayers: 50 # Слишком тяжело для меньшего количества игроков.
  - type: RampingStationEventScheduler
    scheduledGameRules: !type:NestedSelector
      tableId: BasicGameRulesTable

- type: entity
  id: SpaceTrafficControlEventScheduler # iff we make a selector for EntityTables that can respect StationEventComp restrictions, or somehow impliment them otherwise in said tables,
  parent: BaseGameRule                  # we can remerge this with the other schedulers, but it will silently fail due to that limitation without a separate scheduler to balance atm.
  components:
  - type: BasicStationEventScheduler
    minimumTimeUntilFirstEvent: 2700 # 45 mins #shows up like half way through shift.
    minMaxEventTiming:
      min: 1200 # 20 mins
      max: 7200 # 120 mins # you probably arent getting a second visitor shuttle in one round, but it is possible.
    scheduledGameRules: !type:NestedSelector
      tableId: SpaceTrafficControlTable

- type: entity
  id: SpaceTrafficControlFriendlyEventScheduler
  parent: BaseGameRule
  components:
  - type: BasicStationEventScheduler
    minimumTimeUntilFirstEvent: 1200 # 20 mins
    minMaxEventTiming:
      min: 600 # 10 mins
      max: 1800 # 30 mins
    scheduledGameRules: !type:NestedSelector
      tableId: UnknownShuttlesFriendlyTable

# variation passes
- type: entity
  id: BasicRoundstartVariation
  parent: BaseGameRule
  components:
  - type: RoundstartStationVariationRule
    rules:
    - id: BasicPoweredLightVariationPass
    - id: BasicTrashVariationPass
    - id: SolidWallRustingVariationPass
    - id: ReinforcedWallRustingVariationPass
    - id: BasicPuddleMessVariationPass
      prob: 0.99
      orGroup: puddleMess
    - id: BloodbathPuddleMessVariationPass
      prob: 0.01
      orGroup: puddleMess
    - id: SmugglerStashVariationPass
      prob: 0.90<|MERGE_RESOLUTION|>--- conflicted
+++ resolved
@@ -159,11 +159,7 @@
       - type: NukeOperative
       - type: RandomMetadata
         nameSegments:
-<<<<<<< HEAD
-        - nukeops-role-medic
-=======
         - NamesNukieFirstAgent
->>>>>>> 87c7305c
         - NamesSyndicateNormal
       - type: NpcFactionMember
         factions:
