--- conflicted
+++ resolved
@@ -317,7 +317,7 @@
       - type: HeadRevolutionary
       mindRoles:
       - MindRoleHeadRevolutionary
-<<<<<<< HEAD
+    # Sunrise-Start
     - prefRoles: [ Rev ]
       fallbackRoles: [ HeadRev ]
       max: 30
@@ -330,10 +330,9 @@
       - type: Revolutionary
       mindRoles:
       - MindRoleRevolutionary
-=======
+    # Sunrise-End
   - type: DynamicRuleCost
     cost: 200
->>>>>>> a8d6dbc3
 
 - type: entity
   id: Sandbox
