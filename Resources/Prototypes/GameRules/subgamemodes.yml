--- conflicted
+++ resolved
@@ -13,7 +13,7 @@
       maxPicks: 1
     - groups: ThiefObjectiveGroups
       maxPicks: 10
-    maxDifficulty: 7
+    maxDifficulty: 2.5
   - type: AntagSelection
     agentName: thief-round-end-agent-name
     selectionTime: IntraPlayerSpawn
@@ -25,16 +25,11 @@
       allowNonHumans: true
       multiAntagSetting: NotExclusive
       startingGear: ThiefGear
-<<<<<<< HEAD
-      # components: # Sunrise-Edit
-      # - type: Pacified # Sunrise-Edit
-=======
       components:
       - type: Pacified
       - type: Thieving
         stripTimeReduction: 2
         stealthy: true
->>>>>>> 3f9d303c
       mindRoles:
       - MindRoleThief
       briefing:
