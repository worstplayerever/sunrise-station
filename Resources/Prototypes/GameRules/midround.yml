- type: entity
  parent: BaseGameRule
  id: Thief
  components:
  - type: ThiefRule
  - type: AntagObjectives
    objectives:
    - EscapeThiefShuttleObjective
  - type: AntagRandomObjectives
    sets:
    - groups: ThiefBigObjectiveGroups
      prob: 0.7
      maxPicks: 1
    - groups: ThiefObjectiveGroups
      maxPicks: 10
    maxDifficulty: 2.5
  - type: AntagSelection
    agentName: thief-round-end-agent-name
    definitions:
    - prefRoles: [ Thief ]
      max: 15 # Sunrise-Edit
      playerRatio: 13 # Sunrise-Edit
      lateJoinAdditional: true
      allowNonHumans: true
      multiAntagSetting: NotExclusive
      startingGear: ThiefGear
<<<<<<< HEAD
#      components:
#      - type: Pacified # Sunrise-Edit: Воры не терпилы
      mindComponents:
      - type: ThiefRole
        prototype: Thief
=======
      components:
      - type: Pacified
      mindRoles:
      - MindRoleThief
>>>>>>> bc646767
      briefing:
        sound: "/Audio/Misc/thief_greeting.ogg"

- type: entity
  parent: BaseGameRule
  id: Changeling
  components:
  - type: ChangelingRule
  - type: AntagSelection
    agentName: changeling-roundend-name
    definitions:
    - prefRoles: [ Changeling ]
      max: 5
      playerRatio: 10
      lateJoinAdditional: true
      mindComponents:
      - type: ChangelingRole
        prototype: Changeling

- type: entity
  categories: [ HideSpawnMenu ]
  parent: BaseGameRule
  id: Exterminator
  components:
  - type: GenericAntagRule
    agentName: terminator-round-end-agent-name
    objectives:
    - TerminateObjective
    - ShutDownObjective<|MERGE_RESOLUTION|>--- conflicted
+++ resolved
@@ -24,18 +24,10 @@
       allowNonHumans: true
       multiAntagSetting: NotExclusive
       startingGear: ThiefGear
-<<<<<<< HEAD
-#      components:
-#      - type: Pacified # Sunrise-Edit: Воры не терпилы
-      mindComponents:
-      - type: ThiefRole
-        prototype: Thief
-=======
-      components:
-      - type: Pacified
+      #components:
+      #- type: Pacified    # Sunrise-Edit: Воры не терпилы
       mindRoles:
       - MindRoleThief
->>>>>>> bc646767
       briefing:
         sound: "/Audio/Misc/thief_greeting.ogg"
 
@@ -51,9 +43,8 @@
       max: 5
       playerRatio: 10
       lateJoinAdditional: true
-      mindComponents:
-      - type: ChangelingRole
-        prototype: Changeling
+      mindRoles:
+      - MindRoleChangeling
 
 - type: entity
   categories: [ HideSpawnMenu ]
