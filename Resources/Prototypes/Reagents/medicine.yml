--- conflicted
+++ resolved
@@ -1104,7 +1104,6 @@
     Drink:
       metabolismRate: 0.01 # Sunrise-Edit
       effects:
-<<<<<<< HEAD
       # Sunrise-Start
       - !type:DeconvertCultist
         conditions:
@@ -1128,10 +1127,6 @@
         emote: Scream
         probability: 0.3
       #If not vampire
-=======
-      - !type:SatiateThirst
-        factor: 3
->>>>>>> be761ea5
       - !type:HealthChange
         conditions:
         - !type:TotalDamage
@@ -1141,20 +1136,13 @@
           shouldHave: false
         damage:
           types:
-<<<<<<< HEAD
+            # Sunrise-Start
             Blunt: -0.5
             Poison: -0.5
             Heat: -0.5
             Shock: -0.5
             Cold: -0.5
-=======
-            Blunt: -0.2
-            Poison: -0.2
-            Heat: -0.2
-            Shock: -0.2
-            Cold: -0.2
-
->>>>>>> be761ea5
+            # Sunrise-End
   reactiveEffects:
     Unholy:
       methods: [ Touch ]
