--- conflicted
+++ resolved
@@ -922,20 +922,15 @@
           max: 20
         damage:
           groups:
-<<<<<<< HEAD
-            Toxin: -1.5
-            Brute: 0.25
+            Brute: 1.5
           types:
             Mangleness: 0.1 #Sunrise-Edit
-=======
-            Brute: 1.5
       - !type:EvenHealthChange
         conditions:
         - !type:ReagentThreshold
           min: 20
         damage:
           Toxin: -2
->>>>>>> 09a8b789
       - !type:HealthChange
         conditions:
         - !type:ReagentThreshold
@@ -1056,12 +1051,8 @@
       - !type:HealthChange
         damage:
           types:
-<<<<<<< HEAD
-            Caustic: -0.6 # 6 per u
+            Caustic: -1.25 # 5 per u
             Mangleness: 0.45 # Sunrise-Edit
-=======
-            Caustic: -1.25 # 5 per u
->>>>>>> 09a8b789
       - !type:HealthChange
         conditions:
         - !type:ReagentThreshold
@@ -1117,13 +1108,9 @@
       - !type:HealthChange
         damage:
           types:
-<<<<<<< HEAD
-            Slash: -0.6 # 6 Per u
-            Mangleness: 0.3 #Sunrise-Edit
-=======
             Slash: -2 # 8 per u
             Heat: 0.2 # 0.8 per u
->>>>>>> 09a8b789
+            Mangleness: 0.3 #Sunrise-Edit
       - !type:HealthChange
         conditions:
         - !type:ReagentThreshold
@@ -1147,14 +1134,9 @@
       - !type:HealthChange
         damage:
           types:
-<<<<<<< HEAD
-            Piercing: -0.6 # 6 per u
-            Blunt: 0.05 # 0.5 per u
-            Mangleness: 0.4 #Sunrise-Edit
-=======
             Piercing: -2.5 # 10 per u
             Radiation: 0.05 # 0.2 per u, 3 for 15u
->>>>>>> 09a8b789
+            Mangleness: 0.4 #Sunrise-Edit
       - !type:HealthChange
         conditions:
         - !type:ReagentThreshold
@@ -1178,14 +1160,10 @@
       - !type:HealthChange
         damage:
           types:
-<<<<<<< HEAD
-            Blunt: -0.6 # 6 per u
+            Blunt: -2.25 # 9 per u
             Mangleness: 0.35 #Sunrise-Edit
-=======
-            Blunt: -2.25 # 9 per u
       - !type:SatiateHunger
         factor: -1
->>>>>>> 09a8b789
       - !type:HealthChange
         conditions:
         - !type:ReagentThreshold
@@ -1330,12 +1308,8 @@
       - !type:HealthChange
         damage:
           types:
-<<<<<<< HEAD
-            Shock: -0.5 # 5 per u
+            Shock: -1.5 # 6 per u
             Mangleness: 0.6 #Sunrise-Edit
-=======
-            Shock: -1.5 # 6 per u
->>>>>>> 09a8b789
       - !type:AdjustReagent
         reagent: Licoxide
         amount: -2
