--- conflicted
+++ resolved
@@ -18,19 +18,13 @@
       effects:
       - !type:SatiateThirst
         factor: 2
-<<<<<<< HEAD
-        conditions:
-        - !type:OrganType
-          type: Dwarf
-          shouldHave: false
-      - !type:GenericStatusEffect
-        key: Drowsiness
-        time: 1.0
-=======
+        conditions:
+        - !type:OrganType
+          type: Dwarf
+          shouldHave: false
       - !type:ModifyStatusEffect
         effectProto: StatusEffectDrowsiness
         time: 1
->>>>>>> 3f9d303c
         type: Remove
 
 - type: reagent
@@ -94,19 +88,13 @@
       effects:
       - !type:SatiateThirst
         factor: 2
-<<<<<<< HEAD
-        conditions:
-        - !type:OrganType
-          type: Dwarf
-          shouldHave: false
-      - !type:GenericStatusEffect
-        key: Drowsiness
-        time: 2.0
-=======
+        conditions:
+        - !type:OrganType
+          type: Dwarf
+          shouldHave: false
       - !type:ModifyStatusEffect
         effectProto: StatusEffectDrowsiness
         time: 2
->>>>>>> 3f9d303c
         type: Remove
       - !type:AdjustReagent
         reagent: Theobromine
