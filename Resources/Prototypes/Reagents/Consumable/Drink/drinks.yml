- type: reagent
  id: Coffee
  name: reagent-name-coffee
  parent: BaseDrink
  desc: reagent-desc-coffee
  physicalDesc: reagent-physical-desc-aromatic
  flavor: coffee
  color: "#664300"
  recognizable: true
  metabolisms:
    Drink:
      effects:
      - !type:SatiateThirst
        factor: 2
<<<<<<< HEAD
        conditions:
        - !type:OrganType
          type: Dwarf
          shouldHave: false
      - !type:GenericStatusEffect
        key: Drowsiness
        time: 2.0
=======
      - !type:ModifyStatusEffect
        effectProto: StatusEffectDrowsiness
        time: 2
>>>>>>> 3f9d303c
        type: Remove
      - !type:AdjustReagent
        reagent: Theobromine
        amount: 0.05
  metamorphicSprite:
    sprite: Objects/Consumable/Drinks/coffeeglass.rsi
    state: icon_empty
  metamorphicMaxFillLevels: 4
  metamorphicFillBaseName: fill-
  metamorphicChangeColor: false

- type: reagent
  id: HotCocoa
  name: reagent-name-hot-cocoa
  parent: BaseDrink
  desc: reagent-desc-hot-cocoa
  physicalDesc: reagent-physical-desc-aromatic
  flavor: chocolate
  color: "#664300"
  recognizable: true
  metabolisms:
    Drink:
      effects:
      - !type:SatiateThirst
        factor: 2
        conditions:
        - !type:OrganType
          type: Dwarf
          shouldHave: false
      - !type:AdjustReagent
        reagent: Theobromine
        amount: 0.05

- type: reagent
  id: Cream
  name: reagent-name-cream
  group: Drinks
  desc: reagent-desc-cream
  physicalDesc: reagent-physical-desc-creamy
  flavor: creamy
  color: "#DFD7AF"
  metabolisms:
    Drink:
      effects:
      - !type:SatiateThirst
        factor: 1
        conditions:
        - !type:OrganType
          type: Dwarf
          shouldHave: false

- type: reagent
  id: CoconutWater
  name: reagent-name-coconut-water
  parent: BaseDrink
  desc: reagent-desc-coconut-water
  physicalDesc: reagent-physical-desc-milky
  flavor: nutty
  color: "#f4eadb"
  metabolisms:
    Drink:
      effects:
      - !type:SatiateThirst
        factor: 4 # Coconut water is 94% water
        conditions:
        - !type:OrganType
          type: Dwarf
          shouldHave: false

- type: reagent
  id: CreamOfCoconut
  name: reagent-name-cream-of-coconut
  parent: BaseDrink
  desc: reagent-desc-cream-of-coconut
  physicalDesc: reagent-physical-desc-syrupy
  flavor: creamy
  color: "#FFEABF"
  metabolisms:
    Drink:
      effects:
      - !type:SatiateThirst
        factor: 2
        conditions:
        - !type:OrganType
          type: Dwarf
          shouldHave: false

- type: reagent
  id: CafeLatte
  name: reagent-name-cafe-latte
  parent: BaseDrink
  desc: reagent-desc-cafe-latte
  physicalDesc: reagent-physical-desc-creamy
  flavor: creamy
  color: "#664300"
  metamorphicSprite:
    sprite: Objects/Consumable/Drinks/cafe_latte.rsi
    state: icon_empty
  metamorphicMaxFillLevels: 1
  metamorphicFillBaseName: fill-
  metamorphicChangeColor: false
  metabolisms:
    Drink:
      effects:
      - !type:SatiateThirst
        factor: 2
<<<<<<< HEAD
        conditions:
        - !type:OrganType
          type: Dwarf
          shouldHave: false
      - !type:GenericStatusEffect
        key: Drowsiness
        time: 2.0
=======
      - !type:ModifyStatusEffect
        effectProto: StatusEffectDrowsiness
        time: 2
>>>>>>> 3f9d303c
        type: Remove

- type: reagent
  id: GreenTea
  name: reagent-name-green-tea
  parent: BaseDrink
  desc: reagent-desc-green-tea
  physicalDesc: reagent-physical-desc-aromatic
  flavor: tea
  color: "#7EB626"
  metamorphicSprite:
    sprite: Objects/Consumable/Drinks/greenteaglass.rsi
    state: icon_empty
  metamorphicMaxFillLevels: 4
  metamorphicFillBaseName: fill-
  metamorphicChangeColor: false

- type: reagent
  id: Grenadine
  name: reagent-name-grenadine
  parent: BaseDrink
  desc: reagent-desc-grenadine
  physicalDesc: reagent-physical-desc-dark-red
  flavor: bitter
  color: "#EA1D26"
  metamorphicSprite:
    sprite: Objects/Consumable/Drinks/grenadineglass.rsi
    state: icon_empty
  metamorphicMaxFillLevels: 3
  metamorphicFillBaseName: fill-
  metamorphicChangeColor: true
  footstepSound:
    collection: FootstepSlime

- type: reagent
  id: IcedCoffee
  name: reagent-name-iced-coffee
  parent: BaseDrink
  desc: reagent-desc-iced-coffee
  physicalDesc: reagent-physical-desc-aromatic
  flavor: coffee
  color: "#102838"
  metamorphicSprite:
    sprite: Objects/Consumable/Drinks/icedcoffeeglass.rsi
    state: icon_empty
  metamorphicMaxFillLevels: 5
  metamorphicFillBaseName: fill-
  metamorphicChangeColor: false
  metabolisms:
    Drink:
      effects:
      - !type:SatiateThirst
        factor: 2
<<<<<<< HEAD
        conditions:
        - !type:OrganType
          type: Dwarf
          shouldHave: false
      - !type:GenericStatusEffect
        key: Drowsiness
        time: 2.0
=======
      - !type:ModifyStatusEffect
        effectProto: StatusEffectDrowsiness
        time: 2
>>>>>>> 3f9d303c
        type: Remove

- type: reagent
  id: IcedGreenTea
  name: reagent-name-iced-green-tea
  parent: BaseDrink
  desc: reagent-desc-iced-green-tea
  physicalDesc: reagent-physical-desc-aromatic
  flavor: icedtea
  color: "#5B821B"
  metamorphicSprite:
    sprite: Objects/Consumable/Drinks/icedgreenteaglass.rsi
    state: icon_empty
  metamorphicMaxFillLevels: 5
  metamorphicFillBaseName: fill-
  metamorphicChangeColor: false

- type: reagent
  id: IcedTea
  name: reagent-name-iced-tea
  parent: BaseDrink
  desc: reagent-desc-iced-tea
  physicalDesc: reagent-physical-desc-aromatic
  flavor: icedtea
  color: "#6C3916"
  metamorphicSprite:
    sprite: Objects/Consumable/Drinks/icedteaglass.rsi
    state: icon_empty
  metamorphicMaxFillLevels: 6
  metamorphicFillBaseName: fill-
  metamorphicChangeColor: false
  metabolisms:
    Drink:
      effects:
      - !type:SatiateThirst
        factor: 2
        conditions:
        - !type:OrganType
          type: Dwarf
          shouldHave: false
      - !type:AdjustReagent
        reagent: Theobromine
        amount: 0.05

- type: reagent
  id: JuiceBerryPoison
  parent: BaseJuice
  name: reagent-name-juice-berry-poison
  group: Drinks
  desc: reagent-desc-juice-berry-poison
  physicalDesc: reagent-physical-desc-sickly
  flavor: bitter
  color: "#6600CC"
  metabolisms:
    Drink:
      effects:
      - !type:SatiateThirst
        conditions:
        - !type:OrganType
          type: Dwarf
          shouldHave: false
    Poison:
      effects:
      - !type:HealthChange
        damage:
          types:
            Poison: 1

- type: reagent
  id: Lemonade
  parent: BaseJuice
  name: reagent-name-lemonade
  group: Drinks
  desc: reagent-desc-lemonade
  physicalDesc: reagent-physical-desc-tart
  flavor: sweet
  color: "#FFFF00"
  metamorphicSprite:
    sprite: Objects/Consumable/Drinks/lemonadeglass.rsi
    state: icon_empty
  metamorphicMaxFillLevels: 6
  metamorphicFillBaseName: fill-
  metamorphicChangeColor: false
  metabolisms:
    Drink:
      effects:
      - !type:SatiateThirst
        factor: 2
        conditions:
        - !type:OrganType
          type: Dwarf
          shouldHave: false

- type: reagent
  id: Milk
  name: reagent-name-milk
  group: Drinks
  desc: reagent-desc-milk
  physicalDesc: reagent-physical-desc-opaque
  flavor: milk
  color: "#DFDFDF"
  recognizable: true
  plantMetabolism:
    - !type:PlantAdjustNutrition
      amount: 0.1
    - !type:PlantAdjustWater
      amount: 0.9
  metabolisms:
    Drink:
      effects:
      - !type:SatiateThirst
        factor: 4
        conditions:
        - !type:OrganType
          type: Dwarf
          shouldHave: false

- type: reagent
  id: MilkGoat
  parent: Milk
  name: reagent-name-milk-goat
  desc: reagent-desc-milk-goat

- type: reagent
  id: MilkOat
  name: reagent-name-milk-oat
  group: Drinks
  desc: reagent-desc-milk-oat
  physicalDesc: reagent-physical-desc-refreshing
  flavor: oats
  color: "#DEDACD"
  recognizable: true
  metabolisms:
    Drink:
      effects:
      - !type:SatiateThirst
        factor: 4
        conditions:
        - !type:OrganType
          type: Dwarf
          shouldHave: false

- type: reagent
  id: MilkSoy
  parent: MilkOat
  name: reagent-name-milk-soy
  desc: reagent-desc-milk-soy
  physicalDesc: reagent-physical-desc-refreshing
  flavor: soy
  color: "#D2C29D"

- type: reagent
  id: MilkSpoiled
  name: reagent-name-milk-spoiled
  group: Drinks
  desc: reagent-desc-milk-spoiled
  physicalDesc: reagent-physical-desc-putrid
  flavor: terrible
  color: "#faffba"
  metabolisms:
    Drink:
      effects:
      - !type:SatiateThirst
        factor: -2

- type: reagent
  id: Nothing
  name: reagent-name-nothing
  desc: reagent-desc-nothing
  group: Drinks
  physicalDesc: reagent-physical-desc-nothing
  metabolisms:
    Drink:
      effects:
      - !type:SatiateThirst
        factor: 2
        conditions:
        - !type:OrganType
          type: Dwarf
          shouldHave: false
        # TODO heal mimes

- type: reagent
  id: NuclearCola
  parent: BaseSoda
  name: reagent-name-nuclear-cola
  group: Drinks
  desc: reagent-desc-nuclear-cola
  physicalDesc: reagent-physical-desc-fizzy
  flavor: atomiccola
  color: "#100800"
  metamorphicSprite:
    sprite: Objects/Consumable/Drinks/nuclear_colaglass.rsi
    state: icon_empty
  metamorphicMaxFillLevels: 5
  metamorphicFillBaseName: fill-
  metamorphicChangeColor: false
  metabolisms:
    Drink:
      effects:
      - !type:SatiateThirst
        factor: 6
<<<<<<< HEAD
        conditions:
        - !type:OrganType
          type: Dwarf
          shouldHave: false
      - !type:GenericStatusEffect
        key: Drowsiness
        time: 3.0
=======
      - !type:ModifyStatusEffect
        effectProto: StatusEffectDrowsiness
        time: 3
>>>>>>> 3f9d303c
        type: Remove
    Poison:
      effects:
      - !type:HealthChange
        damage:
          types:
            Poison: 1
  fizziness: 0.5

- type: reagent
  id: SodaWater
  name: reagent-name-soda-water
  parent: BaseDrink
  desc: reagent-desc-soda-water
  physicalDesc: reagent-physical-desc-fizzy
  flavor: fizzy
  color: "#619494"
  fizziness: 0.8

- type: reagent
  id: SoyLatte
  name: reagent-name-soy-latte
  parent: BaseDrink
  desc: reagent-desc-soy-latte
  physicalDesc: reagent-physical-desc-strong-smelling
  flavor: soy
  color: "#664300"
  metamorphicSprite:
    sprite: Objects/Consumable/Drinks/soy_latte.rsi
    state: icon_empty
  metamorphicMaxFillLevels: 1
  metamorphicFillBaseName: fill-
  metamorphicChangeColor: false
  metabolisms:
    Drink:
      effects:
      - !type:SatiateThirst
        factor: 2
<<<<<<< HEAD
        conditions:
        - !type:OrganType
          type: Dwarf
          shouldHave: false
      - !type:GenericStatusEffect
        key: Drowsiness
        time: 2.0
=======
      - !type:ModifyStatusEffect
        effectProto: StatusEffectDrowsiness
        time: 2
>>>>>>> 3f9d303c
        type: Remove

- type: reagent
  id: Tea
  name: reagent-name-tea
  parent: BaseDrink
  desc: reagent-desc-tea
  physicalDesc: reagent-physical-desc-aromatic
  flavor: tea
  color: "#8a5a3a"
  recognizable: true
  metabolisms:
    Drink:
      effects:
      - !type:SatiateThirst
        factor: 2
        conditions:
        - !type:OrganType
          type: Dwarf
          shouldHave: false
      - !type:AdjustReagent
        reagent: Theobromine
        amount: 0.05
  metamorphicSprite:
    sprite: Objects/Consumable/Drinks/teaglass.rsi
    state: icon_empty
  metamorphicMaxFillLevels: 4
  metamorphicFillBaseName: fill-
  metamorphicChangeColor: false

- type: reagent
  id: TonicWater
  name: reagent-name-tonic-water
  parent: BaseDrink
  desc: reagent-desc-tonic-water
  physicalDesc: reagent-physical-desc-fizzy
  flavor: tonicwater
  color: "#0064C8"
  fizziness: 0.4
  metamorphicSprite:
    sprite: Objects/Consumable/Drinks/tonicglass.rsi
    state: icon_empty
  metamorphicMaxFillLevels: 5
  metamorphicFillBaseName: fill-
  metamorphicChangeColor: false

- type: reagent
  id: Water
  name: reagent-name-water
  parent: BaseDrink
  desc: reagent-desc-water
  evaporationSpeed: 0.3
  absorbent: true
  physicalDesc: reagent-physical-desc-translucent
  flavor: water
  color: "#75b1f0"
  recognizable: true
  boilingPoint: 100.0
  meltingPoint: 0.0
  friction: 0.4
  metabolisms:
    Drink:
      effects:
      - !type:SatiateThirst
        factor: 4
        conditions:
        - !type:OrganType
          type: Dwarf
          shouldHave: false
    Gas:
      effects:
      - !type:HealthChange
        scaleByQuantity: true
        ignoreResistances: true
        conditions:
        - !type:OrganType
          type: Slime
          shouldHave: true
        damage:
          types:
            Heat: 3

- type: reagent
  id: Ice
  name: reagent-name-ice
  desc: reagent-desc-ice
  slipData:
    requiredSlipSpeed: 3.5
  physicalDesc: reagent-physical-desc-frosty
  flavor: cold
  color: "#bed8e6"
  recognizable: true
  meltingPoint: 0.0
  boilingPoint: 100.0
  friction: 0.05 #Copied from Ice Crust
  plantMetabolism:
  - !type:PlantAdjustWater
    amount: 1
  metamorphicSprite:
    sprite: Objects/Consumable/Drinks/iceglass.rsi
    state: icon_empty
  metamorphicMaxFillLevels: 3
  metamorphicFillBaseName: fill-
  metamorphicChangeColor: false

- type: reagent
  id: DryRamen
  name: reagent-name-dry-ramen
  parent: BaseDrink
  desc: reagent-desc-dry-ramen
  physicalDesc: reagent-physical-desc-wormy
  flavor: cheapnoodles
  color: "#664300"
  metabolisms:
    Food:
      effects:
      - !type:SatiateHunger
        factor: 1

- type: reagent
  id: HotRamen
  name: reagent-name-hot-ramen
  parent: BaseDrink
  desc: reagent-desc-hot-ramen
  physicalDesc: reagent-physical-desc-wormy
  flavor: cheapnoodles
  color: "#664300"
  metabolisms:
    Food:
      effects:
      - !type:SatiateHunger
        factor: 4

- type: reagent
  id: ArnoldPalmer
  name: reagent-name-arnold-palmer
  parent: BaseAlcohol
  desc: reagent-desc-arnold-palmer
  physicalDesc: reagent-physical-desc-sweet
  flavor: arnoldpalmer
  color: "#d8cc5d"
  metamorphicSprite:
    sprite: Objects/Consumable/Drinks/arnoldpalmer.rsi
    state: icon_empty
  metamorphicMaxFillLevels: 4
  metamorphicFillBaseName: fill-
  metamorphicChangeColor: false
  metabolisms:
    Drink:
      effects:
      - !type:SatiateThirst
        factor: 4
        conditions:
        - !type:OrganType
          type: Dwarf
          shouldHave: false
      - !type:AdjustReagent
        reagent: Theobromine
        amount: 0.05

- type: reagent
  id: Pilk
  name: reagent-name-pilk
  parent: BaseDrink
  desc: reagent-desc-pilk
  physicalDesc: reagent-physical-desc-creamy
  flavor: pilk
  color: "#e7c69f"
  metabolisms:
    Drink:
      effects:
        - !type:SatiateThirst
          factor: 1
          conditions:
          - !type:OrganType
            type: Dwarf
            shouldHave: false
  fizziness: 0.3

- type: reagent
  id: Posca
  name: reagent-name-posca
  parent: BaseDrink
  desc: reagent-desc-posca
  physicalDesc: reagent-physical-desc-sour
  flavor: bitter
  color: "#B3B599"

- type: reagent
  id: KiraSpecial
  name: reagent-name-kira-special
  parent: BaseDrink
  desc: reagent-desc-kira-special
  physicalDesc: reagent-physical-desc-strong-smelling
  flavor: sweet
  color: "#CCCC99"
  metamorphicSprite:
    sprite: Objects/Consumable/Drinks/kiraspecial.rsi
    state: icon_empty
  metamorphicMaxFillLevels: 3
  metamorphicFillBaseName: fill-
  metamorphicChangeColor: false
  fizziness: 0.3

- type: reagent
  id: Rewriter
  name: reagent-name-rewriter
  parent: BaseDrink
  desc: reagent-desc-rewriter
  physicalDesc: reagent-physical-desc-strong-smelling
  flavor: sweet
  color: "#485000"
  metamorphicSprite:
    sprite: Objects/Consumable/Drinks/rewriter.rsi
    state: icon_empty
  metamorphicMaxFillLevels: 5
  metamorphicFillBaseName: fill-
  metamorphicChangeColor: true
  fizziness: 0.3

- type: reagent
  id: Mopwata
  name: reagent-name-mopwata
  parent: BaseDrink
  desc: reagent-desc-mopwata
  physicalDesc: reagent-physical-desc-murky
  flavor: mopwata
  color: "#59502b"
  metabolisms:
    Drink:
      effects:
      - !type:SatiateThirst
        factor: 0.6
        conditions:
        - !type:OrganType
          type: Dwarf
          shouldHave: false

- type: reagent
  id: Tortuga
  name: reagent-name-tortuga
  parent: BaseDrink
  desc: reagent-desc-tortuga
  physicalDesc: reagent-physical-desc-sweet
  flavor: tortuga
  color: "#1c8c40"
  metamorphicSprite:
    sprite: Objects/Consumable/Drinks/tortuga.rsi
    state: icon_empty
  metamorphicMaxFillLevels: 4
  metamorphicFillBaseName: fill-
  metamorphicChangeColor: false<|MERGE_RESOLUTION|>--- conflicted
+++ resolved
@@ -12,19 +12,13 @@
       effects:
       - !type:SatiateThirst
         factor: 2
-<<<<<<< HEAD
-        conditions:
-        - !type:OrganType
-          type: Dwarf
-          shouldHave: false
-      - !type:GenericStatusEffect
-        key: Drowsiness
-        time: 2.0
-=======
+        conditions:
+        - !type:OrganType
+          type: Dwarf
+          shouldHave: false
       - !type:ModifyStatusEffect
         effectProto: StatusEffectDrowsiness
         time: 2
->>>>>>> 3f9d303c
         type: Remove
       - !type:AdjustReagent
         reagent: Theobromine
@@ -131,19 +125,13 @@
       effects:
       - !type:SatiateThirst
         factor: 2
-<<<<<<< HEAD
-        conditions:
-        - !type:OrganType
-          type: Dwarf
-          shouldHave: false
-      - !type:GenericStatusEffect
-        key: Drowsiness
-        time: 2.0
-=======
+        conditions:
+        - !type:OrganType
+          type: Dwarf
+          shouldHave: false
       - !type:ModifyStatusEffect
         effectProto: StatusEffectDrowsiness
         time: 2
->>>>>>> 3f9d303c
         type: Remove
 
 - type: reagent
@@ -197,19 +185,13 @@
       effects:
       - !type:SatiateThirst
         factor: 2
-<<<<<<< HEAD
-        conditions:
-        - !type:OrganType
-          type: Dwarf
-          shouldHave: false
-      - !type:GenericStatusEffect
-        key: Drowsiness
-        time: 2.0
-=======
+        conditions:
+        - !type:OrganType
+          type: Dwarf
+          shouldHave: false
       - !type:ModifyStatusEffect
         effectProto: StatusEffectDrowsiness
         time: 2
->>>>>>> 3f9d303c
         type: Remove
 
 - type: reagent
@@ -412,19 +394,13 @@
       effects:
       - !type:SatiateThirst
         factor: 6
-<<<<<<< HEAD
-        conditions:
-        - !type:OrganType
-          type: Dwarf
-          shouldHave: false
-      - !type:GenericStatusEffect
-        key: Drowsiness
-        time: 3.0
-=======
+        conditions:
+        - !type:OrganType
+          type: Dwarf
+          shouldHave: false
       - !type:ModifyStatusEffect
         effectProto: StatusEffectDrowsiness
         time: 3
->>>>>>> 3f9d303c
         type: Remove
     Poison:
       effects:
@@ -463,19 +439,13 @@
       effects:
       - !type:SatiateThirst
         factor: 2
-<<<<<<< HEAD
-        conditions:
-        - !type:OrganType
-          type: Dwarf
-          shouldHave: false
-      - !type:GenericStatusEffect
-        key: Drowsiness
-        time: 2.0
-=======
+        conditions:
+        - !type:OrganType
+          type: Dwarf
+          shouldHave: false
       - !type:ModifyStatusEffect
         effectProto: StatusEffectDrowsiness
         time: 2
->>>>>>> 3f9d303c
         type: Remove
 
 - type: reagent
