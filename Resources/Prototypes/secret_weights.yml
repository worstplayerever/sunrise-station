--- conflicted
+++ resolved
@@ -2,17 +2,9 @@
   id: Secret
   weights:
     Nukeops: 0.20
-<<<<<<< HEAD
-    Traitor: 0.30
-    Changeling: 0.20
-    Traitorling: 0.10
-    Zombie: 0.05
-    Survival: 0.10
-=======
     Traitor: 0.60
     Zombie: 0.04
     Zombieteors: 0.01
     Survival: 0.09
     KesslerSyndrome: 0.01
->>>>>>> 890c0eeb
     Revolutionary: 0.05