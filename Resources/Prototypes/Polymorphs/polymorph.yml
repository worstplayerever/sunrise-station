- type: polymorph
  id: Mouse
  configuration:
    entity: MobMouse
    forced: true
    duration: 30

- type: polymorph
  id: Chicken
  configuration:
    entity: MobChicken
    forced: true
    inventory: Drop

- type: polymorph
  id: Monkey
  configuration:
    entity: MobMonkey
    forced: true
    inventory: Drop
    revertOnCrit: true
    revertOnDeath: true

- type: polymorph
  id: WizardForcedCarp
  configuration:
    entity: MobCarpMagic
    forced: true
    inventory: None
    transferName: true
    transferDamage: true
    revertOnCrit: false
    revertOnDeath: true
    polymorphSound: !type:SoundPathSpecifier
      path: /Audio/Magic/forcewall.ogg
    exitPolymorphSound: !type:SoundPathSpecifier
      path: /Audio/Magic/forcewall.ogg

- type: polymorph
  id: WizardForcedSkeleton
  configuration:
    entity: MobSkeletonPerson
    forced: true
    inventory: Drop
    transferName: true
    transferDamage: true
    revertOnCrit: false
    revertOnDeath: false
    polymorphSound: !type:SoundPathSpecifier
      path: /Audio/Magic/forcewall.ogg
    exitPolymorphSound: !type:SoundPathSpecifier
      path: /Audio/Magic/forcewall.ogg

- type: polymorph
  id: WizardForcedMonkey
  configuration:
    entity: MobMonkey
    forced: true
    inventory: None
    transferName: true
    transferDamage: true
    revertOnCrit: false
    revertOnDeath: true
    polymorphSound: !type:SoundPathSpecifier
      path: /Audio/Magic/forcewall.ogg
    exitPolymorphSound: !type:SoundPathSpecifier
      path: /Audio/Magic/forcewall.ogg

- type: polymorph
  id: WizardWallDoor
  configuration:
    entity: WoodDoor
    forced: true
    inventory: None
    transferName: false
    transferDamage: false
    revertOnCrit: false
    revertOnDeath: false
    polymorphSound: !type:SoundPathSpecifier
      path: /Audio/Magic/forcewall.ogg
    exitPolymorphSound: !type:SoundPathSpecifier
      path: /Audio/Magic/forcewall.ogg

- type: polymorph
  id: WizardForcedCluwne
  configuration:
    entity: MobCluwne
    forced: true
    transferName: true
    transferHumanoidAppearance: true
    inventory: Transfer
    revertOnDeath: true
    polymorphSound: !type:SoundPathSpecifier
      path: /Audio/Magic/forcewall.ogg
    exitPolymorphSound: !type:SoundPathSpecifier
      path: /Audio/Magic/forcewall.ogg

# this is a test for transferring some visual appearance stuff
- type: polymorph
  id: TestHumanMorph
  configuration:
    entity: MobHuman
    transferName: true
    transferHumanoidAppearance: true
    inventory: Transfer

- type: polymorph
  id: AMIVMorph
  configuration:
    entity: MobMonkey
    forced: true
    inventory: Transfer
    transferName: true
    revertOnCrit: false
    revertOnDeath: false

- type: polymorph
  id: BreadMorph
  configuration:
    entity: FoodBreadPlain
    forced: true
    inventory: None
    transferName: false
    transferDamage: true
    revertOnCrit: false
    revertOnDeath: true
    revertOnEat: true

- type: polymorph
  id: TreeMorph
  configuration:
    entity: FloraTree
    forced: true
    transferName: true
    revertOnDeath: true
    inventory: Drop
    cooldown: 160

# this is the monkey polymorph for artifact.
- type: polymorph
  id: ArtifactMonkey
  configuration:
    entity: MobMonkey
    forced: true
    transferName: true
    allowRepeatedMorphs: true
    inventory: Transfer
    revertOnCrit: true
    revertOnDeath: true
    duration: 20

- type: polymorph
  id: ArtifactCluwne
  configuration:
    entity: MobCluwne
    forced: true
    transferName: true
    transferHumanoidAppearance: true
    inventory: None
    revertOnDeath: true
    revertOnCrit: true
    duration: 30

- type: polymorph
  id: ArtifactLizard
  configuration:
    entity: MobLizard
    forced: true
    transferName: true
    transferHumanoidAppearance: true
    inventory: None
    revertOnDeath: true
    revertOnCrit: true
    duration: 20

- type: polymorph
  id: ArtifactLuminous
  configuration:
    entity: MobLuminousPerson
    forced: true
    transferName: true
    transferHumanoidAppearance: true
    inventory: None
    revertOnDeath: true
    revertOnCrit: true
    duration: 20

# Polymorphs for Wizards polymorph self spell
- type: polymorph
  id: WizardSpider
  configuration:
    entity: MobGiantSpiderWizard #Not angry so ghosts can't just take over the wizard
    transferName: true
    inventory: None
    revertOnDeath: true
    revertOnCrit: true

- type: polymorph
  id: WizardRod
  configuration:
    entity: ImmovableRodWizard #CLANG
    transferName: true
    transferDamage: false
    inventory: None
    duration: 1
    forced: true
    revertOnCrit: false
    revertOnDeath: false

# Temporary Jaunt
# Don't make permanent jaunts until action system can be reworked to allow do afters and cooldown pausing
- type: polymorph
  id: Jaunt
  configuration:
    entity: EtherealJaunt
    transferName: true
    inventory: None
    forced: true
    revertOnDeath: true
    revertOnCrit: true
    allowRepeatedMorphs: false
    polymorphSound: /Audio/Magic/ethereal_enter.ogg
    exitPolymorphSound: /Audio/Magic/ethereal_exit.ogg
    duration: 3

<<<<<<< HEAD
#Vampire
- type: polymorph
  id: VampireMouse
  configuration:
    entity: MobMouse
    revertOnDeath: true
    revertOnCrit: true
    duration: 180 #Sunrise-Edit

- type: polymorph
  id: VampireBat
  configuration:
    entity: MobBat
    revertOnDeath: true
    revertOnCrit: true
    duration: 180 #Sunrise-Edit
=======
# Desynchronized / Void Pocket status
- type: polymorph
  id: VoidPocket
  configuration:
    entity: DesynchronizedPocket
    transferName: false
    inventory: None
    forced: false
    revertOnDeath: true
    allowRepeatedMorphs: false
    polymorphSound: /Audio/Magic/ethereal_enter.ogg
    exitPolymorphSound: /Audio/Magic/ethereal_exit.ogg
    duration: 120
    effectProto: EffectDesynchronizer
>>>>>>> a28a1214
<|MERGE_RESOLUTION|>--- conflicted
+++ resolved
@@ -223,24 +223,6 @@
     exitPolymorphSound: /Audio/Magic/ethereal_exit.ogg
     duration: 3
 
-<<<<<<< HEAD
-#Vampire
-- type: polymorph
-  id: VampireMouse
-  configuration:
-    entity: MobMouse
-    revertOnDeath: true
-    revertOnCrit: true
-    duration: 180 #Sunrise-Edit
-
-- type: polymorph
-  id: VampireBat
-  configuration:
-    entity: MobBat
-    revertOnDeath: true
-    revertOnCrit: true
-    duration: 180 #Sunrise-Edit
-=======
 # Desynchronized / Void Pocket status
 - type: polymorph
   id: VoidPocket
@@ -255,4 +237,20 @@
     exitPolymorphSound: /Audio/Magic/ethereal_exit.ogg
     duration: 120
     effectProto: EffectDesynchronizer
->>>>>>> a28a1214
+
+#Vampire
+- type: polymorph
+  id: VampireMouse
+  configuration:
+    entity: MobMouse
+    revertOnDeath: true
+    revertOnCrit: true
+    duration: 180 #Sunrise-Edit
+
+- type: polymorph
+  id: VampireBat
+  configuration:
+    entity: MobBat
+    revertOnDeath: true
+    revertOnCrit: true
+    duration: 180 #Sunrise-Edit