--- conflicted
+++ resolved
@@ -238,14 +238,11 @@
     sprite: Clothing/Eyes/Hud/syndagent.rsi
   - type: ShowSyndicateIcons
   - type: ShowHealthBars
-<<<<<<< HEAD
+  - type: Tag
+    tags:
+    - PetWearable
+    - WhitelistChameleon
   - type: SolutionScanner #Sunrise-edit
-=======
-  - type: Tag
-    tags:
-    - PetWearable
-    - WhitelistChameleon
->>>>>>> 3f9d303c
 
 - type: entity
   parent: [ClothingEyesGlassesSunglasses, ShowSecurityIcons]
