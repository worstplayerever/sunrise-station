--- conflicted
+++ resolved
@@ -14,18 +14,10 @@
       sprite: Clothing/Eyes/Glasses/sunglasses.rsi
     - type: ChameleonClothing
       slot: [eyes]
-<<<<<<< HEAD
       default: ClothingEyesGlassesSunglasses
-    - type: UserInterface
-      interfaces:
-        enum.ChameleonUiKey.Key:
-          type: ChameleonBoundUserInterface
   # Sunrise-Start
     - type: Biocode
       factions:
       - Syndicate
       - Thief
-  # Sunrise-End
-=======
-      default: ClothingEyesGlassesSunglasses
->>>>>>> 99ad34ed
+  # Sunrise-End