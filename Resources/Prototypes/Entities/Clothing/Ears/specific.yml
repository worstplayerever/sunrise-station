--- conflicted
+++ resolved
@@ -13,18 +13,10 @@
       sprite: Clothing/Ears/Headsets/base.rsi
     - type: ChameleonClothing
       slot: [ears]
-<<<<<<< HEAD
       default: ClothingHeadsetGrey
-    - type: UserInterface
-      interfaces:
-        enum.ChameleonUiKey.Key:
-          type: ChameleonBoundUserInterface
   # Sunrise-Start
     - type: Biocode
       factions:
       - Syndicate
       - Thief
-  # Sunrise-End
-=======
-      default: ClothingHeadsetGrey
->>>>>>> 99ad34ed
+  # Sunrise-End