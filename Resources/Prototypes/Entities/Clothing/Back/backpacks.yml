- type: entity
  parent: [BackpackSounds, Clothing, ContentsExplosionResistanceBase] # Sunrise edit
  id: ClothingBackpack
  name: backpack
  description: You wear this on your back and put items into it.
  components:
  - type: ContainerInteractionAnimation # Sunrise added
  - type: Sprite
    sprite: Clothing/Back/Backpacks/backpack.rsi
    state: icon
  - type: Item
    size: Huge
  - type: Clothing
    quickEquip: false
    slots:
    - back
  - type: Storage
    grid:
    - 0,0,6,3
    maxItemSize: Huge
  - type: ContainerContainer
    containers:
      storagebase: !type:Container
        ents: []
  - type: UserInterface
    interfaces:
      enum.StorageUiKey.Key:
        type: StorageBoundUserInterface
  # to prevent bag open/honk spam
  - type: UseDelay
    delay: 0.5
  - type: ExplosionResistance
    damageCoefficient: 0.9
<<<<<<< HEAD
  - type: FelinidContainer
=======
  - type: Tag
    tags:
    - WhitelistChameleon
    - Backpack
>>>>>>> 635ea4b2

- type: entity
  parent: ClothingBackpack
  id: ClothingBackpackClown
  name: giggles von honkerton
  description: It's a backpack made by Honk! Co.
  components:
  - type: Sprite
    sprite: Clothing/Back/Backpacks/clown.rsi
  - type: Storage
    storageOpenSound:
      collection: BikeHorn

- type: entity
  parent: ClothingBackpack
  id: ClothingBackpackIan
  name: Ian's backpack
  description: Sometimes he wears it.
  components:
  - type: Sprite
    sprite: Clothing/Back/Backpacks/ian.rsi
  - type: Storage
    storageOpenSound:
      collection: IanBark

- type: entity
  parent: [ClothingBackpack, BaseSecurityContraband]
  id: ClothingBackpackSecurity
  name: security backpack
  description: It's a very robust backpack.
  components:
  - type: Sprite
    sprite: Clothing/Back/Backpacks/security.rsi

- type: entity
  parent: [ClothingBackpack, BaseSecurityContraband]
  id: ClothingBackpackBrigmedic
  name: brigmedic backpack
  description: It's a very sterile backpack.
  components:
  - type: Sprite
    sprite: Clothing/Back/Backpacks/brigmedic.rsi

- type: entity
  parent: ClothingBackpack
  id: ClothingBackpackEngineering
  name: engineering backpack
  description: It's a tough backpack for the daily grind of station life.
  components:
  - type: Sprite
    sprite: Clothing/Back/Backpacks/engineering.rsi

- type: entity
  parent: ClothingBackpack
  id: ClothingBackpackAtmospherics
  name: atmospherics backpack
  description: It's a backpack made of fire resistant fibers. Smells like plasma.
  components:
  - type: Sprite
    sprite: Clothing/Back/Backpacks/atmospherics.rsi

- type: entity
  parent: ClothingBackpack
  id: ClothingBackpackMedical
  name: medical backpack
  description: It's a backpack especially designed for use in a sterile environment.
  components:
  - type: Sprite
    sprite: Clothing/Back/Backpacks/medical.rsi

- type: entity
  parent: [ClothingBackpack, BaseCommandContraband]
  id: ClothingBackpackCaptain
  name: captain's backpack
  description: It's a special backpack made exclusively for Nanotrasen officers.
  components:
  - type: Sprite
    sprite: Clothing/Back/Backpacks/captain.rsi

- type: entity
  parent: ClothingBackpack
  id: ClothingBackpackMime
  name: mime backpack
  description: A silent backpack made for those silent workers. Silence Co.
  components:
  - type: Sprite
    sprite: Clothing/Back/Backpacks/mime.rsi

- type: entity
  parent: ClothingBackpack
  id: ClothingBackpackChemistry
  name: chemistry backpack
  description: A backpack specially designed to repel stains and hazardous liquids.
  components:
  - type: Sprite
    sprite: Clothing/Back/Backpacks/chemistry.rsi

- type: entity
  parent: ClothingBackpack
  id: ClothingBackpackHydroponics
  name: hydroponics backpack
  description: It's a backpack made of all-natural fibers.
  components:
  - type: Sprite
    sprite: Clothing/Back/Backpacks/hydroponics.rsi

- type: entity
  parent: ClothingBackpack
  id: ClothingBackpackScience
  name: science backpack
  description: A backpack specially designed to repel stains and hazardous liquids.
  components:
  - type: Sprite
    sprite: Clothing/Back/Backpacks/science.rsi

- type: entity
  parent: ClothingBackpack
  id: ClothingBackpackVirology
  name: virology backpack
  description: A backpack made of hypo-allergenic fibers. It's designed to help prevent the spread of disease. Smells like monkey.
  components:
  - type: Sprite
    sprite: Clothing/Back/Backpacks/virology.rsi

- type: entity
  parent: ClothingBackpack
  id: ClothingBackpackGenetics
  name: genetics backpack
  description: A backpack designed to be super tough, just in case someone hulks out on you.
  components:
  - type: Sprite
    sprite: Clothing/Back/Backpacks/genetics.rsi

- type: entity
  parent: ClothingBackpack
  id: ClothingBackpackCargo
  name: cargo backpack
  description: A robust backpack for stealing cargo's loot.
  components:
    - type: Sprite
      sprite: Clothing/Back/Backpacks/cargo.rsi

- type: entity
  parent: ClothingBackpack
  id: ClothingBackpackSalvage
  name: salvage bag
  description: A robust backpack for stashing your loot.
  components:
    - type: Sprite
      sprite: Clothing/Back/Backpacks/salvage.rsi

- type: entity
  parent: ClothingBackpack
  id: ClothingBackpackMerc
  name: mercenary bag
  description: A backpack that has been in many dangerous places, a reliable combat backpack.
  components:
    - type: Sprite
      sprite: Clothing/Back/Backpacks/merc.rsi

#ERT
- type: entity
  parent: [ ClothingBackpack, BaseCentcommContraband ]
  id: ClothingBackpackERTLeader
  name: ERT leader backpack
  description: A spacious backpack with lots of pockets, worn by the Commander of an Emergency Response Team.
  components:
  - type: Sprite
    sprite: Clothing/Back/Backpacks/ertleader.rsi
  - type: Storage
    grid:
    - 0,0,10,3

- type: entity
  parent: ClothingBackpackERTLeader
  id: ClothingBackpackERTSecurity
  name: ERT security backpack
  description: A spacious backpack with lots of pockets, worn by Security Officers of an Emergency Response Team.
  components:
  - type: Sprite
    sprite: Clothing/Back/Backpacks/ertsec.rsi

- type: entity
  parent: ClothingBackpackERTLeader
  id: ClothingBackpackERTMedical
  name: ERT medical backpack
  description: A spacious backpack with lots of pockets, worn by Medical Officers of an Emergency Response Team.
  components:
  - type: Sprite
    sprite: Clothing/Back/Backpacks/ertmed.rsi

- type: entity
  parent: ClothingBackpackERTLeader
  id: ClothingBackpackERTEngineer
  name: ERT engineer backpack
  description: A spacious backpack with lots of pockets, worn by Engineers of an Emergency Response Team.
  components:
  - type: Sprite
    sprite: Clothing/Back/Backpacks/erteng.rsi

- type: entity
  parent: ClothingBackpackERTLeader
  id: ClothingBackpackERTJanitor
  name: ERT janitor backpack
  description: A spacious backpack with lots of pockets, worn by Janitors of an Emergency Response Team.
  components:
  - type: Sprite
    sprite: Clothing/Back/Backpacks/ertjanitor.rsi

- type: entity
  parent: ClothingBackpackERTLeader
  id: ClothingBackpackERTClown
  name: ERT clown backpack
  description: A spacious backpack with lots of pockets, worn by Clowns of an Emergency Response Team.
  components:
  - type: Sprite
    sprite: Clothing/Back/Backpacks/ertclown.rsi

- type: entity
  parent: ClothingBackpackERTLeader
  id: ClothingBackpackERTChaplain
  name: ERT chaplain backpack
  description: A spacious backpack with lots of pockets, worn by Chaplains of an Emergency Response Team.
  components:
  - type: Sprite
    sprite: Clothing/Back/Backpacks/ertchaplain.rsi

- type: entity
  parent: ClothingBackpackERTSecurity
  id: ClothingBackpackDeathSquad
  name: death squad backpack
  description: Holds the kit of CentComm's most feared agents.
  components:
    - type: Storage
      grid:
      - 0,0,7,6

#Syndicate
- type: entity
  parent: [ClothingBackpack, BaseSyndicateContraband]
  id: ClothingBackpackSyndicate
  name: syndicate backpack
  description:
  components:
  - type: Sprite
    sprite: Clothing/Back/Backpacks/syndicate.rsi
  - type: ExplosionResistance
    damageCoefficient: 0.1
  - type: Storage
    grid:
    - 0,0,7,3
    - 8,1,8,3
  - type: StaticPrice
    price: 1000

#Special
- type: entity
  parent: ClothingBackpack
  id: ClothingBackpackHolding
  name: bag of holding
  description: A backpack that opens into a localized pocket of bluespace.
  components:
  - type: Sprite
    sprite: Clothing/Back/Backpacks/holding.rsi
    state: holding
    layers:
    - state: holding
    - state: holding-unlit
      shader: unshaded
  - type: Clothing
    equippedPrefix: holding
  - type: Item
    size: Ginormous
  - type: Storage
    maxItemSize: Huge
    grid:
    - 0,0,19,9

- type: entity
  parent: ClothingBackpackClown
  id: ClothingBackpackCluwne
  name: jiggles von jonkerton
  suffix: Unremoveable
  description: It's a backpack made by Jonk! Co.
  components:
  - type: Sprite
    sprite: Clothing/Back/Backpacks/cluwne.rsi
  - type: Unremoveable
    deleteOnDrop: false

- type: entity
  parent: ClothingBackpack
  id: ClothingBackpackElectropack
  name: electropack
  suffix: SelfUnremovable
  description: Shocks on the signal. It is used to keep a particularly dangerous criminal under control.
  components:
  - type: Sprite
    sprite: Clothing/Back/Backpacks/electropack.rsi
    state: icon
  - type: Clothing
    stripDelay: 10
    equipDelay: 5 # to avoid accidentally falling into the trap associated with SelfUnremovableClothing
  - type: SelfUnremovableClothing
  - type: ShockOnTrigger
    damage: 5
    duration: 3
    cooldown: 4
  - type: TriggerOnSignal
  - type: DeviceLinkSink
    ports:
      - Trigger

# Debug
- type: entity
  parent: ClothingBackpack
  id: ClothingBackpackDebug
  name: wackpack
  description: What the fuck is this?
  suffix: Debug
  categories: [ Debug ] # Sunrise added
  components:
  - type: Storage
    grid:
    - 0,0,3,3
    - 5,0,7,2
    - 0,5,7,5
    - 6,4,7,5
    - 9,2,10,3
    - 9,5,9,5

- type: entity
  parent: ClothingBackpack
  id: ClothingBackpackDebug2
  name: big wackpack
  description: What the fuck is this?
  suffix: Debug
  categories: [ Debug ] # Sunrise added
  components:
  - type: Storage
    grid:
    - 0,0,39,24

- type: entity
  parent: ClothingBackpack
  id: ClothingBackpackDebug3
  name: gay wackpack
  description: What the fuck is this?
  suffix: Debug
  categories: [ Debug ] # Sunrise added
  components:
  - type: Storage
    grid:
    - 0,0,0,3
    - 0,0,2,0
    - 0,3,2,3
    - 2,2,2,2
    - 4,1,4,3
    - 6,1,6,3
    - 5,2,5,2
    - 5,0,5,0
    - 9,2,9,3
    - 8,0,8,1
    - 10,0,10,1

- type: entity
  parent: ClothingBackpack
  id: ClothingBackpackDebug4
  name: offset wackpack
  description: What the fuck is this?
  suffix: Debug
  categories: [ Debug ] # Sunrise added
  components:
  - type: Storage
    grid:
    - 5,5,11,8<|MERGE_RESOLUTION|>--- conflicted
+++ resolved
@@ -31,14 +31,11 @@
     delay: 0.5
   - type: ExplosionResistance
     damageCoefficient: 0.9
-<<<<<<< HEAD
   - type: FelinidContainer
-=======
   - type: Tag
     tags:
     - WhitelistChameleon
     - Backpack
->>>>>>> 635ea4b2
 
 - type: entity
   parent: ClothingBackpack
