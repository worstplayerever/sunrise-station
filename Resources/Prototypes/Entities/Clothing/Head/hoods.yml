- type: entity
  parent: ClothingHeadBase
  id: ClothingHeadHatHoodBioGeneral
  name: bio hood
  suffix: Generic
  description: A hood that protects the head and face from biological contaminants.
  components:
  - type: Sprite
    sprite: Clothing/Head/Hoods/Bio/general.rsi
  - type: DiseaseImmuneClothing
    prob: 0.3
  - type: Clothing
    sprite: Clothing/Head/Hoods/Bio/general.rsi
  - type: BreathMask
  - type: IngestionBlocker
  - type: GroupExamine
  - type: Armor
    modifiers: { }
  - type: ZombificationResistance
    zombificationResistanceCoefficient: 0.9
  - type: Tag
    tags:
    - WhitelistChameleon
    - FullCovered # Sunrise-Edit
  - type: HideLayerClothing
    layers:
      Hair: HEAD
      Snout: HEAD
      HeadTop: HEAD
      HeadSide: HEAD

- type: entity
  parent: ClothingHeadHatHoodBioGeneral
  id: ClothingHeadHatHoodBioCmo
  name: bio hood
  suffix: CMO
  description: An advanced hood for chief medical officers that protects the head and face from biological contaminants.
  components:
  - type: IdentityBlocker
  - type: Sprite
    sprite: Clothing/Head/Hoods/Bio/cmo.rsi
  - type: Clothing
    sprite: Clothing/Head/Hoods/Bio/cmo.rsi
  - type: ZombificationResistance
    zombificationResistanceCoefficient: 0.8

- type: entity
  parent: ClothingHeadHatHoodBioGeneral
  id: ClothingHeadHatHoodBioJanitor
  name: bio hood
  suffix: Janitor
  description: A hood that protects the head and face from biological contaminants.
  components:
  - type: IdentityBlocker
  - type: Sprite
    sprite: Clothing/Head/Hoods/Bio/janitor.rsi
  - type: Clothing
    sprite: Clothing/Head/Hoods/Bio/janitor.rsi

- type: entity
  parent: ClothingHeadHatHoodBioGeneral
  id: ClothingHeadHatHoodBioScientist
  name: bio hood
  suffix: Science
  description: A hood that protects the head and face from biological contaminants.
  components:
  - type: IdentityBlocker
  - type: Sprite
    sprite: Clothing/Head/Hoods/Bio/scientist.rsi
  - type: Clothing
    sprite: Clothing/Head/Hoods/Bio/scientist.rsi

- type: entity
  parent: ClothingHeadHatHoodBioGeneral
  id: ClothingHeadHatHoodBioSecurity
  name: bio hood
  suffix: Security
  description: A hood that protects the head and face from biological contaminants.
  components:
  - type: IdentityBlocker
  - type: Sprite
    sprite: Clothing/Head/Hoods/Bio/security.rsi
  - type: Clothing
    sprite: Clothing/Head/Hoods/Bio/security.rsi

- type: entity
  parent: ClothingHeadHatHoodBioGeneral
  id: ClothingHeadHatHoodBioVirology
  name: bio hood
  suffix: Virology
  description: A hood that strongly protects the head and face from biological contaminants.
  components:
  - type: IdentityBlocker
  - type: Sprite
    sprite: Clothing/Head/Hoods/Bio/virology.rsi
  - type: Clothing
    sprite: Clothing/Head/Hoods/Bio/virology.rsi
  - type: ZombificationResistance
    zombificationResistanceCoefficient: 0.8

- type: entity
  parent: ClothingHeadBase
  id: ClothingHeadHatHoodChaplainHood
  categories: [ HideSpawnMenu ]
  name: chaplain's hood
  description: Maximum piety in this star system.
  components:
  - type: Sprite
    sprite: Clothing/Head/Hoods/chaplain.rsi
  - type: Clothing
    sprite: Clothing/Head/Hoods/chaplain.rsi
  - type: Tag
    tags:
    - HamsterWearable
    - WhitelistChameleon
    - TopCovered # Sunrise-Edit
  - type: HideLayerClothing
    slots:
    - Hair

- type: entity
  parent: ClothingHeadBase
  id: ClothingHeadHatHoodCulthood
  name: cult hood
  description: There's no cult without cult hoods.
  components:
  - type: Sprite
    sprite: Clothing/Head/Hoods/cult.rsi
  - type: Clothing
    sprite: Clothing/Head/Hoods/cult.rsi
  - type: Tag
    tags:
    - WhitelistChameleon
    - TopCovered # Sunrise-Edit
  - type: HideLayerClothing
    slots:
    - Hair

- type: entity
  parent: ClothingHeadBase
  id: ClothingHeadHatHoodNunHood
  name: nun hood
  description: Maximum piety in this star system.
  components:
  - type: Sprite
    sprite: Clothing/Head/Hoods/nun.rsi
  - type: Clothing
    sprite: Clothing/Head/Hoods/nun.rsi
  - type: Tag
    tags:
    - HamsterWearable
    - WhitelistChameleon
    - TopCovered # Sunrise-Edit
  - type: HideLayerClothing
    slots:
    - Hair

- type: entity
  parent: ClothingHeadBase
  id: ClothingHeadHatHoodRad
  name: radiation hood
  description: A hood of the hazmat suit, designed for protection from high radioactivity.
  components:
  - type: Sprite
    sprite: Clothing/Head/Hoods/rad.rsi
  - type: Clothing
    sprite: Clothing/Head/Hoods/rad.rsi
  - type: Armor
    modifiers:
      coefficients:
        Heat: 0.95
        Radiation: 0.65
  - type: IdentityBlocker
  - type: BreathMask
  - type: HideLayerClothing
    slots:
    - Hair
    - Snout
    - HeadTop
    - HeadSide
  # Sunrise-Start
  - type: Tag
    tags:
    - HamsterWearable
    - TopCovered
    - WhitelistChameleon
  # Sunrise-End

- type: entity
  parent: ClothingHeadBase
  id: ClothingHeadHatHoodGoliathCloak
  name: goliath cloak hood
  description: A hood of a goliath cloak, it is made from the hide of resilient fauna from a distant planet.
  components:
  - type: Sprite
    sprite: Clothing/Head/Hoods/goliathcloak.rsi
  - type: Clothing
    sprite: Clothing/Head/Hoods/goliathcloak.rsi
  - type: Tag
    tags:
    - WhitelistChameleon
    - TopCovered # Sunrise-Edit
  - type: HideLayerClothing
    slots:
    - Hair

- type: entity
  parent: ClothingHeadBase
  id: ClothingHeadHatHoodIan
  categories: [ HideSpawnMenu ]
  name: ian hood
  description: A hood to complete the 'Good boy' look.
  components:
  - type: Sprite
    sprite: Clothing/Head/Hoods/iansuit.rsi
  - type: Clothing
    sprite: Clothing/Head/Hoods/iansuit.rsi
  - type: HideLayerClothing
    slots:
    - Hair
<<<<<<< HEAD
  # Sunrise-Start
  - type: Tag
    tags:
    - ClothMade
    - WhitelistChameleon
    - FullCovered
  # Sunrise-End
=======
  - type: Tag
    tags:
    - CorgiWearable
    - ClothMade
    - WhitelistChameleon
>>>>>>> 3f9d303c

- type: entity
  parent: ClothingHeadBase
  id: ClothingHeadHatHoodCarp
  categories: [ HideSpawnMenu ]
  name: carp hood
  description: A gnarly hood adorned with plastic space carp teeth.
  components:
  - type: Sprite
    sprite: Clothing/Head/Hoods/carpsuit.rsi
  - type: Clothing
    sprite: Clothing/Head/Hoods/carpsuit.rsi
  - type: HideLayerClothing
    slots:
    - Hair
  # Sunrise-Start
  - type: Tag
    tags:
    - ClothMade
    - WhitelistChameleon
    - FullCovered
  # Sunrise-End

- type: entity
  parent: ClothingHeadHatHoodCarp
  id: ClothingHeadHelmetHardsuitCarp
  categories: [ HideSpawnMenu ]
  components:
  - type: PressureProtection
    highPressureMultiplier: 0.6
    lowPressureMultiplier: 1000
  - type: TemperatureProtection
    heatingCoefficient: 0.2
    coolingCoefficient: 0.2
  - type: BreathMask
  # this is on the hood so you only fool the fish if you wear the whole set
  # wear carp suit and security helmet, they'll know you are fake
  - type: FactionClothing
    faction: Carps
  # Sunrise-Start
  - type: Tag
    tags:
    - ClothMade
    - WhitelistChameleon
    - FullCovered
  # Sunrise-End

- type: entity
  parent: ClothingHeadBase
  id: ClothingHeadHatHoodMoth
  name: moth mask
  description: A mask in the form of a moths head is usually made of lightweight materials. It mimics the shape of a moths head with large eyes and long antennae. Such masks are often used in cosplay, or when shooting movies and videos.
  components:
  - type: Sprite
    sprite: Clothing/Head/Hoods/moth.rsi
  - type: Clothing
    sprite: Clothing/Head/Hoods/moth.rsi
  - type: IdentityBlocker
  - type: Tag
    tags:
    - WhitelistChameleon
    - FullCovered # Sunrise-Edit
  - type: HideLayerClothing
    slots:
    - Hair
    - Snout
    - HeadTop
    - HeadSide

#Winter Coat Hoods
- type: entity
  parent: ClothingHeadHatHoodWinterBase
  id: ClothingHeadHatHoodWinterDefault
  categories: [ HideSpawnMenu ]
  name: default winter coat hood
  components:
  - type: Sprite
    sprite: Clothing/Head/Hoods/Coat/hooddefault.rsi
  - type: Clothing
    sprite: Clothing/Head/Hoods/Coat/hooddefault.rsi

- type: entity
  parent: ClothingHeadHatHoodWinterBase
  id: ClothingHeadHatHoodWinterBartender
  categories: [ HideSpawnMenu ]
  name: bartender winter coat hood
  components:
  - type: Sprite
    sprite: Clothing/Head/Hoods/Coat/hoodbartender.rsi
  - type: Clothing
    sprite: Clothing/Head/Hoods/Coat/hoodbartender.rsi

- type: entity
  parent: ClothingHeadHatHoodWinterBase
  id: ClothingHeadHatHoodWinterCaptain
  categories: [ HideSpawnMenu ]
  name: captain's winter coat hood
  description: An expensive hood, to keep the captain's head warm.
  components:
  - type: Sprite
    sprite: Clothing/Head/Hoods/Coat/hoodcaptain.rsi
  - type: Clothing
    sprite: Clothing/Head/Hoods/Coat/hoodcaptain.rsi

- type: entity
  parent: ClothingHeadHatHoodWinterBase
  id: ClothingHeadHatHoodWinterCargo
  categories: [ HideSpawnMenu ]
  name: cargo winter coat hood
  components:
  - type: Sprite
    sprite: Clothing/Head/Hoods/Coat/hoodcargo.rsi
  - type: Clothing
    sprite: Clothing/Head/Hoods/Coat/hoodcargo.rsi

- type: entity
  parent: ClothingHeadHatHoodWinterBase
  id: ClothingHeadHatHoodWinterCE
  categories: [ HideSpawnMenu ]
  name: chief engineer's winter coat hood
  components:
  - type: Sprite
    sprite: Clothing/Head/Hoods/Coat/hoodce.rsi
  - type: Clothing
    sprite: Clothing/Head/Hoods/Coat/hoodce.rsi

- type: entity
  parent: ClothingHeadHatHoodWinterBase
  id: ClothingHeadHatHoodWinterCentcom
  categories: [ HideSpawnMenu ]
  name: CentComm winter coat hood
  description: A hood for keeping the central comander's head warm.
  components:
  - type: Sprite
    sprite: Clothing/Head/Hoods/Coat/hoodcentcom.rsi
  - type: Clothing
    sprite: Clothing/Head/Hoods/Coat/hoodcentcom.rsi

- type: entity
  parent: ClothingHeadHatHoodWinterBase
  id: ClothingHeadHatHoodWinterChem
  categories: [ HideSpawnMenu ]
  name: chemist winter coat hood
  components:
  - type: Sprite
    sprite: Clothing/Head/Hoods/Coat/hoodchemist.rsi
  - type: Clothing
    sprite: Clothing/Head/Hoods/Coat/hoodchemist.rsi

- type: entity
  parent: ClothingHeadHatHoodWinterBase
  id: ClothingHeadHatHoodWinterCMO
  categories: [ HideSpawnMenu ]
  name: chief medical officer's winter coat hood
  components:
  - type: Sprite
    sprite: Clothing/Head/Hoods/Coat/hoodcmo.rsi
  - type: Clothing
    sprite: Clothing/Head/Hoods/Coat/hoodcmo.rsi

- type: entity
  parent: ClothingHeadHatHoodWinterBase
  id: ClothingHeadHatHoodWinterEngineer
  categories: [ HideSpawnMenu ]
  name: engineer winter coat hood
  components:
  - type: Sprite
    sprite: Clothing/Head/Hoods/Coat/hoodengi.rsi
  - type: Clothing
    sprite: Clothing/Head/Hoods/Coat/hoodengi.rsi

- type: entity
  parent: ClothingHeadHatHoodWinterBase
  id: ClothingHeadHatHoodWinterHOP
  categories: [ HideSpawnMenu ]
  name: head of personnel's winter coat hood
  components:
  - type: Sprite
    sprite: Clothing/Head/Hoods/Coat/hoodhop.rsi
  - type: Clothing
    sprite: Clothing/Head/Hoods/Coat/hoodhop.rsi

- type: entity
  parent: ClothingHeadHatHoodWinterBase
  id: ClothingHeadHatHoodWinterHOS
  categories: [ HideSpawnMenu ]
  name: head of security's winter coat hood
  components:
  - type: Sprite
    sprite: Clothing/Head/Hoods/Coat/hoodhos.rsi
  - type: Clothing
    sprite: Clothing/Head/Hoods/Coat/hoodhos.rsi

- type: entity
  parent: ClothingHeadHatHoodWinterBase
  id: ClothingHeadHatHoodWinterHydro
  categories: [ HideSpawnMenu ]
  name: hydroponics coat hood
  components:
  - type: Sprite
    sprite: Clothing/Head/Hoods/Coat/hoodhydro.rsi
  - type: Clothing
    sprite: Clothing/Head/Hoods/Coat/hoodhydro.rsi

- type: entity
  parent: ClothingHeadHatHoodWinterBase
  id: ClothingHeadHatHoodWinterJani
  categories: [ HideSpawnMenu ]
  name: janitor coat hood
  components:
  - type: Sprite
    sprite: Clothing/Head/Hoods/Coat/hoodjani.rsi
  - type: Clothing
    sprite: Clothing/Head/Hoods/Coat/hoodjani.rsi

- type: entity
  parent: ClothingHeadHatHoodWinterBase
  id: ClothingHeadHatHoodWinterMed
  categories: [ HideSpawnMenu ]
  name: medic coat hood
  components:
  - type: Sprite
    sprite: Clothing/Head/Hoods/Coat/hoodmed.rsi
  - type: Clothing
    sprite: Clothing/Head/Hoods/Coat/hoodmed.rsi

- type: entity
  parent: ClothingHeadHatHoodWinterBase
  id: ClothingHeadHatHoodWinterMime
  categories: [ HideSpawnMenu ]
  name: mime coat hood
  components:
  - type: Sprite
    sprite: Clothing/Head/Hoods/Coat/hoodmime.rsi
  - type: Clothing
    sprite: Clothing/Head/Hoods/Coat/hoodmime.rsi

- type: entity
  parent: ClothingHeadHatHoodWinterBase
  id: ClothingHeadHatHoodWinterMiner
  categories: [ HideSpawnMenu ]
  name: miner coat hood
  components:
  - type: Sprite
    sprite: Clothing/Head/Hoods/Coat/hoodminer.rsi
  - type: Clothing
    sprite: Clothing/Head/Hoods/Coat/hoodminer.rsi

- type: entity
  parent: ClothingHeadHatHoodWinterBase
  id: ClothingHeadHatHoodWinterPara
  categories: [ HideSpawnMenu ]
  name: paramedic coat hood
  components:
  - type: Sprite
    sprite: Clothing/Head/Hoods/Coat/hoodpara.rsi
  - type: Clothing
    sprite: Clothing/Head/Hoods/Coat/hoodpara.rsi

- type: entity
  parent: ClothingHeadHatHoodWinterBase
  id: ClothingHeadHatHoodWinterQM
  categories: [ HideSpawnMenu ]
  name: quartermaster's coat hood
  components:
  - type: Sprite
    sprite: Clothing/Head/Hoods/Coat/hoodqm.rsi
  - type: Clothing
    sprite: Clothing/Head/Hoods/Coat/hoodqm.rsi

- type: entity
  parent: ClothingHeadHatHoodWinterBase
  id: ClothingHeadHatHoodWinterRD
  categories: [ HideSpawnMenu ]
  name: research director's coat hood
  components:
  - type: Sprite
    sprite: Clothing/Head/Hoods/Coat/hoodrd.rsi
  - type: Clothing
    sprite: Clothing/Head/Hoods/Coat/hoodrd.rsi

- type: entity
  parent: ClothingHeadHatHoodWinterBase
  id: ClothingHeadHatHoodWinterRobo
  categories: [ HideSpawnMenu ]
  name: robotics coat hood
  components:
  - type: Sprite
    sprite: Clothing/Head/Hoods/Coat/hoodrobo.rsi
  - type: Clothing
    sprite: Clothing/Head/Hoods/Coat/hoodrobo.rsi

- type: entity
  parent: ClothingHeadHatHoodWinterBase
  id: ClothingHeadHatHoodWinterSci
  categories: [ HideSpawnMenu ]
  name: scientist coat hood
  components:
  - type: Sprite
    sprite: Clothing/Head/Hoods/Coat/hoodsci.rsi
  - type: Clothing
    sprite: Clothing/Head/Hoods/Coat/hoodsci.rsi

- type: entity
  parent: ClothingHeadHatHoodWinterBase
  id: ClothingHeadHatHoodWinterSec
  categories: [ HideSpawnMenu ]
  name: security coat hood
  components:
  - type: Sprite
    sprite: Clothing/Head/Hoods/Coat/hoodsec.rsi
  - type: Clothing
    sprite: Clothing/Head/Hoods/Coat/hoodsec.rsi

- type: entity
  parent: ClothingHeadHatHoodWinterBase
  id: ClothingHeadHatHoodWinterSyndie
  categories: [ HideSpawnMenu ]
  name: syndicate coat hood
  components:
  - type: Sprite
    sprite: Clothing/Head/Hoods/Coat/hoodsyndicate.rsi
  - type: Clothing
    sprite: Clothing/Head/Hoods/Coat/hoodsyndicate.rsi

- type: entity
  parent: ClothingHeadHatHoodWinterBase
  id: ClothingHeadHatHoodWinterWarden
  categories: [ HideSpawnMenu ]
  name: warden's coat hood
  components:
  - type: Sprite
    sprite: Clothing/Head/Hoods/Coat/hoodsec.rsi
  - type: Clothing
    sprite: Clothing/Head/Hoods/Coat/hoodsec.rsi

- type: entity
  parent: ClothingHeadHatHoodWinterBase
  id: ClothingHeadHatHoodWinterWeb
  categories: [ HideSpawnMenu ]
  name: web coat hood
  components:
  - type: Sprite
    sprite: Clothing/Head/Hoods/Coat/hoodweb.rsi
  - type: Clothing
    sprite: Clothing/Head/Hoods/Coat/hoodweb.rsi

- type: entity
  parent: ClothingHeadHatHoodWinterBase
  id: ClothingHeadHatHoodWinterColorBlack
  categories: [ HideSpawnMenu ]
  name: black winter coat hood
  components:
  - type: Sprite
    sprite: Clothing/Head/Hoods/Coat/hooddefault.rsi
    layers:
    - state: coatybits-icon
      color: "#3f3f3f"
    - state: winterbits-icon
  - type: Clothing
    sprite: Clothing/Head/Hoods/Coat/hooddefault.rsi
    clothingVisuals:
      head:
      - state: coatybits-equipped-HELMET
        color: "#3f3f3f"
      - state: winterbits-equipped-HELMET

- type: entity
  parent: ClothingHeadHatHoodWinterBase
  id: ClothingHeadHatHoodWinterColorPurple
  categories: [ HideSpawnMenu ]
  name: purple winter coat hood
  components:
  - type: Sprite
    sprite: Clothing/Head/Hoods/Coat/hooddefault.rsi
    layers:
    - state: coatybits-icon
      color: "#9C0DE1"
    - state: winterbits-icon
  - type: Clothing
    sprite: Clothing/Head/Hoods/Coat/hooddefault.rsi
    clothingVisuals:
      head:
      - state: coatybits-equipped-HELMET
        color: "#9C0DE1"
      - state: winterbits-equipped-HELMET

- type: entity
  parent: ClothingHeadHatHoodWinterBase
  id: ClothingHeadHatHoodWinterColorRed
  categories: [ HideSpawnMenu ]
  name: red winter coat hood
  components:
  - type: Sprite
    sprite: Clothing/Head/Hoods/Coat/hooddefault.rsi
    layers:
    - state: coatybits-icon
      color: "#940000"
    - state: winterbits-icon
  - type: Clothing
    sprite: Clothing/Head/Hoods/Coat/hooddefault.rsi
    clothingVisuals:
      head:
      - state: coatybits-equipped-HELMET
        color: "#940000"
      - state: winterbits-equipped-HELMET

- type: entity
  parent: ClothingHeadHatHoodWinterBase
  id: ClothingHeadHatHoodWinterColorBlue
  categories: [ HideSpawnMenu ]
  name: blue winter coat hood
  components:
  - type: Sprite
    sprite: Clothing/Head/Hoods/Coat/hooddefault.rsi
    layers:
    - state: coatybits-icon
      color: "#0089EF"
    - state: winterbits-icon
  - type: Clothing
    sprite: Clothing/Head/Hoods/Coat/hooddefault.rsi
    clothingVisuals:
      head:
      - state: coatybits-equipped-HELMET
        color: "#0089EF"
      - state: winterbits-equipped-HELMET

- type: entity
  parent: ClothingHeadHatHoodWinterBase
  id: ClothingHeadHatHoodWinterColorBrown
  categories: [ HideSpawnMenu ]
  name: brown winter coat hood
  components:
  - type: Sprite
    sprite: Clothing/Head/Hoods/Coat/hooddefault.rsi
    layers:
    - state: coatybits-icon
      color: "#723A02"
    - state: winterbits-icon
  - type: Clothing
    sprite: Clothing/Head/Hoods/Coat/hooddefault.rsi
    clothingVisuals:
      head:
      - state: coatybits-equipped-HELMET
        color: "#723A02"
      - state: winterbits-equipped-HELMET

- type: entity
  parent: ClothingHeadHatHoodWinterBase
  id: ClothingHeadHatHoodWinterColorGray
  categories: [ HideSpawnMenu ]
  name: gray winter coat hood
  components:
  - type: Sprite
    sprite: Clothing/Head/Hoods/Coat/hooddefault.rsi
    layers:
    - state: coatybits-icon
      color: "#999999"
    - state: winterbits-icon
  - type: Clothing
    sprite: Clothing/Head/Hoods/Coat/hooddefault.rsi
    clothingVisuals:
      head:
      - state: coatybits-equipped-HELMET
        color: "#999999"
      - state: winterbits-equipped-HELMET

- type: entity
  parent: ClothingHeadHatHoodWinterBase
  id: ClothingHeadHatHoodWinterColorGreen
  categories: [ HideSpawnMenu ]
  name: green winter coat hood
  components:
  - type: Sprite
    sprite: Clothing/Head/Hoods/Coat/hooddefault.rsi
    layers:
    - state: coatybits-icon
      color: "#5ABF2F"
    - state: winterbits-icon
  - type: Clothing
    sprite: Clothing/Head/Hoods/Coat/hooddefault.rsi
    clothingVisuals:
      head:
      - state: coatybits-equipped-HELMET
        color: "#5ABF2F"
      - state: winterbits-equipped-HELMET

- type: entity
  parent: ClothingHeadHatHoodWinterBase
  id: ClothingHeadHatHoodWinterColorLightBrown
  categories: [ HideSpawnMenu ]
  name: light brown winter coat hood
  components:
  - type: Sprite
    sprite: Clothing/Head/Hoods/Coat/hooddefault.rsi
    layers:
    - state: coatybits-icon
      color: "#C09F72"
    - state: winterbits-icon
  - type: Clothing
    sprite: Clothing/Head/Hoods/Coat/hooddefault.rsi
    clothingVisuals:
      head:
      - state: coatybits-equipped-HELMET
        color: "#C09F72"
      - state: winterbits-equipped-HELMET

- type: entity
  parent: ClothingHeadHatHoodWinterBase
  id: ClothingHeadHatHoodWinterColorOrange
  categories: [ HideSpawnMenu ]
  name: orange winter coat hood
  components:
  - type: Sprite
    sprite: Clothing/Head/Hoods/Coat/hooddefault.rsi
    layers:
    - state: coatybits-icon
      color: "#EF8100"
    - state: winterbits-icon
  - type: Clothing
    sprite: Clothing/Head/Hoods/Coat/hooddefault.rsi
    clothingVisuals:
      head:
      - state: coatybits-equipped-HELMET
        color: "#EF8100"
      - state: winterbits-equipped-HELMET

- type: entity
  parent: ClothingHeadHatHoodWinterBase
  id: ClothingHeadHatHoodWinterColorWhite
  categories: [ HideSpawnMenu ]
  name: white winter coat hood
  components:
  - type: Sprite
    sprite: Clothing/Head/Hoods/Coat/hooddefault.rsi
    layers:
    - state: coatybits-icon
      color: "#EAE8E8"
    - state: winterbits-icon
  - type: Clothing
    sprite: Clothing/Head/Hoods/Coat/hooddefault.rsi
    clothingVisuals:
      head:
      - state: coatybits-equipped-HELMET
        color: "#EAE8E8"
      - state: winterbits-equipped-HELMET

- type: entity
  parent: ClothingHeadHatHoodWinterBase
  id: ClothingHeadHatHoodWinterColorYellow
  categories: [ HideSpawnMenu ]
  name: yellow winter coat hood
  components:
  - type: Sprite
    sprite: Clothing/Head/Hoods/Coat/hooddefault.rsi
    layers:
    - state: coatybits-icon
      color: "#EBE216"
    - state: winterbits-icon
  - type: Clothing
    sprite: Clothing/Head/Hoods/Coat/hooddefault.rsi
    clothingVisuals:
      head:
      - state: coatybits-equipped-HELMET
        color: "#EBE216"
      - state: winterbits-equipped-HELMET

- type: entity
  parent: ClothingHeadBase
  id: ClothingHeadHatHoodVoidCloak
  name: void cloak hood
  description: The hood of a void cloak. For those who have gone to the dark side of the force.
  components:
  - type: Sprite
    sprite: Clothing/Head/Hoods/voidcloak.rsi
  - type: Clothing
    sprite: Clothing/Head/Hoods/voidcloak.rsi
  - type: Tag
    tags:
    - WhitelistChameleon
    - TopCovered # Sunrise-Edit
  - type: HideLayerClothing
    slots:
    - Hair<|MERGE_RESOLUTION|>--- conflicted
+++ resolved
@@ -218,21 +218,14 @@
   - type: HideLayerClothing
     slots:
     - Hair
-<<<<<<< HEAD
-  # Sunrise-Start
-  - type: Tag
-    tags:
-    - ClothMade
-    - WhitelistChameleon
-    - FullCovered
-  # Sunrise-End
-=======
   - type: Tag
     tags:
     - CorgiWearable
     - ClothMade
     - WhitelistChameleon
->>>>>>> 3f9d303c
+    # Sunrise-Start
+    - FullCovered
+    # Sunrise-End
 
 - type: entity
   parent: ClothingHeadBase
