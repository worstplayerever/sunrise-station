--- conflicted
+++ resolved
@@ -707,13 +707,9 @@
   - type: Clothing
     sprite: Clothing/Head/Hardsuits/ERThelmets/ertengineer.rsi
   - type: PointLight
-<<<<<<< HEAD
     color: cyan # Sunrise-Edit
-=======
-    color: "#f4ffad"
   - type: FireProtection
     reduction: 0.2
->>>>>>> e1c70882
   - type: Armor
     modifiers:
       coefficients:
