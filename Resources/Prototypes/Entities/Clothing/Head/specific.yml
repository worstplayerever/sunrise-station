--- conflicted
+++ resolved
@@ -14,19 +14,12 @@
     - type: ChameleonClothing
       slot: [HEAD]
       default: ClothingHeadHatBeret
-<<<<<<< HEAD
-    - type: UserInterface
-      interfaces:
-        enum.ChameleonUiKey.Key:
-          type: ChameleonBoundUserInterface
   # Sunrise-Start
     - type: Biocode
       factions:
       - Syndicate
       - Thief
   # Sunrise-End
-=======
->>>>>>> 99ad34ed
 
 - type: entity
   parent: ClothingHeadHatFedoraBrown
