- type: entity
  parent: [ClothingOuterStorageBase, BaseClothingOuterSounds] # Sunrise
  id: ClothingOuterApron
  name: apron
  description: A fancy apron for a stylish person.
  components:
  - type: Sprite
    sprite: Clothing/OuterClothing/Misc/apron.rsi
  - type: Clothing
    sprite: Clothing/OuterClothing/Misc/apron.rsi
<<<<<<< HEAD
 #Sunrise-Start #If merge Scrap Armor PR Delete
  - type: Tag
    tags:
    - Apron
#Sunrise-End #If merge Scrap Armor PR Delete
=======
  - type: Tag
    tags:
    - Apron
    - WhitelistChameleon
>>>>>>> 546bfd0a

- type: entity
  parent: [ClothingOuterStorageBase, BaseClothingOuterSounds] # Sunrise
  id: ClothingOuterApronBar
  name: apron
  suffix: Bartender
  description: A darker apron designed for bartenders.
  components:
  - type: Sprite
    sprite: Clothing/OuterClothing/Misc/apronbar.rsi
  - type: Clothing
    sprite: Clothing/OuterClothing/Misc/apronbar.rsi
<<<<<<< HEAD
 #Sunrise-Start #If merge Scrap Armor PR Delete
  - type: Tag
    tags:
    - Apron
#Sunrise-End #If merge Scrap Armor PR Delete
=======
  - type: Tag
    tags:
    - Apron
    - WhitelistChameleon
>>>>>>> 546bfd0a

- type: entity
  parent: [ClothingOuterStorageBase, BaseClothingOuterSounds] # Sunrise
  id: ClothingOuterApronBotanist
  name: apron
  suffix: Botanical
  description: A thick blue-apron, perfect for insulating your soft flesh from spills, soil and thorns.
  components:
  - type: Sprite
    sprite: Clothing/OuterClothing/Misc/apronbotanist.rsi
  - type: Clothing
    sprite: Clothing/OuterClothing/Misc/apronbotanist.rsi
<<<<<<< HEAD
 #Sunrise-Start #If merge Scrap Armor PR Delete
  - type: Tag
    tags:
    - Apron
#Sunrise-End #If merge Scrap Armor PR Delete
=======
  - type: Tag
    tags:
    - Apron
    - WhitelistChameleon
>>>>>>> 546bfd0a

- type: entity
  parent: [ClothingOuterStorageBase, BaseClothingOuterSounds] # Sunrise
  id: ClothingOuterApronChef
  name: apron
  suffix: Chef
  description: An apron-jacket used by a high class chef.
  components:
  - type: Sprite
    sprite: Clothing/OuterClothing/Misc/apronchef.rsi
  - type: Clothing
    sprite: Clothing/OuterClothing/Misc/apronchef.rsi
<<<<<<< HEAD
 #Sunrise-Start #If merge Scrap Armor PR Delete
  - type: Tag
    tags:
    - Apron
#Sunrise-End #If merge Scrap Armor PR Delete
=======
  - type: Tag
    tags:
    - Apron
    - WhitelistChameleon
>>>>>>> 546bfd0a

- type: entity
  parent: [ClothingOuterStorageBase, BaseClothingOuterSounds] # Sunrise
  id: ClothingOuterJacketChef
  name: chef jacket
  description: An apron-jacket used by a high class chef.
  components:
  - type: Sprite
    sprite: Clothing/OuterClothing/Misc/chef.rsi
  - type: Clothing
    sprite: Clothing/OuterClothing/Misc/chef.rsi

- type: entity
  parent: [ClothingOuterBase, BaseClothingOuterSounds] # Sunrise
  id: ClothingOuterHoodieBlack
  name: black hoodie
  description: Oh my God, it's a black hoodie!
  components:
  - type: Sprite
    sprite: Clothing/OuterClothing/Misc/black_hoodie.rsi
  - type: Clothing
    sprite: Clothing/OuterClothing/Misc/black_hoodie.rsi

- type: entity
  parent: [ClothingOuterBase, BaseClothingOuterSounds] # Sunrise
  id: ClothingOuterHoodieGrey
  name: grey hoodie
  description: A grey hoodie.
  components:
  - type: Sprite
    sprite: Clothing/OuterClothing/Misc/grey_hoodie.rsi
  - type: Clothing
    sprite: Clothing/OuterClothing/Misc/grey_hoodie.rsi

- type: entity
  parent: [ClothingOuterBase, BaseClothingOuterSounds] # Sunrise
  id: ClothingOuterCardborg
  name: cardborg costume
  description: An ordinary cardboard box with holes cut in the sides.
  components:
  - type: Sprite
    sprite: Clothing/OuterClothing/Misc/cardborg.rsi
  - type: Clothing
    sprite: Clothing/OuterClothing/Misc/cardborg.rsi
  - type: TypingIndicatorClothing
    proto: robot
  - type: Tag
    tags:
    - WhitelistChameleon

- type: entity
  parent: [ClothingOuterBaseToggleable, BaseClothingOuterSounds] # Sunrise
  id: ClothingOuterHoodieChaplain
  name: chaplain's hoodie
  description: Black and strict chaplain hoodie.
  components:
  - type: Sprite
    sprite: Clothing/OuterClothing/Misc/chaplain_hoodie.rsi
  - type: Clothing
    sprite: Clothing/OuterClothing/Misc/chaplain_hoodie.rsi
  - type: ToggleableClothing
    clothingPrototype: ClothingHeadHatHoodChaplainHood

- type: entity
  parent: [ClothingOuterBase, BaseClothingOuterSounds] # Sunrise
  id: ClothingOuterPonchoClassic
  name: classic poncho
  description: A warm and comfy classic poncho.
  components:
  - type: Sprite
    sprite: Clothing/OuterClothing/Misc/classicponcho.rsi
  - type: Clothing
    sprite: Clothing/OuterClothing/Misc/classicponcho.rsi
  - type: AddAccentClothing
    accent: SpanishAccent

- type: entity
  parent: [ClothingOuterBase, BaseClothingOuterSounds] # Sunrise
  id: ClothingOuterRobesCult
  name: cult robes
  description: There's no cult without classic red/crimson cult robes.
  components:
  - type: Sprite
    sprite: Clothing/OuterClothing/Misc/cultrobes.rsi
  - type: Clothing
    sprite: Clothing/OuterClothing/Misc/cultrobes.rsi

- type: entity
  parent: [ClothingOuterBase, BaseClothingOuterSounds] # Sunrise
  id: ClothingOuterRobesJudge
  name: judge robes
  description: This robe commands authority.
  components:
  - type: Sprite
    sprite: Clothing/OuterClothing/Misc/judge.rsi
  - type: Clothing
    sprite: Clothing/OuterClothing/Misc/judge.rsi

- type: entity
  parent: [ClothingOuterBase, BaseClothingOuterSounds] # Sunrise
  id: ClothingOuterPoncho
  name: poncho
  description: A warm and comfy poncho.
  components:
  - type: Sprite
    sprite: Clothing/OuterClothing/Misc/poncho.rsi
  - type: Clothing
    sprite: Clothing/OuterClothing/Misc/poncho.rsi
  - type: AddAccentClothing
    accent: SpanishAccent

- type: entity
  parent: [ClothingOuterBase, BaseClothingOuterSounds] # Sunrise
  id: ClothingOuterSanta
  name: santa suit
  description: Ho ho ho!
  components:
  - type: Sprite
    sprite: Clothing/OuterClothing/Misc/santa.rsi
  - type: Clothing
    sprite: Clothing/OuterClothing/Misc/santa.rsi

- type: entity
  abstract: true
  parent: [ ClothingOuterBase, AllowSuitStorageClothingGasTanks, BaseMagicalContraband, BaseClothingOuterSounds] # Sunrise
  id: ClothingOuterWizardBase
  components:
  - type: WizardClothes

# Is this wizard wearing a fanny pack???
- type: entity
  parent: [ClothingOuterWizardBase, BaseClothingOuterSounds] # Sunrise
  id: ClothingOuterWizardViolet
  name: violet wizard robes
  description: A bizarre gem-encrusted violet robe that radiates magical energies.
  components:
  - type: Sprite
    sprite: Clothing/OuterClothing/Misc/violetwizard.rsi
  - type: Clothing
    sprite: Clothing/OuterClothing/Misc/violetwizard.rsi

- type: entity
  parent: [ClothingOuterWizardBase, BaseClothingOuterSounds] # Sunrise
  id: ClothingOuterWizard
  name: wizard robes
  description: A bizarre gem-encrusted blue robe that radiates magical energies.
  components:
  - type: Sprite
    sprite: Clothing/OuterClothing/Misc/wizard.rsi
  - type: Clothing
    sprite: Clothing/OuterClothing/Misc/wizard.rsi

- type: entity
  parent: [ClothingOuterWizardBase, BaseClothingOuterSounds] # Sunrise
  id: ClothingOuterWizardRed
  name: red wizard robes
  description: Strange-looking, red, hat-wear that most certainly belongs to a real magic user.
  components:
  - type: Sprite
    sprite: Clothing/OuterClothing/Misc/redwizard.rsi
  - type: Clothing
    sprite: Clothing/OuterClothing/Misc/redwizard.rsi

- type: entity
  parent: [ClothingOuterBase, BaseClothingOuterSounds] # Sunrise
  id: ClothingOuterSkub
  name: skub suit
  description: 'Skub is crudely written on the outside of this cylindrical suit.'
  components:
  - type: Sprite
    sprite: Clothing/OuterClothing/Misc/skubbody.rsi
  - type: Clothing
    sprite: Clothing/OuterClothing/Misc/skubbody.rsi

- type: entity
  parent: [ClothingOuterBase, BaseClothingOuterSounds] # Sunrise
  id: ClothingOuterPlagueSuit
  name: plague doctor suit
  description: A bad omen.
  components:
  - type: Sprite
    sprite: Clothing/OuterClothing/Misc/plaguedoctorsuit.rsi
  - type: Clothing
    sprite: Clothing/OuterClothing/Misc/plaguedoctorsuit.rsi

- type: entity
  parent: [ClothingOuterBase, BaseClothingOuterSounds] # Sunrise
  id: ClothingOuterNunRobe
  name: nun robe
  description: Maximum piety in this star system.
  components:
  - type: Sprite
    sprite: Clothing/OuterClothing/Misc/nunrobe.rsi
  - type: Clothing
    sprite: Clothing/OuterClothing/Misc/nunrobe.rsi

- type: entity
  parent: [ClothingOuterBase, BaseClothingOuterSounds] # Sunrise
  id: ClothingOuterGhostSheet
  name: ghost sheet
  description: Spooky!!!
  components:
  - type: Sprite
    sprite: Clothing/OuterClothing/Misc/ghostsheet.rsi
  - type: Clothing
    sprite: Clothing/OuterClothing/Misc/ghostsheet.rsi
  - type: Construction
    graph: GhostSheet
    node: ghost_sheet
  - type: IdentityBlocker

- type: entity
  parent: [ClothingOuterBase, BaseClothingOuterSounds] # Sunrise
  id: ClothingOuterHospitalGown
  name: hospital gown
  description: Made from the wool of slaughtered baby lambs.  The cruelty makes it softer.
  components:
  - type: Sprite
    sprite: Clothing/OuterClothing/Misc/hospitalgown.rsi
  - type: Clothing
    sprite: Clothing/OuterClothing/Misc/hospitalgown.rsi

- type: entity
  parent: [ClothingOuterBase, BaseClothingOuterSounds] # Sunrise
  id: ClothingOuterFlannelRed
  name: red flannel jacket
  description: An old fashioned red flannel jacket for space autumn.
  components:
  - type: Sprite
    sprite: Clothing/OuterClothing/Misc/flannel_jacket.rsi
    layers:
    - state: icon
      color: "#670a09"
    - state: icon-lines
      color: "#000000"
  - type: Item
    inhandVisuals:
      left:
      - state: inhand-left
        color: "#670a09"
      - state: inhand-left-lines
        color: "#000000"
      right:
      - state: inhand-right
        color: "#670a09"
      - state: inhand-right-lines
        color: "#000000"
  - type: Clothing
    sprite: Clothing/OuterClothing/Misc/flannel_jacket.rsi
    clothingVisuals:
      outerClothing:
      - state: equipped-OUTERCLOTHING
        color: "#670a09"
      - state: equipped-OUTERCLOTHING-lines
        color: "#000000"
  - type: TemperatureProtection
    coolingCoefficient: 0.3

- type: entity
  parent: [ClothingOuterBase, BaseClothingOuterSounds] # Sunrise
  id: ClothingOuterFlannelBlue
  name: blue flannel jacket
  description: An old fashioned blue flannel jacket for space autumn.
  components:
  - type: Sprite
    sprite: Clothing/OuterClothing/Misc/flannel_jacket.rsi
    layers:
    - state: icon
      color: "#3232a6"
    - state: icon-lines
      color: "#000000"
  - type: Item
    inhandVisuals:
      left:
      - state: inhand-left
        color: "#3232a6"
      - state: inhand-left-lines
        color: "#000000"
      right:
      - state: inhand-right
        color: "#3232a6"
      - state: inhand-right-lines
        color: "#000000"
  - type: Clothing
    sprite: Clothing/OuterClothing/Misc/flannel_jacket.rsi
    clothingVisuals:
      outerClothing:
      - state: equipped-OUTERCLOTHING
        color: "#3232a6"
      - state: equipped-OUTERCLOTHING-lines
        color: "#000000"
  - type: TemperatureProtection
    coolingCoefficient: 0.3

- type: entity
  parent: [ClothingOuterBase, BaseClothingOuterSounds] # Sunrise
  id: ClothingOuterFlannelGreen
  name: green flannel jacket
  description: An old fashioned green flannel jacket for space autumn.
  components:
  - type: Sprite
    sprite: Clothing/OuterClothing/Misc/flannel_jacket.rsi
    layers:
    - state: icon
      color: "#164d0f"
    - state: icon-lines
      color: "#000000"
  - type: Item
    inhandVisuals:
      left:
      - state: inhand-left
        color: "#164d0f"
      - state: inhand-left-lines
        color: "#000000"
      right:
      - state: inhand-right
        color: "#164d0f"
      - state: inhand-right-lines
        color: "#000000"
  - type: Clothing
    sprite: Clothing/OuterClothing/Misc/flannel_jacket.rsi
    clothingVisuals:
      outerClothing:
      - state: equipped-OUTERCLOTHING
        color: "#164d0f"
      - state: equipped-OUTERCLOTHING-lines
        color: "#000000"
  - type: TemperatureProtection
    coolingCoefficient: 0.3

- type: entity
  parent: [ClothingOuterBase, BaseClothingOuterSounds] # Sunrise
  id: ClothingOuterRedRacoon
  name: red racoon suit
  description: Fluffy suit of red racoon!
  components:
  - type: Sprite
    sprite: Clothing/OuterClothing/Misc/red_racoon.rsi
  - type: Clothing
    sprite: Clothing/OuterClothing/Misc/red_racoon.rsi<|MERGE_RESOLUTION|>--- conflicted
+++ resolved
@@ -8,42 +8,26 @@
     sprite: Clothing/OuterClothing/Misc/apron.rsi
   - type: Clothing
     sprite: Clothing/OuterClothing/Misc/apron.rsi
-<<<<<<< HEAD
- #Sunrise-Start #If merge Scrap Armor PR Delete
-  - type: Tag
-    tags:
-    - Apron
-#Sunrise-End #If merge Scrap Armor PR Delete
-=======
   - type: Tag
     tags:
     - Apron
     - WhitelistChameleon
->>>>>>> 546bfd0a
 
 - type: entity
   parent: [ClothingOuterStorageBase, BaseClothingOuterSounds] # Sunrise
   id: ClothingOuterApronBar
+  suffix: Bartender
   name: apron
-  suffix: Bartender
   description: A darker apron designed for bartenders.
   components:
   - type: Sprite
     sprite: Clothing/OuterClothing/Misc/apronbar.rsi
   - type: Clothing
     sprite: Clothing/OuterClothing/Misc/apronbar.rsi
-<<<<<<< HEAD
- #Sunrise-Start #If merge Scrap Armor PR Delete
-  - type: Tag
-    tags:
-    - Apron
-#Sunrise-End #If merge Scrap Armor PR Delete
-=======
   - type: Tag
     tags:
     - Apron
     - WhitelistChameleon
->>>>>>> 546bfd0a
 
 - type: entity
   parent: [ClothingOuterStorageBase, BaseClothingOuterSounds] # Sunrise
@@ -56,18 +40,10 @@
     sprite: Clothing/OuterClothing/Misc/apronbotanist.rsi
   - type: Clothing
     sprite: Clothing/OuterClothing/Misc/apronbotanist.rsi
-<<<<<<< HEAD
- #Sunrise-Start #If merge Scrap Armor PR Delete
-  - type: Tag
-    tags:
-    - Apron
-#Sunrise-End #If merge Scrap Armor PR Delete
-=======
   - type: Tag
     tags:
     - Apron
     - WhitelistChameleon
->>>>>>> 546bfd0a
 
 - type: entity
   parent: [ClothingOuterStorageBase, BaseClothingOuterSounds] # Sunrise
@@ -80,18 +56,10 @@
     sprite: Clothing/OuterClothing/Misc/apronchef.rsi
   - type: Clothing
     sprite: Clothing/OuterClothing/Misc/apronchef.rsi
-<<<<<<< HEAD
- #Sunrise-Start #If merge Scrap Armor PR Delete
-  - type: Tag
-    tags:
-    - Apron
-#Sunrise-End #If merge Scrap Armor PR Delete
-=======
   - type: Tag
     tags:
     - Apron
     - WhitelistChameleon
->>>>>>> 546bfd0a
 
 - type: entity
   parent: [ClothingOuterStorageBase, BaseClothingOuterSounds] # Sunrise
