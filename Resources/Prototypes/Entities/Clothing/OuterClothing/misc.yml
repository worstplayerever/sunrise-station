- type: entity
  parent: [ClothingOuterStorageBase, BaseClothingOuterSounds] # Sunrise
  id: ClothingOuterApron
  name: apron
  description: A fancy apron for a stylish person.
  components:
  - type: Sprite
    sprite: Clothing/OuterClothing/Misc/apron.rsi
  - type: Clothing
    sprite: Clothing/OuterClothing/Misc/apron.rsi

- type: entity
  parent: [ClothingOuterStorageBase, BaseClothingOuterSounds] # Sunrise
  id: ClothingOuterApronBar
  suffix: Bartender
  name: apron
  description: A darker apron designed for bartenders.
  components:
  - type: Sprite
    sprite: Clothing/OuterClothing/Misc/apronbar.rsi
  - type: Clothing
    sprite: Clothing/OuterClothing/Misc/apronbar.rsi

- type: entity
  parent: [ClothingOuterStorageBase, BaseClothingOuterSounds] # Sunrise
  id: ClothingOuterApronBotanist
  name: apron
  suffix: Botanical
  description: A thick blue-apron, perfect for insulating your soft flesh from spills, soil and thorns.
  components:
  - type: Sprite
    sprite: Clothing/OuterClothing/Misc/apronbotanist.rsi
  - type: Clothing
    sprite: Clothing/OuterClothing/Misc/apronbotanist.rsi

- type: entity
  parent: [ClothingOuterStorageBase, BaseClothingOuterSounds] # Sunrise
  id: ClothingOuterApronChef
  name: apron
  suffix: Chef
  description: An apron-jacket used by a high class chef.
  components:
  - type: Sprite
    sprite: Clothing/OuterClothing/Misc/apronchef.rsi
  - type: Clothing
    sprite: Clothing/OuterClothing/Misc/apronchef.rsi

- type: entity
  parent: [ClothingOuterStorageBase, BaseClothingOuterSounds] # Sunrise
  id: ClothingOuterJacketChef
  name: chef jacket
  description: An apron-jacket used by a high class chef.
  components:
  - type: Sprite
    sprite: Clothing/OuterClothing/Misc/chef.rsi
  - type: Clothing
    sprite: Clothing/OuterClothing/Misc/chef.rsi

- type: entity
  parent: [ClothingOuterBase, BaseClothingOuterSounds] # Sunrise
  id: ClothingOuterHoodieBlack
  name: black hoodie
  description: Oh my God, it's a black hoodie!
  components:
  - type: Sprite
    sprite: Clothing/OuterClothing/Misc/black_hoodie.rsi
  - type: Clothing
    sprite: Clothing/OuterClothing/Misc/black_hoodie.rsi

- type: entity
  parent: [ClothingOuterBase, BaseClothingOuterSounds] # Sunrise
  id: ClothingOuterHoodieGrey
  name: grey hoodie
  description: A grey hoodie.
  components:
  - type: Sprite
    sprite: Clothing/OuterClothing/Misc/grey_hoodie.rsi
  - type: Clothing
    sprite: Clothing/OuterClothing/Misc/grey_hoodie.rsi

- type: entity
  parent: [ClothingOuterBase, BaseClothingOuterSounds] # Sunrise
  id: ClothingOuterCardborg
  name: cardborg costume
  description: An ordinary cardboard box with holes cut in the sides.
  components:
  - type: Sprite
    sprite: Clothing/OuterClothing/Misc/cardborg.rsi
  - type: Clothing
    sprite: Clothing/OuterClothing/Misc/cardborg.rsi
  - type: TypingIndicatorClothing
    proto: robot
  - type: Tag
    tags:
    - WhitelistChameleon

- type: entity
  parent: [ClothingOuterBaseToggleable, BaseClothingOuterSounds] # Sunrise
  id: ClothingOuterHoodieChaplain
  name: chaplain's hoodie
  description: Black and strict chaplain hoodie.
  components:
  - type: Sprite
    sprite: Clothing/OuterClothing/Misc/chaplain_hoodie.rsi
  - type: Clothing
    sprite: Clothing/OuterClothing/Misc/chaplain_hoodie.rsi
  - type: ToggleableClothing
    clothingPrototype: ClothingHeadHatHoodChaplainHood

- type: entity
  parent: [ClothingOuterBase, BaseClothingOuterSounds] # Sunrise
  id: ClothingOuterPonchoClassic
  name: classic poncho
  description: A warm and comfy classic poncho.
  components:
  - type: Sprite
    sprite: Clothing/OuterClothing/Misc/classicponcho.rsi
  - type: Clothing
    sprite: Clothing/OuterClothing/Misc/classicponcho.rsi
  - type: AddAccentClothing
    accent: SpanishAccent

- type: entity
  parent: [ClothingOuterBase, BaseClothingOuterSounds] # Sunrise
  id: ClothingOuterRobesCult
  name: cult robes
  description: There's no cult without classic red/crimson cult robes.
  components:
  - type: Sprite
    sprite: Clothing/OuterClothing/Misc/cultrobes.rsi
  - type: Clothing
    sprite: Clothing/OuterClothing/Misc/cultrobes.rsi

- type: entity
  parent: [ClothingOuterBase, BaseClothingOuterSounds] # Sunrise
  id: ClothingOuterRobesJudge
  name: judge robes
  description: This robe commands authority.
  components:
  - type: Sprite
    sprite: Clothing/OuterClothing/Misc/judge.rsi
  - type: Clothing
    sprite: Clothing/OuterClothing/Misc/judge.rsi

- type: entity
  parent: [ClothingOuterBase, BaseClothingOuterSounds] # Sunrise
  id: ClothingOuterPoncho
  name: poncho
  description: A warm and comfy poncho.
  components:
  - type: Sprite
    sprite: Clothing/OuterClothing/Misc/poncho.rsi
  - type: Clothing
    sprite: Clothing/OuterClothing/Misc/poncho.rsi
  - type: AddAccentClothing
    accent: SpanishAccent

- type: entity
  parent: [ClothingOuterBase, BaseClothingOuterSounds] # Sunrise
  id: ClothingOuterSanta
  name: santa suit
  description: Ho ho ho!
  components:
  - type: Sprite
    sprite: Clothing/OuterClothing/Misc/santa.rsi
  - type: Clothing
    sprite: Clothing/OuterClothing/Misc/santa.rsi

- type: entity
  abstract: true
<<<<<<< HEAD
  parent: [ClothingOuterBase, BaseClothingOuterSounds] # Sunrise
=======
  parent: [ ClothingOuterBase, BaseMagicalContraband ]
>>>>>>> c62ed868
  id: ClothingOuterWizardBase
  components:
  - type: WizardClothes

# Is this wizard wearing a fanny pack???
- type: entity
  parent: [ClothingOuterWizardBase, BaseClothingOuterSounds] # Sunrise
  id: ClothingOuterWizardViolet
  name: violet wizard robes
  description: A bizarre gem-encrusted violet robe that radiates magical energies.
  components:
  - type: Sprite
    sprite: Clothing/OuterClothing/Misc/violetwizard.rsi
  - type: Clothing
    sprite: Clothing/OuterClothing/Misc/violetwizard.rsi

- type: entity
  parent: [ClothingOuterWizardBase, BaseClothingOuterSounds] # Sunrise
  id: ClothingOuterWizard
  name: wizard robes
  description: A bizarre gem-encrusted blue robe that radiates magical energies.
  components:
  - type: Sprite
    sprite: Clothing/OuterClothing/Misc/wizard.rsi
  - type: Clothing
    sprite: Clothing/OuterClothing/Misc/wizard.rsi

- type: entity
  parent: [ClothingOuterWizardBase, BaseClothingOuterSounds] # Sunrise
  id: ClothingOuterWizardRed
  name: red wizard robes
  description: Strange-looking, red, hat-wear that most certainly belongs to a real magic user.
  components:
  - type: Sprite
    sprite: Clothing/OuterClothing/Misc/redwizard.rsi
  - type: Clothing
    sprite: Clothing/OuterClothing/Misc/redwizard.rsi

- type: entity
  parent: [ClothingOuterBase, BaseClothingOuterSounds] # Sunrise
  id: ClothingOuterSkub
  name: skub suit
  description: 'Skub is crudely written on the outside of this cylindrical suit.'
  components:
  - type: Sprite
    sprite: Clothing/OuterClothing/Misc/skubbody.rsi
  - type: Clothing
    sprite: Clothing/OuterClothing/Misc/skubbody.rsi

- type: entity
  parent: [ClothingOuterBase, BaseClothingOuterSounds] # Sunrise
  id: ClothingOuterPlagueSuit
  name: plague doctor suit
  description: A bad omen.
  components:
  - type: Sprite
    sprite: Clothing/OuterClothing/Misc/plaguedoctorsuit.rsi
  - type: Clothing
    sprite: Clothing/OuterClothing/Misc/plaguedoctorsuit.rsi

- type: entity
  parent: [ClothingOuterBase, BaseClothingOuterSounds] # Sunrise
  id: ClothingOuterNunRobe
  name: nun robe
  description: Maximum piety in this star system.
  components:
  - type: Sprite
    sprite: Clothing/OuterClothing/Misc/nunrobe.rsi
  - type: Clothing
    sprite: Clothing/OuterClothing/Misc/nunrobe.rsi

- type: entity
  parent: [ClothingOuterBase, BaseClothingOuterSounds] # Sunrise
  id: ClothingOuterGhostSheet
  name: ghost sheet
  description: Spooky!!!
  components:
  - type: Sprite
    sprite: Clothing/OuterClothing/Misc/ghostsheet.rsi
  - type: Clothing
    sprite: Clothing/OuterClothing/Misc/ghostsheet.rsi
  - type: Construction
    graph: GhostSheet
    node: ghost_sheet
  - type: IdentityBlocker

- type: entity
  parent: [ClothingOuterBase, BaseClothingOuterSounds] # Sunrise
  id: ClothingOuterHospitalGown
  name: hospital gown
  description: Made from the wool of slaughtered baby lambs.  The cruelty makes it softer.
  components:
  - type: Sprite
    sprite: Clothing/OuterClothing/Misc/hospitalgown.rsi
  - type: Clothing
    sprite: Clothing/OuterClothing/Misc/hospitalgown.rsi

- type: entity
  parent: [ClothingOuterBase, BaseClothingOuterSounds] # Sunrise
  id: ClothingOuterFlannelRed
  name: red flannel jacket
  description: An old fashioned red flannel jacket for space autumn.
  components:
  - type: Sprite
    sprite: Clothing/OuterClothing/Misc/flannel_jacket.rsi
    layers:
    - state: icon
      color: "#670a09"
    - state: icon-lines
      color: "#000000"
  - type: Item
    inhandVisuals:
      left:
      - state: inhand-left
        color: "#670a09"
      - state: inhand-left-lines
        color: "#000000"
      right:
      - state: inhand-right
        color: "#670a09"
      - state: inhand-right-lines
        color: "#000000"
  - type: Clothing
    sprite: Clothing/OuterClothing/Misc/flannel_jacket.rsi
    clothingVisuals:
      outerClothing:
      - state: equipped-OUTERCLOTHING
        color: "#670a09"
      - state: equipped-OUTERCLOTHING-lines
        color: "#000000"
  - type: TemperatureProtection
    coolingCoefficient: 0.3

- type: entity
  parent: [ClothingOuterBase, BaseClothingOuterSounds] # Sunrise
  id: ClothingOuterFlannelBlue
  name: blue flannel jacket
  description: An old fashioned blue flannel jacket for space autumn.
  components:
  - type: Sprite
    sprite: Clothing/OuterClothing/Misc/flannel_jacket.rsi
    layers:
    - state: icon
      color: "#3232a6"
    - state: icon-lines
      color: "#000000"
  - type: Item
    inhandVisuals:
      left:
      - state: inhand-left
        color: "#3232a6"
      - state: inhand-left-lines
        color: "#000000"
      right:
      - state: inhand-right
        color: "#3232a6"
      - state: inhand-right-lines
        color: "#000000"
  - type: Clothing
    sprite: Clothing/OuterClothing/Misc/flannel_jacket.rsi
    clothingVisuals:
      outerClothing:
      - state: equipped-OUTERCLOTHING
        color: "#3232a6"
      - state: equipped-OUTERCLOTHING-lines
        color: "#000000"
  - type: TemperatureProtection
    coolingCoefficient: 0.3

- type: entity
  parent: [ClothingOuterBase, BaseClothingOuterSounds] # Sunrise
  id: ClothingOuterFlannelGreen
  name: green flannel jacket
  description: An old fashioned green flannel jacket for space autumn.
  components:
  - type: Sprite
    sprite: Clothing/OuterClothing/Misc/flannel_jacket.rsi
    layers:
    - state: icon
      color: "#164d0f"
    - state: icon-lines
      color: "#000000"
  - type: Item
    inhandVisuals:
      left:
      - state: inhand-left
        color: "#164d0f"
      - state: inhand-left-lines
        color: "#000000"
      right:
      - state: inhand-right
        color: "#164d0f"
      - state: inhand-right-lines
        color: "#000000"
  - type: Clothing
    sprite: Clothing/OuterClothing/Misc/flannel_jacket.rsi
    clothingVisuals:
      outerClothing:
      - state: equipped-OUTERCLOTHING
        color: "#164d0f"
      - state: equipped-OUTERCLOTHING-lines
        color: "#000000"
  - type: TemperatureProtection
    coolingCoefficient: 0.3

- type: entity
  parent: [ClothingOuterBase, BaseClothingOuterSounds] # Sunrise
  id: ClothingOuterRedRacoon
  name: red racoon suit
  description: Fluffy suit of red racoon!
  components:
  - type: Sprite
    sprite: Clothing/OuterClothing/Misc/red_racoon.rsi
  - type: Clothing
    sprite: Clothing/OuterClothing/Misc/red_racoon.rsi<|MERGE_RESOLUTION|>--- conflicted
+++ resolved
@@ -168,11 +168,7 @@
 
 - type: entity
   abstract: true
-<<<<<<< HEAD
-  parent: [ClothingOuterBase, BaseClothingOuterSounds] # Sunrise
-=======
-  parent: [ ClothingOuterBase, BaseMagicalContraband ]
->>>>>>> c62ed868
+  parent: [ ClothingOuterBase, BaseMagicalContraband, BaseClothingOuterSounds] # Sunrise
   id: ClothingOuterWizardBase
   components:
   - type: WizardClothes
