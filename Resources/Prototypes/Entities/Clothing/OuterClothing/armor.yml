# Numbers for armor here largely taken from /tg/.
# NOTE: Half of the kind of armor you're probably thinking of is in vests.yml. These should probably be merged some day.

#Basic armor vest for inheritance
- type: entity
  parent: [ClothingOuterBaseMedium, AllowSuitStorageClothing, BaseSecurityContraband]
  id: ClothingOuterArmorBase
  name: armor vest
  abstract: true
  description: A standard Type I armored vest that provides decent protection against most types of damage.
  components:
  - type: Sprite
    sprite: Clothing/OuterClothing/Armor/security.rsi
  - type: Clothing
    sprite: Clothing/OuterClothing/Armor/security.rsi
  - type: Armor #Based on /tg/ but slightly compensated to fit the fact that armor stacks in SS14.
    modifiers:
      coefficients:
        Blunt: 0.70
        Slash: 0.70
        Piercing: 0.70 #Can save you, but bullets will still hurt. Will take about 10 shots from a Viper before critting, as opposed to 7 while unarmored and 16~ with a bulletproof vest.
        Heat: 0.80
    staminaModifier: 0.85 # Sunrise-Edit
  - type: ExplosionResistance
    damageCoefficient: 0.90

#Standard armor vest, allowed for security and bartenders
- type: entity
  parent: [ BaseSecurityBartenderContraband, ClothingOuterArmorBase]
  id: ClothingOuterArmorBasic
  # Sunrise-Start
  components:
  - type: Tag
    tags:
    - Vest
    - WhitelistChameleon
  # Sunrise-End

#Alternate / slim basic armor vest
- type: entity
  parent: ClothingOuterArmorBasic
  id: ClothingOuterArmorBasicSlim
  name: armor vest
  suffix: slim
  description: A slim Type I armored vest that provides decent protection against most types of damage.
  components:
  - type: Sprite
    sprite: Clothing/OuterClothing/Armor/security_slim.rsi
  - type: Clothing
    sprite: Clothing/OuterClothing/Armor/security_slim.rsi

- type: entity
  parent: [ClothingOuterBaseLarge, AllowSuitStorageClothing, BaseSecurityContraband]
  id: ClothingOuterArmorRiot
  name: riot suit
  description: A suit of semi-flexible polycarbonate body armor with heavy padding to protect against melee attacks. Perfect for fighting delinquents around the station.
  components:
  - type: Sprite
    sprite: Clothing/OuterClothing/Armor/riot.rsi
  - type: Clothing
    sprite: Clothing/OuterClothing/Armor/riot.rsi
  - type: Armor
    modifiers:
      coefficients:
        Blunt: 0.4
        Slash: 0.4
        Piercing: 0.7
        Heat: 0.9
        Caustic: 0.9
    staminaModifier: 0.65 # Sunrise-Edit
  - type: ExplosionResistance
    damageCoefficient: 0.9
  - type: GroupExamine

- type: entity
  parent: ClothingOuterArmorBase
  id: ClothingOuterArmorBulletproof
  name: bulletproof vest
  description: A Type III heavy bulletproof vest that excels in protecting the wearer against traditional projectile weaponry and explosives to a minor extent.
  components:
  - type: Sprite
    sprite: Clothing/OuterClothing/Armor/bulletproof.rsi
  - type: Clothing
    sprite: Clothing/OuterClothing/Armor/bulletproof.rsi
  - type: Armor
    modifiers:
      coefficients:
        Blunt: 0.9
        Slash: 0.9
        Piercing: 0.4
        Heat: 0.9
  - type: ExplosionResistance
    damageCoefficient: 0.80

- type: entity
  parent: ClothingOuterArmorBase
  id: ClothingOuterArmorReflective
  name: reflective vest
  description: An armored vest with advanced shielding to protect against energy weapons.
  components:
  - type: Sprite
    sprite: Clothing/OuterClothing/Armor/armor_reflec.rsi
  - type: Clothing
    sprite: Clothing/OuterClothing/Armor/armor_reflec.rsi
  - type: Armor
    modifiers:
      coefficients:
        Blunt: 0.9
        Slash: 0.9
        Piercing: 0.9
        Heat: 0.4 # this technically means it protects against fires pretty well? -heat is just for lasers and stuff, not atmos temperature
  - type: Reflect
    reflectProb: 0.8
    reflects:
      - Energy
    slot: outerClothing # Sunrise-Edit

- type: entity
  parent: [ClothingOuterBaseLarge, AllowSuitStorageClothing, BaseSyndicateContraband ]
  id: ClothingOuterArmorRaid
  name: syndicate raid suit
  description: A somewhat flexible and well-armored suit with a powerful shoulder mounted flashlight manufactured in the Gorlex Marauder's iconic blood-red color scheme, it does not protect it's wearer from space.
  components:
  - type: Sprite
    sprite: Clothing/OuterClothing/Armor/syndie-raid.rsi
    layers:
    - state: icon
    - state: light-overlay
      visible: false
      shader: unshaded
  - type: Clothing
    sprite: Clothing/OuterClothing/Armor/syndie-raid.rsi
  - type: Armor
    modifiers:
      coefficients:
        Blunt: 0.4
        Slash: 0.4
        Piercing: 0.35
        Heat: 0.35
        Caustic: 0.5
    staminaModifier: 0.3 # Sunrise-Edit
  - type: ExplosionResistance
    damageCoefficient: 0.35
  - type: ClothingSpeedModifier
    walkModifier: 0.9
    sprintModifier: 0.9
  #Shoulder mounted flashlight
  - type: ToggleableLightVisuals
    spriteLayer: light
    clothingVisuals:
      outerClothing:
      - state: equipped-OUTERCLOTHING-light
        shader: unshaded
      outerClothing-vox:
      - state: equipped-OUTERCLOTHING-light-vox
        shader: unshaded
  - type: Appearance
  - type: HandheldLight
    addPrefix: false
    blinkingBehaviourId: blinking
    radiatingBehaviourId: radiating
  - type: PointLight
    enabled: false
    color: "#80ff80"
    radius: 5
    energy: 2
    mask: /Textures/Effects/LightMasks/cone.png
    autoRot: true
    netsync: false
  - type: LightBehaviour
    behaviours:
      - !type:FadeBehaviour
        id: radiating
        interpolate: Linear
        maxDuration: 2.0
        startValue: 3.0
        endValue: 2.0
        isLooped: true
        reverseWhenFinished: true
      - !type:PulseBehaviour
        id: blinking
        interpolate: Nearest
        maxDuration: 1.0
        minValue: 0.1
        maxValue: 2.0
        isLooped: true
  - type: Battery
    maxCharge: 600
    startingCharge: 600
  - type: BatterySelfRecharger
    autoRecharge: true
    autoRechargeRate: 2
<<<<<<< HEAD
  # Sunrise-Start
  - type: Tag
    tags:
    - FullBodyOuter
    - WhitelistChameleon
  # Sunrise-End
=======
  - type: Item
    size: Normal
>>>>>>> 812d47bb

- type: entity
  parent: [ ClothingOuterBaseLarge, BaseMajorContraband, AllowSuitStorageClothing ]
  id: ClothingOuterArmorCult
  name: acolyte armor
  description: An evil-looking piece of cult armor, made of bones.
  components:
  - type: Sprite
    sprite: Clothing/OuterClothing/Armor/cult_armour.rsi
  - type: Clothing
    sprite: Clothing/OuterClothing/Armor/cult_armour.rsi
  - type: Armor
    modifiers:
      coefficients:
        Blunt: 0.5
        Slash: 0.5
        Piercing: 0.6
        Heat: 0.5
    staminaModifier: 0.7 # Sunrise-Edit
  - type: GroupExamine
  # Sunrise-Start
  - type: Tag
    tags:
    - FullBodyOuter
    - WhitelistChameleon
  # Sunrise-End

- type: entity
  parent: [ClothingOuterBaseLarge, AllowSuitStorageClothing]
  id: ClothingOuterArmorHeavy
  name: heavy armor suit
  description: A heavily armored suit that protects against excessive damage.
  components:
  - type: Sprite
    sprite: _Sunrise/Clothing/OuterClothing/Armor/swat_armor.rsi #Sunrise-Edit
  - type: Clothing
    sprite: _Sunrise/Clothing/OuterClothing/Armor/swat_armor.rsi #Sunrise-Edit
  - type: Armor
    modifiers:
      coefficients:
        Blunt: 0.2
        Slash: 0.2
        Piercing: 0.2
        Heat: 0.5
        Radiation: 0
        Caustic: 0.75
  - type: ExplosionResistance
    damageCoefficient: 0.9
  - type: PressureProtection
    highPressureMultiplier: 0.6
    lowPressureMultiplier: 1000
  - type: TemperatureProtection
    heatingCoefficient: 0.02
    coolingCoefficient: 0.5
  - type: ClothingSpeedModifier
    walkModifier: 0.65
    sprintModifier: 0.65
  - type: GroupExamine
  - type: ProtectedFromStepTriggers
    slots: WITHOUT_POCKET
  # Sunrise-Start
  - type: Tag
    tags:
    - FullBodyOuter
    - WhitelistChameleon
  # Sunrise-End

- type: entity
  parent: ClothingOuterArmorHeavy
  id: ClothingOuterArmorHeavyGreen
  name: green heavy armor suit
  description: A heavily armored suit with green accents that protects against excessive damage.
  components:
  - type: Sprite
    sprite: Clothing/OuterClothing/Armor/heavygreen.rsi
  - type: Clothing
    sprite: Clothing/OuterClothing/Armor/heavygreen.rsi

- type: entity
  parent: ClothingOuterArmorHeavy
  id: ClothingOuterArmorHeavyRed
  name: red heavy armor suit
  description: A heavily armored suit with red accents that protects against excessive damage.
  components:
  - type: Sprite
    sprite: Clothing/OuterClothing/Armor/heavyred.rsi
  - type: Clothing
    sprite: Clothing/OuterClothing/Armor/heavyred.rsi

- type: entity
  parent: ClothingOuterArmorHeavy
  id: ClothingOuterArmorMagusblue
  name: blue magus armor
  description: An blue armored suit that provides good protection.
  components:
  - type: Sprite
    sprite: Clothing/OuterClothing/Armor/magusblue.rsi
  - type: Clothing
    sprite: Clothing/OuterClothing/Armor/magusblue.rsi

- type: entity
  parent: ClothingOuterArmorHeavy
  id: ClothingOuterArmorMagusred
  name: red magus armor
  description: A red armored suit that provides good protection.
  components:
  - type: Sprite
    sprite: Clothing/OuterClothing/Armor/magusred.rsi
  - type: Clothing
    sprite: Clothing/OuterClothing/Armor/magusred.rsi

- type: entity
  parent: [ClothingOuterBaseLarge, AllowSuitStorageClothing, BaseCommandContraband]
  id: ClothingOuterArmorCaptainCarapace
  name: "captain's carapace"
  description: "An armored chestpiece that provides protection whilst still offering maximum mobility and flexibility. Issued only to the station's finest."
  components:
  - type: Sprite
    sprite: Clothing/OuterClothing/Armor/captain_carapace.rsi
  - type: Clothing
    sprite: Clothing/OuterClothing/Armor/captain_carapace.rsi
  - type: Armor
    modifiers:
      coefficients:
        Blunt: 0.5
        Slash: 0.5
        Piercing: 0.6
        Heat: 0.5
        Caustic: 0.9
  - type: ClothingSpeedModifier
    walkModifier: 1.0
    sprintModifier: 1.0
  - type: HeldSpeedModifier
  - type: ExplosionResistance
    damageCoefficient: 0.65
  - type: GroupExamine
  # Sunrise-Start
  - type: Tag
    tags:
    - Vest
    - WhitelistChameleon
  # Sunrise-End

- type: entity
  parent: [ ClothingOuterBaseLarge, BaseMajorContraband, AllowSuitStorageClothing ]
  id: ClothingOuterArmorChangeling
  name: chitinous armor
  description: Inflates the changeling's body into an all-consuming chitinous mass of armor.
  components:
  - type: Sprite
    sprite: Clothing/OuterClothing/Armor/lingarmor.rsi
  - type: Clothing
    sprite: Clothing/OuterClothing/Armor/lingarmor.rsi
  - type: Armor
    modifiers:
      coefficients:
        Blunt: 0.4
        Slash: 0.4
        Piercing: 0.4
        Heat: 0.9
        Radiation: 0.8
    staminaModifier: 0.3 # Sunrise-Edit
    ingoreKnockdown: true #Sunrise-Edit
  - type: ClothingSpeedModifier
    walkModifier: 0.7
    sprintModifier: 0.65
  - type: HeldSpeedModifier
  - type: ExplosionResistance
    damageCoefficient: 0.5
  - type: GroupExamine
  - type: ProtectedFromStepTriggers
    slots: WITHOUT_POCKET
  # Sunrise-Start
  - type: Tag
    tags:
    - FullBodyOuter
    - WhitelistChameleon
  # Sunrise-End

- type: entity
  parent: [ ClothingOuterBaseLarge, BaseMajorContraband, AllowSuitStorageClothing ]
  id: ClothingOuterArmorBone
  name: bone armor
  description: Sits on you like a second skin.
  components:
  - type: Sprite
    sprite: Clothing/OuterClothing/Armor/bone_armor.rsi
  - type: Clothing
    sprite: Clothing/OuterClothing/Armor/bone_armor.rsi
  - type: Armor
    modifiers:
      coefficients:
        Blunt: 0.6
        Slash: 0.8
        Piercing: 0.4
  - type: ClothingSpeedModifier
    walkModifier: 0.8
  - type: HeldSpeedModifier
  - type: ExplosionResistance
    damageCoefficient: 0.4
  - type: GroupExamine
  - type: Construction
    graph: BoneArmor
    node: armor
  - type: ProtectedFromStepTriggers
    slots: WITHOUT_POCKET
  # Sunrise-Start
  - type: Tag
    tags:
    - FullBodyOuter
    - WhitelistChameleon
  # Sunrise-End

- type: entity
  parent: [ ClothingOuterBaseLarge, BaseMajorContraband, AllowSuitStorageClothing ]
  id: ClothingOuterArmorPodWars
  name: ironclad II armor
  description: A repurposed suit of ironclad II armor, a relic of the pod wars.
  components:
  - type: Sprite
    sprite: Clothing/OuterClothing/Armor/podwars_armor.rsi
  - type: Clothing
    sprite: Clothing/OuterClothing/Armor/podwars_armor.rsi
  - type: Armor
    modifiers:
      coefficients:
        Blunt: 0.5
        Slash: 0.5
        Piercing: 0.6
        Heat: 0.5
  - type: GroupExamine
  - type: ProtectedFromStepTriggers
    slots: WITHOUT_POCKET
  # Sunrise-Start
  - type: Tag
    tags:
    - FullBodyOuter
    - WhitelistChameleon
  # Sunrise-End

- type: entity
  parent: ClothingOuterBaseLarge
  id: ChangelingClothingOuterArmor
  name: chitinous armor
  description: An all-consuming chitinous mass of armor.
  suffix: Unremoveable
  components:
  - type: Sprite
    sprite: Changeling/ling_armor.rsi
  - type: Clothing
    sprite: Changeling/ling_armor.rsi
  - type: Armor
    modifiers:
      coefficients:
        Blunt: 0.5
        Slash: 0.5
        Piercing: 0.5
        Heat: 0.5
        Radiation: 0.5
        Caustic: 0.5
  - type: ClothingSpeedModifier
    walkModifier: 0.7
    sprintModifier: 0.65
  - type: HeldSpeedModifier
  - type: ExplosionResistance
    damageCoefficient: 0.5
  - type: GroupExamine
  - type: Unremoveable
  # Sunrise-Start
  - type: Tag
    tags:
    - FullBodyOuter
    - WhitelistChameleon
  # Sunrise-End<|MERGE_RESOLUTION|>--- conflicted
+++ resolved
@@ -190,17 +190,14 @@
   - type: BatterySelfRecharger
     autoRecharge: true
     autoRechargeRate: 2
-<<<<<<< HEAD
-  # Sunrise-Start
-  - type: Tag
-    tags:
-    - FullBodyOuter
-    - WhitelistChameleon
-  # Sunrise-End
-=======
   - type: Item
     size: Normal
->>>>>>> 812d47bb
+  # Sunrise-Start
+  - type: Tag
+    tags:
+    - FullBodyOuter
+    - WhitelistChameleon
+  # Sunrise-End
 
 - type: entity
   parent: [ ClothingOuterBaseLarge, BaseMajorContraband, AllowSuitStorageClothing ]
