--- conflicted
+++ resolved
@@ -277,14 +277,8 @@
         Blunt: 0.6
         Slash: 0.6
         Piercing: 0.6
-<<<<<<< HEAD
-        Heat: 0.7 #sunrise-Edit
-        Caustic: 0.65 #sunrise-Edit
-        Radiation: 0.55  #sunrise-add
-=======
         Heat: 0.8
         Caustic: 0.7
->>>>>>> fac4bcd9
   - type: ClothingSpeedModifier
     walkModifier: 0.80
     sprintModifier: 0.80
@@ -338,20 +332,11 @@
   - type: Armor
     modifiers:
       coefficients:
-<<<<<<< HEAD
-        Blunt: 0.45 #sunrise-edit
-        Slash: 0.45 #sunrise-edit
-        Piercing: 0.6
-        Heat: 0.65 #sunrise-edit
-        Caustic: 0.6
-        Radiation: 0.5  #sunrise-Edit
-=======
         Blunt: 0.4
         Slash: 0.5
         Piercing: 0.6
         Heat: 0.8
         Caustic: 0.7
->>>>>>> fac4bcd9
   - type: ClothingSpeedModifier
     walkModifier: 0.7
     sprintModifier: 0.7
@@ -519,11 +504,7 @@
         Blunt: 0.6
         Slash: 0.5
         Piercing: 0.5
-<<<<<<< HEAD
-        Heat: 0.65 #sunrise-Edit
-=======
         Heat: 0.8
->>>>>>> fac4bcd9
         Radiation: 0.5
         Caustic: 0.6
   - type: ClothingSpeedModifier
