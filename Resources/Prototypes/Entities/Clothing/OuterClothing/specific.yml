﻿- type: entity
  parent: ClothingOuterBase
  id: ClothingOuterChameleon
  name: vest
  description: A thick vest with a rubbery, water-resistant shell.
  suffix: Chameleon
  components:
    - type: Tag
      tags: [] # ignore "WhitelistChameleon" tag
    - type: Sprite
      sprite: Clothing/OuterClothing/Vests/vest.rsi
    - type: Clothing
      sprite: Clothing/OuterClothing/Vests/vest.rsi
    - type: ChameleonClothing
      slot: [outerClothing]
      default: ClothingOuterVest
    - type: UserInterface
      interfaces:
        enum.ChameleonUiKey.Key:
          type: ChameleonBoundUserInterface
<<<<<<< HEAD
  # Sunrise-Start
    - type: Biocode
      factions:
      - Syndicate
      - Thief
  # Sunrise-End
=======
    - type: TemperatureProtection # Same as a basic winter coat.
      heatingCoefficient: 1.1
      coolingCoefficient: 0.1
    - type: Armor
      modifiers:
        coefficients:
          Slash: 0.95
          Heat: 0.90
      showArmorOnExamine: false
>>>>>>> 1b74de6d
<|MERGE_RESOLUTION|>--- conflicted
+++ resolved
@@ -18,14 +18,6 @@
       interfaces:
         enum.ChameleonUiKey.Key:
           type: ChameleonBoundUserInterface
-<<<<<<< HEAD
-  # Sunrise-Start
-    - type: Biocode
-      factions:
-      - Syndicate
-      - Thief
-  # Sunrise-End
-=======
     - type: TemperatureProtection # Same as a basic winter coat.
       heatingCoefficient: 1.1
       coolingCoefficient: 0.1
@@ -35,4 +27,9 @@
           Slash: 0.95
           Heat: 0.90
       showArmorOnExamine: false
->>>>>>> 1b74de6d
+  # Sunrise-Start
+    - type: Biocode
+      factions:
+      - Syndicate
+      - Thief
+  # Sunrise-End