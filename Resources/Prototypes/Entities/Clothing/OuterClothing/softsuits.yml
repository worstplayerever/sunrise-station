#Basic EVA
- type: entity
  parent: ClothingOuterEVASuitBase
  id: ClothingOuterHardsuitEVA
  name: EVA suit
  description: A lightweight space suit with the basic ability to protect the wearer from the vacuum of space during emergencies.
  components:
  - type: Sprite
    sprite: Clothing/OuterClothing/Suits/eva.rsi
  - type: Clothing
    sprite: Clothing/OuterClothing/Suits/eva.rsi
  - type: Tag
    tags:
    - SuitEVA
    - MonkeyWearable
<<<<<<< HEAD
    - FullBodyOuter # SUNRISE EDIT
=======
    - CorgiWearable
>>>>>>> 3f9d303c
    - WhitelistChameleon

#Syndicate EVA
- type: entity
  parent: [ ClothingOuterEVASuitBase, BaseSyndicateContraband ]
  id: ClothingOuterEVASuitSyndicate
  name: syndicate EVA suit
  description: "Has a tag on the back that reads: 'Totally not property of an enemy corporation, honest!'"
  components:
  - type: Sprite
    sprite: Clothing/OuterClothing/Suits/eva_syndicate.rsi
  - type: Clothing
    sprite: Clothing/OuterClothing/Suits/eva_syndicate.rsi
  - type: Tag
    tags:
    - SuitEVA
    - MonkeyWearable
    - FullBodyOuter # SUNRISE EDIT
    - WhitelistChameleon
  - type: StaticPrice
    price: 1000 # Helmet is 500

#Emergency EVA
- type: entity
  parent: ClothingOuterEVASuitBase
  id: ClothingOuterSuitEmergency
  name: emergency EVA suit
  description: An emergency EVA suit with a built-in helmet. It's horribly slow and lacking in temperature protection, but enough to buy you time from the harsh vacuum of space.
  components:
  - type: Sprite
    sprite: Clothing/OuterClothing/Suits/eva_emergency.rsi
  - type: Clothing
    sprite: Clothing/OuterClothing/Suits/eva_emergency.rsi
  - type: ClothingSpeedModifier
    walkModifier: 0.7
    sprintModifier: 0.7
  - type: HeldSpeedModifier
  - type: TemperatureProtection
    heatingCoefficient: 0.75
    coolingCoefficient: 0.5
  - type: ToggleableClothing
    clothingPrototype: ClothingHeadHelmetEVALarge
    slot: head
  - type: ContainerContainer
    containers:
      toggleable-clothing: !type:ContainerSlot {}
  - type: Tag
    tags:
    - CorgiWearable
    - ScurretWearable
    - MonkeyWearable
    - WhitelistChameleon

#Prisoner EVA
- type: entity
  parent: ClothingOuterEVASuitBase
  id:  ClothingOuterHardsuitEVAPrisoner
  name: prisoner EVA suit
  description: A lightweight space suit for prisoners to protect them from the vacuum of space during emergencies.
  components:
  - type: Sprite
    sprite: Clothing/OuterClothing/Suits/eva_prisoner.rsi
  - type: Clothing
    sprite: Clothing/OuterClothing/Suits/eva_prisoner.rsi
  - type: Tag
    tags:
    - SuitEVA
    - MonkeyWearable
    - FullBodyOuter # SUNRISE EDIT
    - WhitelistChameleon

#NTSRA Voidsuit / Ancient Voidsuit
- type: entity
  parent: ClothingOuterEVASuitBase
  id: ClothingOuterHardsuitAncientEVA
  name: NTSRA voidsuit #Nanotrasen Space Research Association
  description: An ancient space suit, designed by the NTSRA branch of CentComm. It is very finely crafted, allowing for greater mobility than most modern space suits.
  components:
  - type: Sprite
    sprite: Clothing/OuterClothing/Suits/ancient_voidsuit.rsi
  - type: Clothing
    sprite: Clothing/OuterClothing/Suits/ancient_voidsuit.rsi
  - type: ClothingSpeedModifier
    walkModifier: 0.85
    sprintModifier: 0.85
  - type: HeldSpeedModifier

#Paramedic Voidsuit
- type: entity
  parent: [ClothingOuterEVASuitBase, BaseMedicalContraband] #Despite "Voidsuits are light hardsuits", since it parents of EVA Suits, it goes with the other softsuits
  id: ClothingOuterHardsuitVoidParamed
  name: paramedic void suit
  description: A void suit made for paramedics.
  components:
  - type: Sprite
    sprite: Clothing/OuterClothing/Hardsuits/paramed.rsi
    layers:
    - state: icon
  - type: Appearance
  - type: Clothing
    sprite: Clothing/OuterClothing/Hardsuits/paramed.rsi
  - type: PressureProtection
    highPressureMultiplier: 0.5
    lowPressureMultiplier: 1000
  - type: ClothingSpeedModifier
    walkModifier: 0.9
    sprintModifier: 0.9
  - type: HeldSpeedModifier
  - type: TemperatureProtection
    heatingCoefficient: 0.1
    coolingCoefficient: 0.1
  - type: Pierceable
    level: Metal
  - type: Armor
    modifiers:
      coefficients:
        Heat: 0.90
        Radiation: 0.75
        Caustic: 0.5
  - type: GroupExamine
  - type: StealTarget
    stealGroup: ClothingOuterHardsuitVoidParamed
  - type: ToggleableClothing
    clothingPrototype: ClothingHeadHelmetVoidParamed
  - type: ItemToggle
    onUse: false
    soundActivate:
      path: /Audio/Items/flashlight_on.ogg
    soundDeactivate:
      path: /Audio/Items/flashlight_off.ogg
  - type: ItemToggleActiveSound
    activeSound:
      path: /Audio/Effects/Vehicle/ambulancesiren.ogg #not the best sound, but after looking through all of current freesound regarding sirens and ambulance, this was the best compromise
      params:
        volume: -4
  - type: UseDelay
    delay: 1.0
  - type: ToggleClothing
    action: ActionToggleParamedicSiren
  - type: ItemTogglePointLight
  - type: PointLight
    enabled: false
    radius: 2
    energy: 2
    color: blue
    mask: /Textures/Effects/LightMasks/double_cone.png
  - type: RotatingLight
    speed: 360
  - type: ContainerContainer
    containers:
      toggleable-clothing: !type:ContainerSlot {}
  - type: Tag
    tags:
    - CorgiWearable
    - WhitelistChameleon<|MERGE_RESOLUTION|>--- conflicted
+++ resolved
@@ -13,11 +13,8 @@
     tags:
     - SuitEVA
     - MonkeyWearable
-<<<<<<< HEAD
+    - CorgiWearable
     - FullBodyOuter # SUNRISE EDIT
-=======
-    - CorgiWearable
->>>>>>> 3f9d303c
     - WhitelistChameleon
 
 #Syndicate EVA
