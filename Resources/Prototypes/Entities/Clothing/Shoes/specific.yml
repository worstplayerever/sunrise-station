--- conflicted
+++ resolved
@@ -204,19 +204,12 @@
     - type: ChameleonClothing
       slot: [FEET]
       default: ClothingShoesColorBlack
-<<<<<<< HEAD
-    - type: UserInterface
-      interfaces:
-        enum.ChameleonUiKey.Key:
-          type: ChameleonBoundUserInterface
-    # Sunrise-Start
+  # Sunrise-Start
     - type: Biocode
       factions:
       - Syndicate
       - Thief
-    # Sunrise-End
-=======
->>>>>>> 99ad34ed
+  # Sunrise-End
 
 - type: entity
   parent: ClothingShoesChameleon
