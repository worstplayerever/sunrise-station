- type: entity
  parent: ClothingShoesBaseButcherable
  id: ClothingShoesBootsWork
  name: workboots
  description: Engineering lace-up work boots for the especially blue-collar.
  components:
  - type: Sprite
    sprite: Clothing/Shoes/Boots/workboots.rsi
  - type: Clothing
    sprite: Clothing/Shoes/Boots/workboots.rsi
  - type: Matchbox

- type: entity
  parent: [ClothingShoesMilitaryBase, BaseRestrictedContraband]
  id: ClothingShoesBootsJack
  name: jackboots
  description: Nanotrasen-issue Security combat boots for combat scenarios or combat situations. All combat, all the time.
  components:
  - type: Sprite
    sprite: Clothing/Shoes/Boots/jackboots.rsi
  - type: Clothing
    sprite: Clothing/Shoes/Boots/jackboots.rsi
<<<<<<< HEAD
  - type: FootstepModifier
    footstepSoundCollection:
      collection: FootstepBoots
=======
  - type: ClothingSlowOnDamageModifier
    modifier: 0.5
>>>>>>> d088c8a0

- type: entity
  parent: ClothingShoesBaseButcherable
  id: ClothingShoesBootsSalvage
  name: salvage boots
  description: Steel-toed salvage boots for salvaging in hazardous environments.
  components:
  - type: Sprite
    sprite: Clothing/Shoes/Boots/explorer.rsi
  - type: Clothing
    sprite: Clothing/Shoes/Boots/explorer.rsi
  - type: Matchbox

- type: entity
  parent: ClothingShoesBaseButcherable
  id: ClothingShoesBootsPerformer
  name: performer's boots
  description: These boots provide great traction for when you're up on stage.
  components:
  - type: Sprite
    sprite: Clothing/Shoes/Boots/performer.rsi
  - type: Clothing
    sprite: Clothing/Shoes/Boots/performer.rsi

- type: entity
  parent: [ClothingShoesMilitaryBase, BaseRestrictedContraband]
  id: ClothingShoesBootsCombat
  name: combat boots
  description: Robust combat boots for combat scenarios or combat situations. All combat, all the time.
  components:
  - type: Sprite
    sprite: Clothing/Shoes/Boots/combatboots.rsi
  - type: Clothing
    sprite: Clothing/Shoes/Boots/combatboots.rsi

- type: entity
  parent: ClothingShoesMilitaryBase
  id: ClothingShoesHighheelBoots
  name: high-heeled boots
  description: Snazy boots for when you want to be stylish, yet prepared.
  components:
  - type: MeleeWeapon
    damage:
      types:
        Piercing: 6
  - type: Sprite
    sprite: Clothing/Shoes/Boots/highheelboots.rsi
  - type: Clothing
    sprite: Clothing/Shoes/Boots/highheelboots.rsi

- type: entity
  parent: ClothingShoesMilitaryBase
  id: ClothingShoesBootsMerc
  name: mercenary boots
  description: Boots that have gone through many conflicts and that have proven their combat reliability.
  components:
  - type: Sprite
    sprite: Clothing/Shoes/Boots/mercboots.rsi
  - type: Clothing
    sprite: Clothing/Shoes/Boots/mercboots.rsi

- type: entity
  parent: ClothingShoesBaseButcherable
  id: ClothingShoesBootsLaceup
  name: laceup shoes
  description: The height of fashion, and they're pre-polished!
  components:
  - type: Sprite
    sprite: Clothing/Shoes/Boots/laceups.rsi
  - type: Clothing
    sprite: Clothing/Shoes/Boots/laceups.rsi

- type: entity
  parent: ClothingShoesBaseWinterBoots
  id: ClothingShoesBootsWinter
  name: winter boots
  components:
  - type: Sprite
    sprite: Clothing/Shoes/Boots/winterboots.rsi
  - type: Clothing
    sprite: Clothing/Shoes/Boots/winterboots.rsi

- type: entity
  parent: ClothingShoesBaseWinterBoots
  id: ClothingShoesBootsWinterCargo
  name: cargo winter boots
  components:
  - type: Sprite
    sprite: Clothing/Shoes/Boots/winterbootscargo.rsi
  - type: Clothing
    sprite: Clothing/Shoes/Boots/winterbootscargo.rsi

- type: entity
  parent: ClothingShoesBaseWinterBoots
  id: ClothingShoesBootsWinterEngi
  name: engineering winter boots
  components:
  - type: Sprite
    sprite: Clothing/Shoes/Boots/winterbootsengi.rsi
  - type: Clothing
    sprite: Clothing/Shoes/Boots/winterbootsengi.rsi

- type: entity
  parent: ClothingShoesBaseWinterBoots
  id: ClothingShoesBootsWinterMed
  name: medical winter boots
  components:
  - type: Sprite
    sprite: Clothing/Shoes/Boots/winterbootsmed.rsi
  - type: Clothing
    sprite: Clothing/Shoes/Boots/winterbootsmed.rsi

- type: entity
  parent: ClothingShoesBaseWinterBoots
  id: ClothingShoesBootsWinterSci
  name: science winter boots
  components:
  - type: Sprite
    sprite: Clothing/Shoes/Boots/winterbootssci.rsi
  - type: Clothing
    sprite: Clothing/Shoes/Boots/winterbootssci.rsi

- type: entity
  parent: [ClothingShoesBaseWinterBoots, ClothingShoesMilitaryBase, BaseRestrictedContraband]
  id: ClothingShoesBootsWinterSec
  name: security winter boots
  components:
  - type: Sprite
    sprite: Clothing/Shoes/Boots/winterbootssec.rsi
  - type: Clothing
    sprite: Clothing/Shoes/Boots/winterbootssec.rsi

- type: entity
  parent: [ClothingShoesBaseWinterBoots, BaseSyndicateContraband]
  id: ClothingShoesBootsWinterSyndicate
  name: syndicate's winter boots
  description: Durable heavy boots, looks like merch from "Syndieland".
  components:
  - type: Sprite
    sprite: Clothing/Shoes/Boots/winterbootssyndicate.rsi
  - type: Clothing
    sprite: Clothing/Shoes/Boots/winterbootssyndicate.rsi

- type: entity
  parent: ClothingShoesBaseWinterBoots
  id: ClothingShoesBootsWinterWeb
  name: web winter boots
  description: Boots made out of dense webbing to help survive even the coldest of winters.
  components:
  - type: Sprite
    sprite: Clothing/Shoes/Boots/winterbootsweb.rsi
  - type: Clothing
    sprite: Clothing/Shoes/Boots/winterbootsweb.rsi
  - type: FlavorProfile
    flavors:
      - cobwebs
    ignoreReagents:
      - Fiber
  - type: SolutionContainerManager
    solutions: # 6 (3 (fiber count of web) * 2 (to craft)) + 4 (magical crafting bonus)
      food:
        maxVol: 10
        reagents:
        - ReagentId: Fiber
          Quantity: 10
  - type: Construction
    graph: WebObjects
    node: boots

- type: entity
  parent: ClothingShoesMilitaryBase
  id: ClothingShoesBootsCowboyBrown
  name: brown cowboy boots
  description: They got spurs that jingle and/or jangle.
  components:
  - type: Sprite
    sprite: Clothing/Shoes/Boots/cowboybootsbrown.rsi
  - type: Clothing
    sprite: Clothing/Shoes/Boots/cowboybootsbrown.rsi
  - type: FootstepModifier
    footstepSoundCollection:
      collection: FootstepSpurs

- type: entity
  parent: ClothingShoesBootsCowboyBrown
  id: ClothingShoesBootsCowboyBlack
  name: black cowboy boots
  components:
  - type: Sprite
    sprite: Clothing/Shoes/Boots/cowboybootsblack.rsi
  - type: Clothing
    sprite: Clothing/Shoes/Boots/cowboybootsblack.rsi

- type: entity
  parent: ClothingShoesBootsCowboyBrown
  id: ClothingShoesBootsCowboyWhite
  name: white cowboy boots
  components:
  - type: Sprite
    sprite: Clothing/Shoes/Boots/cowboybootswhite.rsi
  - type: Clothing
    sprite: Clothing/Shoes/Boots/cowboybootswhite.rsi

- type: entity
  parent: ClothingShoesBootsCowboyBrown
  id: ClothingShoesBootsCowboyFancy
  name: fancy cowboy boots
  components:
  - type: Sprite
    sprite: Clothing/Shoes/Boots/cowboybootsfancy.rsi
  - type: Clothing
    sprite: Clothing/Shoes/Boots/cowboybootsfancy.rsi<|MERGE_RESOLUTION|>--- conflicted
+++ resolved
@@ -20,14 +20,11 @@
     sprite: Clothing/Shoes/Boots/jackboots.rsi
   - type: Clothing
     sprite: Clothing/Shoes/Boots/jackboots.rsi
-<<<<<<< HEAD
+  - type: ClothingSlowOnDamageModifier
+    modifier: 0.5
   - type: FootstepModifier
     footstepSoundCollection:
       collection: FootstepBoots
-=======
-  - type: ClothingSlowOnDamageModifier
-    modifier: 0.5
->>>>>>> d088c8a0
 
 - type: entity
   parent: ClothingShoesBaseButcherable
