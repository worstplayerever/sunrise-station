--- conflicted
+++ resolved
@@ -13,18 +13,10 @@
       sprite: Clothing/Neck/Scarfs/red.rsi
     - type: ChameleonClothing
       slot: [NECK]
-<<<<<<< HEAD
       default: ClothingNeckScarfStripedRed
-    - type: UserInterface
-      interfaces:
-        enum.ChameleonUiKey.Key:
-          type: ChameleonBoundUserInterface
   # Sunrise-Start
     - type: Biocode
       factions:
       - Syndicate
       - Thief
-  # Sunrise-End
-=======
-      default: ClothingNeckScarfStripedRed
->>>>>>> 99ad34ed
+  # Sunrise-End