--- conflicted
+++ resolved
@@ -2,7 +2,7 @@
   parent: [ClothingNeckBase, BaseCommandContraband]
   id: ClothingNeckMantleCap
   name: captain's mantle
-  description: A formal mantle to drape around the shoulders. Others stand on the shoulders of giants. You're the giant they stand on.
+  description: A comfortable and chique mantle befitting of only the most experienced captain.
   components:
   - type: Sprite
     sprite: Clothing/Neck/mantles/capmantle.rsi
@@ -13,7 +13,7 @@
   parent: [ClothingNeckBase, BaseCommandContraband]
   id: ClothingNeckMantleCE
   name: chief engineer's mantle
-  description: A bright white and yellow striped mantle. Do not wear around active machinery.
+  description: High visibility, check. RIG system, check. High capacity cell, check. Everything a chief engineer could need in a stylish mantle.
   components:
   - type: Sprite
     sprite: Clothing/Neck/mantles/cemantle.rsi
@@ -24,7 +24,7 @@
   parent: [ClothingNeckBase, BaseCommandContraband]
   id: ClothingNeckMantleCMO
   name: chief medical officer's mantle
-  description: A light blue shoulder draping for THE medical professional. Contrasts well with blood.
+  description: For a CMO that has been in enough medbays to know that more PPE means less central command dry cleaning visits when the shift is over.
   components:
   - type: Sprite
     sprite: Clothing/Neck/mantles/cmomantle.rsi
@@ -35,7 +35,7 @@
   parent: [ClothingNeckBase, BaseCommandContraband]
   id: ClothingNeckMantleHOP
   name: head of personnel's mantle
-  description: A decorative draping of blue and red over your shoulders, signifying your stamping prowess.
+  description: A good HOP knows that paper pushing is only half the job... petting your dog and looking fashionable is the other half.
   components:
   - type: Sprite
     sprite: Clothing/Neck/mantles/hopmantle.rsi
@@ -46,32 +46,18 @@
   parent: [ClothingNeckBase, BaseCommandContraband]
   id: ClothingNeckMantleHOS
   name: head of security's mantle
-  description: A plated mantle that one might wrap around the upper torso. The 'scales' of the garment signify the members of security and how you're carrying them on your shoulders.
+  description: Shootouts with nukies are just another Tuesday for this HoS. This mantle is a symbol of commitment to the station.
   components:
   - type: Sprite
     sprite: Clothing/Neck/mantles/hosmantle.rsi
   - type: Clothing
     sprite: Clothing/Neck/mantles/hosmantle.rsi
 
-<<<<<<< HEAD
-- type: entity
-  parent: ClothingNeckBase
-  id: ClothingNeckMantleHOSShoulder
-  name: head of security's shoulder mantle
-  description: Shootouts with nukies are just another Tuesday for this HoS. This mantle is a symbol of commitment to the station.
-  components:
-  - type: Sprite
-    sprite: Clothing/Neck/mantles/hosmantle_shoulder.rsi
-  - type: Clothing
-    sprite: Clothing/Neck/mantles/hosmantle_shoulder.rsi
-
-=======
->>>>>>> 890c0eeb
 - type: entity
   parent: [ClothingNeckBase, BaseCommandContraband]
   id: ClothingNeckMantleRD
   name: research director's mantle
-  description: A terribly comfortable shoulder draping for the discerning scientist of fashion.
+  description: For when long days in the office consist of explosives, poisonous gas, murder robots, and a fresh pizza from cargo; this mantle will keep you comfy.
   components:
   - type: Sprite
     sprite: Clothing/Neck/mantles/rdmantle.rsi
@@ -87,9 +73,6 @@
   - type: Sprite
     sprite: Clothing/Neck/mantles/qmmantle.rsi
   - type: Clothing
-<<<<<<< HEAD
-    sprite: Clothing/Neck/mantles/qmmantle.rsi
-=======
     sprite: Clothing/Neck/mantles/qmmantle.rsi
 
 - type: entity
@@ -101,5 +84,4 @@
   - type: Sprite
     sprite: Clothing/Neck/mantles/mantle.rsi
   - type: Clothing
-    sprite: Clothing/Neck/mantles/mantle.rsi 
->>>>>>> 890c0eeb
+    sprite: Clothing/Neck/mantles/mantle.rsi