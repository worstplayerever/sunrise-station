- type: entity
  id: BaseWeaponBattery
  parent: BaseItem
  abstract: true
  components:
  - type: Sprite
  - type: Item
    size: Huge
  - type: Clothing
    sprite: Objects/Weapons/Guns/Battery/laser_retro.rsi
    quickEquip: false
    slots:
    - Back
    - suitStorage
  - type: AmmoCounter
  - type: Gun
    fireRate: 2
    selectedMode: SemiAuto
    availableModes:
    - SemiAuto
    soundGunshot:
      path: /Audio/Weapons/Guns/Gunshots/laser.ogg
  - type: Battery
    maxCharge: 1000
    startingCharge: 1000
  - type: StaticPrice
    price: 500
  # Sunrise start
  - type: EmitSoundOnPickup
    sound:
      collection: LasersPickUp
  - type: EmitSoundOnDrop
    sound:
      collection: LasersDrop
  - type: EmitSoundOnLand
    sound:
      collection: LasersDrop
  # Sunrise end

- type: entity
  id: BaseWeaponPowerCell
  parent: BaseItem
  abstract: true
  components:
  - type: Sprite
  - type: Item
    size: Huge
  - type: AmmoCounter
  - type: Gun
    fireRate: 2
    selectedMode: SemiAuto
    availableModes:
    - SemiAuto
    soundGunshot:
      path: /Audio/Weapons/Guns/Gunshots/laser.ogg
  - type: HitscanBatteryAmmoProvider
    proto: RedLightLaser
    fireCost: 50
  - type: ItemSlots
    slots:
      cell_slot:
        name: Magazine
        startingItem: PowerCellSmall
        insertSound: /Audio/Weapons/Guns/MagIn/batrifle_magin.ogg
        ejectSound: /Audio/Weapons/Guns/MagOut/batrifle_magout.ogg
        whitelist:
          tags:
            - PowerCell
            - PowerCellSmall
  - type: PowerCellSlot
    cellSlotId: cell_slot
  - type: Appearance
  - type: StaticPrice
    price: 500
  - type: ContainerContainer
    containers:
      cell_slot: !type:ContainerSlot
      # Sunrise start
  - type: EmitSoundOnPickup
    sound:
      collection: LasersPickUp
  - type: EmitSoundOnDrop
    sound:
      collection: LasersDrop
  - type: EmitSoundOnLand
    sound:
      collection: LasersDrop
  # Sunrise end

- type: entity
  id: BaseWeaponBatterySmall
  parent: BaseWeaponBattery
  abstract: true
  components:
  - type: Item
    size: Small
    shape:
    - 0,0,1,0
    - 0,1,0,1
  - type: Tag
    tags:
    - Sidearm
  - type: Clothing
    sprite: _Sunrise/Objects/Weapons/Guns/Battery/taser.rsi
    quickEquip: false
    slots:
    - Belt
    - suitStorage

- type: entity
  id: BaseWeaponPowerCellSmall
  parent: BaseWeaponPowerCell
  abstract: true
  components:
  - type: Item
    size: Small
  - type: Tag
    tags:
    - Sidearm
  - type: Clothing
    sprite: _Sunrise/Objects/Weapons/Guns/Battery/taser.rsi
    quickEquip: false
    slots:
    - Belt

- type: entity
  name: svalinn laser pistol
  parent: [BaseWeaponPowerCellSmall, BaseSecurityContraband]
  id: WeaponLaserSvalinn
  description: A cheap and widely used laser pistol.
  components:
  - type: Sprite
    sprite: Objects/Weapons/Guns/Battery/svalinn.rsi
    layers:
    - state: base
      map: ["enum.GunVisualLayers.Base"]
    - state: mag-unshaded-4
      map: ["enum.GunVisualLayers.MagUnshaded"]
      shader: unshaded
  - type: Item
    shape:
    - 0,0,1,0
    - 0,1,0,1
    storedOffset: 0,-7
    sprite: Objects/Weapons/Guns/Battery/svalinn.rsi
  - type: MagazineVisuals
    magState: mag
    steps: 5
    zeroVisible: true

- type: entity
  name: retro laser blaster
  parent: [BaseWeaponBatterySmall, BaseMajorContraband]
  id: WeaponLaserGun
  description: A weapon using light amplified by the stimulated emission of radiation.
  components:
  - type: Sprite
    sprite: Objects/Weapons/Guns/Battery/laser_retro.rsi
    layers:
    - state: base
      map: ["enum.GunVisualLayers.Base"]
    - state: mag-unshaded-4
      map: ["enum.GunVisualLayers.MagUnshaded"]
      shader: unshaded
  - type: Item
    storedOffset: 0,-5
  - type: HitscanBatteryAmmoProvider
    proto: RedMediumLaser
    fireCost: 62.5
  - type: MagazineVisuals
    magState: mag
    steps: 5
    zeroVisible: true
  - type: Appearance

- type: entity
  name: makeshift laser pistol
  parent: [BaseWeaponBatterySmall, BaseMinorContraband]
  id: WeaponMakeshiftLaser
  description: Better pray it won't burn your hands off.
  components:
  - type: Sprite
    sprite: Objects/Weapons/Guns/Battery/makeshift.rsi
    layers:
    - state: base
      map: ["enum.GunVisualLayers.Base"]
    - state: mag-unshaded-4
      map: ["enum.GunVisualLayers.MagUnshaded"]
      shader: unshaded
  - type: Item
    storedOffset: 0,-4
  - type: MagazineVisuals
    magState: mag
    steps: 5
    zeroVisible: false
  - type: Appearance
  - type: Clothing
    sprite: Objects/Weapons/Guns/Battery/makeshift.rsi
  - type: HitscanBatteryAmmoProvider
    proto: RedLaser
    fireCost: 62.5
  - type: Battery
    maxCharge: 500
    startingCharge: 500

- type: entity
  name: tesla gun
  parent: [BaseWeaponBattery, BaseMajorContraband]
  id: WeaponTeslaGun
  description: The power of the primordial element of lightning in your hands.
  components:
  - type: Item
    size: Large
    shape:
    - 0,0,2,1
  - type: Sprite
    sprite: Objects/Weapons/Guns/Battery/tesla_gun.rsi
    layers:
      - state: base
        map: ["enum.GunVisualLayers.Base"]
      - state: mag-unshaded-4
        map: ["enum.GunVisualLayers.MagUnshaded"]
        shader: unshaded
  - type: Gun
    projectileSpeed: 10
    soundGunshot:
      path: /Audio/Effects/Lightning/lightningshock.ogg
      params:
        variation: 0.2
  - type: ProjectileBatteryAmmoProvider
    proto: TeslaGunBullet
    fireCost: 300
  - type: MagazineVisuals
    magState: mag
    steps: 5
    zeroVisible: true
  - type: Appearance

- type: entity
  name: practice laser carbine
  parent: [BaseWeaponBattery, BaseGunWieldable]
  id: WeaponLaserCarbinePractice
  description: This modified laser carbine fires nearly harmless beams in the 40-watt range, for target practice.
  components:
  - type: Item
    size: Large
  - type: Sprite
    sprite: Objects/Weapons/Guns/Battery/laser_gun.rsi
    layers:
    - state: base
      map: ["enum.GunVisualLayers.Base"]
    - state: mag-unshaded-4
      map: ["enum.GunVisualLayers.MagUnshaded"]
      shader: unshaded
  - type: MagazineVisuals
    magState: mag
    steps: 5
    zeroVisible: false
  - type: Appearance
  - type: Clothing
    sprite: Objects/Weapons/Guns/Battery/laser_gun.rsi
  - type: Gun
    selectedMode: SemiAuto
    availableModes:
    - SemiAuto
  - type: EmpImmune  # Sunrise-EMP
  - type: HitscanBatteryAmmoProvider
    proto: RedLaserPractice
    fireCost: 62.5
  - type: StaticPrice
    price: 300

- type: entity
  name: laser carbine
  parent: [WeaponLaserCarbinePractice, BaseGunWieldable, BaseSecurityContraband]
  id: WeaponLaserCarbine
  description: Favoured by Nanotrasen Security for being cheap and easy to use.
  components:
  - type: StaticPrice
    price: 420
  - type: HitscanBatteryAmmoProvider
    proto: RedLaser
    fireCost: 62.5

<<<<<<< HEAD
# - type: entity #  Sunrise-Edit Moved to _Sunrise/Entities/Objects/Weapons/Guns/Battery/battery_guns.yml
#   name: pulse pistol
#   parent: [BaseWeaponBatterySmall, BaseCentcommContraband]
#   id: WeaponPulsePistol
#   description: A state of the art energy pistol favoured as a sidearm by the NT operatives.
#   components:
#   - type: Sprite
#     sprite: Objects/Weapons/Guns/Battery/pulse_pistol.rsi
#     layers:
#     - state: base
#       map: ["enum.GunVisualLayers.Base"]
#     - state: mag-unshaded-4
#       map: ["enum.GunVisualLayers.MagUnshaded"]
#       shader: unshaded
#   - type: MagazineVisuals
#     magState: mag
#     steps: 5
#     zeroVisible: false
#   - type: Appearance
#   - type: Clothing
#     sprite: Objects/Weapons/Guns/Battery/pulse_pistol.rsi
#   - type: Gun
#     selectedMode: SemiAuto
#     availableModes:
#     - SemiAuto
#     soundGunshot:
#       path: /Audio/Weapons/Guns/Gunshots/laser3.ogg
#   - type: HitscanBatteryAmmoProvider
#     proto: Pulse
#     fireCost: 200
#   - type: Battery
#     maxCharge: 2000
#     startingCharge: 2000

# - type: entity
#   name: pulse carbine
#   parent: [BaseWeaponBattery, BaseGunWieldable, BaseCentcommContraband]
#   id: WeaponPulseCarbine
#   description: A high tech energy carbine favoured by the NT-ERT operatives.
#   components:
#   - type: Sprite
#     sprite: Objects/Weapons/Guns/Battery/pulse_carbine.rsi
#     layers:
#     - state: base
#       map: ["enum.GunVisualLayers.Base"]
#     - state: mag-unshaded-4
#       map: ["enum.GunVisualLayers.MagUnshaded"]
#       shader: unshaded
#   - type: MagazineVisuals
#     magState: mag
#     steps: 5
#     zeroVisible: false
#   - type: Appearance
#   - type: Clothing
#     sprite: Objects/Weapons/Guns/Battery/pulse_carbine.rsi
#   - type: Gun
#     selectedMode: SemiAuto
#     fireRate: 3
#     availableModes:
#       - SemiAuto
#       - FullAuto
#     soundGunshot:
#       path: /Audio/Weapons/Guns/Gunshots/laser3.ogg
#   - type: HitscanBatteryAmmoProvider
#     proto: Pulse
#     fireCost: 200
#   - type: Battery
#     maxCharge: 5000
#     startingCharge: 5000


# - type: entity
#   name: pulse rifle
#   parent: [BaseWeaponBattery, BaseGunWieldable, BaseCentcommContraband]
#   id: WeaponPulseRifle
#   description: A weapon that is almost as infamous as its users.
#   components:
#   - type: Sprite
#     sprite: Objects/Weapons/Guns/Battery/pulse_rifle.rsi
#     layers:
#     - state: base
#       map: ["enum.GunVisualLayers.Base"]
#     - state: mag-unshaded-4
#       map: ["enum.GunVisualLayers.MagUnshaded"]
#       shader: unshaded
#   - type: MagazineVisuals
#     magState: mag
#     steps: 5
#     zeroVisible: false
#   - type: Appearance
#   - type: Clothing
#     sprite: Objects/Weapons/Guns/Battery/pulse_rifle.rsi
#   - type: Gun
#     fireRate: 1.5
#     soundGunshot:
#       path: /Audio/Weapons/Guns/Gunshots/laser3.ogg
#   - type: HitscanBatteryAmmoProvider
#     proto: Pulse
#     fireCost: 100
#   - type: Battery
#     maxCharge: 40000
#     startingCharge: 40000
=======
- type: entity
  name: pulse pistol
  parent: [BaseWeaponBatterySmall, BaseCentcommContraband]
  id: WeaponPulsePistol
  description: A state of the art energy pistol favoured as a sidearm by the NT operatives.
  components:
  - type: Sprite
    sprite: Objects/Weapons/Guns/Battery/pulse_pistol.rsi
    layers:
    - state: base
      map: ["enum.GunVisualLayers.Base"]
    - state: mag-unshaded-4
      map: ["enum.GunVisualLayers.MagUnshaded"]
      shader: unshaded
  - type: Item
    storedOffset: -2,-5
  - type: MagazineVisuals
    magState: mag
    steps: 5
    zeroVisible: false
  - type: Appearance
  - type: Clothing
    sprite: Objects/Weapons/Guns/Battery/pulse_pistol.rsi
  - type: Gun
    selectedMode: SemiAuto
    availableModes:
    - SemiAuto
    soundGunshot:
      path: /Audio/Weapons/Guns/Gunshots/laser3.ogg
  - type: HitscanBatteryAmmoProvider
    proto: Pulse
    fireCost: 200
  - type: Battery
    maxCharge: 2000
    startingCharge: 2000

- type: entity
  name: pulse carbine
  parent: [BaseWeaponBattery, BaseGunWieldable, BaseCentcommContraband]
  id: WeaponPulseCarbine
  description: A high tech energy carbine favoured by the NT-ERT operatives.
  components:
  - type: Item
    size: Large
  - type: Sprite
    sprite: Objects/Weapons/Guns/Battery/pulse_carbine.rsi
    layers:
    - state: base
      map: ["enum.GunVisualLayers.Base"]
    - state: mag-unshaded-4
      map: ["enum.GunVisualLayers.MagUnshaded"]
      shader: unshaded
  - type: MagazineVisuals
    magState: mag
    steps: 5
    zeroVisible: false
  - type: Appearance
  - type: Clothing
    sprite: Objects/Weapons/Guns/Battery/pulse_carbine.rsi
  - type: Gun
    selectedMode: SemiAuto
    fireRate: 3
    availableModes:
      - SemiAuto
      - FullAuto
    soundGunshot:
      path: /Audio/Weapons/Guns/Gunshots/laser3.ogg
  - type: HitscanBatteryAmmoProvider
    proto: Pulse
    fireCost: 200
  - type: Battery
    maxCharge: 5000
    startingCharge: 5000

- type: entity
  name: pulse rifle
  parent: [BaseWeaponBattery, BaseGunWieldable, BaseCentcommContraband]
  id: WeaponPulseRifle
  description: A weapon that is almost as infamous as its users.
  components:
  - type: Item
    size: Huge
    shape:
    - 0,0,4,1
  - type: Sprite
    sprite: Objects/Weapons/Guns/Battery/pulse_rifle.rsi
    layers:
    - state: base
      map: ["enum.GunVisualLayers.Base"]
    - state: mag-unshaded-4
      map: ["enum.GunVisualLayers.MagUnshaded"]
      shader: unshaded
  - type: MagazineVisuals
    magState: mag
    steps: 5
    zeroVisible: false
  - type: Appearance
  - type: Clothing
    sprite: Objects/Weapons/Guns/Battery/pulse_rifle.rsi
  - type: Gun
    fireRate: 1.5
    soundGunshot:
      path: /Audio/Weapons/Guns/Gunshots/laser3.ogg
  - type: HitscanBatteryAmmoProvider
    proto: Pulse
    fireCost: 100
  - type: Battery
    maxCharge: 40000
    startingCharge: 40000
>>>>>>> 26e407d3

- type: entity
  name: laser cannon
  parent: [BaseWeaponBattery, BaseGunWieldable, BaseSecurityContraband]
  id: WeaponLaserCannon
  description: A heavy duty, high powered laser weapon.
  components:
  - type: Item
    size: Huge
    shape:
    - 0,0,4,1
  - type: Sprite
    sprite: Objects/Weapons/Guns/Battery/laser_cannon.rsi
    layers:
    - state: base
      map: ["enum.GunVisualLayers.Base"]
    - state: mag-unshaded-4
      map: ["enum.GunVisualLayers.MagUnshaded"]
      shader: unshaded
  - type: MagazineVisuals
    magState: mag
    steps: 5
    zeroVisible: false
  - type: Appearance
  - type: Clothing
    sprite: Objects/Weapons/Guns/Battery/laser_cannon.rsi
  - type: Gun
    fireRate: 1.5
    soundGunshot:
      path: /Audio/Weapons/Guns/Gunshots/laser_cannon.ogg
  - type: HitscanBatteryAmmoProvider
    proto: RedHeavyLaser
    fireCost: 100
  - type: Tag
    tags:
    - TurretCompatibleWeapon

- type: entity
  name: portable particle decelerator
  parent: [BaseWeaponBattery, BaseEngineeringContraband]
  id: WeaponParticleDecelerator
  description: A portable particle decelerator capable of decomposing a tesla or singularity.
  components:
    - type: Item
      size: Ginormous
    - type: MultiHandedItem
    - type: ClothingSpeedModifier
      walkModifier: 0.6
      sprintModifier: 0.6
    - type: HeldSpeedModifier
    - type: Sprite
      sprite: Objects/Weapons/Guns/Battery/particle_decelerator.rsi
      layers:
        - state: base
          map: ["enum.GunVisualLayers.Base"]
    - type: Gun
      fireRate: 0.5
      soundGunshot:
        path: /Audio/Weapons/emitter.ogg
        params:
          pitch: 2
    - type: ProjectileBatteryAmmoProvider
      proto: AntiParticlesProjectile
      fireCost: 500
    - type: Battery
      maxCharge: 10000
      startingCharge: 10000

- type: entity
  name: x-ray cannon
  parent: [BaseWeaponBattery, BaseGunWieldable, BaseSecurityContraband]
  id: WeaponXrayCannon
  description: An experimental weapon that uses concentrated x-ray energy against its target.
  components:
  - type: Item
    size: Huge
    shape:
    - 0,0,4,1
  - type: Sprite
    sprite: Objects/Weapons/Guns/Battery/xray.rsi
    layers:
    - state: base
      map: ["enum.GunVisualLayers.Base"]
    - state: mag-unshaded-0
      map: ["enum.GunVisualLayers.MagUnshaded"]
      shader: unshaded
  - type: Clothing
    sprite: Objects/Weapons/Guns/Battery/xray.rsi
  - type: Gun
    soundGunshot:
      path: /Audio/Weapons/Guns/Gunshots/laser3.ogg
  - type: HitscanBatteryAmmoProvider
    proto: XrayLaser
    fireCost: 100
  - type: MagazineVisuals
    magState: mag
    steps: 5
    zeroVisible: true
  - type: Appearance

- type: entity
  name: practice disabler
  parent: BaseWeaponBatterySmall
  id: WeaponDisablerPractice
  description: A self-defense weapon that exhausts organic targets, weakening them until they collapse. This one has been undertuned for cadets making it mostly harmless.
  components:
  - type: Sprite
    sprite: Objects/Weapons/Guns/Battery/practice_disabler.rsi
    layers:
    - state: base
      map: ["enum.GunVisualLayers.Base"]
    - state: mag-unshaded-0
      map: ["enum.GunVisualLayers.MagUnshaded"]
      shader: unshaded
  - type: Item
    storedOffset: -1,-5
  - type: Clothing
    sprite: Objects/Weapons/Guns/Battery/practice_disabler.rsi
    quickEquip: false
    slots:
    - Belt
  - type: Appearance
  - type: MagazineVisuals
    magState: mag
    steps: 5
    zeroVisible: true
  - type: StaticPrice
    price: 100
  - type: Gun
    fireRate: 2
    projectileSpeed: 35 # any higher and this causes issues in lag
    soundGunshot:
      path: /Audio/Weapons/Guns/Gunshots/taser2.ogg
  - type: HitscanBatteryAmmoProvider # Sunrise-Edit
    proto: DisablerBoltPractice
    fireCost: 50
  - type: Tag
    tags:
    - Taser
    - Sidearm

- type: entity
  name: disabler
  parent: [WeaponDisablerPractice, BaseSecurityCommandContraband]
  id: WeaponDisabler
  description: A self-defense weapon that exhausts organic targets, weakening them until they collapse.
  components:
  - type: Sprite
    sprite: Objects/Weapons/Guns/Battery/disabler.rsi
    layers:
      - state: base
        map: ["enum.GunVisualLayers.Base"]
      - state: mag-unshaded-0
        map: ["enum.GunVisualLayers.MagUnshaded"]
        shader: unshaded
  - type: Clothing
    sprite: Objects/Weapons/Guns/Battery/disabler.rsi
    quickEquip: false
    slots:
      - suitStorage
      - Belt
  - type: HitscanBatteryAmmoProvider # Sunrise-Edit
    proto: DisablerBolt
    fireCost: 62.5
  - type: GuideHelp
    guides:
    - Security
    - Antagonists

- type: entity
  name: disabler SMG
  parent: [BaseWeaponBattery, BaseSecurityContraband]
  id: WeaponDisablerSMG
  description: Advanced weapon that exhausts organic targets, weakening them until they collapse.
  components:
  - type: Item
    size: Large
    shape:
    - 0,0,2,1
  - type: Tag
    tags:
      - Taser
  - type: Sprite
    sprite: Objects/Weapons/Guns/Battery/disabler_smg.rsi
    layers:
      - state: base
        map: ["enum.GunVisualLayers.Base"]
      - state: mag-unshaded-0
        map: ["enum.GunVisualLayers.MagUnshaded"]
        shader: unshaded
  - type: Gun
    selectedMode: FullAuto
    fireRate: 4.5
    availableModes:
      - SemiAuto
      - FullAuto
    soundGunshot:
      path: /Audio/Weapons/Guns/Gunshots/taser2.ogg
  - type: HitscanBatteryAmmoProvider # Sunrise-Edit
    proto: DisablerBoltSmg
    fireCost: 25
  - type: MagazineVisuals
    magState: mag
    steps: 5
    zeroVisible: true
  - type: Appearance
  - type: StaticPrice
    price: 260

- type: entity
  name: taser
  parent: [BaseWeaponBatterySmall, BaseSecurityContraband]
  id: WeaponTaser
  description: A low-capacity, energy-based stun gun used by security teams to subdue targets at close range.
  components:
  - type: Tag
    tags:
    - Taser
    - Sidearm
  - type: Sprite
    sprite: _Sunrise/Objects/Weapons/Guns/Battery/taser.rsi
    layers:
    - state: base
      map: ["enum.GunVisualLayers.Base"]
    - state: mag-unshaded-0
      map: ["enum.GunVisualLayers.MagUnshaded"]
      shader: unshaded
  - type: Item
    heldPrefix: taser4
  - type: Clothing
    quickEquip: false
    slots:
    - Belt
  - type: Gun
    fireRate: 2
    soundGunshot:
      path: /Audio/Weapons/Guns/Gunshots/taser.ogg
  - type: ProjectileBatteryAmmoProvider
    proto: BulletTaserSunrise
    fireCost: 83.3 #Sunrise-Edit 12 Shots
  - type: MagazineVisuals
    magState: mag
    steps: 5
    zeroVisible: true
  - type: Appearance

- type: entity
  name: elite taser
  parent: [ BaseCentcommContraband, WeaponTaser ]
  id: WeaponTaserSuper
  suffix: ADMEME
  description: A low-capacity, energy-based stun gun used by elite security teams to disable even the toughest of targets.
  components:
  - type: Gun
    fireRate: 0.5
    soundGunshot:
      path: /Audio/Effects/tesla_collapse.ogg # The wrath of god...
      params:
        volume: -6
  - type: ProjectileBatteryAmmoProvider
    proto: BulletTaserSuper
    fireCost: 200

- type: entity
  name: antique laser pistol
  parent: [BaseWeaponBatterySmall, BaseGrandTheftContraband]
  id: WeaponAntiqueLaser
  description: This is an antique laser pistol. All craftsmanship is of the highest quality. It is decorated with a mahogany grip and chrome filigree. The object menaces with spikes of energy. On the item is an image of a captain and a clown. The clown is dead. The captain is striking a heroic pose.
  components:
  - type: Item
    size: Normal
    shape:
    - 0,0,1,1
  - type: Sprite
    sprite: Objects/Weapons/Guns/Battery/antiquelasergun.rsi
    layers:
    - state: base
      map: ["enum.GunVisualLayers.Base"]
    - state: mag-unshaded-4
      map: ["enum.GunVisualLayers.MagUnshaded"]
      shader: unshaded
  - type: Clothing
    sprite: Objects/Weapons/Guns/Battery/antiquelasergun.rsi
  - type: Gun
    soundGunshot:
      path: /Audio/Weapons/Guns/Gunshots/laser_cannon.ogg
  - type: HitscanBatteryAmmoProvider
    proto: RedMediumLaser
    fireCost: 100
  - type: BatterySelfRecharger
    autoRecharge: true
    autoRechargeRate: 40
  - type: MagazineVisuals
    magState: mag
    steps: 5
    zeroVisible: true
  - type: Appearance
  - type: Tag
    tags:
    - HighRiskItem
    - Sidearm
    - WeaponAntiqueLaser
  - type: StaticPrice
    price: 750
  - type: StealTarget
    stealGroup: WeaponAntiqueLaser
  - type: SentienceTarget # I hope this is only the captain's gun
    flavorKind: station-event-random-sentience-flavor-inanimate
    weight: 0.0002 # 5,000 times less likely than 1 regular animal
    # not putting a BlockMovement component here cause that's funny.

- type: entity
  name: advanced laser pistol
  parent: [BaseWeaponBatterySmall, BaseSecurityContraband]
  id: WeaponAdvancedLaser
  description: An experimental high-energy laser pistol with a self-charging nuclear battery.
  components:
  - type: Item
    size: Normal
    shape:
    - 0,0,1,1
  - type: Sprite
    sprite: Objects/Weapons/Guns/Battery/advancedlasergun.rsi
    layers:
    - state: base
      map: ["enum.GunVisualLayers.Base"]
    - state: mag-unshaded-4
      map: ["enum.GunVisualLayers.MagUnshaded"]
      shader: unshaded
  - type: Clothing
    sprite: Objects/Weapons/Guns/Battery/advancedlasergun.rsi
  - type: Gun
    soundGunshot:
      path: /Audio/Weapons/Guns/Gunshots/laser_cannon.ogg
  - type: HitscanBatteryAmmoProvider
    proto: RedMediumLaser
    fireCost: 100
  - type: BatterySelfRecharger
    autoRecharge: true
    autoRechargeRate: 30
  - type: MagazineVisuals
    magState: mag
    steps: 5
    zeroVisible: true
  - type: Appearance
  - type: StaticPrice
    price: 63

- type: entity
  name: C.H.I.M.P. handcannon
  parent: [BaseWeaponBatterySmall, BaseScienceContraband]
  id: WeaponPistolCHIMP
  description: Just because it's a little C.H.I.M.P. doesn't mean it can't punch like an A.P.E.
  components:
  - type: Sprite
    sprite: Objects/Weapons/Guns/Revolvers/chimp.rsi
    layers:
    - state: base
      map: ["enum.GunVisualLayers.Base"]
    - state: mag-unshaded-1
      visible: false
      map: ["enum.GunVisualLayers.MagUnshaded"]
      shader: unshaded
  - type: Item
    storedOffset: 0,-6
  - type: Appearance
  - type: MagazineVisuals
    magState: mag
    steps: 3
    zeroVisible: false
  - type: Clothing
    sprite: Objects/Weapons/Guns/Revolvers/chimp.rsi
  - type: Gun
    projectileSpeed: 10
    fireRate: 1.5
    soundGunshot:
      path: /Audio/Weapons/Guns/Gunshots/taser2.ogg
    bigTrigger: true # Sunrise-Edit
  - type: ProjectileBatteryAmmoProvider
    proto: AnomalousParticleDeltaStrong
    fireCost: 100
  - type: BatteryWeaponFireModes
    fireModes:
    - proto: AnomalousParticleDeltaStrong
      fireCost: 100
    - proto: AnomalousParticleEpsilonStrong
      fireCost: 100
    - proto: AnomalousParticleZetaStrong
      fireCost: 100
    - proto: AnomalousParticleSigmaStrong
      fireCost: 100
  - type: Construction
    graph: UpgradeWeaponPistolCHIMP
    node: start
  - type: StaticPrice
    price: 100

- type: entity
  name: experimental C.H.I.M.P. handcannon
  parent: [WeaponPistolCHIMP, BaseSyndicateContraband]
  id: WeaponPistolCHIMPUpgraded
  description: This C.H.I.M.P. seems to have a greater punch than usual...
  components:
  - type: BatteryWeaponFireModes
    fireModes:
    - proto: AnomalousParticleDeltaStrong
      fireCost: 100
    - proto: AnomalousParticleEpsilonStrong
      fireCost: 100
    - proto: AnomalousParticleOmegaStrong
      fireCost: 100
    - proto: AnomalousParticleZetaStrong
      fireCost: 100
    - proto: AnomalousParticleSigmaStrong
      fireCost: 100

- type: entity
  name: eye of a behonker
  parent: BaseWeaponBatterySmall
  id: WeaponBehonkerLaser
  description: The eye of a behonker, it fires a laser when squeezed.
  components:
  - type: Sprite
    sprite: Objects/Weapons/Guns/Battery/behonker_eye.rsi
    layers:
    - state: base
      map: ["enum.GunVisualLayers.Base"]
  - type: Gun
    fireRate: 1
    soundGunshot:
      path: /Audio/Weapons/Guns/Gunshots/laser_clown.ogg
  - type: HitscanBatteryAmmoProvider
    proto: RedMediumLaser
    fireCost: 100
  - type: BatterySelfRecharger
    autoRecharge: true
    autoRechargeRate: 40
  - type: StaticPrice
    price: 750

- type: entity
  name: energy shotgun
  parent: [BaseWeaponBattery, BaseGunWieldable, BaseGrandTheftContraband]
  id: WeaponEnergyShotgun
  description: A one-of-a-kind prototype energy weapon that uses various shotgun configurations. It offers the possibility of both lethal and non-lethal shots, making it a versatile weapon.
  components:
  - type: Sprite
    sprite: Objects/Weapons/Guns/Battery/energy_shotgun.rsi
    layers:
      - state: base
        map: ["enum.GunVisualLayers.Base"]
      - state: mag-unshaded-4
        map: ["enum.GunVisualLayers.MagUnshaded"]
        shader: unshaded
  - type: MagazineVisuals
    magState: mag
    steps: 5
    zeroVisible: false
  - type: Appearance
  - type: Clothing
    sprite: Objects/Weapons/Guns/Battery/energy_shotgun.rsi
  - type: Gun
    fireRate: 2 # Sunrise-edit
    soundGunshot:
      path: /Audio/Weapons/Guns/Gunshots/laser_cannon.ogg
  - type: HitscanBatteryAmmoProvider
    proto: LaserTraceSpread
    fireCost: 150
  - type: BatteryWeaponFireModes
    fireModes:
    - proto: LaserTraceSpread # Sunrise-Edit
      fireCost: 150
      name: energy-gun-shotgun-spread # Sunrise-Edit
    - proto: LaserTraceSpreadNarrow # Sunrise-Edit
      fireCost: 200
      name: energy-gun-shotgun-spread-narrow # Sunrise-Edit
    - proto: DisablerBoltSmgSpreadTrace # Sunrise-Edit
      fireCost: 120
      name: energy-gun-disable # Sunrise-Edit
  - type: Item
    size: Large
    sprite: Objects/Weapons/Guns/Battery/inhands_64x.rsi
    heldPrefix: energy
  - type: Tag
    tags:
    - HighRiskItem
  - type: StealTarget
    stealGroup: WeaponEnergyShotgun
  - type: GunRequiresWield #remove when inaccuracy on spreads is fixed
  - type: Battery
    maxCharge: 1201 #sunrise-fix
    startingCharge: 1201 #sunrise-fix
  - type: BatterySelfRecharger
    autoRecharge: true
    autoRechargeRate: 24
    autoRechargePause: true
    autoRechargePauseTime: 30

- type: entity
  name: temperature gun
  parent: [BaseWeaponBattery, BaseGunWieldable, BaseSecurityContraband]
  id: WeaponTemperatureGun
  description: An advanced gun that shoots body-temperature-changing beams. This probably constitutes as some kind of war crime.
  components:
  - type: Sprite
    sprite: Objects/Weapons/Guns/Battery/temp_gun.rsi
    layers:
    - state: base
      map: ["enum.GunVisualLayers.Base"]
    - state: mag-unshaded-1
      map: ["enum.GunVisualLayers.MagUnshaded"]
      shader: unshaded
  - type: Appearance
  - type: Item
    size: Large
    shape:
    - 0,0,3,1
  - type: MagazineVisuals
    magState: mag
    steps: 5
    zeroVisible: false
  - type: Clothing
    sprite: Objects/Weapons/Guns/Battery/temp_gun.rsi
  - type: Gun
    fireRate: 1
    soundGunshot:
      path: /Audio/Weapons/Guns/Gunshots/taser2.ogg
  - type: ProjectileBatteryAmmoProvider
    proto: BoltTempgunCold
    fireCost: 100
  - type: BatteryWeaponFireModes
    fireModes:
    - proto: BoltTempgunCold
      fireCost: 100
    - proto: BoltTempgunHot
      fireCost: 100
  - type: Battery
    maxCharge: 1000
    startingCharge: 1000
  - type: StaticPrice
    price: 100

- type: entity
  name: xenoborg laser gun
  parent: [WeaponAdvancedLaser, BaseXenoborgContraband]
  id: XenoborgLaserGun

- type: entity
  name: xenoborg heavy laser gun
  parent: [WeaponAdvancedLaser, BaseXenoborgContraband]
  id: XenoborgHeavyLaserGun
  components:
  - type: HitscanBatteryAmmoProvider
    proto: RedHeavyLaser<|MERGE_RESOLUTION|>--- conflicted
+++ resolved
@@ -282,7 +282,6 @@
     proto: RedLaser
     fireCost: 62.5
 
-<<<<<<< HEAD
 # - type: entity #  Sunrise-Edit Moved to _Sunrise/Entities/Objects/Weapons/Guns/Battery/battery_guns.yml
 #   name: pulse pistol
 #   parent: [BaseWeaponBatterySmall, BaseCentcommContraband]
@@ -297,7 +296,9 @@
 #     - state: mag-unshaded-4
 #       map: ["enum.GunVisualLayers.MagUnshaded"]
 #       shader: unshaded
-#   - type: MagazineVisuals
+#   - type: Item
+    storedOffset: -2,-5
+  - type: MagazineVisuals
 #     magState: mag
 #     steps: 5
 #     zeroVisible: false
@@ -323,7 +324,9 @@
 #   id: WeaponPulseCarbine
 #   description: A high tech energy carbine favoured by the NT-ERT operatives.
 #   components:
-#   - type: Sprite
+#   - type: Item
+    size: Large
+  - type: Sprite
 #     sprite: Objects/Weapons/Guns/Battery/pulse_carbine.rsi
 #     layers:
 #     - state: base
@@ -360,6 +363,10 @@
 #   id: WeaponPulseRifle
 #   description: A weapon that is almost as infamous as its users.
 #   components:
+  - type: Item
+    size: Huge
+    shape:
+    - 0,0,4,1
 #   - type: Sprite
 #     sprite: Objects/Weapons/Guns/Battery/pulse_rifle.rsi
 #     layers:
@@ -385,117 +392,6 @@
 #   - type: Battery
 #     maxCharge: 40000
 #     startingCharge: 40000
-=======
-- type: entity
-  name: pulse pistol
-  parent: [BaseWeaponBatterySmall, BaseCentcommContraband]
-  id: WeaponPulsePistol
-  description: A state of the art energy pistol favoured as a sidearm by the NT operatives.
-  components:
-  - type: Sprite
-    sprite: Objects/Weapons/Guns/Battery/pulse_pistol.rsi
-    layers:
-    - state: base
-      map: ["enum.GunVisualLayers.Base"]
-    - state: mag-unshaded-4
-      map: ["enum.GunVisualLayers.MagUnshaded"]
-      shader: unshaded
-  - type: Item
-    storedOffset: -2,-5
-  - type: MagazineVisuals
-    magState: mag
-    steps: 5
-    zeroVisible: false
-  - type: Appearance
-  - type: Clothing
-    sprite: Objects/Weapons/Guns/Battery/pulse_pistol.rsi
-  - type: Gun
-    selectedMode: SemiAuto
-    availableModes:
-    - SemiAuto
-    soundGunshot:
-      path: /Audio/Weapons/Guns/Gunshots/laser3.ogg
-  - type: HitscanBatteryAmmoProvider
-    proto: Pulse
-    fireCost: 200
-  - type: Battery
-    maxCharge: 2000
-    startingCharge: 2000
-
-- type: entity
-  name: pulse carbine
-  parent: [BaseWeaponBattery, BaseGunWieldable, BaseCentcommContraband]
-  id: WeaponPulseCarbine
-  description: A high tech energy carbine favoured by the NT-ERT operatives.
-  components:
-  - type: Item
-    size: Large
-  - type: Sprite
-    sprite: Objects/Weapons/Guns/Battery/pulse_carbine.rsi
-    layers:
-    - state: base
-      map: ["enum.GunVisualLayers.Base"]
-    - state: mag-unshaded-4
-      map: ["enum.GunVisualLayers.MagUnshaded"]
-      shader: unshaded
-  - type: MagazineVisuals
-    magState: mag
-    steps: 5
-    zeroVisible: false
-  - type: Appearance
-  - type: Clothing
-    sprite: Objects/Weapons/Guns/Battery/pulse_carbine.rsi
-  - type: Gun
-    selectedMode: SemiAuto
-    fireRate: 3
-    availableModes:
-      - SemiAuto
-      - FullAuto
-    soundGunshot:
-      path: /Audio/Weapons/Guns/Gunshots/laser3.ogg
-  - type: HitscanBatteryAmmoProvider
-    proto: Pulse
-    fireCost: 200
-  - type: Battery
-    maxCharge: 5000
-    startingCharge: 5000
-
-- type: entity
-  name: pulse rifle
-  parent: [BaseWeaponBattery, BaseGunWieldable, BaseCentcommContraband]
-  id: WeaponPulseRifle
-  description: A weapon that is almost as infamous as its users.
-  components:
-  - type: Item
-    size: Huge
-    shape:
-    - 0,0,4,1
-  - type: Sprite
-    sprite: Objects/Weapons/Guns/Battery/pulse_rifle.rsi
-    layers:
-    - state: base
-      map: ["enum.GunVisualLayers.Base"]
-    - state: mag-unshaded-4
-      map: ["enum.GunVisualLayers.MagUnshaded"]
-      shader: unshaded
-  - type: MagazineVisuals
-    magState: mag
-    steps: 5
-    zeroVisible: false
-  - type: Appearance
-  - type: Clothing
-    sprite: Objects/Weapons/Guns/Battery/pulse_rifle.rsi
-  - type: Gun
-    fireRate: 1.5
-    soundGunshot:
-      path: /Audio/Weapons/Guns/Gunshots/laser3.ogg
-  - type: HitscanBatteryAmmoProvider
-    proto: Pulse
-    fireCost: 100
-  - type: Battery
-    maxCharge: 40000
-    startingCharge: 40000
->>>>>>> 26e407d3
 
 - type: entity
   name: laser cannon
