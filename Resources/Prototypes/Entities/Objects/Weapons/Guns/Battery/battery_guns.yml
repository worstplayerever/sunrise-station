- type: entity
  id: BaseWeaponBattery
  parent: BaseItem
  abstract: true
  components:
  - type: Sprite
  - type: Item
    size: Huge
  - type: Clothing
    sprite: Objects/Weapons/Guns/Battery/laser_retro.rsi
    quickEquip: false
    slots:
    - Back
    - suitStorage
  - type: AmmoCounter
  - type: Gun
    fireRate: 2
    selectedMode: SemiAuto
    availableModes:
    - SemiAuto
    soundGunshot:
      path: /Audio/Weapons/Guns/Gunshots/laser.ogg
  - type: Battery
    maxCharge: 1000
    startingCharge: 1000
  - type: MagazineVisuals
    magState: mag
    steps: 5
    zeroVisible: false
  - type: Appearance
  - type: StaticPrice
    price: 500

- type: entity
  id: BaseWeaponPowerCell
  parent: BaseItem
  abstract: true
  components:
  - type: Sprite
  - type: Item
    size: Huge
  - type: AmmoCounter
  - type: Gun
    fireRate: 2
    selectedMode: SemiAuto
    availableModes:
    - SemiAuto
    soundGunshot:
      path: /Audio/Weapons/Guns/Gunshots/laser.ogg
  - type: MagazineAmmoProvider
  - type: ItemSlots
    slots:
      gun_magazine:
        name: Magazine
        startingItem: PowerCellSmall
        insertSound: /Audio/Weapons/Guns/MagIn/batrifle_magin.ogg
        ejectSound: /Audio/Weapons/Guns/MagOut/batrifle_magout.ogg
        whitelist:
          tags:
            - PowerCell
            - PowerCellSmall
  - type: Appearance
  - type: StaticPrice
    price: 500
  - type: ContainerContainer
    containers:
      gun_magazine: !type:ContainerSlot

- type: entity
  id: BaseWeaponBatterySmall
  parent: BaseWeaponBattery
  abstract: true
  components:
  - type: Item
    size: Small
    shape:
    - 0,0,1,0
    - 0,1,0,1
  - type: Tag
    tags:
    - Sidearm
  - type: Clothing
    sprite: Objects/Weapons/Guns/Battery/taser.rsi
    quickEquip: false
    slots:
    - Belt
    - suitStorage

- type: entity
  id: BaseWeaponPowerCellSmall
  parent: BaseWeaponPowerCell
  abstract: true
  components:
  - type: Item
    size: Small
  - type: Tag
    tags:
    - Sidearm
  - type: Clothing
    sprite: Objects/Weapons/Guns/Battery/taser.rsi
    quickEquip: false
    slots:
    - Belt

- type: entity
  name: svalinn laser pistol
  parent: [ BaseWeaponPowerCellSmall, BaseRestrictedContraband ]
  id: WeaponLaserSvalinn
  description: A cheap and widely used laser pistol.
  components:
  - type: Sprite
    sprite: Objects/Weapons/Guns/Battery/svalinn.rsi
    layers:
    - state: base
      map: ["enum.GunVisualLayers.Base"]
    - state: mag-unshaded-4
      map: ["enum.GunVisualLayers.MagUnshaded"]
      shader: unshaded
  - type: Item
    sprite: Objects/Weapons/Guns/Battery/svalinn.rsi
  - type: MagazineVisuals
    magState: mag
    steps: 5
    zeroVisible: true

- type: entity
  name: retro laser blaster
  parent: [ BaseWeaponBatterySmall, BaseMajorContraband ]
  id: WeaponLaserGun
  description: A weapon using light amplified by the stimulated emission of radiation.
  components:
  - type: Sprite
    sprite: Objects/Weapons/Guns/Battery/laser_retro.rsi
    layers:
    - state: base
      map: ["enum.GunVisualLayers.Base"]
    - state: mag-unshaded-4
      map: ["enum.GunVisualLayers.MagUnshaded"]
      shader: unshaded
  - type: HitscanBatteryAmmoProvider
    proto: BulletRedMediumLaser # Sunrise-Edit
    fireCost: 62.5
  - type: MagazineVisuals
    magState: mag
    steps: 5
    zeroVisible: true
  - type: Appearance

- type: entity
  name: makeshift laser pistol
  parent: BaseWeaponBatterySmall
  id: WeaponMakeshiftLaser
  description: Better pray it won't burn your hands off.
  components:
  - type: Sprite
    sprite: Objects/Weapons/Guns/Battery/makeshift.rsi
    layers:
    - state: base
      map: ["enum.GunVisualLayers.Base"]
    - state: mag-unshaded-4
      map: ["enum.GunVisualLayers.MagUnshaded"]
      shader: unshaded
  - type: Clothing
    sprite: Objects/Weapons/Guns/Battery/makeshift.rsi
  - type: HitscanBatteryAmmoProvider
    proto: BulletRedLaser # Sunrise-Edit
    fireCost: 62.5
  - type: Battery
    maxCharge: 500
    startingCharge: 500

- type: entity
  name: tesla gun
  parent: BaseWeaponBattery
  id: WeaponTeslaGun
  description: The power of the primordial element of lightning in your hands.
  components:
  - type: Sprite
    sprite: Objects/Weapons/Guns/Battery/tesla_gun.rsi
    layers:
      - state: base
        map: ["enum.GunVisualLayers.Base"]
      - state: mag-unshaded-4
        map: ["enum.GunVisualLayers.MagUnshaded"]
        shader: unshaded
  - type: Gun
    projectileSpeed: 10
    soundGunshot:
      path: /Audio/Effects/Lightning/lightningshock.ogg
      params:
        variation: 0.2
  - type: ProjectileBatteryAmmoProvider
    proto: TeslaGunBullet
    fireCost: 300
  - type: MagazineVisuals
    magState: mag
    steps: 5
    zeroVisible: true
  - type: Appearance

- type: entity
  name: practice laser rifle
  parent: [BaseWeaponBattery, BaseGunWieldable]
  id: WeaponLaserCarbinePractice
  description: This modified laser rifle fires nearly harmless beams in the 40-watt range, for target practice.
  components:
  - type: Sprite
    sprite: Objects/Weapons/Guns/Battery/laser_gun.rsi
    layers:
    - state: base
      map: ["enum.GunVisualLayers.Base"]
    - state: mag-unshaded-4
      map: ["enum.GunVisualLayers.MagUnshaded"]
      shader: unshaded
  - type: Clothing
    sprite: Objects/Weapons/Guns/Battery/laser_gun.rsi
  - type: Gun
    selectedMode: SemiAuto
    availableModes:
    - SemiAuto
  - type: EmpImmune  # Sunrise-EMP
  - type: HitscanBatteryAmmoProvider
    proto: BulletRedLaserPractice # Sunrise-Edit
    fireCost: 62.5
  - type: StaticPrice
    price: 300

- type: entity
  name: laser rifle
  parent: [WeaponLaserCarbinePractice, BaseGunWieldable, BaseRestrictedContraband]
  id: WeaponLaserCarbine
  description: Favoured by Nanotrasen Security for being cheap and easy to use.
  components:
  - type: StaticPrice
    price: 420
  - type: HitscanBatteryAmmoProvider
    proto: BulletRedLaser # Sunrise-Edit
    fireCost: 62.5

- type: entity
  name: pulse pistol
  parent: BaseWeaponBatterySmall
  id: WeaponPulsePistol
  description: A state of the art energy pistol favoured as a sidearm by the NT operatives.
  components:
  - type: Sprite
    sprite: Objects/Weapons/Guns/Battery/pulse_pistol.rsi
    layers:
    - state: base
      map: ["enum.GunVisualLayers.Base"]
    - state: mag-unshaded-4
      map: ["enum.GunVisualLayers.MagUnshaded"]
      shader: unshaded
  - type: Clothing
    sprite: Objects/Weapons/Guns/Battery/pulse_pistol.rsi
  - type: Gun
    selectedMode: SemiAuto
    availableModes:
    - SemiAuto
    soundGunshot:
      path: /Audio/Weapons/Guns/Gunshots/laser_cannon.ogg
  - type: EmpImmune  # Sunrise-EMP
  - type: HitscanBatteryAmmoProvider
    proto: BulletPulse # Sunrise-Edit
    fireCost: 200
  - type: Battery
    maxCharge: 2000
    startingCharge: 2000

- type: entity
  name: pulse carbine
  parent: [BaseWeaponBattery, BaseGunWieldable, BaseCentcommContraband]
  id: WeaponPulseCarbine
  description: A high tech energy carbine favoured by the NT-ERT operatives.
  components:
  - type: Sprite
    sprite: Objects/Weapons/Guns/Battery/pulse_carbine.rsi
    layers:
    - state: base
      map: ["enum.GunVisualLayers.Base"]
    - state: mag-unshaded-4
      map: ["enum.GunVisualLayers.MagUnshaded"]
      shader: unshaded
  - type: Clothing
    sprite: Objects/Weapons/Guns/Battery/pulse_carbine.rsi
  - type: Gun
    selectedMode: SemiAuto
    fireRate: 3
    availableModes:
      - SemiAuto
      - FullAuto
    soundGunshot:
      path: /Audio/Weapons/Guns/Gunshots/laser_cannon.ogg
  - type: EmpImmune  # Sunrise-EMP
  - type: HitscanBatteryAmmoProvider
    proto: BulletPulse # Sunrise-Edit
    fireCost: 200
  - type: Battery
    maxCharge: 5000
    startingCharge: 5000

- type: entity
  name: pulse rifle
  parent: [BaseWeaponBattery, BaseGunWieldable]
  id: WeaponPulseRifle
  description: A weapon that is almost as infamous as its users.
  components:
  - type: Sprite
    sprite: Objects/Weapons/Guns/Battery/pulse_rifle.rsi
    layers:
    - state: base
      map: ["enum.GunVisualLayers.Base"]
    - state: mag-unshaded-4
      map: ["enum.GunVisualLayers.MagUnshaded"]
      shader: unshaded
  - type: Clothing
    sprite: Objects/Weapons/Guns/Battery/pulse_rifle.rsi
  - type: Gun
    fireRate: 1.5
    soundGunshot:
      path: /Audio/Weapons/Guns/Gunshots/laser3.ogg
  - type: EmpImmune
  - type: HitscanBatteryAmmoProvider
    proto: BulletPulse # Sunrise-Edit
    fireCost: 100
  - type: Battery
    maxCharge: 40000
    startingCharge: 40000

- type: entity
  name: laser cannon
  parent: [BaseWeaponBattery, BaseGunWieldable, BaseRestrictedContraband]
  id: WeaponLaserCannon
  description: A heavy duty, high powered laser weapon.
  components:
  - type: Sprite
    sprite: Objects/Weapons/Guns/Battery/laser_cannon.rsi
    layers:
    - state: base
      map: ["enum.GunVisualLayers.Base"]
    - state: mag-unshaded-4
      map: ["enum.GunVisualLayers.MagUnshaded"]
      shader: unshaded
  - type: Clothing
    sprite: Objects/Weapons/Guns/Battery/laser_cannon.rsi
  - type: Gun
    fireRate: 1.5
    soundGunshot:
      path: /Audio/Weapons/Guns/Gunshots/laser_cannon.ogg
  - type: HitscanBatteryAmmoProvider
    proto: BulletRedHeavyLaser # Sunrise-Edit
    fireCost: 100

- type: entity
  name: portable particle decelerator
  parent: BaseWeaponBattery
  id: WeaponParticleDecelerator
  description: A portable particle decelerator capable of decomposing a tesla or singularity.
  components:
    - type: Item
      size: Ginormous
    - type: MultiHandedItem
    - type: ClothingSpeedModifier
      walkModifier: 0.6
      sprintModifier: 0.6
    - type: HeldSpeedModifier
    - type: Sprite
      sprite: Objects/Weapons/Guns/Battery/particle_decelerator.rsi
      layers:
        - state: base
          map: ["enum.GunVisualLayers.Base"]
    - type: Gun
      fireRate: 0.5
      soundGunshot:
        path: /Audio/Weapons/emitter.ogg
        params:
          pitch: 2
    - type: ProjectileBatteryAmmoProvider
      proto: AntiParticlesProjectile
      fireCost: 500
    - type: Battery
      maxCharge: 10000
      startingCharge: 10000

- type: entity
  name: x-ray cannon
  parent: [BaseWeaponBattery, BaseGunWieldable, BaseSecurityContraband]
  id: WeaponXrayCannon
  description: An experimental weapon that uses concentrated x-ray energy against its target.
  components:
  - type: Sprite
    sprite: Objects/Weapons/Guns/Battery/xray.rsi
    layers:
    - state: base
      map: ["enum.GunVisualLayers.Base"]
    - state: mag-unshaded-0
      map: ["enum.GunVisualLayers.MagUnshaded"]
      shader: unshaded
  - type: Clothing
    sprite: Objects/Weapons/Guns/Battery/xray.rsi
  - type: Gun
    soundGunshot:
      path: /Audio/Weapons/Guns/Gunshots/laser3.ogg
  - type: HitscanBatteryAmmoProvider
    proto: XrayLaser
    fireCost: 100
  - type: MagazineVisuals
    magState: mag
    steps: 5
    zeroVisible: true
  - type: Appearance

- type: entity
  name: practice disabler
  parent: BaseWeaponBatterySmall
  id: WeaponDisablerPractice
  description: A self-defense weapon that exhausts organic targets, weakening them until they collapse. This one has been undertuned for cadets making it mostly harmless.
  components:
  - type: Sprite
    sprite: Objects/Weapons/Guns/Battery/practice_disabler.rsi
    layers:
    - state: base
      map: ["enum.GunVisualLayers.Base"]
    - state: mag-unshaded-0
      map: ["enum.GunVisualLayers.MagUnshaded"]
      shader: unshaded
  - type: Clothing
    sprite: Objects/Weapons/Guns/Battery/practice_disabler.rsi
    quickEquip: false
    slots:
    - Belt
  - type: Appearance
  - type: MagazineVisuals
    magState: mag
    steps: 5
    zeroVisible: true
  - type: StaticPrice
    price: 100
  - type: Gun
    fireRate: 2
    soundGunshot:
      path: /Audio/Weapons/Guns/Gunshots/taser2.ogg
  - type: HitscanBatteryAmmoProvider # Sunrise-Edit
    proto: BulletDisablerPractice
    fireCost: 100
  - type: Tag
    tags:
    - Taser
    - Sidearm

- type: entity
  name: disabler
  parent: [ WeaponDisablerPractice, BaseSecurityCommandContraband ]
  id: WeaponDisabler
  description: A self-defense weapon that exhausts organic targets, weakening them until they collapse.
  components:
  - type: Sprite
    sprite: Objects/Weapons/Guns/Battery/disabler.rsi
    layers:
      - state: base
        map: ["enum.GunVisualLayers.Base"]
      - state: mag-unshaded-0
        map: ["enum.GunVisualLayers.MagUnshaded"]
        shader: unshaded
  - type: Clothing
    sprite: Objects/Weapons/Guns/Battery/disabler.rsi
    quickEquip: false
    slots:
      - suitStorage
      - Belt
  - type: HitscanBatteryAmmoProvider # Sunrise-Edit
    proto: BulletDisabler
    fireCost: 100
  - type: GuideHelp
    guides:
    - Security
    - Antagonists

- type: entity
  name: disabler SMG
  parent: [ BaseWeaponBattery, BaseRestrictedContraband ]
  id: WeaponDisablerSMG
  description: Advanced weapon that exhausts organic targets, weakening them until they collapse.
  components:
  - type: Item
    size: Large
  - type: Tag
    tags:
      - Taser
  - type: Sprite
    sprite: Objects/Weapons/Guns/Battery/disabler_smg.rsi
    layers:
      - state: base
        map: ["enum.GunVisualLayers.Base"]
      - state: mag-unshaded-0
        map: ["enum.GunVisualLayers.MagUnshaded"]
        shader: unshaded
  - type: Gun
    selectedMode: FullAuto
    fireRate: 4
    availableModes:
      - SemiAuto
      - FullAuto
    soundGunshot:
      path: /Audio/Weapons/Guns/Gunshots/taser2.ogg
  - type: HitscanBatteryAmmoProvider # Sunrise-Edit
    proto: BulletDisablerSmg
    fireCost: 33
  - type: MagazineVisuals
    magState: mag
    steps: 5
    zeroVisible: true
  - type: StaticPrice
    price: 260

- type: entity
  name: taser
  parent: [ BaseWeaponBatterySmall, BaseRestrictedContraband ]
  id: WeaponTaser
  description: A low-capacity, energy-based stun gun used by security teams to subdue targets at range.
  components:
  - type: Tag
    tags:
    - Taser
    - Sidearm
  - type: Sprite
    sprite: Objects/Weapons/Guns/Battery/taser.rsi
    layers:
    - state: base
      map: ["enum.GunVisualLayers.Base"]
    - state: mag-unshaded-0
      map: ["enum.GunVisualLayers.MagUnshaded"]
      shader: unshaded
  - type: Item
    heldPrefix: taser4
  - type: Clothing
    quickEquip: false
    slots:
    - Belt
  - type: Gun
    soundGunshot:
      path: /Audio/Weapons/Guns/Gunshots/taser.ogg
  - type: ProjectileBatteryAmmoProvider
    proto: BulletTaser
    fireCost: 200
  - type: MagazineVisuals
    magState: mag
    steps: 5
    zeroVisible: true
  - type: Appearance

- type: entity
  name: antique laser pistol
  parent: [BaseWeaponBatterySmall, BaseGrandTheftContraband]
  id: WeaponAntiqueLaser
  description: This is an antique laser pistol. All craftsmanship is of the highest quality. It is decorated with assistant leather and chrome. The object menaces with spikes of energy.
  components:
  - type: Sprite
    sprite: Objects/Weapons/Guns/Battery/antiquelasergun.rsi
    layers:
    - state: base
      map: ["enum.GunVisualLayers.Base"]
    - state: mag-unshaded-4
      map: ["enum.GunVisualLayers.MagUnshaded"]
      shader: unshaded
  - type: Clothing
    sprite: Objects/Weapons/Guns/Battery/antiquelasergun.rsi
  - type: Gun
    soundGunshot:
      path: /Audio/Weapons/Guns/Gunshots/laser_cannon.ogg
  - type: HitscanBatteryAmmoProvider
    proto: BulletRedMediumLaser # Sunrise-Edit
    fireCost: 100
  - type: BatterySelfRecharger
    autoRecharge: true
    autoRechargeRate: 40
  - type: MagazineVisuals
    magState: mag
    steps: 5
    zeroVisible: true
  - type: Appearance
  - type: Tag
    tags:
    - HighRiskItem
    - Sidearm
    - WeaponAntiqueLaser
  - type: StaticPrice
    price: 750
  - type: StealTarget
    stealGroup: WeaponAntiqueLaser
  - type: SentienceTarget # I hope this is only the captain's gun
    flavorKind: station-event-random-sentience-flavor-inanimate
    weight: 0.0002 # 5,000 times less likely than 1 regular animal
    # not putting a BlockMovement component here cause that's funny.

- type: entity
  name: advanced laser pistol
  parent: [ BaseWeaponBatterySmall, BaseRestrictedContraband]
  id: WeaponAdvancedLaser
  description: An experimental high-energy laser pistol with a self-charging nuclear battery.
  components:
  - type: Item
    size: Normal  # Intentionally larger than other pistols
  - type: Sprite
    sprite: Objects/Weapons/Guns/Battery/advancedlasergun.rsi
    layers:
    - state: base
      map: ["enum.GunVisualLayers.Base"]
    - state: mag-unshaded-4
      map: ["enum.GunVisualLayers.MagUnshaded"]
      shader: unshaded
  - type: Clothing
    sprite: Objects/Weapons/Guns/Battery/advancedlasergun.rsi
  - type: Gun
    soundGunshot:
      path: /Audio/Weapons/Guns/Gunshots/laser_cannon.ogg
  - type: HitscanBatteryAmmoProvider
    proto: BulletRedMediumLaser # Sunrise-Edit
    fireCost: 100
  - type: BatterySelfRecharger
    autoRecharge: true
    autoRechargeRate: 30
  - type: MagazineVisuals
    magState: mag
    steps: 5
    zeroVisible: true
  - type: Appearance
  - type: StaticPrice
    price: 63

- type: entity
  name: C.H.I.M.P. handcannon
  parent: [BaseWeaponBatterySmall, BaseScienceContraband]
  id: WeaponPistolCHIMP
  description: Just because it's a little C.H.I.M.P. doesn't mean it can't punch like an A.P.E.
  components:
  - type: Sprite
    sprite: Objects/Weapons/Guns/Revolvers/chimp.rsi
    layers:
    - state: base
      map: ["enum.GunVisualLayers.Base"]
    - state: mag-unshaded-1
      visible: false
      map: ["enum.GunVisualLayers.MagUnshaded"]
      shader: unshaded
  - type: Appearance
  - type: MagazineVisuals
    magState: mag
    steps: 3
    zeroVisible: false
  - type: Clothing
    sprite: Objects/Weapons/Guns/Revolvers/chimp.rsi
  - type: Gun
    projectileSpeed: 10
    fireRate: 1.5
    soundGunshot:
      path: /Audio/Weapons/Guns/Gunshots/taser2.ogg
  - type: ProjectileBatteryAmmoProvider
    proto: AnomalousParticleDeltaStrong
    fireCost: 100
  - type: BatteryWeaponFireModes
    fireModes:
    - proto: AnomalousParticleDeltaStrong
      fireCost: 100
    - proto: AnomalousParticleEpsilonStrong
      fireCost: 100
    - proto: AnomalousParticleZetaStrong
      fireCost: 100
    - proto: AnomalousParticleSigmaStrong
      fireCost: 100
  - type: Construction
    graph: UpgradeWeaponPistolCHIMP
    node: start
  - type: StaticPrice
    price: 100

- type: entity
  name: experimental C.H.I.M.P. handcannon
  parent: [WeaponPistolCHIMP, BaseSyndicateContraband]
  id: WeaponPistolCHIMPUpgraded
  description: This C.H.I.M.P. seems to have a greater punch than is usual...
  components:
  - type: BatteryWeaponFireModes
    fireModes:
    - proto: AnomalousParticleDeltaStrong
      fireCost: 100
    - proto: AnomalousParticleEpsilonStrong
      fireCost: 100
    - proto: AnomalousParticleOmegaStrong
      fireCost: 100
    - proto: AnomalousParticleZetaStrong
      fireCost: 100
    - proto: AnomalousParticleSigmaStrong
      fireCost: 100

- type: entity
  name: eye of a behonker
  parent: BaseWeaponBatterySmall
  id: WeaponBehonkerLaser
  description: The eye of a behonker, it fires a laser when squeezed.
  components:
  - type: Sprite
    sprite: Objects/Weapons/Guns/Battery/behonker_eye.rsi
    layers:
    - state: base
      map: ["enum.GunVisualLayers.Base"]
  - type: Gun
    fireRate: 1
    soundGunshot:
      path: /Audio/Weapons/Guns/Gunshots/laser_clown.ogg
  - type: HitscanBatteryAmmoProvider
    proto: BulletRedMediumLaser # Sunrise-Edit
    fireCost: 100
  - type: BatterySelfRecharger
    autoRecharge: true
    autoRechargeRate: 40
  - type: MagazineVisuals
    magState: mag
    steps: 5
    zeroVisible: true
  - type: Appearance
  - type: StaticPrice
    price: 750

- type: entity
  name: energy shotgun
  parent: [BaseWeaponBattery, BaseGunWieldable, BaseGrandTheftContraband]
  id: WeaponEnergyShotgun
  description: A one-of-a-kind prototype energy weapon that uses various shotgun configurations. It offers the possibility of both lethal and non-lethal shots, making it a versatile weapon.
  components:
  - type: Sprite
    sprite: Objects/Weapons/Guns/Battery/energy_shotgun.rsi
    layers:
      - state: base
        map: ["enum.GunVisualLayers.Base"]
      - state: mag-unshaded-4
        map: ["enum.GunVisualLayers.MagUnshaded"]
        shader: unshaded
  - type: Clothing
    sprite: Objects/Weapons/Guns/Battery/energy_shotgun.rsi
  - type: Gun
    fireRate: 2 # Sunrise-edit
    soundGunshot:
      path: /Audio/Weapons/Guns/Gunshots/laser_cannon.ogg
<<<<<<< HEAD
  - type: EnergyGunFireModes # Sunrise-Edit
    fireModes:
    - hitscanProto: BulletLaserSpread
      fireCost: 100
      name: energy-gun-shotgun-spread # Sunrise-Edit
      shotType: Hitscan # Sunrise-Edit
    - hitscanProto: BulletLaserSpreadNarrow
      fireCost: 100
      name: energy-gun-shotgun-spread-narrow # Sunrise-Edit
      shotType: Hitscan # Sunrise-Edit
    - hitscanProto: BulletDisablerSmgSpread
      fireCost: 100
      name: energy-gun-disable # Sunrise-Edit
      shotType: Hitscan # Sunrise-Edit
=======
  - type: ProjectileBatteryAmmoProvider
    proto: BulletLaserSpread
    fireCost: 150
  - type: BatteryWeaponFireModes
    fireModes:
    - proto: BulletLaserSpread
      fireCost: 150
    - proto: BulletLaserSpreadNarrow
      fireCost: 200
    - proto: BulletDisablerSmgSpread
      fireCost: 120
>>>>>>> 67d444fe
  - type: Item
    size: Large
    shape:
    - 0,0,3,1
    sprite: Objects/Weapons/Guns/Battery/inhands_64x.rsi
    heldPrefix: energy
  - type: Tag
    tags:
    - HighRiskItem
  - type: StealTarget
    stealGroup: WeaponEnergyShotgun
  - type: GunRequiresWield #remove when inaccuracy on spreads is fixed
  - type: Battery
<<<<<<< HEAD
  # Sunrise-start
    maxCharge: 800
    startingCharge: 800
  - type: BatterySelfRecharger
    autoRecharge: true
    autoRechargeRate: 5
  # Sunrise-end
=======
    maxCharge: 1200
    startingCharge: 1200
  - type: BatterySelfRecharger
    autoRecharge: true
    autoRechargeRate: 24
    autoRechargePause: true
    autoRechargePauseTime: 10
>>>>>>> 67d444fe
<|MERGE_RESOLUTION|>--- conflicted
+++ resolved
@@ -742,34 +742,20 @@
     fireRate: 2 # Sunrise-edit
     soundGunshot:
       path: /Audio/Weapons/Guns/Gunshots/laser_cannon.ogg
-<<<<<<< HEAD
   - type: EnergyGunFireModes # Sunrise-Edit
     fireModes:
     - hitscanProto: BulletLaserSpread
-      fireCost: 100
+      fireCost: 150
       name: energy-gun-shotgun-spread # Sunrise-Edit
       shotType: Hitscan # Sunrise-Edit
     - hitscanProto: BulletLaserSpreadNarrow
-      fireCost: 100
+      fireCost: 200
       name: energy-gun-shotgun-spread-narrow # Sunrise-Edit
       shotType: Hitscan # Sunrise-Edit
     - hitscanProto: BulletDisablerSmgSpread
-      fireCost: 100
+      fireCost: 120
       name: energy-gun-disable # Sunrise-Edit
       shotType: Hitscan # Sunrise-Edit
-=======
-  - type: ProjectileBatteryAmmoProvider
-    proto: BulletLaserSpread
-    fireCost: 150
-  - type: BatteryWeaponFireModes
-    fireModes:
-    - proto: BulletLaserSpread
-      fireCost: 150
-    - proto: BulletLaserSpreadNarrow
-      fireCost: 200
-    - proto: BulletDisablerSmgSpread
-      fireCost: 120
->>>>>>> 67d444fe
   - type: Item
     size: Large
     shape:
@@ -783,20 +769,10 @@
     stealGroup: WeaponEnergyShotgun
   - type: GunRequiresWield #remove when inaccuracy on spreads is fixed
   - type: Battery
-<<<<<<< HEAD
-  # Sunrise-start
-    maxCharge: 800
-    startingCharge: 800
-  - type: BatterySelfRecharger
-    autoRecharge: true
-    autoRechargeRate: 5
-  # Sunrise-end
-=======
     maxCharge: 1200
     startingCharge: 1200
   - type: BatterySelfRecharger
     autoRecharge: true
     autoRechargeRate: 24
     autoRechargePause: true
-    autoRechargePauseTime: 10
->>>>>>> 67d444fe
+    autoRechargePauseTime: 10