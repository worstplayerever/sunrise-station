--- conflicted
+++ resolved
@@ -69,11 +69,7 @@
 - type: entity
   id: ShellShotgunSlug
   name: shell (.50 slug)
-<<<<<<< HEAD
-  parent: BaseShellHitscanShotgun
-=======
-  parent: [ BaseShellShotgun, BaseSecurityContraband]
->>>>>>> fa35c962
+  parent: [ BaseShellHitscanShotgun, BaseSecurityContraband]
   components:
   - type: Sprite
     layers:
@@ -106,11 +102,7 @@
 - type: entity
   id: ShellShotgun
   name: shell (.50)
-<<<<<<< HEAD
-  parent: BaseShellHitscanShotgun
-=======
-  parent: [ BaseShellShotgun, BaseSecurityContraband ]
->>>>>>> fa35c962
+  parent: [ BaseShellHitscanShotgun, BaseSecurityContraband ]
   components:
   - type: Sprite
     layers:
@@ -122,11 +114,7 @@
 - type: entity
   id: ShellShotgunIncendiary
   name: shell (.50 incendiary)
-<<<<<<< HEAD
-  parent: BaseShellHitscanShotgun
-=======
-  parent: [ BaseShellShotgun, BaseSecurityContraband ]
->>>>>>> fa35c962
+  parent: [ BaseShellHitscanShotgun, BaseSecurityContraband ]
   components:
   - type: Sprite
     layers:
@@ -142,11 +130,7 @@
 - type: entity
   id: ShellShotgunPractice
   name: shell (.50 practice)
-<<<<<<< HEAD
-  parent: BaseShellHitscanShotgun
-=======
-  parent: [ BaseShellShotgun, BaseSecurityContraband ]
->>>>>>> fa35c962
+  parent: [ BaseShellHitscanShotgun, BaseSecurityContraband ]
   components:
   - type: Sprite
     layers:
@@ -160,11 +144,7 @@
 - type: entity
   id: ShellTranquilizer
   name: shell (.50 tranquilizer)
-<<<<<<< HEAD
-  parent: BaseShellHitscanShotgun
-=======
-  parent: [ BaseShellShotgun, BaseSecurityContraband ]
->>>>>>> fa35c962
+  parent: [ BaseShellHitscanShotgun, BaseSecurityContraband ]
   components:
   - type: Tag
     tags:
@@ -193,11 +173,7 @@
   id: ShellShotgunImprovised
   name: improvised shotgun shell
   description: A homemade shotgun shell that shoots painful glass shrapnel. The spread is so wide that it couldn't hit the broad side of a barn.
-<<<<<<< HEAD
-  parent: BaseShellHitscanShotgun
-=======
-  parent: [ BaseShellShotgun, BaseSecurityContraband ]
->>>>>>> fa35c962
+  parent: [ BaseShellHitscanShotgun, BaseSecurityContraband ]
   components:
   - type: Tag
     tags:
@@ -219,11 +195,7 @@
 - type: entity
   id: ShellShotgunUranium
   name: uranium shotgun shell
-<<<<<<< HEAD
-  parent: BaseShellHitscanShotgun
-=======
-  parent: [ BaseShellShotgun, BaseSecurityContraband ]
->>>>>>> fa35c962
+  parent: [ BaseShellHitscanShotgun, BaseSecurityContraband ]
   components:
     - type: Sprite
       layers:
