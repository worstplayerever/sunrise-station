- type: entity
  id: BaseShellShotgun
  name: shell (.50)
  parent: BaseCartridge
  abstract: true
  components:
  - type: Tag
    tags:
    - Cartridge
    - ShellShotgun
  - type: CartridgeAmmo
    soundEject:
      collection: ShellEject
  - type: Sprite
    sprite: Objects/Weapons/Guns/Ammunition/Casings/shotgun_shell.rsi
    layers:
      - state: base
        map: [ "enum.AmmoVisualLayers.Base" ]
  - type: Appearance
  - type: SpentAmmoVisuals

- type: entity
  id: BaseShellHitscanShotgun
  name: shell (.50)
  parent: [ BaseCartridge, BaseRestrictedContraband ]
  abstract: true
  components:
  - type: Tag
    tags:
    - Cartridge
    - ShellShotgun
  - type: HitScanCartridgeAmmo
    soundEject:
      collection: ShellEject
  - type: Sprite
    sprite: Objects/Weapons/Guns/Ammunition/Casings/shotgun_shell.rsi
    layers:
    - state: base
      map: [ "enum.AmmoVisualLayers.Base" ]
  - type: Appearance
  - type: SpentAmmoVisuals
  # Sunrise start
  - type: EmitSoundOnLand
    sound:
      collection: ShellEmptyFall
      params:
        volume: -1
  # Sunrise end

- type: entity
  id: ShellShotgunBeanbag
  name: shell (.50 beanbag)
  parent: [ BaseShellHitscanShotgun, BaseSecurityBartenderContraband ] # Sunrise-Edit
  components:
  - type: Tag
    tags:
    - Cartridge
    - ShellShotgun
    - ShellShotgunLight
  - type: Sprite
    layers:
      - state: beanbag
        map: [ "enum.AmmoVisualLayers.Base" ]
  - type: HitScanCartridgeAmmo
    proto: PelletShotgunBeanbag
  - type: SpentAmmoVisuals
    state: "beanbag"

- type: entity
  id: ShellShotgunSlug
  name: shell (.50 slug)
  parent: [ BaseShellHitscanShotgun, BaseSecurityContraband]
  components:
  - type: Sprite
    layers:
      - state: slug
        map: [ "enum.AmmoVisualLayers.Base" ]
  - type: HitScanCartridgeAmmo
    proto: PelletShotgunSlug
  - type: SpentAmmoVisuals
    state: "slug"

- type: entity
  id: ShellShotgunFlare
  name: shell (.50 flare)
  parent: BaseShellShotgun
  components:
  - type: Tag
    tags:
    - Cartridge
    - ShellShotgun
    - ShellShotgunLight
  - type: Sprite
    layers:
      - state: flare
        map: [ "enum.AmmoVisualLayers.Base" ]
  - type: CartridgeAmmo
    proto: PelletShotgunFlare
  - type: SpentAmmoVisuals
    state: "flare"

- type: entity
  id: ShellShotgun
<<<<<<< HEAD
  name: shell (.50)
  parent: [ BaseShellHitscanShotgun, BaseSecurityContraband ]
=======
  name: shell (.50 pellet)
  parent: [ BaseShellShotgun, BaseSecurityContraband ]
>>>>>>> 1b74de6d
  components:
  - type: Sprite
    layers:
      - state: base
        map: [ "enum.AmmoVisualLayers.Base" ]
  - type: HitScanCartridgeAmmo
    proto: PelletShotgun

- type: entity
  id: ShellShotgunIncendiary
  name: shell (.50 incendiary)
  parent: [ BaseShellHitscanShotgun, BaseSecurityContraband ]
  components:
  - type: Sprite
    layers:
      - state: incendiary
        map: [ "enum.AmmoVisualLayers.Base" ]
  - type: HitScanCartridgeAmmo
    proto: PelletShotgunIncendiarySpread
  - type: IgniteOnAmmoHit
    fireStacks: 0.6 # Sunrise-Edit
  - type: SpentAmmoVisuals
    state: "incendiary"

- type: entity
  id: ShellShotgunPractice
  name: shell (.50 practice)
  parent: [ BaseShellHitscanShotgun, BaseSecurityContraband ]
  components:
  - type: Sprite
    layers:
      - state: practice
        map: [ "enum.AmmoVisualLayers.Base" ]
  - type: HitScanCartridgeAmmo
    proto: PelletShotgunPracticeSpread
  - type: SpentAmmoVisuals
    state: "practice"

- type: entity
  id: ShellTranquilizer
  name: shell (.50 tranquilizer)
  parent: [ BaseShellHitscanShotgun, BaseSecurityContraband ]
  components:
  - type: Tag
    tags:
    - Cartridge
    - ShellShotgun
    - ShellShotgunLight
  - type: Sprite
    layers:
      - state: tranquilizer
        map: [ "enum.AmmoVisualLayers.Base" ]
  - type: HitScanCartridgeAmmo
    proto: PelletShotgunPractice
  - type: SolutionContainerManager
    solutions:
      ammo:
        reagents:
        - ReagentId: ChloralHydrate
          Quantity: 15
  - type: SolutionInjectOnProjectileHit
    transferAmount: 15
    solution: ammo
  - type: SpentAmmoVisuals
    state: "tranquilizer"

- type: entity
  id: ShellShotgunImprovised
  name: improvised shotgun shell
  description: A homemade shotgun shell that shoots painful glass shrapnel. The spread is so wide that it couldn't hit the broad side of a barn.
  parent: [ BaseShellHitscanShotgun, BaseSecurityContraband ]
  components:
  - type: Tag
    tags:
    - Cartridge
    - ShellShotgun
    - ShellShotgunLight
  - type: Sprite
    layers:
      - state: improvised
        map: [ "enum.AmmoVisualLayers.Base" ]
  - type: Construction
    graph: ImprovisedShotgunShellGraph
    node: shell
  - type: HitScanCartridgeAmmo
    proto: PelletShotgunImprovisedSpread
  - type: SpentAmmoVisuals
    state: "improvised"

- type: entity
  id: ShellShotgunUranium
  name: uranium shotgun shell
  parent: [ BaseShellHitscanShotgun, BaseSecurityContraband ]
  components:
    - type: Sprite
      layers:
        - state: depleted-uranium
          map: [ "enum.AmmoVisualLayers.Base" ]
    - type: HitScanCartridgeAmmo
      proto: PelletShotgunUraniumSpread
    - type: SpentAmmoVisuals
      state: "depleted-uranium"<|MERGE_RESOLUTION|>--- conflicted
+++ resolved
@@ -101,13 +101,8 @@
 
 - type: entity
   id: ShellShotgun
-<<<<<<< HEAD
-  name: shell (.50)
-  parent: [ BaseShellHitscanShotgun, BaseSecurityContraband ]
-=======
   name: shell (.50 pellet)
-  parent: [ BaseShellShotgun, BaseSecurityContraband ]
->>>>>>> 1b74de6d
+  parent: [ BaseShellHitscanShotgun, BaseSecurityContraband ]
   components:
   - type: Sprite
     layers:
