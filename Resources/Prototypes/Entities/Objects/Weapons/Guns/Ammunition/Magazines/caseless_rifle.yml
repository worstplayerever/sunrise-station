- type: entity
  id: BaseMagazineCaselessRifle
  name: "magazine (.25 caseless)"
  parent: [ BaseItem, BaseSecurityContraband ]
  abstract: true
  components:
  - type: Tag
    tags:
      - MagazineCaselessRifle
  - type: BallisticAmmoProvider
    mayTransfer: true
    whitelist:
      tags:
        - CartridgeCaselessRifle
    proto: CartridgeCaselessRifle
    capacity: 30
  - type: Item
    size: Small
  - type: ContainerContainer
    containers:
      ballistic-ammo: !type:Container
  - type: Sprite
    sprite: Objects/Weapons/Guns/Ammunition/Magazine/CaselessRifle/caseless_rifle_mag.rsi
    layers:
    - state: base
      map: ["enum.GunVisualLayers.Base"]
    - state: mag-1
      map: ["enum.GunVisualLayers.Mag"]
  - type: MagazineVisuals
    magState: mag
    steps: 2
    zeroVisible: false
  - type: Appearance

- type: entity
  id: BaseMagazinePistolCaselessRifle
  name: "pistol magazine (.25 caseless)"
  parent: BaseMagazineCaselessRifle
  abstract: true
  components:
  - type: Tag
    tags:
      - MagazinePistolCaselessRifle
  - type: BallisticAmmoProvider
    whitelist:
      tags:
        - CartridgeCaselessRifle
    proto: CartridgeCaselessRifle
    capacity: 10
  - type: Item
    size: Small
  - type: Sprite
    sprite: Objects/Weapons/Guns/Ammunition/Magazine/CaselessRifle/caseless_pistol_mag.rsi
    layers:
    - state: base
      map: ["enum.GunVisualLayers.Base"]
    - state: mag-1
      map: ["enum.GunVisualLayers.Mag"]
  - type: MagazineVisuals
    magState: mag
    steps: 6
    zeroVisible: false
  - type: Appearance

- type: entity
<<<<<<< HEAD
  id: MagazineCaselessRifle10x24
  name: "box magazine (.25 caseless)"
  parent: BaseMagazineCaselessRifle
  components:
  - type: BallisticAmmoProvider
    proto: CartridgeCaselessRifle
    capacity: 50 #sunrise-edit
  - type: Sprite
    sprite: Objects/Weapons/Guns/Ammunition/Magazine/CaselessRifle/10x24.rsi
  - type: MagazineVisuals
    magState: mag
    steps: 8
    zeroVisible: false

- type: entity
=======
>>>>>>> 3f9d303c
  id: MagazinePistolCaselessRifle
  name: "pistol magazine (.25 caseless)"
  parent: BaseMagazinePistolCaselessRifle
  description: 10-round magazine for the Cobra pistol. Intended to hold general-purpose kinetic ammunition.
  components:
  - type: BallisticAmmoProvider
    proto: CartridgeCaselessRifle
    capacity: 10
  - type: Sprite
    layers:
    - state: base
      map: ["enum.GunVisualLayers.Base"]
    - state: mag-1
      map: ["enum.GunVisualLayers.Mag"]
  - type: MagazineVisuals
    magState: mag
    steps: 6
    zeroVisible: false
  - type: Appearance
  - type: Item
    inhandVisuals:
      left:
      - state: inhand-left-mag
      right:
      - state: inhand-right-mag
      - state: inhand-right-stripe

- type: entity
  id: MagazinePistolCaselessRiflePractice
  name: "pistol magazine (.25 caseless practice)"
  parent: BaseMagazinePistolCaselessRifle
  description: 10-round magazine for the Cobra pistol. Intended to hold non-harmful chalk ammunition.
  components:
  - type: BallisticAmmoProvider
    proto: CartridgeCaselessRiflePractice
    capacity: 10
  - type: Sprite
    layers:
    - state: base
      map: ["enum.GunVisualLayers.Base"]
    - state: mag-1
      map: ["enum.GunVisualLayers.Mag"]
    - state: stripe
      color: "#dbdbdb"
  - type: MagazineVisuals
    magState: mag
    steps: 6
    zeroVisible: false
  - type: Appearance
  - type: Item
    inhandVisuals:
      left:
      - state: inhand-left-mag
      - state: inhand-left-stripe
        color: "#dbdbdb"
      right:
      - state: inhand-right-mag
      - state: inhand-right-stripe
        color: "#dbdbdb"

- type: entity
  id: MagazineCaselessRifle
  name: "magazine (.25 caseless)"
  parent: BaseMagazineCaselessRifle
  components:
  - type: BallisticAmmoProvider
    proto: CartridgeCaselessRifle
  - type: Sprite
    layers:
    - state: base
      map: ["enum.GunVisualLayers.Base"]
    - state: mag-1
      map: ["enum.GunVisualLayers.Mag"]
  - type: Item
    inhandVisuals:
      left:
      - state: inhand-left-mag
      right:
      - state: inhand-right-mag

- type: entity
  id: MagazineCaselessRiflePractice
  name: "magazine (.25 caseless practice)"
  parent: BaseMagazineCaselessRifle
  components:
  - type: BallisticAmmoProvider
    proto: CartridgeCaselessRiflePractice
  - type: Sprite
    layers:
    - state: base
      map: ["enum.GunVisualLayers.Base"]
    - state: mag-1
      map: ["enum.GunVisualLayers.Mag"]
    - state: stripe
      color: "#dbdbdb"
  - type: Item
    inhandVisuals:
      left:
      - state: inhand-left-mag
      - state: inhand-left-stripe
        color: "#dbdbdb"
      right:
      - state: inhand-right-mag
      - state: inhand-right-stripe
        color: "#dbdbdb"<|MERGE_RESOLUTION|>--- conflicted
+++ resolved
@@ -63,24 +63,6 @@
   - type: Appearance
 
 - type: entity
-<<<<<<< HEAD
-  id: MagazineCaselessRifle10x24
-  name: "box magazine (.25 caseless)"
-  parent: BaseMagazineCaselessRifle
-  components:
-  - type: BallisticAmmoProvider
-    proto: CartridgeCaselessRifle
-    capacity: 50 #sunrise-edit
-  - type: Sprite
-    sprite: Objects/Weapons/Guns/Ammunition/Magazine/CaselessRifle/10x24.rsi
-  - type: MagazineVisuals
-    magState: mag
-    steps: 8
-    zeroVisible: false
-
-- type: entity
-=======
->>>>>>> 3f9d303c
   id: MagazinePistolCaselessRifle
   name: "pistol magazine (.25 caseless)"
   parent: BaseMagazinePistolCaselessRifle
