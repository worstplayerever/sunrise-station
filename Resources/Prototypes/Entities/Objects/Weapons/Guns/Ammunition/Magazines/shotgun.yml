- type: entity
  id: BaseMagazineShotgun
  name: ammo drum (.50 shells)
  parent: [ BaseItem, BaseSecurityContraband ]
  abstract: true
  components:
  - type: Tag
    tags:
    - MagazineShotgun
  - type: BallisticAmmoProvider
    mayTransfer: true
    whitelist:
      tags:
        - ShellShotgun
    capacity: 8
    soundRack:
      path: /Audio/_Sunrise/Weapons/Guns/Cock/shotgun_cock.ogg
  - type: Item
    size: Small
    inhandVisuals:
      left:
      - state: inhand-left-mag
      - state: inhand-left-stripe
        color: "#d73307"
      right:
      - state: inhand-right-mag
      - state: inhand-right-stripe
        color: "#d73307"
  - type: ContainerContainer
    containers:
      ballistic-ammo: !type:Container
  - type: Sprite
    sprite: Objects/Weapons/Guns/Ammunition/Magazine/Shotgun/m12.rsi
    layers:
    - state: base
      map: ["enum.GunVisualLayers.Base"]
    - state: mag-1
      map: ["enum.GunVisualLayers.Mag"]
  - type: MagazineVisuals
    magState: mag
    steps: 2
    zeroVisible: false
  - type: Appearance

- type: entity
  id: MagazineShotgunEmpty
  name: ammo drum (.50 shells any)
  suffix: empty
  parent: BaseMagazineShotgun
  components:
  - type: BallisticAmmoProvider
    proto: null

- type: entity
  id: MagazineShotgun
  name: ammo drum (.50 pellet)
  parent: BaseMagazineShotgun
  components:
  - type: BallisticAmmoProvider
    proto: ShellShotgun
  - type: Sprite
    layers:
    - state: pellets
      map: ["enum.GunVisualLayers.Base"]
    - state: mag-1
      map: ["enum.GunVisualLayers.Mag"]
  - type: Item
    inhandVisuals:
      left:
      - state: inhand-left-mag
      - state: inhand-left-stripe
        color: "#ba7710"
      right:
      - state: inhand-right-mag
      - state: inhand-right-stripe
        color: "#ba7710"

- type: entity
  id: MagazineShotgunBeanbag
  name: ammo drum (.50 beanbags)
  parent: BaseMagazineShotgun
  components:
  - type: BallisticAmmoProvider
    proto: ShellShotgunBeanbag
  - type: Sprite
    layers:
    - state: beanbag
      map: ["enum.GunVisualLayers.Base"]
    - state: mag-1
      map: ["enum.GunVisualLayers.Mag"]
  - type: Item
    inhandVisuals:
      left:
      - state: inhand-left-mag
      - state: inhand-left-stripe
        color: "#30722d"
      right:
      - state: inhand-right-mag
      - state: inhand-right-stripe
        color: "#30722d"

- type: entity
  id: MagazineShotgunSlug
  name: ammo drum (.50 slug)
  parent: BaseMagazineShotgun
  components:
  - type: BallisticAmmoProvider
    proto: ShellShotgunSlug
  - type: Sprite
    layers:
    - state: slug
      map: ["enum.GunVisualLayers.Base"]
    - state: mag-1
      map: ["enum.GunVisualLayers.Mag"]
  - type: Item
    inhandVisuals:
      left:
      - state: inhand-left-mag
      - state: inhand-left-stripe
        color: "#72382d"
      right:
      - state: inhand-right-mag
      - state: inhand-right-stripe
        color: "#72382d"

- type: entity
  id: MagazineShotgunIncendiary
  name: ammo drum (.50 incendiary)
  parent: BaseMagazineShotgun
  components:
  - type: BallisticAmmoProvider
    proto: ShellShotgunIncendiary
  - type: Sprite
    layers:
    - state: base #Sunrise-Edit
      map: ["enum.GunVisualLayers.Base"]
    - state: mag-1
      map: ["enum.GunVisualLayers.Mag"]
<<<<<<< HEAD
#Sunrise-Start
- type: entity
  id: MagazineShotgunUranium
  name: ammo drum (.50 Uranium)
  parent: BaseMagazineShotgun
  components:
  - type: BallisticAmmoProvider
    proto: ShellShotgunUranium
  - type: Sprite
    layers:
    - state: uranium
      map: ["enum.GunVisualLayers.Base"]
    - state: mag-1
      map: ["enum.GunVisualLayers.Mag"]
#Sunrise-End
=======
  - type: Item
    inhandVisuals:
      left:
      - state: inhand-left-mag
      - state: inhand-left-stripe
        color: "#72382d"
      right:
      - state: inhand-right-mag
      - state: inhand-right-stripe
        color: "#72382d"
>>>>>>> fac4bcd9
<|MERGE_RESOLUTION|>--- conflicted
+++ resolved
@@ -14,7 +14,7 @@
         - ShellShotgun
     capacity: 8
     soundRack:
-      path: /Audio/_Sunrise/Weapons/Guns/Cock/shotgun_cock.ogg
+      path: /Audio/Weapons/Guns/Cock/smg_cock.ogg
   - type: Item
     size: Small
     inhandVisuals:
@@ -132,11 +132,21 @@
     proto: ShellShotgunIncendiary
   - type: Sprite
     layers:
-    - state: base #Sunrise-Edit
+    - state: slug
       map: ["enum.GunVisualLayers.Base"]
     - state: mag-1
       map: ["enum.GunVisualLayers.Mag"]
-<<<<<<< HEAD
+  - type: Item
+    inhandVisuals:
+      left:
+      - state: inhand-left-mag
+      - state: inhand-left-stripe
+        color: "#72382d"
+      right:
+      - state: inhand-right-mag
+      - state: inhand-right-stripe
+        color: "#72382d"
+
 #Sunrise-Start
 - type: entity
   id: MagazineShotgunUranium
@@ -151,16 +161,4 @@
       map: ["enum.GunVisualLayers.Base"]
     - state: mag-1
       map: ["enum.GunVisualLayers.Mag"]
-#Sunrise-End
-=======
-  - type: Item
-    inhandVisuals:
-      left:
-      - state: inhand-left-mag
-      - state: inhand-left-stripe
-        color: "#72382d"
-      right:
-      - state: inhand-right-mag
-      - state: inhand-right-stripe
-        color: "#72382d"
->>>>>>> fac4bcd9
+#Sunrise-End