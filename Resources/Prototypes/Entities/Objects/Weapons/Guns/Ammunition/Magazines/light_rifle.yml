--- conflicted
+++ resolved
@@ -189,10 +189,7 @@
   description: Curved 30-round double stack magazine for combat rifles. Intended to hold self-igniting incendiary ammunition.
   components:
   - type: BallisticAmmoProvider
-<<<<<<< HEAD
     proto: SunriseCartridgeLightRifleIncendiary #Sunrise-Edit
-=======
-    proto: CartridgeLightRifleIncendiary
   - type: Sprite
     layers:
     - state: base
@@ -211,7 +208,6 @@
       - state: inhand-right-mag
       - state: inhand-right-stripe
         color: "#ff6e52"
->>>>>>> 82f598a0
 
 - type: entity
   id: MagazineLightRifleMaxim
