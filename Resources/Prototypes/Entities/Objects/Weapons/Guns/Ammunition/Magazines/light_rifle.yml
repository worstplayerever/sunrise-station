--- conflicted
+++ resolved
@@ -237,41 +237,4 @@
       right:
       - state: inhand-right-mag
       - state: inhand-right-stripe
-<<<<<<< HEAD
-        color: "#ff6e52"
-
-- type: entity
-  id: MagazineLightRifleMaxim
-  name: "pan magazine (.30 rifle)"
-  parent: BaseMagazineLightRifle
-  components:
-  - type: Tag
-    tags:
-      - MagazineLightRiflePan
-  - type: BallisticAmmoProvider
-    proto: CartridgeLightRifleSP
-    capacity: 96
-  - type: Sprite
-    sprite: Objects/Weapons/Guns/Ammunition/Magazine/LightRifle/maxim.rsi
-
-- type: entity
-  id: MagazineLightRiflePkBox
-  name: "PK munitions box (.30 rifle)"
-  parent: BaseMagazineLightRifle
-  components:
-  - type: Tag
-    tags:
-      - MagazineLightRifleBox
-  - type: BallisticAmmoProvider
-    proto: CartridgeLightRifleSP
-    capacity: 80
-  - type: Sprite
-    sprite: Objects/Weapons/Guns/Ammunition/Magazine/LightRifle/pk_box.rsi
-  - type: MagazineVisuals
-    magState: mag
-    steps: 8
-    zeroVisible: false
-  - type: Appearance
-=======
-        color: "#ff6e52"
->>>>>>> 3f9d303c
+        color: "#ff6e52"