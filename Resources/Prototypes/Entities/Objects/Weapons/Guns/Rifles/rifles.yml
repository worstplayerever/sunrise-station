- type: entity
  name: BaseWeaponRifle
  parent: [BaseItem, BaseGunWieldable]
  id: BaseWeaponRifle
  description: A rooty tooty point and shooty.
  abstract: true
  components:
  - type: Sprite
  - type: Item
    size: Huge
  - type: Clothing
    sprite: Objects/Weapons/Guns/Rifles/ak.rsi
    quickEquip: false
    slots:
    - Back
    - suitStorage
  - type: AmmoCounter
  - type: Gun
    fireRate: 5
    selectedMode: FullAuto
    availableModes:
      - FullAuto
    soundGunshot:
      path: /Audio/Weapons/Guns/Gunshots/batrifle.ogg
  - type: ChamberMagazineAmmoProvider
    soundRack:
      path: /Audio/Weapons/Guns/Cock/sf_rifle_cock.ogg
  - type: ItemSlots
    slots:
      gun_magazine:
        name: Magazine
        startingItem: MagazineLightRifle
        insertSound: /Audio/Weapons/Guns/MagIn/batrifle_magin.ogg
        ejectSound: /Audio/Weapons/Guns/MagOut/batrifle_magout.ogg
        priority: 2
        whitelist:
          tags:
            - MagazineLightRifle
        whitelistFailPopup: gun-magazine-whitelist-fail
      gun_chamber:
        name: Chamber
        startingItem: CartridgeLightRifle
        priority: 1
        whitelist:
          tags:
            - CartridgeLightRifle
  - type: ContainerContainer
    containers:
      gun_magazine: !type:ContainerSlot
      gun_chamber: !type:ContainerSlot
  - type: StaticPrice
    price: 500
  # Sunrise start
  - type: EmitSoundOnPickup
    sound:
      collection: RiflesPickUp
  - type: EmitSoundOnDrop
    sound:
      collection: RiflesDrop
  - type: EmitSoundOnLand
    sound:
      collection: RiflesDrop
  # Sunrise end

- type: entity
  name: AKMS
  parent: [BaseWeaponRifle, BaseSecurityContraband]
  id: WeaponRifleAk
  description: An iconic weapon of war. Uses .30 rifle ammo.
  components:
  - type: Sprite
    sprite: Objects/Weapons/Guns/Rifles/ak.rsi
    layers:
      - state: base
        map: ["enum.GunVisualLayers.Base"]
      - state: mag-0
        map: ["enum.GunVisualLayers.Mag"]
  - type: Gun
    fireRate: 5
    soundGunshot:
      collection: ak47 # Sunrise-Edit
  - type: ChamberMagazineAmmoProvider
    soundRack:
      path: /Audio/Weapons/Guns/Cock/ltrifle_cock.ogg
  - type: ItemSlots
    slots:
      gun_magazine:
        name: Magazine
        startingItem: MagazineLightRifle
        insertSound: /Audio/Weapons/Guns/MagIn/ltrifle_magin.ogg
        ejectSound: /Audio/Weapons/Guns/MagOut/ltrifle_magout.ogg
        priority: 2
        whitelist:
          tags:
            - MagazineLightRifle
        whitelistFailPopup: gun-magazine-whitelist-fail
      gun_chamber:
        name: Chamber
        startingItem: CartridgeLightRifle
        priority: 1
        whitelist:
          tags:
            - CartridgeLightRifle
  - type: ContainerContainer
    containers:
      gun_magazine: !type:ContainerSlot
      gun_chamber: !type:ContainerSlot
  - type: MagazineVisuals
    magState: mag
    steps: 1
    zeroVisible: true
  - type: Appearance

- type: entity
  name: M-90gl
  parent: [BaseWeaponRifle, BaseSyndicateContraband]
  id: WeaponRifleM90GrenadeLauncher
  description: An older bullpup carbine model, with an attached underbarrel grenade launcher. Uses .20 rifle ammo.
  components:
  - type: Sprite
    sprite: Objects/Weapons/Guns/Rifles/carbine.rsi
    layers:
      - state: base
        map: ["enum.GunVisualLayers.Base"]
      - state: mag-0
        map: ["enum.GunVisualLayers.Mag"]
  - type: Clothing
    sprite: Objects/Weapons/Guns/Rifles/carbine.rsi
  - type: ItemSlots
    slots:
      gun_magazine:
        name: Magazine
        startingItem: MagazineRifle
        insertSound: /Audio/Weapons/Guns/MagIn/batrifle_magin.ogg
        ejectSound: /Audio/Weapons/Guns/MagOut/batrifle_magout.ogg
        priority: 2
        whitelist:
          tags:
            - MagazineRifle
        whitelistFailPopup: gun-magazine-whitelist-fail
      gun_chamber:
        name: Chamber
        startingItem: CartridgeRifle
        priority: 1
        whitelist:
          tags:
            - CartridgeRifle
  - type: ContainerContainer
    containers:
      gun_magazine: !type:ContainerSlot
      gun_chamber: !type:ContainerSlot
  - type: MagazineVisuals
    magState: mag
    steps: 1
    zeroVisible: true
  - type: Appearance

<<<<<<< HEAD
#- type: entity
#  name: Lecter
#  parent: [BaseWeaponRifle, BaseRestrictedContraband]
#  id: WeaponRifleLecter
#  description: A high end military grade assault rifle. Uses .20 rifle ammo.
#  components:
#  - type: Sprite
#    sprite: Objects/Weapons/Guns/Rifles/lecter.rsi
#    layers:
#      - state: base
#        map: ["enum.GunVisualLayers.Base"]
#      - state: mag-0
#        map: ["enum.GunVisualLayers.Mag"]
#  - type: Clothing
#    sprite: Objects/Weapons/Guns/Rifles/lecter.rsi
#  - type: Gun
#    soundGunshot:
#      collection: galil # Sunrise-Edit
#  - type: ItemSlots
#    slots:
#      gun_magazine:
#        name: Magazine
#        startingItem: MagazineRifle
#        insertSound: /Audio/Weapons/Guns/MagIn/ltrifle_magin.ogg
#        ejectSound: /Audio/Weapons/Guns/MagOut/ltrifle_magout.ogg
#        priority: 2
#        whitelist:
#          tags:
#            - MagazineRifle
#        whitelistFailPopup: gun-magazine-whitelist-fail
#      gun_chamber:
#        name: Chamber
#        startingItem: CartridgeRifle
#        priority: 1
#        whitelist:
#          tags:
#            - CartridgeRifle
#  - type: ContainerContainer
#    containers:
#      gun_magazine: !type:ContainerSlot
#      gun_chamber: !type:ContainerSlot
#  - type: MagazineVisuals
#    magState: mag
#    steps: 1
#    zeroVisible: true
#  - type: Appearance
=======
- type: entity
  name: Lecter
  parent: [BaseWeaponRifle, BaseSecurityContraband]
  id: WeaponRifleLecter
  description: A high end military grade assault rifle. Uses .20 rifle ammo.
  components:
  - type: Sprite
    sprite: Objects/Weapons/Guns/Rifles/lecter.rsi
    layers:
      - state: base
        map: ["enum.GunVisualLayers.Base"]
      - state: mag-0
        map: ["enum.GunVisualLayers.Mag"]
  - type: Clothing
    sprite: Objects/Weapons/Guns/Rifles/lecter.rsi
  - type: Gun
    soundGunshot:
      path: /Audio/Weapons/Guns/Gunshots/ltrifle.ogg
  - type: ItemSlots
    slots:
      gun_magazine:
        name: Magazine
        startingItem: MagazineRifle
        insertSound: /Audio/Weapons/Guns/MagIn/ltrifle_magin.ogg
        ejectSound: /Audio/Weapons/Guns/MagOut/ltrifle_magout.ogg
        priority: 2
        whitelist:
          tags:
            - MagazineRifle
        whitelistFailPopup: gun-magazine-whitelist-fail
      gun_chamber:
        name: Chamber
        startingItem: CartridgeRifle
        priority: 1
        whitelist:
          tags:
            - CartridgeRifle
  - type: ContainerContainer
    containers:
      gun_magazine: !type:ContainerSlot
      gun_chamber: !type:ContainerSlot
  - type: MagazineVisuals
    magState: mag
    steps: 1
    zeroVisible: true
  - type: Appearance
>>>>>>> c62ed868

- type: entity
  name: Foam Force Astro Ace
  parent: [BaseWeaponShotgun, BaseGunWieldable]
  id: WeaponRifleFoam
  description: A premium foam rifle of the highest quality. Its plastic feels rugged, and its mechanisms sturdy.
  components:
  - type: Sprite
    sprite: Objects/Weapons/Guns/Rifles/foam_rifle.rsi
  - type: Clothing
    sprite: Objects/Weapons/Guns/Rifles/foam_rifle.rsi
  - type: Item
    sprite: Objects/Weapons/Guns/Rifles/foam_rifle_inhand_64x.rsi
  - type: BallisticAmmoProvider
    whitelist:
      tags:
      - BulletFoam
    capacity: 10
    proto: BulletFoam
  - type: GunRequiresWield #remove when inaccuracy on spreads is fixed
  - type: Gun
    fireRate: 2
    selectedMode: SemiAuto
    availableModes:
    - SemiAuto
    soundGunshot:
      path: /Audio/Effects/thunk.ogg
    soundEmpty:
      path: /Audio/Weapons/Guns/Empty/empty.ogg
    clumsyProof: true
  - type: PacifismAllowedGun<|MERGE_RESOLUTION|>--- conflicted
+++ resolved
@@ -155,10 +155,9 @@
     zeroVisible: true
   - type: Appearance
 
-<<<<<<< HEAD
 #- type: entity
 #  name: Lecter
-#  parent: [BaseWeaponRifle, BaseRestrictedContraband]
+#  parent: [BaseWeaponRifle, BaseSecurityContraband]
 #  id: WeaponRifleLecter
 #  description: A high end military grade assault rifle. Uses .20 rifle ammo.
 #  components:
@@ -202,54 +201,6 @@
 #    steps: 1
 #    zeroVisible: true
 #  - type: Appearance
-=======
-- type: entity
-  name: Lecter
-  parent: [BaseWeaponRifle, BaseSecurityContraband]
-  id: WeaponRifleLecter
-  description: A high end military grade assault rifle. Uses .20 rifle ammo.
-  components:
-  - type: Sprite
-    sprite: Objects/Weapons/Guns/Rifles/lecter.rsi
-    layers:
-      - state: base
-        map: ["enum.GunVisualLayers.Base"]
-      - state: mag-0
-        map: ["enum.GunVisualLayers.Mag"]
-  - type: Clothing
-    sprite: Objects/Weapons/Guns/Rifles/lecter.rsi
-  - type: Gun
-    soundGunshot:
-      path: /Audio/Weapons/Guns/Gunshots/ltrifle.ogg
-  - type: ItemSlots
-    slots:
-      gun_magazine:
-        name: Magazine
-        startingItem: MagazineRifle
-        insertSound: /Audio/Weapons/Guns/MagIn/ltrifle_magin.ogg
-        ejectSound: /Audio/Weapons/Guns/MagOut/ltrifle_magout.ogg
-        priority: 2
-        whitelist:
-          tags:
-            - MagazineRifle
-        whitelistFailPopup: gun-magazine-whitelist-fail
-      gun_chamber:
-        name: Chamber
-        startingItem: CartridgeRifle
-        priority: 1
-        whitelist:
-          tags:
-            - CartridgeRifle
-  - type: ContainerContainer
-    containers:
-      gun_magazine: !type:ContainerSlot
-      gun_chamber: !type:ContainerSlot
-  - type: MagazineVisuals
-    magState: mag
-    steps: 1
-    zeroVisible: true
-  - type: Appearance
->>>>>>> c62ed868
 
 - type: entity
   name: Foam Force Astro Ace
