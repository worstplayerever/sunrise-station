--- conflicted
+++ resolved
@@ -982,17 +982,9 @@
     tags:
       - HideContextMenu
 
-<<<<<<< HEAD
-# SUNRISE
-
-- type: entity
-  name : syndie plasma
-  id: BulletSyndiPlasma
-=======
-- type: entity
-  name: laser bolt 
+- type: entity
+  name: laser bolt
   id: BulletLaser
->>>>>>> ed7ae5c6
   parent: BaseBullet
   categories: [ HideSpawnMenu ]
   components:
@@ -1005,15 +997,9 @@
       params:
         volume: 5
   - type: Sprite
-<<<<<<< HEAD
-    sprite: _Sunrise/Objects/Weapons/Guns/Projectiles/red_projectile.rsi
-    layers:
-    - state: omnilaser
-=======
     sprite: Objects/Weapons/Guns/Projectiles/projectiles_tg.rsi
     layers:
     - state: heavylaser
->>>>>>> ed7ae5c6
       shader: unshaded
   - type: Physics
   - type: Fixtures
@@ -1028,7 +1014,89 @@
         - BulletImpassable
       fly-by: *flybyfixture
   - type: Ammo
-<<<<<<< HEAD
+  - type: Projectile
+    impactEffect: BulletImpactEffectOrangeDisabler
+    damage:
+      types:
+        Heat: 13
+
+- type: entity
+  name: wide laser barrage
+  id: BulletLaserSpread
+  noSpawn: true
+  parent: BulletLaser
+  components:
+  - type: ProjectileSpread
+    proto: BulletLaser
+    count: 5 #65 heat damage if you hit all your shots, but wide spread
+    spread: 30
+
+- type: entity
+  name : heavy laser bolt
+  id: BulletLaserHeavy
+  parent: BulletLaser
+  categories: [ HideSpawnMenu ]
+  components:
+  - type: Projectile
+    damage:
+      types:
+        Heat: 15
+
+- type: entity
+  name: narrow laser barrage
+  id: BulletLaserHeavySpread
+  noSpawn: true
+  parent: BulletLaser
+  components:
+  - type: ProjectileSpread
+    proto: BulletLaserHeavy
+    count: 4 #60 heat damage if you hit all your shots, but narrower spread
+    spread: 10
+
+- type: entity
+  name: disabling laser barrage
+  id: BulletDisablerSmgSpread
+  noSpawn: true
+  parent: BulletDisablerSmg
+  components:
+  - type: ProjectileSpread
+    proto: BulletDisablerSmg
+    count: 3 #bit stronger than a disabler if you hit your shots you goober, still not a 2 hit stun though
+    spread: 9
+# SUNRISE
+
+- type: entity
+  name : syndie plasma
+  id: BulletSyndiPlasma
+  parent: BaseBullet
+  categories: [ HideSpawnMenu ]
+  components:
+  - type: Reflective
+    reflective:
+    - Energy
+  - type: FlyBySound
+    sound:
+      collection: EnergyMiss
+      params:
+        volume: 5
+  - type: Sprite
+    sprite: _Sunrise/Objects/Weapons/Guns/Projectiles/red_projectile.rsi
+    layers:
+    - state: omnilaser
+      shader: unshaded
+  - type: Physics
+  - type: Fixtures
+    fixtures:
+      projectile:
+        shape:
+          !type:PhysShapeAabb
+          bounds: "-0.15,-0.3,0.15,0.3"
+        hard: false
+        mask:
+        - Impassable
+        - BulletImpassable
+      fly-by: *flybyfixture
+  - type: Ammo
   - type: StaminaDamageOnCollide
     damage: 1
   - type: Projectile
@@ -1186,55 +1254,4 @@
   - type: PointLight
     radius: 3.5
     color: orange
-    energy: 0.5
-=======
-  - type: Projectile
-    impactEffect: BulletImpactEffectOrangeDisabler
-    damage:
-      types:
-        Heat: 13
-
-- type: entity
-  name: wide laser barrage
-  id: BulletLaserSpread
-  noSpawn: true
-  parent: BulletLaser
-  components:
-  - type: ProjectileSpread
-    proto: BulletLaser
-    count: 5 #65 heat damage if you hit all your shots, but wide spread
-    spread: 30 
-
-- type: entity
-  name : heavy laser bolt
-  id: BulletLaserHeavy
-  parent: BulletLaser
-  categories: [ HideSpawnMenu ]
-  components:
-  - type: Projectile
-    damage:
-      types:
-        Heat: 15
-
-- type: entity
-  name: narrow laser barrage
-  id: BulletLaserHeavySpread
-  noSpawn: true
-  parent: BulletLaser
-  components:
-  - type: ProjectileSpread
-    proto: BulletLaserHeavy
-    count: 4 #60 heat damage if you hit all your shots, but narrower spread
-    spread: 10
-
-- type: entity
-  name: disabling laser barrage
-  id: BulletDisablerSmgSpread
-  noSpawn: true
-  parent: BulletDisablerSmg
-  components:
-  - type: ProjectileSpread
-    proto: BulletDisablerSmg
-    count: 3 #bit stronger than a disabler if you hit your shots you goober, still not a 2 hit stun though
-    spread: 9 
->>>>>>> ed7ae5c6
+    energy: 0.5