--- conflicted
+++ resolved
@@ -315,9 +315,11 @@
     - EmitterBolt
   - type: TimedDespawn
     lifetime: 3
+  # Sunrise-Start
   - type: Reflective
     reflective:
     - Energy
+  # Sunrise-End
 
 - type: entity
   name: watcher bolt
@@ -702,33 +704,6 @@
       path: /Audio/Effects/gen_hit.ogg
   - type: StaminaDamageOnCollide
     damage: 80
-
-# Sunrise-Start
-- type: entity
-  id: BaseBulletGrenade
-  parent: BaseItem
-  categories: [ HideSpawnMenu ]
-  components:
-  - type: Projectile
-    damage:
-      types:
-        Blunt: 5
-    deleteOnCollide: false
-  - type: StartTimerOnShoot
-  - type: OnUseTimerTrigger
-    delay: 2
-  - type: Fixtures
-    fixtures:
-      fix1:
-        shape:
-          !type:PhysShapeAabb
-          bounds: "-0.25,-0.25,0.25,0.25"
-        density: 50
-        mask:
-        - ItemMask
-        restitution: 0.05
-        friction: 0.5
-  # Sunrise-End
 
 - type: entity
   id: BulletGrenadeBlast
@@ -1082,8 +1057,8 @@
   - type: ProjectileSpread
     proto: BulletDisablerSmg
     count: 3 #bit stronger than a disabler if you hit your shots you goober, still not a 2 hit stun though
-<<<<<<< HEAD
     spread: 9
+
 # SUNRISE
 
 - type: entity
@@ -1212,7 +1187,6 @@
     soundHit:
       collection: WeakHit
 
-# Sunrise-AEG
 - type: entity
   name: energy bolt
   id: BulletEnergyGunLaser
@@ -1253,7 +1227,6 @@
     soundHit:
       collection: WeakHit
 
-# Sunrise-NT
 - type: entity
   id: BulletRocketNT
   name: rocket
@@ -1275,6 +1248,28 @@
     radius: 3.5
     color: orange
     energy: 0.5
-=======
-    spread: 9
->>>>>>> dfc3562b
+
+- type: entity
+  id: BaseBulletGrenade
+  parent: BaseItem
+  categories: [ HideSpawnMenu ]
+  components:
+  - type: Projectile
+    damage:
+      types:
+        Blunt: 5
+    deleteOnCollide: false
+  - type: StartTimerOnShoot
+  - type: OnUseTimerTrigger
+    delay: 2
+  - type: Fixtures
+    fixtures:
+      fix1:
+        shape:
+          !type:PhysShapeAabb
+          bounds: "-0.25,-0.25,0.25,0.25"
+        density: 50
+        mask:
+        - ItemMask
+        restitution: 0.05
+        friction: 0.5