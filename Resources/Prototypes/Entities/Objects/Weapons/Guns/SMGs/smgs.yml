- type: entity
  name: BaseSMG
  parent: BaseItem
  id: BaseWeaponSubMachineGun
  description: A rooty tooty point and shooty.
  abstract: true
  components:
  - type: Sprite
  - type: Item
    size: Large
  - type: Clothing
    sprite: Objects/Weapons/Guns/SMGs/atreides.rsi
    quickEquip: false
    slots:
    - Back
    - suitStorage
  - type: AmmoCounter
  - type: Gun
    minAngle: 2
    maxAngle: 16
    fireRate: 8
    burstFireRate: 8
    angleIncrease: 3
    angleDecay: 16
    selectedMode: FullAuto
    availableModes:
    - SemiAuto
    - FullAuto
    soundGunshot:
      path: /Audio/Weapons/Guns/Gunshots/smg.ogg
    defaultDirection: 1, 0
  - type: ChamberMagazineAmmoProvider
    soundRack:
      path: /Audio/Weapons/Guns/Cock/smg_cock.ogg
  - type: ItemSlots
    slots:
      gun_magazine:
        name: Magazine
        startingItem: MagazinePistolSubMachineGun
        insertSound: /Audio/Weapons/Guns/MagIn/smg_magin.ogg
        ejectSound: /Audio/Weapons/Guns/MagOut/smg_magout.ogg
        priority: 2
        whitelist:
          tags:
            - MagazinePistolSubMachineGun
        whitelistFailPopup: gun-magazine-whitelist-fail
      gun_chamber:
        name: Chamber
        startingItem: CartridgePistol
        priority: 1
        whitelist:
          tags:
            - CartridgePistol
  - type: ContainerContainer
    containers:
      gun_magazine: !type:ContainerSlot
      gun_chamber: !type:ContainerSlot
  - type: StaticPrice
    price: 500
  # Sunrise start
  - type: EmitSoundOnPickup
    sound:
      collection: RiflesPickUp
  - type: EmitSoundOnDrop
    sound:
      collection: RiflesDrop
  - type: EmitSoundOnLand
    sound:
      collection: RiflesDrop
  # Sunrise end

- type: entity
  name: Atreides
  parent: [BaseWeaponSubMachineGun, BaseMajorContraband]
  id: WeaponSubMachineGunAtreides
  description: A rare machine pistol hailing from the Corporate Wars. Its extremely high fire rate and compact profile make it useful in close quarters combat. Despite its age, it is in remarkably good condition. Feeds from .35 SMG magazines.
  components:
  - type: Sprite
    sprite: Objects/Weapons/Guns/SMGs/atreides.rsi
    layers:
    - state: base
      map: ["enum.GunVisualLayers.Base"]
    - state: mag-0
      map: ["enum.GunVisualLayers.Mag"]
  - type: Gun
    fireRate: 10
    soundGunshot:
      collection: ump45 # Sunrise-Edit
  - type: MagazineVisuals
    magState: mag
    steps: 1
    zeroVisible: true
  - type: Appearance

- type: entity
  name: C-20r submachine gun
  parent: [BaseWeaponSubMachineGun, BaseSyndicateContraband]
  id: WeaponSubMachineGunC20r
  description: A classic and widespread submachine gun, infamous for its use by the Gorlex Marauders. One of the first homegrown Waffle Corp. designs, it remains in service today. Feeds from .35 SMG magazines.
  components:
  - type: Sprite
    sprite: Objects/Weapons/Guns/SMGs/c20r.rsi
    layers:
    - state: base
      map: ["enum.GunVisualLayers.Base"]
    - state: mag-0
      map: ["enum.GunVisualLayers.Mag"]
  - type: Clothing
    sprite: Objects/Weapons/Guns/SMGs/c20r.rsi
  - type: Wieldable
    unwieldOnUse: false
  - type: GunWieldBonus
    minAngle: -19
    maxAngle: -16
  - type: Gun
    minAngle: 21
    maxAngle: 32
    shotsPerBurst: 5
    availableModes:
    - Burst
    - FullAuto
    - SemiAuto
    soundGunshot:
      collection: aug # Sunrise-Edit
  - type: ChamberMagazineAmmoProvider
    autoEject: true
  - type: MagazineVisuals
    magState: mag
    steps: 6
    zeroVisible: true
  - type: Appearance

- type: entity
  name: Drozd
  parent: [BaseWeaponSubMachineGun, BaseSecurityContraband]
  id: WeaponSubMachineGunDrozd
  description: A modern SMG manufactured by Nanotrasen’s Small Arms Division. It features an exceptional rate of fire in burst mode, useful for holding defensive angles or engaging hostiles at longer ranges. Feeds from .35 SMG magazines.
  components:
    - type: Sprite
      sprite: Objects/Weapons/Guns/SMGs/drozd.rsi
      layers:
        - state: base
          map: ["enum.GunVisualLayers.Base"]
        - state: mag-0
          map: ["enum.GunVisualLayers.Mag"]
    - type: Clothing
      sprite: Objects/Weapons/Guns/SMGs/drozd.rsi
    - type: Wieldable
      unwieldOnUse: false
    - type: GunWieldBonus
      minAngle: -19
      maxAngle: -16
    - type: Gun
      minAngle: 21
      maxAngle: 32
      fireRate: 6
      burstFireRate: 12
      soundGunshot:
        collection: famas # Sunrise-Edit
        params:
          volume: 10
      availableModes:
      - Burst
      - FullAuto
      - SemiAuto
      shotsPerBurst: 3
      burstCooldown: 0.25
    - type: ItemSlots
      slots:
        gun_magazine:
          name: Magazine
          startingItem: MagazinePistolSubMachineGun
          insertSound: /Audio/Weapons/Guns/MagIn/smg_magin.ogg
          ejectSound: /Audio/Weapons/Guns/MagOut/smg_magout.ogg
          priority: 2
          whitelist:
            tags:
              - MagazinePistolSubMachineGun
          whitelistFailPopup: gun-magazine-whitelist-fail
        gun_chamber:
          name: Chamber
          startingItem: CartridgePistol
          priority: 1
          whitelist:
            tags:
              - CartridgePistol
    - type: MagazineVisuals
      magState: mag
      steps: 1
      zeroVisible: true
    - type: Appearance

<<<<<<< HEAD
# Sunrise-Remove
#- type: entity
#  name: WT550
#  parent: [ BaseWeaponSubMachineGun, BaseSecurityContraband ]
#  id: WeaponSubMachineGunWt550
#  description: An excellent SMG, produced by NanoTrasen's Small Arms Division. Uses .35 auto ammo.
#  components:
#  - type: Sprite
#    sprite: Objects/Weapons/Guns/SMGs/wt550.rsi
#    layers:
#      - state: base
#        map: ["enum.GunVisualLayers.Base"]
#      - state: base-unshaded
#        map: ["enum.GunVisualLayers.BaseUnshaded"]
#        shader: unshaded
#      - state: mag-0
#        map: ["enum.GunVisualLayers.Mag"]
#      - state: mag-unshaded-0
#        map: ["enum.GunVisualLayers.MagUnshaded"]
#        shader: unshaded
#  - type: Clothing
#    sprite: Objects/Weapons/Guns/SMGs/wt550.rsi
#  - type: ChamberMagazineAmmoProvider
#    boltClosed: null
#  - type: Gun
#    fireRate: 5.5
#    minAngle: 1
#    maxAngle: 6
#    angleIncrease: 1.5
#    angleDecay: 6
#    selectedMode: FullAuto
#    shotsPerBurst: 5
#    burstCooldown: 0.2
#    burstFireRate: 7
#    availableModes:
#    - Burst
#    - FullAuto
#    - SemiAuto
#  - type: ItemSlots
#    slots:
#      gun_magazine:
#        name: Magazine
#        startingItem: MagazinePistolSubMachineGunTopMounted
#        insertSound: /Audio/Weapons/Guns/MagIn/smg_magin.ogg
#        ejectSound: /Audio/Weapons/Guns/MagOut/smg_magout.ogg
#        priority: 2
#        whitelist:
#          tags:
#            - MagazinePistolSubMachineGunTopMounted
#        whitelistFailPopup: gun-magazine-whitelist-fail
#      gun_chamber:
#        name: Chamber
#        startingItem: CartridgePistol
#        priority: 1
#        whitelist:
#          tags:
#            - CartridgePistol
#  - type: MagazineVisuals
#    magState: mag
#    steps: 6
#    zeroVisible: true
#  - type: Appearance
=======
- type: entity
  name: WT550
  parent: [ BaseWeaponSubMachineGun, BaseSecurityContraband ]
  id: WeaponSubMachineGunWt550
  description: A truly unique firearm, the WT550 was designed by Nanotrasen's Small Arms Division as a compact submachine gun fully controllable with one hand. It contains an exotic internal recoil buffer and feeds from special top-mounted .35 magazines.
  components:
  - type: Sprite
    sprite: Objects/Weapons/Guns/SMGs/wt550.rsi
    layers:
      - state: base
        map: ["enum.GunVisualLayers.Base"]
      - state: base-unshaded
        map: ["enum.GunVisualLayers.BaseUnshaded"]
        shader: unshaded
      - state: mag-0
        map: ["enum.GunVisualLayers.Mag"]
      - state: mag-unshaded-0
        map: ["enum.GunVisualLayers.MagUnshaded"]
        shader: unshaded
  - type: Clothing
    sprite: Objects/Weapons/Guns/SMGs/wt550.rsi
  - type: ChamberMagazineAmmoProvider
    boltClosed: null
  - type: Gun
    fireRate: 5.5
    minAngle: 1
    maxAngle: 6
    angleIncrease: 1.5
    angleDecay: 6
    selectedMode: FullAuto
    shotsPerBurst: 5
    burstCooldown: 0.2
    burstFireRate: 7
    availableModes:
    - Burst
    - FullAuto
    - SemiAuto
  - type: ItemSlots
    slots:
      gun_magazine:
        name: Magazine
        startingItem: MagazinePistolSubMachineGunTopMounted
        insertSound: /Audio/Weapons/Guns/MagIn/smg_magin.ogg
        ejectSound: /Audio/Weapons/Guns/MagOut/smg_magout.ogg
        priority: 2
        whitelist:
          tags:
            - MagazinePistolSubMachineGunTopMounted
        whitelistFailPopup: gun-magazine-whitelist-fail
      gun_chamber:
        name: Chamber
        startingItem: CartridgePistol
        priority: 1
        whitelist:
          tags:
            - CartridgePistol
  - type: MagazineVisuals
    magState: mag
    steps: 6
    zeroVisible: true
  - type: Appearance
>>>>>>> e1c70882
<|MERGE_RESOLUTION|>--- conflicted
+++ resolved
@@ -190,7 +190,6 @@
       zeroVisible: true
     - type: Appearance
 
-<<<<<<< HEAD
 # Sunrise-Remove
 #- type: entity
 #  name: WT550
@@ -252,67 +251,4 @@
 #    magState: mag
 #    steps: 6
 #    zeroVisible: true
-#  - type: Appearance
-=======
-- type: entity
-  name: WT550
-  parent: [ BaseWeaponSubMachineGun, BaseSecurityContraband ]
-  id: WeaponSubMachineGunWt550
-  description: A truly unique firearm, the WT550 was designed by Nanotrasen's Small Arms Division as a compact submachine gun fully controllable with one hand. It contains an exotic internal recoil buffer and feeds from special top-mounted .35 magazines.
-  components:
-  - type: Sprite
-    sprite: Objects/Weapons/Guns/SMGs/wt550.rsi
-    layers:
-      - state: base
-        map: ["enum.GunVisualLayers.Base"]
-      - state: base-unshaded
-        map: ["enum.GunVisualLayers.BaseUnshaded"]
-        shader: unshaded
-      - state: mag-0
-        map: ["enum.GunVisualLayers.Mag"]
-      - state: mag-unshaded-0
-        map: ["enum.GunVisualLayers.MagUnshaded"]
-        shader: unshaded
-  - type: Clothing
-    sprite: Objects/Weapons/Guns/SMGs/wt550.rsi
-  - type: ChamberMagazineAmmoProvider
-    boltClosed: null
-  - type: Gun
-    fireRate: 5.5
-    minAngle: 1
-    maxAngle: 6
-    angleIncrease: 1.5
-    angleDecay: 6
-    selectedMode: FullAuto
-    shotsPerBurst: 5
-    burstCooldown: 0.2
-    burstFireRate: 7
-    availableModes:
-    - Burst
-    - FullAuto
-    - SemiAuto
-  - type: ItemSlots
-    slots:
-      gun_magazine:
-        name: Magazine
-        startingItem: MagazinePistolSubMachineGunTopMounted
-        insertSound: /Audio/Weapons/Guns/MagIn/smg_magin.ogg
-        ejectSound: /Audio/Weapons/Guns/MagOut/smg_magout.ogg
-        priority: 2
-        whitelist:
-          tags:
-            - MagazinePistolSubMachineGunTopMounted
-        whitelistFailPopup: gun-magazine-whitelist-fail
-      gun_chamber:
-        name: Chamber
-        startingItem: CartridgePistol
-        priority: 1
-        whitelist:
-          tags:
-            - CartridgePistol
-  - type: MagazineVisuals
-    magState: mag
-    steps: 6
-    zeroVisible: true
-  - type: Appearance
->>>>>>> e1c70882
+#  - type: Appearance