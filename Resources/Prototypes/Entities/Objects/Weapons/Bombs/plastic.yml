﻿- type: entity
  id: BasePlasticExplosive
  parent: BaseItem
  abstract: true
  components:
  - type: Item
    size: Small
  - type: Sticky
    stickDelay: 5
    unstickDelay: 5
    stickPopupStart: comp-sticky-start-stick-bomb
    stickPopupSuccess: comp-sticky-success-stick-bomb
    unstickPopupStart: comp-sticky-start-unstick-bomb
    unstickPopupSuccess: comp-sticky-success-unstick-bomb
    blacklist: # can't stick it to other items
      components:
      - Item
  - type: Damageable
    damageContainer: Inorganic
  - type: Destructible
    thresholds:
    - trigger:
        !type:DamageTrigger
        damage: 50
      behaviors:
      - !type:DoActsBehavior
        acts: ["Destruction"]
      - !type:ExplodeBehavior
  - type: StickyVisualizer
  - type: Appearance
  - type: GenericVisualizer
    visuals:
      enum.Trigger.TriggerVisuals.VisualState:
        base:
          Primed: { state: primed }
          Unprimed: { state: icon }

- type: entity
  name: composition C-4
  description: Used to put holes in specific areas without too much extra hole. A saboteur's favorite.
  parent: [BasePlasticExplosive, BaseSyndicateContraband]
  id: C4
  components:
  - type: Sprite
    sprite: Objects/Weapons/Bombs/c4.rsi
    state: icon
    layers:
    - state: icon
      map: ["base"]
  - type: Clothing
    sprite: Objects/Weapons/Bombs/c4.rsi
    slots:
    - HEAD
    quickEquip: false
    equipDelay: 3
    unequipDelay: 6
  - type: TriggerOnActivate
  - type: TriggerOnSignal
  - type: TriggerOnStuck
    keyOut: stuck
  - type: ToggleTriggerCondition # for toggling the start on stuck ability
    keys:
    - stuck
    toggleVerb: toggle-trigger-condition-stick-verb
    toggleOn: toggle-trigger-condition-stick-on
    toggleOff: toggle-trigger-condition-stick-off
  - type: TimerTrigger
    keysIn:
    - trigger
    - stuck
    delay: 10
    delayOptions: [10, 30, 60, 120, 300]
    initialBeepDelay: 0
<<<<<<< HEAD
    beepSound:
      path: /Audio/_Sunrise/c4_beep1.ogg # Sunrise-Edit
      params:
        volume: 20
    startOnStick: true
    canToggleStartOnStick: true
  - type: TimerStartOnSignal
=======
    beepSound: /Audio/Machines/Nuke/general_beep.ogg
>>>>>>> 3f9d303c
  - type: DeviceLinkSink
    ports:
    - Trigger
  - type: Explosive # Powerful explosion in a very small radius. Doesn't break underplating.
    explosionType: DemolitionCharge
    totalIntensity: 60
    intensitySlope: 5
    maxIntensity: 30
    canCreateVacuum: false
  - type: ExplodeOnTrigger
    keysIn:
    - timer
  - type: HolidayVisuals
    holidays:
      festive:
      - FestiveSeason
  - type: HolidayRsiSwap
    sprite:
      festive: Objects/Weapons/Bombs/c4gift.rsi
  - type: StaticPrice
    price: 625 # 5000 for a bundle of 8

- type: entity
  name: seismic charge
  description: Concussion based explosive designed to destroy large amounts of rock.
  parent: [ BasePlasticExplosive, BaseSecurityCargoContraband ]
  id: SeismicCharge
  components:
  - type: Sprite
    sprite: Objects/Weapons/Bombs/seismic.rsi
    state: icon
    layers:
    - state: icon
      map: ["base"]
  - type: TriggerOnActivate
  - type: TriggerOnSignal
  - type: TriggerOnStuck
    keyOut: stuck
  - type: ToggleTriggerCondition # for toggling the start on stuck ability
    keys:
    - stuck
    toggleVerb: toggle-trigger-condition-stick-verb
    toggleOn: toggle-trigger-condition-stick-on
    toggleOff: toggle-trigger-condition-stick-off
  - type: TimerTrigger
    keysIn:
    - trigger
    - stuck
    delay: 5
    delayOptions: [5, 10, 15, 20]
    initialBeepDelay: 0
    beepSound:
      path: /Audio/Effects/Cargo/buzz_two.ogg
      params:
        volume: -6
  - type: DeviceLinkSink
    ports:
    - Trigger
  - type: Explosive
    explosionType: Cryo
    totalIntensity: 120
    intensitySlope: 2
    maxIntensity: 30
    canCreateVacuum: false
  - type: ExplodeOnTrigger
    keysIn:
    - timer<|MERGE_RESOLUTION|>--- conflicted
+++ resolved
@@ -71,17 +71,10 @@
     delay: 10
     delayOptions: [10, 30, 60, 120, 300]
     initialBeepDelay: 0
-<<<<<<< HEAD
     beepSound:
       path: /Audio/_Sunrise/c4_beep1.ogg # Sunrise-Edit
       params:
         volume: 20
-    startOnStick: true
-    canToggleStartOnStick: true
-  - type: TimerStartOnSignal
-=======
-    beepSound: /Audio/Machines/Nuke/general_beep.ogg
->>>>>>> 3f9d303c
   - type: DeviceLinkSink
     ports:
     - Trigger
