#While you were busy charging your batong... I studied the blade.

#BaseSword
- type: entity
  parent: BaseItem
  id: BaseSword
  abstract: true
  components:
  - type: Sharp
  - type: Execution
    doAfterDuration: 4.0
  - type: MeleeWeapon
    wideAnimationRotation: -135
  - type: Sprite
    state: icon
  - type: Item
    size: Normal
  - type: Utensil
    types:
      - Knife
  - type: Tool
    qualities:
    - Slicing

#Shortswords
- type: entity
  name: cutlass
  parent: [ BaseSword, BaseMajorContraband ]
  id: Cutlass
  description: A wickedly curved blade, often seen in the hands of space pirates.
  components:
  - type: Tag
    tags:
    - Machete
  - type: Sprite
    sprite: Objects/Weapons/Melee/cutlass.rsi
  - type: MeleeWeapon
    damage:
      types:
        Slash: 16
    soundHit:
      path: /Audio/Weapons/bladeslice.ogg
  - type: Item
    storedSprite:
      state: storage
      sprite: Objects/Weapons/Melee/cutlass.rsi
    shape:
    - 0,0,0,2
  - type: DisarmMalus

- type: entity
  name: machete
  parent: [ BaseSword, BaseMajorContraband ]
  id: Machete
  description: A large, vicious looking blade.
  components:
  - type: Tag
    tags:
    - Machete
  - type: Sprite
    sprite: Objects/Weapons/Melee/machete.rsi
  - type: MeleeWeapon
    damage:
      types:
        Slash: 15
    soundHit:
      path: /Audio/Weapons/bladeslice.ogg
  - type: Item
    storedSprite:
      state: storage
      sprite: Objects/Weapons/Melee/machete.rsi
    shape:
    - 0,0,0,2
  - type: DisarmMalus

#Longswords
- type: entity
  name: captain's sabre
  parent: [ BaseSword, BaseCommandContraband ]
  id: CaptainSabre
  description: A ceremonial weapon belonging to the captain of the station.
  components:
  - type: Sprite
    sprite: Objects/Weapons/Melee/captain_sabre.rsi
  - type: MeleeWeapon
    attackRate: 1.5
    damage:
      types:
        Slash: 17 #cmon, it has to be at least BETTER than the rest.
    soundHit:
        path: /Audio/Weapons/bladeslice.ogg
  - type: Reflect
    reflects:
    - NonEnergy
    reflectProb: 0.20
    spread: 90
    needActiveHand: true
  - type: Item
    storedSprite:
      state: storage
      sprite: Objects/Weapons/Melee/captain_sabre_storage_64x.rsi #Done in 64x64 because it looks way too puny in 32x32
    shape:
    - 0,0,0,3
  - type: Tag
    tags:
    - CaptainSabre
  - type: DisarmMalus
  - type: SentienceTarget
    flavorKind: station-event-random-sentience-flavor-inanimate
    weight: 0.0002 # 5,000 times less likely than 1 regular animal
  - type: PirateAccent
    # not putting a BlockMovement component here cause that's funny.
  # Sunrise start
  - type: EmitSoundOnLand
    sound:
      path: /Audio/_Sunrise/Items/Handling/sabre_drop.ogg
  # Sunrise edit

- type: entity
  name: katana
  parent: [ BaseSword, BaseMajorContraband ]
  id: Katana
  description: Ancient craftwork made with not so ancient plasteel.
  components:
  - type: Tag
    tags:
    - Katana
  - type: Sprite
    sprite: Objects/Weapons/Melee/katana.rsi
  - type: MeleeWeapon
    damage:
      types:
        Slash: 15
    soundHit:
        path: /Audio/Weapons/bladeslice.ogg
  - type: Item
    storedSprite:
      state: storage
      sprite: Objects/Weapons/Melee/katana_storage_64x.rsi #Done in 64x64 because it looks way too puny in 32x32
    shape:
    - 0,0,0,3
  - type: Clothing
    sprite: Objects/Weapons/Melee/katana.rsi
    slots:
    - Back
    - Belt
  - type: DisarmMalus

- type: entity
  name: energy katana
  parent: Katana
  id: EnergyKatana
  description: A katana infused with strong energy.
  components:
  - type: Sprite
    sprite: Objects/Weapons/Melee/energykatana.rsi
  - type: MeleeWeapon
    wideAnimationRotation: -60
    damage:
      types:
        Slash: 30
  - type: Item
    storedSprite:
      state: storage
      sprite: Objects/Weapons/Melee/energykatana_storage_64x.rsi #Done in 64x64 because it looks way too puny in 32x32
    shape:
    - 0,0,0,3
  - type: EnergyKatana
  - type: DashAbility
  - type: LimitedCharges
    maxCharges: 3
  - type: AutoRecharge
    rechargeDuration: 20
  - type: Clothing
    sprite: Objects/Weapons/Melee/energykatana.rsi
    slots:
    - Back
    - Belt
  - type: Reflect
<<<<<<< HEAD
    reflectProb: 0.40
    spread: 90
    needActiveHand: true
=======
    slotFlags:
    - NONE
>>>>>>> 7b352643

#Greatswords
- type: entity
  name: claymore
  parent: [ BaseSword, BaseMajorContraband ]
  id: Claymore
  description: An ancient war blade.
  components:
  - type: Sprite
    sprite: Objects/Weapons/Melee/claymore.rsi
  - type: MeleeWeapon
    attackRate: 0.75
    damage:
      types:
        Slash: 20
    soundHit:
        path: /Audio/Weapons/bladeslice.ogg
  - type: Item
    storedSprite:
      state: storage
      sprite: Objects/Weapons/Melee/claymore_storage_64x.rsi #Done in 64x64 because it looks way too puny in 32x32
    shape:
    - 0,0,1,3
  - type: Clothing
    sprite: Objects/Weapons/Melee/claymore.rsi
    slots:
    - Back
    - SuitStorage #Bigger than the other swords, easier to strap to your suit.
  - type: DisarmMalus

#Other/Weird
- type: entity
  name: throngler
  parent: [ BaseSword, BaseMajorContraband ]
  id: Throngler
  description: If Security dares take it from you, just remind them that they are indeed mortal.
  components:
    - type: Sprite
      sprite: Objects/Weapons/Melee/Throngler2.rsi
    - type: MeleeWeapon
      attackRate: 10
      damage:
        types:
          Structural: 150
          Slash: 20 #Horror
          Blunt: 20
          Heat: 20
          Piercing: 20
          Radiation: 10
      soundHit:
        path: /Audio/Effects/explosion_small1.ogg
    - type: Reflect
      reflectProb: .25
      spread: 90
      needActiveHand: true
    - type: Item
      size: Ginormous
      sprite: Objects/Weapons/Melee/Throngler-in-hand.rsi
    - type: DisarmMalus
    - type: Grammar
      attributes:
        proper: true<|MERGE_RESOLUTION|>--- conflicted
+++ resolved
@@ -177,14 +177,11 @@
     - Back
     - Belt
   - type: Reflect
-<<<<<<< HEAD
     reflectProb: 0.40
     spread: 90
     needActiveHand: true
-=======
     slotFlags:
     - NONE
->>>>>>> 7b352643
 
 #Greatswords
 - type: entity
