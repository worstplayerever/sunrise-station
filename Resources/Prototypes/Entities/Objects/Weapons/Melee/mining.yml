- type: entity
  name: pickaxe
  parent: BaseItem
  id: Pickaxe
  description: Notched to perfection, for jamming it into rocks.
  components:
  - type: Tag
    tags:
    - Pickaxe
  - type: Sprite
    sprite: Objects/Weapons/Melee/pickaxe.rsi
    state: pickaxe
  - type: MeleeWeapon
    attackRate: 0.7
    wideAnimationRotation: -135
    soundHit:
      path: "/Audio/Weapons/smash.ogg"
      params:
        volume: -3
    damage:
      groups:
        Brute: 5
  - type: Wieldable
  - type: IncreaseDamageOnWield
    damage:
      groups:
        Brute: 10
      types:
        Structural: 30
  - type: Item
    size: Normal
    shape:
    - 0,0,2,0
    - 1,1,1,2
    sprite: Objects/Weapons/Melee/pickaxe.rsi
    storedRotation: -45
  - type: UseDelay
  - type: PhysicalComposition
    materialComposition:
      Steel: 100
      Wood: 100

- type: entity
  name: mining drill
  parent: BaseItem
  id: MiningDrill
  description: Powerful tool used to quickly drill through rocks.
  components:
  - type: Item
    storedRotation: -90
  - type: Tag
    tags:
    - Pickaxe
  - type: Sprite
    sprite: Objects/Tools/handdrill.rsi
    state: handdrill
  - type: MeleeWeapon
    autoAttack: true
    angle: 0
    wideAnimationRotation: -90
    soundHit:
      path: "/Audio/Items/drill_hit.ogg"
    attackRate: 4
    damage:
      groups:
        Brute: 3
      types:
        Structural: 15

- type: entity
  name: diamond tipped mining drill
  parent: MiningDrill
  id: MiningDrillDiamond
  description: A significantly more efficient mining drill tipped with diamond.
  components:
  - type: Sprite
    sprite: Objects/Tools/handdrilldiamond.rsi
    state: handdrill
  - type: MeleeWeapon
    autoAttack: true
    angle: 0
    wideAnimationRotation: -90
    soundHit:
      path: "/Audio/Items/drill_hit.ogg"
    attackRate: 4
    damage:
      groups:
        Brute: 6
      types:
        Structural: 30


- type: entity
  abstract: true
  parent: BaseItem
  id: BaseWeaponCrusher # Crusher? But I...
  name: crusher
  description: An early design of the proto-kinetic accelerator.
  components:
  - type: Sharp
  - type: Execution
    doAfterDuration: 4.0
  - type: UnpoweredFlashlight
  - type: PointLight
    color: "#ffeead"
    enabled: false
    radius: 4

# Very high burst damage if you land a mark, while also providing a small amount of healing.
- type: entity
  parent: [BaseWeaponCrusher, BaseSecurityCargoContraband]
  id: WeaponCrusher
  components:
  - type: Tag
    tags:
      - Pickaxe
  - type: Sprite
    sprite: Objects/Weapons/Melee/crusher.rsi
    state: icon
  - type: Item
    size: Ginormous
    sprite: Objects/Weapons/Melee/crusher-inhands.rsi
  - type: Clothing
    sprite: Objects/Weapons/Melee/crusher.rsi
    quickEquip: false
    slots:
    - Back
    - suitStorage
  - type: AmmoCounter
  - type: UseDelayOnShoot
  - type: UseDelay
    delay: 0.9
  - type: LeechOnMarker
    leech:
      groups:
        Brute: -6
  - type: Gun
    soundGunshot: /Audio/Weapons/plasma_cutter.ogg
    fireRate: 1
    useKey: false
  - type: RechargeBasicEntityAmmo
    rechargeCooldown: 0.5
    rechargeSound:
      path: /Audio/Weapons/Guns/MagIn/kinetic_reload.ogg
  - type: BasicEntityAmmoProvider
    proto: BulletCharge
    capacity: 1
    count: 1
  - type: MeleeWeapon
    attackRate: 1
    wideAnimationRotation: -135
    damage:
      types:
<<<<<<< HEAD
        Blunt: 20 #sunrise-start
        Slash: 10 #sunrise-end
=======
        Blunt: 6
        Slash: 4
>>>>>>> 3f9d303c
    soundHit:
      collection: MetalThud
  - type: Wieldable
  - type: IncreaseDamageOnWield
    damage:
      types:
        Blunt: 6
        Slash: 2
        Structural: 30
  - type: GunRequiresWield
  - type: DisarmMalus
  - type: Prying

# No mark ability in exchange for wideswing, autoattack, and being one-handed
- type: entity
  parent: [ BaseKnife, BaseWeaponCrusher, BaseSecurityCargoContraband]
  id: WeaponCrusherDagger
  name: crusher dagger
  description: A scaled down version of a proto-kinetic crusher. Uses kinetic energy to vibrate the blade at high speeds.
  components:
  - type: Sprite
    sprite: Objects/Weapons/Melee/crusher_dagger.rsi
    state: icon
  - type: MeleeWeapon
    autoAttack: true
    wideAnimationRotation: -135
    attackRate: 2
    damage:
      types:
        Slash: 12
  - type: EmbeddableProjectile
    sound: /Audio/Weapons/star_hit.ogg
    offset: -0.15,0.0
  - type: LandAtCursor
  - type: DamageOtherOnHit
    damage:
      types:
        Slash: 10
  - type: DisarmMalus
    malus: 0.225
  - type: ThrowingAngle
    angle: 225
  - type: Fixtures
    fixtures:
      fix1:
        shape: !type:PolygonShape
          radius: 0.01
          vertices:
          - -0.4,-0.2
          - -0.2,-0.4
          - 0.4,0.2
          - 0.2,0.4
        density: 20 # derived from base_item
        mask:
        - ItemMask
        restitution: 0.3
        friction: 0.2

<<<<<<< HEAD
# Like a crusher... but better healing
=======
# Less mark damage in exchange for more healing. Also has a better ratio of blunt to slash damage, but less structural.
>>>>>>> 3f9d303c
- type: entity
  parent: [ WeaponCrusher, BaseSecurityCargoContraband]
  id: WeaponCrusherGlaive
  name: crusher glaive
  description: An early design of the proto-kinetic accelerator, in glaive form. Provides better healing in exchange for less charged damage.
  components:
  - type: Sprite
    sprite: Objects/Weapons/Melee/crusher_glaive.rsi
    state: icon
  - type: Item
    size: Ginormous
    sprite: Objects/Weapons/Melee/crusher_glaive-inhands.rsi
  - type: Clothing
    sprite: Objects/Weapons/Melee/crusher_glaive.rsi
    quickEquip: false
    slots:
    - Back
    - suitStorage
  - type: UseDelay
    delay: 1.9
  - type: BasicEntityAmmoProvider
    proto: BulletChargeGlaive
    capacity: 1
    count: 1
  - type: LeechOnMarker
    leech:
      groups:
        Brute: -21
<<<<<<< HEAD
  - type: MeleeWeapon
    damage: #sunrise-start
      types:
        Blunt: 6.5
        Slash: 2.5 #sunrise-end
=======
>>>>>>> 3f9d303c
  - type: Tag
    tags:
      - Pickaxe
  - type: MeleeWeapon
    attackRate: 1
    wideAnimationRotation: -135
    damage:
      types:
        Blunt: 3
        Slash: 7
  - type: IncreaseDamageOnWield
    damage:
      types:
        Blunt: 2
        Slash: 6
        Structural: 20<|MERGE_RESOLUTION|>--- conflicted
+++ resolved
@@ -151,13 +151,8 @@
     wideAnimationRotation: -135
     damage:
       types:
-<<<<<<< HEAD
-        Blunt: 20 #sunrise-start
-        Slash: 10 #sunrise-end
-=======
         Blunt: 6
         Slash: 4
->>>>>>> 3f9d303c
     soundHit:
       collection: MetalThud
   - type: Wieldable
@@ -216,11 +211,7 @@
         restitution: 0.3
         friction: 0.2
 
-<<<<<<< HEAD
-# Like a crusher... but better healing
-=======
 # Less mark damage in exchange for more healing. Also has a better ratio of blunt to slash damage, but less structural.
->>>>>>> 3f9d303c
 - type: entity
   parent: [ WeaponCrusher, BaseSecurityCargoContraband]
   id: WeaponCrusherGlaive
@@ -249,14 +240,6 @@
     leech:
       groups:
         Brute: -21
-<<<<<<< HEAD
-  - type: MeleeWeapon
-    damage: #sunrise-start
-      types:
-        Blunt: 6.5
-        Slash: 2.5 #sunrise-end
-=======
->>>>>>> 3f9d303c
   - type: Tag
     tags:
       - Pickaxe
