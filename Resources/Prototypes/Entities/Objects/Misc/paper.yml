--- conflicted
+++ resolved
@@ -47,11 +47,8 @@
         reagents:
         - ReagentId: Fiber
           Quantity: 1
-<<<<<<< HEAD
-  - type: Material
-  - type: PhysicalComposition
-    materialComposition:
-      SheetPrinter: 100
+  - type: Item
+    size: Tiny
   # Sunrise edit start
   - type: EmitSoundOnPickup
     sound:
@@ -69,9 +66,6 @@
     sound:
       path: /Audio/_Sunrise/Items/Handling/paper_throw.ogg
   # Sunrise edit end
-=======
-  - type: Item
-    size: Tiny
 
 - type: entity
   name: paper
@@ -100,7 +94,6 @@
         type: PaperBoundUserInterface
   - type: FaxableObject
   - type: PaperVisuals
->>>>>>> 1b74de6d
 
 - type: entity
   name: paper scrap
@@ -718,16 +711,14 @@
     - Trash
     - Document
   #- type: Appearance, hide stamp marks until we have some kind of displacement
-# Sunrise-Edit
-# Тесты падают из-за отсутсвия Apperance. Значит конверты не будут гореть
-#  - type: Flammable
-#    fireSpread: true
-#    canResistFire: false
-#    alwaysCombustible: true
-#    canExtinguish: true
-#    damage:
-#      types:
-#        Heat: 1
+  - type: Flammable
+    fireSpread: true
+    canResistFire: false
+    alwaysCombustible: true
+    canExtinguish: true
+    damage:
+      types:
+        Heat: 1
   - type: FireVisuals
     sprite: Effects/fire.rsi
     normalState: fire
