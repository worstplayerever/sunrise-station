--- conflicted
+++ resolved
@@ -50,7 +50,6 @@
   - type: Item
     size: Tiny
   - type: PhysicalComposition
-<<<<<<< HEAD
   # Sunrise edit start
   - type: EmitSoundOnPickup
     sound:
@@ -68,8 +67,6 @@
     sound:
       path: /Audio/_Sunrise/Items/Handling/paper_throw.ogg
   # Sunrise edit end
-=======
->>>>>>> fac4bcd9
 
 - type: entity
   name: paper
