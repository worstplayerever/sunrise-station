--- conflicted
+++ resolved
@@ -49,7 +49,7 @@
           Quantity: 1
   - type: Item
     size: Tiny
-<<<<<<< HEAD
+  - type: PhysicalComposition
   # Sunrise edit start
   - type: EmitSoundOnPickup
     sound:
@@ -68,10 +68,6 @@
       path: /Audio/_Sunrise/Items/Handling/paper_throw.ogg
   # Sunrise edit end
 
-=======
-  - type: PhysicalComposition
-  
->>>>>>> e1c70882
 - type: entity
   name: paper
   parent: BasePaper
