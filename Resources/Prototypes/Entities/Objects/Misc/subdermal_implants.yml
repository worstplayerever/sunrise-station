--- conflicted
+++ resolved
@@ -419,11 +419,7 @@
   #categories: [ HideSpawnMenu ] Sunrsie-Edit
   components:
    - type: SubdermalImplant
-<<<<<<< HEAD
-     #permanent: true Sunrsie-Edit
-=======
    - type: MindShieldImplant
->>>>>>> 1b74de6d
    - type: Tag
      tags:
        - MindShield
