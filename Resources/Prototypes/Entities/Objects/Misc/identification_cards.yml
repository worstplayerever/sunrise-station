--- conflicted
+++ resolved
@@ -433,8 +433,22 @@
   - type: PresetIdCard
     job: HeadOfSecurity
 
-<<<<<<< HEAD
-# Sunrise-Edit
+- type: entity
+  parent: IDCardStandard
+  id: VisitorIDCard
+  name: visitor ID card
+  components:
+  - type: Sprite
+    layers:
+    - state: default
+    - state: idvisitor
+  - type: IdCard
+    jobTitle: Visitor
+    jobIcon: JobIconVisitor
+  - type: PresetIdCard
+    job: Visitor
+
+# Move to _Sunrise
 #- type: entity
 #  parent: IDCardStandard
 #  id: BrigmedicIDCard
@@ -444,32 +458,6 @@
 #    layers:
 #    - state: default
 #    - state: idbrigmedic
-=======
-- type: entity
-  parent: IDCardStandard
-  id: VisitorIDCard
-  name: visitor ID card
-  components:
-  - type: Sprite
-    layers:
-    - state: default
-    - state: idvisitor
-  - type: IdCard
-    jobTitle: Visitor
-    jobIcon: JobIconVisitor
-  - type: PresetIdCard
-    job: Visitor
-
-- type: entity
-  parent: IDCardStandard
-  id: BrigmedicIDCard
-  name: brigmedic ID card
-  components:
-  - type: Sprite
-    layers:
-    - state: default
-    - state: idbrigmedic
->>>>>>> b940d851
 
 - type: entity
   parent: IDCardStandard
