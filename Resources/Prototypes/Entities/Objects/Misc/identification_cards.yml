- type: entity
  parent: Clothing
  id: IDCardStandard
  name: identification card
  description: A card necessary to access various areas aboard the station.
  abstract: true
  components:
  - type: Sprite
    sprite: Objects/Misc/id_cards.rsi
  - type: Clothing
    slots:
    - idcard
    sprite: Objects/Misc/id_cards.rsi
  - type: Item
    size: Small
    heldPrefix: default
    storedRotation: -90
  - type: Access
  - type: IdCard
  - type: StationRecordKeyStorage
  - type: Tag
    tags:
    - DoorBumpOpener
    - WhitelistChameleon
  - type: StealTarget
    stealGroup: IDCard

#IDs with layers

- type: entity
  parent: IDCardStandard
  id: PassengerIDCard
  name: passenger ID card
  components:
  - type: Sprite
    layers:
    - state: default
    - state: idpassenger
  - type: PresetIdCard
    job: Passenger

- type: entity
  parent: PassengerIDCard
  id: TechnicalAssistantIDCard
  name: technical assistant ID card
  components:
  - type: PresetIdCard
    job: TechnicalAssistant
  - type: Sprite
    layers:
    - state: default
    - state: idintern-tech

- type: entity
  parent: PassengerIDCard
  id: MedicalInternIDCard
  name: medical intern ID card
  components:
  - type: PresetIdCard
    job: MedicalIntern
  - type: Sprite
    layers:
    - state: default
    - state: idintern-med

- type: entity
  parent: PassengerIDCard
  id: ResearchAssistantIDCard
  name: research assistant ID card
  components:
  - type: PresetIdCard
    job: ResearchAssistant
  - type: Sprite
    layers:
    - state: default
    - state: idintern-sci

- type: entity
  parent: PassengerIDCard
  id: SecurityCadetIDCard
  name: security cadet ID card
  components:
  - type: PresetIdCard
    job: SecurityCadet
  - type: Sprite
    layers:
    - state: default
    - state: idintern-cadet

- type: entity
  parent: PassengerIDCard
  id: ServiceWorkerIDCard
  name: service worker ID card
  components:
  - type: PresetIdCard
    job: ServiceWorker
  - type: Sprite
    layers:
    - state: default
    - state: idintern-service

- type: entity
  parent: [IDCardStandard, BaseGrandTheftContraband]
  id: CaptainIDCard
  name: captain ID card
  components:
  - type: Sprite
    layers:
    - state: gold
    - state: idcaptain
  - type: Item
    heldPrefix: gold
  - type: PresetIdCard
    job: Captain
  - type: Tag
    tags:
    - DoorBumpOpener
    - WhitelistChameleon
    - HighRiskItem
  - type: StealTarget
    stealGroup: CaptainIDCard

- type: entity
  parent: IDCardStandard
  id: SecurityIDCard
  name: security ID card
  components:
  - type: Sprite
    layers:
    - state: default
    - state: idsecurityofficer
  - type: PresetIdCard
    job: SecurityOfficer

- type: entity
  parent: IDCardStandard
  id: WardenIDCard
  name: warden ID card
  components:
    - type: Sprite
      layers:
        - state: default
        - state: idwarden
    - type: PresetIdCard
      job: Warden

- type: entity
  parent: IDCardStandard
  id: EngineeringIDCard
  name: engineer ID card
  components:
  - type: Sprite
    layers:
    - state: default
    - state: idstationengineer
  - type: PresetIdCard
    job: StationEngineer

- type: entity
  parent: IDCardStandard
  id: MedicalIDCard
  name: medical ID card
  components:
  - type: Sprite
    layers:
    - state: default
    - state: idmedicaldoctor
  - type: PresetIdCard
    job: MedicalDoctor

- type: entity
  parent: IDCardStandard
  id: ParamedicIDCard
  name: paramedic ID card
  components:
  - type: Sprite
    layers:
    - state: default
    - state: idparamedic
  - type: PresetIdCard
    job: Paramedic

- type: entity
  parent: IDCardStandard
  id: ChemistIDCard
  name: chemist ID card
  components:
  - type: Sprite
    layers:
    - state: default
    - state: idchemist
  - type: PresetIdCard
    job: Chemist

- type: entity
  parent: IDCardStandard
  id: CargoIDCard
  name: cargo ID card
  components:
  - type: Sprite
    layers:
    - state: default
    - state: idcargotechnician
  - type: PresetIdCard
    job: CargoTechnician

- type: entity
  parent: IDCardStandard
  id: SalvageIDCard
  name: salvage ID card
  components:
  - type: Sprite
    layers:
    - state: default
    - state: idshaftminer
  - type: PresetIdCard
    job: SalvageSpecialist

- type: entity
  parent: IDCardStandard
  id: QuartermasterIDCard
  name: quartermaster ID card
  components:
    - type: Sprite
      layers:
        - state: silver
        - state: idquartermaster
    - type: Item
      heldPrefix: silver
    - type: PresetIdCard
      job: Quartermaster

- type: entity
  parent: IDCardStandard
  id: ResearchIDCard
  name: research ID card
  components:
  - type: Sprite
    layers:
    - state: default
    - state: idscientist
  - type: PresetIdCard
    job: Scientist

- type: entity
  parent: IDCardStandard
  id: ClownIDCard
  name: clown ID card
  components:
  - type: Sprite
    layers:
    - state: default
    - state: idclown
  - type: PresetIdCard
    job: Clown

- type: entity
  parent: IDCardStandard
  id: MimeIDCard
  name: mime ID card
  components:
  - type: Sprite
    layers:
    - state: default
    - state: idmime
  - type: PresetIdCard
    job: Mime

- type: entity
  parent: IDCardStandard
  id: ChaplainIDCard
  name: chaplain ID card
  components:
    - type: Sprite
      layers:
        - state: default
        - state: idchaplain
    - type: PresetIdCard
      job: Chaplain

- type: entity
  parent: IDCardStandard
  id: JanitorIDCard
  name: janitor ID card
  components:
  - type: Sprite
    layers:
    - state: default
    - state: idjanitor
  - type: PresetIdCard
    job: Janitor

- type: entity
  parent: IDCardStandard
  id: BartenderIDCard
  name: bartender ID card
  components:
  - type: Sprite
    layers:
    - state: default
    - state: idbartender
  - type: PresetIdCard
    job: Bartender

- type: entity
  parent: IDCardStandard
  id: PunPunIDCard
  name: pun pun ID card
  components:
    - type: Sprite
      layers:
        - state: default
        - state: idbartender
    - type: PresetIdCard
      job: Bartender
      name: Pun Pun

- type: entity
  parent: IDCardStandard
  id: ChefIDCard
  name: chef ID card
  components:
  - type: Sprite
    layers:
    - state: default
    - state: idcook
  - type: PresetIdCard
    job: Chef

- type: entity
  parent: IDCardStandard
  id: BotanistIDCard
  name: botanist ID card
  components:
    - type: Sprite
      layers:
        - state: default
        - state: idbotanist
    - type: PresetIdCard
      job: Botanist

- type: entity
  parent: IDCardStandard
  id: LibrarianIDCard
  name: librarian ID card
  components:
    - type: Sprite
      layers:
        - state: default
        - state: idcurator
    - type: PresetIdCard
      job: Librarian

- type: entity
  parent: IDCardStandard
  id: LawyerIDCard
  name: lawyer ID card
  components:
    - type: Sprite
      layers:
        - state: default
        - state: idlawyer
    - type: PresetIdCard
      job: Lawyer

- type: entity
  parent: IDCardStandard
  id: HoPIDCard
  name: head of personnel ID card
  components:
  - type: Sprite
    layers:
    - state: silver
    - state: idheadofpersonnel
  - type: Item
    heldPrefix: silver
  - type: PresetIdCard
    job: HeadOfPersonnel

- type: entity
  parent: IDCardStandard
  id: CEIDCard
  name: chief engineer ID card
  components:
  - type: Sprite
    layers:
    - state: silver
    - state: idchiefengineer
  - type: Item
    heldPrefix: silver
  - type: PresetIdCard
    job: ChiefEngineer

- type: entity
  parent: IDCardStandard
  id: CMOIDCard
  name: chief medical officer ID card
  components:
  - type: Sprite
    layers:
    - state: silver
    - state: idchiefmedicalofficer
  - type: Item
    heldPrefix: silver
  - type: PresetIdCard
    job: ChiefMedicalOfficer

- type: entity
  parent: IDCardStandard
  id: RDIDCard
  name: research director ID card
  components:
  - type: Sprite
    layers:
    - state: silver
    - state: idresearchdirector
  - type: Item
    heldPrefix: silver
  - type: PresetIdCard
    job: ResearchDirector

- type: entity
  parent: IDCardStandard
  id: HoSIDCard
  name: head of security ID card
  components:
  - type: Sprite
    layers:
    - state: silver
    - state: idheadofsecurity
  - type: Item
    heldPrefix: silver
  - type: PresetIdCard
    job: HeadOfSecurity

- type: entity
  parent: IDCardStandard
  id: CentcomIDCard
  name: command officer ID card
  components:
  - type: Sprite
    layers:
    - state: centcom
    - state: idcentcom
  - type: Item
    heldPrefix: blue
  - type: IdCard
    jobTitle: Central Commander
    jobIcon: JobIconNanotrasen
  - type: Access
    groups:
    - AllAccess
    tags:
    - CentralCommand

- type: entity
  parent: CentcomIDCard
  id: ERTLeaderIDCard
  name: ERT leader ID card
  components:
  - type: Sprite
    layers:
    - state: gold
    - state: ert_commander
  - type: IdCard
    jobTitle: ERT Company Commander
  - type: Item
    heldPrefix: gold

- type: entity
  parent: ERTLeaderIDCard
  id: ERTChaplainIDCard
  name: ERT chaplain ID card
  components:
  - type: Sprite
    layers:
    - state: gold
    - state: ert_chaplain # we have the sprite for the id but dont have chaplain ERT equipment for now.
  - type: IdCard
    jobTitle: ERT Soul Officer
  - type: Item
    heldPrefix: blue

- type: entity
  parent: ERTChaplainIDCard
  id: ERTEngineerIDCard
  name: ERT engineer ID card
  components:
  - type: Sprite
    layers:
    - state: gold
    - state: ert_engineer
  - type: IdCard
    jobTitle: ERT Field Engineer

- type: entity
  parent: ERTChaplainIDCard
  id: ERTJanitorIDCard
  name: ERT janitor ID card
  components:
  - type: Sprite
    layers:
    - state: gold
    - state: ert_janitor
  - type: IdCard
    jobTitle: ERT Custodian

- type: entity
  parent: ERTChaplainIDCard
  id: ERTMedicIDCard
  name: ERT medic ID card
  components:
  - type: Sprite
    layers:
    - state: gold
    - state: ert_medic
  - type: IdCard
    jobTitle: ERT Medical Doctor

- type: entity
  parent: ERTChaplainIDCard
  id: ERTSecurityIDCard
  name: ERT security ID card
  components:
  - type: Sprite
    layers:
    - state: gold
    - state: ert_security
  - type: IdCard
    jobTitle: ERT Field Officer

- type: entity
  parent: IDCardStandard
  id: CentcomIDCardSyndie
  name: command officer ID card
  suffix: Fake
  components:
  - type: Sprite
    layers:
    - state: centcom
    - state: idcentcom
  - type: Item
    heldPrefix: blue
  - type: IdCard
    jobTitle: Central Commander
  - type: Access
    tags:
    - Maintenance

- type: entity
  parent: IDCardStandard
  id: MusicianIDCard
  name: musician ID card
  components:
    - type: Sprite
      layers:
        - state: default
        - state: idmusician
    - type: PresetIdCard
      job: Musician

- type: entity
  parent: CentcomIDCard
  id: CentcomIDCardDeathsquad
  name: death squad ID card
  components:
  - type: Sprite
    layers:
    - state: centcom
  - type: Item
    heldPrefix: blue
  - type: IdCard
    jobTitle: Centcomm Agent

- type: entity
  name: passenger ID card
  parent: IDCardStandard
  id: AgentIDCard
  suffix: Agent
  components:
  - type: PresetIdCard
    job: Passenger
  - type: Access
    tags:
    - Maintenance
    - SyndicateAgent
  - type: Sprite
    layers:
    - state: default
    - state: idpassenger
  - type: AgentIDCard
<<<<<<< HEAD
    icons:
    # TODO figure out a better way of doing this.
    # Probably by adding a bool or icon-category data-field to the icon prototype?
    - JobIconDetective
    - JobIconQuarterMaster
    - JobIconBotanist
    - JobIconBoxer
    - JobIconAtmosphericTechnician
    - JobIconNanotrasen
    - JobIconPrisoner
    - JobIconJanitor
    - JobIconChemist
    - JobIconStationEngineer
    - JobIconSecurityOfficer
    - JobIconChiefMedicalOfficer
    - JobIconRoboticist
    - JobIconChaplain
    - JobIconLawyer
    - JobIconUnknown
    - JobIconLibrarian
    - JobIconCargoTechnician
    - JobIconScientist
    - JobIconResearchAssistant
    - JobIconGeneticist
    - JobIconClown
    - JobIconCaptain
    - JobIconHeadOfPersonnel
    - JobIconVirologist
    - JobIconShaftMiner
    - JobIconPassenger
    - JobIconChiefEngineer
    - JobIconBartender
    - JobIconHeadOfSecurity
    - JobIconMedicalDoctor
    - JobIconParamedic
    - JobIconChef
    - JobIconWarden
    - JobIconResearchDirector
    - JobIconMime
    - JobIconMusician
    - JobIconReporter
    - JobIconPsychologist
    - JobIconMedicalIntern
    - JobIconTechnicalAssistant
    - JobIconServiceWorker
    - JobIconSecurityCadet
    - JobIconZookeeper
    - JobIconVisitor
    - JobIconBrigmedic  # Sunrise-Roles
    - JobIconSeniorPhysician  # Sunrise-Senior
    - JobIconSeniorOfficer  # Sunrise-Senior
    - JobIconSeniorEngineer  # Sunrise-Senior
    - JobIconBarber  # SunriseRoles
    - JobIconSeniorResearcher  # Sunrise-Senior
=======
>>>>>>> 890c0eeb
  - type: ActivatableUI
    key: enum.AgentIDCardUiKey.Key
    inHandsOnly: true
  - type: Tag
    tags:
    - DoorBumpOpener
  - type: ChameleonClothing
    slot: [idcard]
    default: PassengerIDCard
  - type: UserInterface
    interfaces:
      enum.AgentIDCardUiKey.Key:
        type: AgentIDCardBoundUserInterface
      enum.ChameleonUiKey.Key:
        type: ChameleonBoundUserInterface

- type: entity
  name: passenger ID card
  parent: AgentIDCard
  id: NukieAgentIDCard
  suffix: Nukie
  components:
  - type: Access
    tags:
    - Maintenance
    - SyndicateAgent
    - NuclearOperative

- type: entity
  parent: IDCardStandard
  id: AtmosIDCard
  name: atmospheric technician ID card
  components:
  - type: Sprite
    layers:
    - state: orange
    - state: idatmospherictechnician
  - type: PresetIdCard
    job: AtmosphericTechnician

- type: entity
  parent: IDCardStandard
  id: SyndicateIDCard
  name: syndicate ID card
  components:
  - type: Sprite
    layers:
    - state: syndie
  - type: Access
    tags:
    - NuclearOperative
    - SyndicateAgent

- type: entity
  parent: IDCardStandard
  id: PirateIDCard
  name: pirate ID card
  components:
  - type: Sprite
    layers:
    - state: pirate
  - type: Access
    tags:
    - NuclearOperative
    - SyndicateAgent

- type: entity
  parent: IDCardStandard
  id: PsychologistIDCard
  name: psychologist ID card
  components:
  - type: Sprite
    layers:
    - state: default
    - state: idpsychologist
  - type: PresetIdCard
    job: Psychologist

- type: entity
  parent: IDCardStandard
  id: ReporterIDCard
  name: reporter ID card
  components:
  - type: Sprite
    layers:
    - state: default
    - state: idreporter
  - type: PresetIdCard
    job: Reporter

- type: entity
  parent: IDCardStandard
  id: BoxerIDCard
  name: boxer ID card
  components:
  - type: Sprite
    layers:
    - state: default
    - state: idboxer
  - type: PresetIdCard
    job: Boxer

- type: entity
  parent: IDCardStandard
  id: ZookeeperIDCard
  name: zookeeper ID card
  components:
  - type: Sprite
    layers:
    - state: default
    - state: idzookeeper
  - type: PresetIdCard
    job: Zookeeper

- type: entity
  parent: IDCardStandard
  id: DetectiveIDCard
  name: detective ID card
  components:
  - type: Sprite
    layers:
    - state: default
    - state: iddetective
  - type: PresetIdCard
    job: Detective

- type: entity
  parent: CentcomIDCard
  id: CBURNIDcard
  name: CBURN ID card
  suffix: CBURN
  components:
  - type: Sprite
    layers:
    - state: centcom
  - type: Item
    heldPrefix: blue
  - type: IdCard
    jobTitle: Centcomm Quarantine Officer

- type: entity
  parent: IDCardStandard
  id: CluwneIDCard
  name: cluwne ID card
  suffix: Unremoveable
  components:
  - type: Sprite
    layers:
    - state: default
    - state: idcluwne
  - type: IdCard
    jobTitle: Cluwne
  - type: Unremoveable

- type: entity
  parent: EngineeringIDCard
  id: SeniorEngineerIDCard
  name: senior engineer ID card
  components:
  - type: Sprite
    layers:
    - state: default
    - state: idseniorengineer
  - type: PresetIdCard  # Sunrise-Senior
    job: SeniorEngineer  # Sunrise-Senior

- type: entity
  parent: ResearchIDCard
  id: SeniorResearcherIDCard
  name: senior researcher ID card
  components:
  - type: Sprite
    layers:
    - state: default
    - state: idseniorresearcher
  - type: PresetIdCard  # Sunrise-Senior
    job: SeniorResearcher  # Sunrise-Senior

- type: entity
  parent: MedicalIDCard
  id: SeniorPhysicianIDCard
  name: senior physician ID card
  components:
  - type: Sprite
    layers:
    - state: default
    - state: idseniorphysician
  - type: PresetIdCard  # Sunrise-Senior
    job: SeniorPhysician  # Sunrise-Senior

- type: entity
  parent: SecurityIDCard
  id: SeniorOfficerIDCard
  name: senior officer ID card
  components:
  - type: Sprite
    layers:
    - state: default
    - state: idseniorofficer
  - type: PresetIdCard  # Sunrise-Senior
    job: SeniorOfficer  # Sunrise-Senior

- type: entity
  parent: IDCardStandard
  id: UniversalIDCard
  name: universal ID card
  suffix: Admin
  description: An ID card that gives you access beyond your wildest dreams.
  components:
  - type: Sprite
    sprite: Objects/Misc/id_cards.rsi
    layers:
    - state: admin
    - state: idadmin
  - type: Clothing
    sprite: Objects/Misc/id_cards.rsi
  - type: Item
    heldPrefix: green
  - type: IdCard
    jobTitle: Universal
    jobIcon: JobIconAdmin
  - type: Access
    groups:
    - AllAccess
    tags:
    - CentralCommand
    - NuclearOperative
    - SyndicateAgent<|MERGE_RESOLUTION|>--- conflicted
+++ resolved
@@ -433,6 +433,17 @@
   - type: PresetIdCard
     job: HeadOfSecurity
 
+# Sunrise-Edit
+#- type: entity
+#  parent: IDCardStandard
+#  id: BrigmedicIDCard
+#  name: brigmedic ID card
+#  components:
+#  - type: Sprite
+#    layers:
+#    - state: default
+#    - state: idbrigmedic
+
 - type: entity
   parent: IDCardStandard
   id: CentcomIDCard
@@ -589,63 +600,6 @@
     - state: default
     - state: idpassenger
   - type: AgentIDCard
-<<<<<<< HEAD
-    icons:
-    # TODO figure out a better way of doing this.
-    # Probably by adding a bool or icon-category data-field to the icon prototype?
-    - JobIconDetective
-    - JobIconQuarterMaster
-    - JobIconBotanist
-    - JobIconBoxer
-    - JobIconAtmosphericTechnician
-    - JobIconNanotrasen
-    - JobIconPrisoner
-    - JobIconJanitor
-    - JobIconChemist
-    - JobIconStationEngineer
-    - JobIconSecurityOfficer
-    - JobIconChiefMedicalOfficer
-    - JobIconRoboticist
-    - JobIconChaplain
-    - JobIconLawyer
-    - JobIconUnknown
-    - JobIconLibrarian
-    - JobIconCargoTechnician
-    - JobIconScientist
-    - JobIconResearchAssistant
-    - JobIconGeneticist
-    - JobIconClown
-    - JobIconCaptain
-    - JobIconHeadOfPersonnel
-    - JobIconVirologist
-    - JobIconShaftMiner
-    - JobIconPassenger
-    - JobIconChiefEngineer
-    - JobIconBartender
-    - JobIconHeadOfSecurity
-    - JobIconMedicalDoctor
-    - JobIconParamedic
-    - JobIconChef
-    - JobIconWarden
-    - JobIconResearchDirector
-    - JobIconMime
-    - JobIconMusician
-    - JobIconReporter
-    - JobIconPsychologist
-    - JobIconMedicalIntern
-    - JobIconTechnicalAssistant
-    - JobIconServiceWorker
-    - JobIconSecurityCadet
-    - JobIconZookeeper
-    - JobIconVisitor
-    - JobIconBrigmedic  # Sunrise-Roles
-    - JobIconSeniorPhysician  # Sunrise-Senior
-    - JobIconSeniorOfficer  # Sunrise-Senior
-    - JobIconSeniorEngineer  # Sunrise-Senior
-    - JobIconBarber  # SunriseRoles
-    - JobIconSeniorResearcher  # Sunrise-Senior
-=======
->>>>>>> 890c0eeb
   - type: ActivatableUI
     key: enum.AgentIDCardUiKey.Key
     inHandsOnly: true
