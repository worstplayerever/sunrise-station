--- conflicted
+++ resolved
@@ -145,7 +145,8 @@
           Off: { state: syndicate-pai-off-overlay }
           Searching: { state: syndicate-pai-searching-overlay }
           On: { state: syndicate-pai-on-overlay }
-<<<<<<< HEAD
+  - type: StaticPrice
+    price: 500
   # Sunrise-Edit
   - type: StationAiVision
     enabled: false
@@ -158,10 +159,6 @@
     - Syndicate
     - Thief
   # Sunrise-End
-=======
-  - type: StaticPrice
-    price: 500
->>>>>>> 546bfd0a
 
 - type: entity
   parent: PersonalAI
