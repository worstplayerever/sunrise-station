- type: entity
  name: handheld crew monitor
<<<<<<< HEAD
  suffix: DO NOT MAP
  parent: [ BaseHandheldComputer ]
=======
  categories: [ DoNotMap ]
  parent: [ BaseHandheldComputer, BaseGrandTheftContraband ]
  # CMO-only bud, don't add more.
>>>>>>> c62ed868
  id: HandheldCrewMonitor
  description: A hand-held crew monitor displaying the status of suit sensors.
  components:
  - type: Sprite
    sprite: Objects/Specific/Medical/handheldcrewmonitor.rsi
    state: scanner
  - type: ActivatableUI
    key: enum.CrewMonitoringUIKey.Key
  - type: UserInterface
    interfaces:
      enum.CrewMonitoringUIKey.Key:
        type: CrewMonitoringBoundUserInterface
  - type: CrewMonitoringConsole
  - type: DeviceNetwork
    deviceNetId: Wireless
    receiveFrequencyId: CrewMonitor
  - type: WirelessNetworkConnection
    range: 500
  - type: StationLimitedNetwork
  - type: StaticPrice
    price: 500
#    Sunrise-Edit
#  - type: Tag
#    tags:
#    - HighRiskItem
#  - type: StealTarget
#    stealGroup: HandheldCrewMonitor

- type: entity
  id: HandheldCrewMonitorEmpty
  parent: HandheldCrewMonitor
  suffix: Empty
  components:
  - type: ItemSlots
    slots:
      cell_slot:
        name: power-cell-slot-component-slot-name-default<|MERGE_RESOLUTION|>--- conflicted
+++ resolved
@@ -1,13 +1,7 @@
 - type: entity
   name: handheld crew monitor
-<<<<<<< HEAD
-  suffix: DO NOT MAP
+  categories: [ DoNotMap ]
   parent: [ BaseHandheldComputer ]
-=======
-  categories: [ DoNotMap ]
-  parent: [ BaseHandheldComputer, BaseGrandTheftContraband ]
-  # CMO-only bud, don't add more.
->>>>>>> c62ed868
   id: HandheldCrewMonitor
   description: A hand-held crew monitor displaying the status of suit sensors.
   components:
