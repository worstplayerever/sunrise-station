--- conflicted
+++ resolved
@@ -264,12 +264,8 @@
     damage:
       types:
         Bloodloss: -0.5 #lowers bloodloss damage
-<<<<<<< HEAD
         Mangleness: 0.1 #SUNRISE-EDIT
-    ModifyBloodLevel: 15 #restores about 5% blood per use on standard humanoids.
-=======
     modifyBloodLevel: 15 #restores about 5% blood per use on standard humanoids.
->>>>>>> 3f9d303c
     healingBeginSound:
       path: "/Audio/Items/Medical/brutepack_begin.ogg"
       params:
