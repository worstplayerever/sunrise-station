- type: entity
  id: BaseBorgModule
  parent: BaseItem
  name: borg module
  description: A piece of tech that gives cyborgs new abilities.
  abstract: true
  components:
  - type: Item
    storedRotation: -90
    inhandVisuals:
      left:
      - state: base-icon-inhand-left
        color: "#8FCBCB"
      - state: base-module-inhand-left
        color: "#A1A1A1"
      - state: base-part-inhand-left
      - state: base-stripes-inhand-left
        color: "#7D7D7D"
      right:
      - state: base-icon-inhand-right
        color: "#8FCBCB"
      - state: base-module-inhand-right
        color: "#A1A1A1"
      - state: base-part-inhand-right
      - state: base-stripes-inhand-right
        color: "#7D7D7D"
  - type: Sprite
    sprite: Objects/Specific/Robotics/borgmodule.rsi
  - type: BorgModule
  - type: BorgModuleIcon
    icon: { sprite: Interface/Actions/actions_borg.rsi, state: no-action }
  - type: StaticPrice
    price: 100
  - type: Tag
    tags:
    - BorgModuleGeneric
  - type: GuideHelp
    guides:
    - Cyborgs
    - Robotics

- type: entity
  id: BaseProviderBorgModule
  abstract: true
  components:
  - type: SelectableBorgModule
  - type: ContainerContainer
    containers:
      provided_container: !type:Container { }

- type: entity
  id: ActionBorgSwapModule
  name: Swap Module
  description: Select this module, enabling you to use the tools it provides.
  components:
  - type: InstantAction
    itemIconStyle: BigAction
    useDelay: 0.5
    event: !type:BorgModuleActionSelectedEvent

- type: entity
  id: BaseBorgModuleCargo
  parent: BaseBorgModule
  abstract: true
  components:
  - type: Tag
    tags:
    - BorgModuleCargo
  - type: Item
    inhandVisuals:
      left:
      - state: base-icon-inhand-left
        color: "#EBD8B7"
      - state: base-module-inhand-left
        color: "#613D1D"
      - state: base-stripes-inhand-left
        color: "#593718"
      right:
      - state: base-icon-inhand-right
        color: "#EBD8B7"
      - state: base-module-inhand-right
        color: "#613D1D"
      - state: base-stripes-inhand-right
        color: "#593718"

- type: entity
  id: BaseBorgModuleEngineering
  parent: BaseBorgModule
  abstract: true
  components:
  - type: Tag
    tags:
    - BorgModuleEngineering
  - type: Item
    inhandVisuals:
      left:
      - state: base-icon-inhand-left
        color: "#8FCBCB"
      - state: base-module-inhand-left
        color: "#BA3939"
      - state: base-part-inhand-left
      - state: base-stripes-inhand-left
        color: "#DEC343"
      right:
      - state: base-icon-inhand-right
        color: "#8FCBCB"
      - state: base-module-inhand-right
        color: "#BA3939"
      - state: base-part-inhand-right
      - state: base-stripes-inhand-right
        color: "#DEC343"

- type: entity
  id: BaseBorgModuleJanitor
  parent: BaseBorgModule
  abstract: true
  components:
  - type: Tag
    tags:
    - BorgModuleJanitor
  - type: Item
    inhandVisuals:
      left:
      - state: base-icon-inhand-left
        color: "#CFA2E4"
      - state: base-module-inhand-left
        color: "#753186"
      - state: base-part-inhand-left
      - state: base-stripes-inhand-left
        color: "#404040"
      right:
      - state: base-icon-inhand-right
        color: "#CFA2E4"
      - state: base-module-inhand-right
        color: "#753186"
      - state: base-part-inhand-right
      - state: base-stripes-inhand-right
        color: "#404040"

- type: entity
  id: BaseBorgModuleMedical
  parent: BaseBorgModule
  abstract: true
  components:
  - type: Tag
    tags:
    - BorgModuleMedical
  - type: Item
    inhandVisuals:
      left:
      - state: base-icon-inhand-left
        color: "#EEF5F5"
      - state: base-module-inhand-left
        color: "#5A96BB"
      - state: base-part-inhand-left
      - state: base-stripes-inhand-left
        color: "#C3C3C3"
      right:
      - state: base-icon-inhand-right
        color: "#EEF5F5"
      - state: base-module-inhand-right
        color: "#5A96BB"
      - state: base-part-inhand-right
      - state: base-stripes-inhand-right
        color: "#C3C3C3"

- type: entity
  id: BaseBorgModuleScience
  parent: BaseBorgModule
  abstract: true
  components:
  - type: Tag
    tags:
    - BorgModuleScience
  - type: Item
    inhandVisuals:
      left:
      - state: base-icon-inhand-left
        color: "#FFAEB6"
      - state: base-module-inhand-left
        color: "#9C0DE1"
      - state: base-part-inhand-left
      - state: base-stripes-inhand-left
        color: "#C3C3C3"
      right:
      - state: base-icon-inhand-right
        color: "#FFAEB6"
      - state: base-module-inhand-right
        color: "#9C0DE1"
      - state: base-part-inhand-right
      - state: base-stripes-inhand-right
        color: "#C3C3C3"

- type: entity
  id: BaseBorgModuleService
  parent: BaseBorgModule
  abstract: true
  components:
  - type: Tag
    tags:
    - BorgModuleService
  - type: Item
    inhandVisuals:
      left:
      - state: base-icon-inhand-left
        color: "#F3F3F3"
      - state: base-module-inhand-left
        color: "#3A3A3A"
      - state: base-part-inhand-left
      - state: base-stripes-inhand-left
        color: "#313131"
      right:
      - state: base-icon-inhand-right
        color: "#F3F3F3"
      - state: base-module-inhand-right
        color: "#3A3A3A"
      - state: base-part-inhand-right
      - state: base-stripes-inhand-right
        color: "#313131"

- type: entity
  id: BaseBorgModuleSyndicate
  parent: BaseBorgModule
  abstract: true
  components:
  - type: Tag
    tags:
    - BorgModuleSyndicate
  - type: Item
    inhandVisuals:
      left:
      - state: base-icon-inhand-left
        color: "#FF0000"
      - state: base-module-inhand-left
        color: "#891417"
      - state: base-part-inhand-left
      - state: base-stripes-inhand-left
        color: "#7B0F12"
      right:
      - state: base-icon-inhand-right
        color: "#FF0000"
      - state: base-module-inhand-right
        color: "#891417"
      - state: base-part-inhand-right
      - state: base-stripes-inhand-right
        color: "#7B0F12"


- type: entity
  id: BaseBorgModuleSyndicateAssault
  parent: BaseBorgModule
  abstract: true
  components:
  - type: Tag
    tags:
    - BorgModuleSyndicateAssault
  - type: Item
    inhandVisuals:
      left:
      - state: base-icon-inhand-left
        color: "#FF0000"
      - state: base-module-inhand-left
        color: "#891417"
      - state: base-part-inhand-left
      - state: base-stripes-inhand-left
        color: "#7B0F12"
      right:
      - state: base-icon-inhand-right
        color: "#FF0000"
      - state: base-module-inhand-right
        color: "#891417"
      - state: base-part-inhand-right
      - state: base-stripes-inhand-right
        color: "#7B0F12"

# generic modules
- type: entity
  id: BorgModuleCable
  parent: [ BaseBorgModule, BaseProviderBorgModule ]
  name: cable cyborg module
  description: A universal cyborg module which allows the unit to install and manipulate electrical systems.
  components:
  - type: Sprite
    layers:
    - state: generic
    - state: icon-cables
  - type: ItemBorgModule
    items:
    - CableApcStackLingering10
    - CableMVStackLingering10
    - CableHVStackLingering10
<<<<<<< HEAD
    - WirecutterBorg # Sunrise-Edit
=======
    - Wirecutter
    - Crowbar
>>>>>>> fac4bcd9
    - trayScanner
  - type: BorgModuleIcon
    icon: { sprite: Interface/Actions/actions_borg.rsi, state: wire-module }

- type: entity
  id: BorgModuleFireExtinguisher
  parent: [ BaseBorgModule, BaseProviderBorgModule ]
  name: thruster cyborg module
  description: NT assigned a team to design a jetpack for cyborg units, but they ran out of funding and just made a bigger fire extinguisher. It comes with a integrated GPS and mass scanner though!
  components:
  - type: Sprite
    layers:
    - state: generic
    - state: icon-fire-extinguisher
  - type: ItemBorgModule
    items:
    - BorgFireExtinguisher
    - BorgHandheldGPSBasic
    - HandHeldMassScannerBorg
  - type: BorgModuleIcon
    icon: { sprite: Interface/Actions/actions_borg.rsi, state: extinguisher-module }

- type: entity
  id: BorgModuleTool
  parent: [ BaseBorgModule, BaseProviderBorgModule ]
  name: tool cyborg module
  components:
  - type: Sprite
    layers:
    - state: generic
    - state: icon-tools
  - type: ItemBorgModule
    items:
<<<<<<< HEAD
    - CrowbarBorg # Sunrise-Edit
    - WrenchBorg # Sunrise-Edit
    - ScrewdriverBorg # Sunrise-Edit
    - WirecutterBorg # Sunrise-Edit
    - Multitool
    - WelderBorg # Sunrise-Edit
=======
    - Crowbar
    - Wrench
    - Screwdriver
    - Wirecutter
    - WelderIndustrial
    - Multitool
>>>>>>> fac4bcd9
  - type: BorgModuleIcon
    icon: { sprite: Interface/Actions/actions_borg.rsi, state: tool-module }

# cargo modules
- type: entity
  id: BorgModuleAppraisal
  parent: [ BaseBorgModuleCargo, BaseProviderBorgModule ]
  name: appraisal cyborg module
  components:
  - type: Sprite
    layers:
    - state: cargo
    - state: icon-appraisal
  - type: ItemBorgModule
    items:
    - AppraisalTool
    - Pen
    - HandLabeler
    - RubberStampApproved
    - RubberStampDenied
    - RadioHandheld
  - type: BorgModuleIcon
    icon: { sprite: Interface/Actions/actions_borg.rsi, state: appraisal-module }

- type: entity
  id: BorgModuleMining
  parent: [ BaseBorgModuleCargo, BaseProviderBorgModule ]
  name: mining cyborg module
  components:
  - type: Sprite
    layers:
    - state: cargo
    - state: icon-mining
  - type: ItemBorgModule
    items:
    - MiningDrill
    - Shovel
    - MineralScannerUnpowered
    - BorgOreBag
  - type: BorgModuleIcon
    icon: { sprite: Interface/Actions/actions_borg.rsi, state: mining-module }

- type: entity
  id: BorgModuleAdvancedMining
  parent: [ BaseBorgModuleCargo, BaseProviderBorgModule ]
  name: advanced mining cyborg module
  description: Advanced cargo module containing advanced mining equipment. Studies show it advances productivity of a cyborg by 150%.
  components:
  - type: Sprite
    layers:
    - state: cargo
    - state: icon-mining-adv
  - type: ItemBorgModule
    items:
    - MiningDrillDiamond
    - Shovel
    - AdvancedMineralScannerUnpowered
    - OreBagOfHolding
  - type: BorgModuleIcon
    icon: { sprite: Interface/Actions/actions_borg.rsi, state: adv-mining-module }

- type: entity
  id: BorgModuleTraversal
  parent: [ BaseBorgModuleCargo, BaseProviderBorgModule ]
  name: traversal cyborg module
  components:
  - type: Sprite
    layers:
    - state: cargo
    - state: icon-grappling-gun
  - type: ItemBorgModule
    items:
    - WeaponGrapplingGun
    - BorgFireExtinguisher
    - BorgHandheldGPSBasic
    - HandHeldMassScannerBorg
  - type: BorgModuleIcon
    icon: { sprite: Interface/Actions/actions_borg.rsi, state: grappling-module }

# engineering modules
- type: entity
  id: BorgModuleAdvancedTool
  parent: [ BaseBorgModuleEngineering, BaseProviderBorgModule ]
  name: advanced tool cyborg module
  description: Advanced engineering module containing cutting-edge tools.
  components:
  - type: Sprite
    layers:
    - state: engineering
    - state: icon-tools-adv
  - type: ItemBorgModule
    items:
    - JawsOfLife
    - PowerDrill
<<<<<<< HEAD
    - Multitool
    - WelderBorg # Sunrise-Edit
    - RemoteSignaller
    - GasAnalyzer
    - GeigerCounter
=======
    - WelderExperimental
    - Multitool
    - RemoteSignallerAdvanced
>>>>>>> fac4bcd9
  - type: BorgModuleIcon
    icon: { sprite: Interface/Actions/actions_borg.rsi, state: adv-tools-module }

- type: entity
  id: BorgModuleConstruction
  parent: [ BaseBorgModuleEngineering, BaseProviderBorgModule ]
  name: construction cyborg module
  components:
  - type: Sprite
    layers:
    - state: engineering
    - state: icon-construction
  - type: ItemBorgModule
    items:
    - SheetSteelLingering0
    - SheetGlassLingering0
    - SheetRGlassLingering0
    - SheetRPGlassLingering0
    - SheetPlasteelLingering0
    - PartRodMetalLingering0
    - FloorTileItemSteelLingering0
    - FloorTileItemWhiteLingering0
    - FloorTileItemDarkLingering0
  - type: BorgModuleIcon
    icon: { sprite: Interface/Actions/actions_borg.rsi, state: construction-module }

- type: entity
  id: BorgModuleRCD
  parent: [ BaseBorgModuleEngineering, BaseProviderBorgModule ]
  name: engineering cyborg module
  components:
  - type: Sprite
    layers:
    - state: engineering
    - state: icon-rcd
  - type: ItemBorgModule
    items:
    - RCDRecharging
    - BorgFireExtinguisher
    - BorgHandheldGPSBasic
    - GasAnalyzer
    - HolofanProjectorBorg
    - GeigerCounter
  - type: BorgModuleIcon
    icon: { sprite: Interface/Actions/actions_borg.rsi, state: rcd-module }

# janitorial modules (this gets its own unique things because janis are epic)
- type: entity
  id: BorgModuleCustodial
  parent: [ BaseBorgModuleJanitor, BaseProviderBorgModule ]
  name: custodial cyborg module
  components:
  - type: Sprite
    layers:
    - state: janitor
    - state: icon-light-replacer
  - type: ItemBorgModule
    items:
    - LightReplacer
<<<<<<< HEAD
    - CrowbarBorg # Sunrise-Edit
    - ScrewdriverBorg # Sunrise-Edit
=======
    - BorgTrashBag
    - Plunger
    - SoapNT
>>>>>>> fac4bcd9
  - type: BorgModuleIcon
    icon: { sprite: Interface/Actions/actions_borg.rsi, state: light-replacer-module }

- type: entity
  id: BorgModuleCleaning
  parent: [ BaseBorgModuleJanitor, BaseProviderBorgModule ]
  name: cleaning cyborg module
  components:
  - type: Sprite
    layers:
    - state: janitor
    - state: icon-mop
  - type: ItemBorgModule
    items:
    - MopItem
    - BorgBucket
    - BorgSprayBottle
    - HoloprojectorBorg
  - type: BorgModuleIcon
    icon: { sprite: Interface/Actions/actions_borg.rsi, state: cleaning-module }

- type: entity
  id: BorgModuleAdvancedCleaning
  parent: [ BaseBorgModuleJanitor, BaseProviderBorgModule ]
  name: advanced cleaning cyborg module
  description: Advanced janitorial module containing, well... advanced janitor equipment. What were you expecting?
  components:
  - type: Sprite
    layers:
    - state: janitor
    - state: icon-mop-adv
  - type: ItemBorgModule
    items:
    - AdvMopItem
<<<<<<< HEAD
    - HoloprojectorJanitorBorg # Sunrise-Edit
    - SprayBottleSpaceCleanerBorg # Sunrise-Edit
    - Dropper
    - TrashBag
=======
    - BorgMegaSprayBottle
    - HoloprojectorBorg
    - BorgDropper
    - BorgBeaker
>>>>>>> fac4bcd9
  - type: BorgModuleIcon
    icon: { sprite: Interface/Actions/actions_borg.rsi, state: adv-cleaning-module }

# medical modules
- type: entity
  id: BorgModuleDiagnosis # todo: reuse when med refractor is finished
  parent: [ BaseBorgModuleMedical, BaseProviderBorgModule ]
  name: diagnosis cyborg module
  components:
  - type: Sprite
    layers:
    - state: medical
    - state: icon-diagnosis
  - type: ItemBorgModule
    items:
    - HandheldHealthAnalyzerUnpowered
    - ClothingNeckStethoscope
  - type: BorgModuleIcon
    icon: { sprite: Interface/Actions/actions_borg.rsi, state: diagnosis-module }

- type: entity
  id: BorgModuleTopicals
  parent: [ BaseBorgModuleMedical, BaseProviderBorgModule ]
  name: topicals cyborg module
  components:
  - type: Sprite
    layers:
    - state: medical
    - state: icon-treatment
  - type: ItemBorgModule
    items:
<<<<<<< HEAD
=======
    - HandheldHealthAnalyzerUnpowered
    - Gauze10Lingering
>>>>>>> fac4bcd9
    - Brutepack10Lingering
    - Ointment10Lingering
    - Bloodpack10Lingering
    - RegenerativeMeshLingering0
    - MedicatedSutureLingering0
  - type: BorgModuleIcon
    icon: { sprite: Interface/Actions/actions_borg.rsi, state: treatment-module }

- type: entity
  id: BorgModuleRescue
  parent: [ BaseBorgModuleMedical, BaseProviderBorgModule ]
  name: rescue cyborg module
  components:
  - type: Sprite
    layers:
    - state: medical
    - state: icon-defib
  - type: ItemBorgModule
    items:
    - HandheldHealthAnalyzerUnpowered
    - DefibrillatorOneHandedUnpowered
    - BorgFireExtinguisher
    - BorgHandheldGPSBasic
    - HandLabeler
  - type: BorgModuleIcon
    icon: { sprite: Interface/Actions/actions_borg.rsi, state: defib-module }

- type: entity
  id: BorgModuleChemical
  parent: [ BaseBorgModuleMedical, BaseProviderBorgModule ]
  name: chemical cyborg module
  components:
  - type: Sprite
    layers:
    - state: medical
    - state: icon-chem
  - type: ItemBorgModule
    items:
<<<<<<< HEAD
    - HypoBorgMedical # Sunrise-Edit
=======
    - HandheldHealthAnalyzerUnpowered
    - Syringe
    - BorgDropper
    - BorgVial
    - BorgVial
    - BorgVial
  - type: BorgModuleIcon
    icon: { sprite: Interface/Actions/actions_borg.rsi, state: chem-module }

- type: entity
  id: BorgModuleAdvancedChemical
  parent: [ BaseBorgModuleMedical, BaseProviderBorgModule ]
  name: advanced chemical cyborg module
  description: Advanced medical module containing the cyborg adaptation of the highly coveted hypospray. Now your cyborgs can inject crew-harmers with chloral hydrate even faster!
  components:
  - type: Sprite
    layers:
    - state: medical
    - state: icon-chemist
  - type: ItemBorgModule
    items:
    - HandheldHealthAnalyzerUnpowered
    - BorgHypo
    - Syringe
    - BorgDropper
    - BorgBeaker
    - BorgBeaker
>>>>>>> fac4bcd9
  - type: BorgModuleIcon
    icon: { sprite: Interface/Actions/actions_borg.rsi, state: adv-chem-module }

# science modules
# todo: if science ever gets their own custom robot, add more "sci" modules.
- type: entity
  id: BorgModuleArtifact
  parent: [ BaseBorgModuleScience, BaseProviderBorgModule ]
  name: artifact cyborg module
  components:
  - type: Sprite
    layers:
    - state: science
    - state: icon-artifacts
  - type: ItemBorgModule
    items:
    - NodeScanner
    - SprayBottle
    - GasAnalyzer
    - BorgDropper
    - BorgVial
    - GeigerCounter
  - type: BorgModuleIcon
    icon: { sprite: Interface/Actions/actions_borg.rsi, state: node-scanner-module }

- type: entity
  id: BorgModuleAnomaly
  parent: [ BaseBorgModuleScience, BaseProviderBorgModule ]
  name: anomaly cyborg module
  components:
  - type: Sprite
    layers:
    - state: science
    - state: icon-anomalies
  - type: ItemBorgModule
    items:
    - AnomalyScanner
    - AnomalyLocatorUnpowered
    - AnomalyLocatorWideUnpowered
    - HandLabeler
    - SheetRGlassLingering0
    - SheetRPGlassLingering0
  - type: BorgModuleIcon
    icon: { sprite: Interface/Actions/actions_borg.rsi, state: anomaly-module }

# service modules
- type: entity
  id: BorgModuleService
  parent: [ BaseBorgModuleService, BaseProviderBorgModule ]
  name: service cyborg module
  components:
  - type: Sprite
    layers:
    - state: service
    - state: icon-pen
  - type: ItemBorgModule
    items:
    - Pen
    #- BooksBag (Add back when hand whitelisting exists, at the moment they can only use it like an orebag.)
    - HandLabeler
    - RubberStampApproved
    - RubberStampDenied
    - BorgDropper
    - BorgVial
  - type: BorgModuleIcon
    icon: { sprite: Interface/Actions/actions_borg.rsi, state: service-module }

- type: entity
  id: BorgModuleMusique
  parent: [ BaseBorgModuleService, BaseProviderBorgModule ]
  name: musique cyborg module
  components:
  - type: Sprite
    layers:
    - state: service
    - state: icon-musique
  - type: ItemBorgModule
    items:
    - SynthesizerInstrument
    - ElectricGuitarInstrument
    - SaxophoneInstrument
  - type: BorgModuleIcon
    icon: { sprite: Interface/Actions/actions_borg.rsi, state: musical-module }

- type: entity
  id: BorgModuleGardening
  parent: [ BaseBorgModuleService, BaseProviderBorgModule ]
  name: gardening cyborg module
  components:
  - type: Sprite
    layers:
    - state: service
    - state: icon-gardening
  - type: ItemBorgModule
    items:
    - HydroponicsToolMiniHoe
    - HydroponicsToolSpade
    - HydroponicsToolClippers
    - Bucket
  - type: BorgModuleIcon
    icon: { sprite: Interface/Actions/actions_borg.rsi, state: gardening-module }

- type: entity
  id: BorgModuleHarvesting
  parent: [ BaseBorgModuleService, BaseProviderBorgModule ]
  name: harvesting cyborg module
  components:
  - type: Sprite
    layers:
    - state: service
    - state: icon-harvesting
  - type: ItemBorgModule
    items:
    - HydroponicsToolScythe
    - HydroponicsToolHatchet
    - PlantBag
  - type: BorgModuleIcon
    icon: { sprite: Interface/Actions/actions_borg.rsi, state: harvesting-module }

- type: entity
  id: BorgModuleClowning
  parent: [ BaseBorgModuleService, BaseProviderBorgModule ]
  name: clowning cyborg module
  components:
  - type: Sprite
    layers:
    - state: service
    - state: icon-clown
  - type: ItemBorgModule
    items:
    - BikeHorn
    - ClownRecorder
    - BikeHornInstrument
  - type: BorgModuleIcon
    icon: { sprite: Interface/Actions/actions_borg.rsi, state: clowning-module }

#syndicate modules
- type: entity
  id: BorgModuleSyndicateWeapon
  parent: [ BaseBorgModule, BaseProviderBorgModule, BaseSyndicateContraband ]
  name: weapon cyborg module
  components:
  - type: Sprite
    layers:
    - state: syndicate
    - state: icon-syndicate
  - type: ItemBorgModule
    items:
    - WeaponPistolEchis
    - EnergyDaggerLoud
  - type: BorgModuleIcon
    icon: { sprite: Interface/Actions/actions_borg.rsi, state: syndicate-weapon-module }
  - type: Item
    inhandVisuals:
      left:
      - state: base-icon-inhand-left
        color: "#FF0000"
      - state: base-module-inhand-left
        color: "#891417"
      - state: base-part-inhand-left
      - state: base-stripes-inhand-left
        color: "#7B0F12"
      right:
      - state: base-icon-inhand-right
        color: "#FF0000"
      - state: base-module-inhand-right
        color: "#891417"
      - state: base-part-inhand-right
      - state: base-stripes-inhand-right
        color: "#7B0F12"

- type: entity
  id: BorgModuleOperative
  parent: [ BaseBorgModuleSyndicate, BaseProviderBorgModule, BaseSyndicateContraband ]
  name: operative cyborg module
  description: A module that comes with a crowbar, an Emag, an Access Breaker and a syndicate pinpointer.
  components:
    - type: Sprite
      layers:
      - state: syndicate
      - state: icon-syndicate
    - type: ItemBorgModule
      items:
      - Crowbar
      - Emag
      - AccessBreaker
      - PinpointerSyndicateNuclear
    - type: BorgModuleIcon
      icon: { sprite: Interface/Actions/actions_borg.rsi, state: syndicate-operative-module }

- type: entity
  id: BorgModuleEsword
  parent: [ BaseBorgModuleSyndicate, BaseProviderBorgModule, BaseSyndicateContraband ]
  name: energy sword cyborg module
  description: A module that comes with a double energy sword.
  components:
    - type: Sprite
      layers:
      - state: syndicate
      - state: icon-syndicate
    - type: ItemBorgModule
      items:
      - CyborgEnergySwordDouble
      - PinpointerSyndicateNuclear
    - type: BorgModuleIcon
      icon: { sprite: Interface/Actions/actions_borg.rsi, state: syndicate-esword-module }

- type: entity
  id: BorgModuleL6C
  parent: [ BaseBorgModuleSyndicateAssault, BaseProviderBorgModule, BaseSyndicateContraband ]
  name: L6C ROW cyborg module
  description: A module that comes with a L6C.
  components:
    - type: Sprite
      layers:
      - state: syndicate
      - state: icon-syndicate
    - type: ItemBorgModule
      items:
        - WeaponLightMachineGunL6C
        - PinpointerSyndicateNuclear
    - type: BorgModuleIcon
      icon: { sprite: Interface/Actions/actions_borg.rsi, state: syndicate-l6c-module }

- type: entity
  id: BorgModuleMartyr
  parent: [ BaseBorgModule, BaseProviderBorgModule, BaseSyndicateContraband ]
  name: martyr cyborg module
  description: "A module that comes with an explosive you probably don't want to handle yourself."
  components:
    - type: Sprite
      layers:
        - state: syndicateborgbomb
        - state: icon-bomb
    - type: ItemBorgModule
      items:
        - SelfDestructSeq
    - type: BorgModuleIcon
      icon: { sprite: Interface/Actions/actions_borg.rsi, state: syndicate-martyr-module }
    - type: Item
      inhandVisuals:
        left:
        - state: base-icon-inhand-left
          color: "#FF0000"
        - state: base-module-inhand-left
          color: "#891417"
        - state: base-part-inhand-left
        - state: base-stripes-inhand-left
          color: "#7B0F12"
        right:
        - state: base-icon-inhand-right
          color: "#FF0000"
        - state: base-module-inhand-right
          color: "#891417"
        - state: base-part-inhand-right
        - state: base-stripes-inhand-right
          color: "#7B0F12"<|MERGE_RESOLUTION|>--- conflicted
+++ resolved
@@ -289,12 +289,7 @@
     - CableApcStackLingering10
     - CableMVStackLingering10
     - CableHVStackLingering10
-<<<<<<< HEAD
     - WirecutterBorg # Sunrise-Edit
-=======
-    - Wirecutter
-    - Crowbar
->>>>>>> fac4bcd9
     - trayScanner
   - type: BorgModuleIcon
     icon: { sprite: Interface/Actions/actions_borg.rsi, state: wire-module }
@@ -328,21 +323,12 @@
     - state: icon-tools
   - type: ItemBorgModule
     items:
-<<<<<<< HEAD
     - CrowbarBorg # Sunrise-Edit
     - WrenchBorg # Sunrise-Edit
     - ScrewdriverBorg # Sunrise-Edit
     - WirecutterBorg # Sunrise-Edit
     - Multitool
     - WelderBorg # Sunrise-Edit
-=======
-    - Crowbar
-    - Wrench
-    - Screwdriver
-    - Wirecutter
-    - WelderIndustrial
-    - Multitool
->>>>>>> fac4bcd9
   - type: BorgModuleIcon
     icon: { sprite: Interface/Actions/actions_borg.rsi, state: tool-module }
 
@@ -437,17 +423,10 @@
     items:
     - JawsOfLife
     - PowerDrill
-<<<<<<< HEAD
     - Multitool
     - WelderBorg # Sunrise-Edit
-    - RemoteSignaller
-    - GasAnalyzer
-    - GeigerCounter
-=======
-    - WelderExperimental
     - Multitool
     - RemoteSignallerAdvanced
->>>>>>> fac4bcd9
   - type: BorgModuleIcon
     icon: { sprite: Interface/Actions/actions_borg.rsi, state: adv-tools-module }
 
@@ -507,14 +486,9 @@
   - type: ItemBorgModule
     items:
     - LightReplacer
-<<<<<<< HEAD
     - CrowbarBorg # Sunrise-Edit
     - ScrewdriverBorg # Sunrise-Edit
-=======
-    - BorgTrashBag
-    - Plunger
     - SoapNT
->>>>>>> fac4bcd9
   - type: BorgModuleIcon
     icon: { sprite: Interface/Actions/actions_borg.rsi, state: light-replacer-module }
 
@@ -549,17 +523,10 @@
   - type: ItemBorgModule
     items:
     - AdvMopItem
-<<<<<<< HEAD
     - HoloprojectorJanitorBorg # Sunrise-Edit
     - SprayBottleSpaceCleanerBorg # Sunrise-Edit
-    - Dropper
-    - TrashBag
-=======
-    - BorgMegaSprayBottle
-    - HoloprojectorBorg
     - BorgDropper
     - BorgBeaker
->>>>>>> fac4bcd9
   - type: BorgModuleIcon
     icon: { sprite: Interface/Actions/actions_borg.rsi, state: adv-cleaning-module }
 
@@ -591,11 +558,8 @@
     - state: icon-treatment
   - type: ItemBorgModule
     items:
-<<<<<<< HEAD
-=======
     - HandheldHealthAnalyzerUnpowered
     - Gauze10Lingering
->>>>>>> fac4bcd9
     - Brutepack10Lingering
     - Ointment10Lingering
     - Bloodpack10Lingering
@@ -634,15 +598,7 @@
     - state: icon-chem
   - type: ItemBorgModule
     items:
-<<<<<<< HEAD
     - HypoBorgMedical # Sunrise-Edit
-=======
-    - HandheldHealthAnalyzerUnpowered
-    - Syringe
-    - BorgDropper
-    - BorgVial
-    - BorgVial
-    - BorgVial
   - type: BorgModuleIcon
     icon: { sprite: Interface/Actions/actions_borg.rsi, state: chem-module }
 
@@ -658,13 +614,11 @@
     - state: icon-chemist
   - type: ItemBorgModule
     items:
-    - HandheldHealthAnalyzerUnpowered
-    - BorgHypo
+    - HypoBorgMedical
     - Syringe
     - BorgDropper
     - BorgBeaker
     - BorgBeaker
->>>>>>> fac4bcd9
   - type: BorgModuleIcon
     icon: { sprite: Interface/Actions/actions_borg.rsi, state: adv-chem-module }
 
