- type: entity
  id: BaseBorgModule
  parent: BaseItem
  name: borg module
  description: A piece of tech that gives cyborgs new abilities.
  abstract: true
  components:
  - type: Item
    storedRotation: -90
    inhandVisuals:
      left:
      - state: base-icon-inhand-left
        color: "#8FCBCB"
      - state: base-module-inhand-left
        color: "#A1A1A1"
      - state: base-part-inhand-left
      - state: base-stripes-inhand-left
        color: "#7D7D7D"
      right:
      - state: base-icon-inhand-right
        color: "#8FCBCB"
      - state: base-module-inhand-right
        color: "#A1A1A1"
      - state: base-part-inhand-right
      - state: base-stripes-inhand-right
        color: "#7D7D7D"
  - type: Sprite
    sprite: Objects/Specific/Robotics/borgmodule.rsi
  - type: BorgModule
  - type: BorgModuleIcon
    icon: { sprite: Interface/Actions/actions_borg.rsi, state: no-action }
  - type: StaticPrice
    price: 100
  - type: Tag
    tags:
    - BorgModuleGeneric
  - type: GuideHelp
    guides:
    - Cyborgs
    - Robotics

- type: entity
  id: BaseProviderBorgModule
  abstract: true
  components:
  - type: SelectableBorgModule
  - type: ContainerContainer
    containers:
      holding_container: !type:Container { }

- type: entity
  parent: BaseAction
  id: ActionBorgSwapModule
  name: Swap Module
  description: Select this module, enabling you to use the tools it provides.
  components:
  - type: Action
    itemIconStyle: BigAction
    useDelay: 0.5
  - type: InstantAction
    event: !type:BorgModuleActionSelectedEvent

- type: entity
  id: BaseBorgModuleCargo
  parent: BaseBorgModule
  abstract: true
  components:
  - type: Tag
    tags:
    - BorgModuleCargo
  - type: Item
    inhandVisuals:
      left:
      - state: base-icon-inhand-left
        color: "#EBD8B7"
      - state: base-module-inhand-left
        color: "#613D1D"
      - state: base-stripes-inhand-left
        color: "#593718"
      right:
      - state: base-icon-inhand-right
        color: "#EBD8B7"
      - state: base-module-inhand-right
        color: "#613D1D"
      - state: base-stripes-inhand-right
        color: "#593718"

- type: entity
  id: BaseBorgModuleEngineering
  parent: BaseBorgModule
  abstract: true
  components:
  - type: Tag
    tags:
    - BorgModuleEngineering
  - type: Item
    inhandVisuals:
      left:
      - state: base-icon-inhand-left
        color: "#8FCBCB"
      - state: base-module-inhand-left
        color: "#BA3939"
      - state: base-part-inhand-left
      - state: base-stripes-inhand-left
        color: "#DEC343"
      right:
      - state: base-icon-inhand-right
        color: "#8FCBCB"
      - state: base-module-inhand-right
        color: "#BA3939"
      - state: base-part-inhand-right
      - state: base-stripes-inhand-right
        color: "#DEC343"

- type: entity
  id: BaseBorgModuleJanitor
  parent: BaseBorgModule
  abstract: true
  components:
  - type: Tag
    tags:
    - BorgModuleJanitor
  - type: Item
    inhandVisuals:
      left:
      - state: base-icon-inhand-left
        color: "#CFA2E4"
      - state: base-module-inhand-left
        color: "#753186"
      - state: base-part-inhand-left
      - state: base-stripes-inhand-left
        color: "#404040"
      right:
      - state: base-icon-inhand-right
        color: "#CFA2E4"
      - state: base-module-inhand-right
        color: "#753186"
      - state: base-part-inhand-right
      - state: base-stripes-inhand-right
        color: "#404040"

- type: entity
  id: BaseBorgModuleMedical
  parent: BaseBorgModule
  abstract: true
  components:
  - type: Tag
    tags:
    - BorgModuleMedical
  - type: Item
    inhandVisuals:
      left:
      - state: base-icon-inhand-left
        color: "#EEF5F5"
      - state: base-module-inhand-left
        color: "#5A96BB"
      - state: base-part-inhand-left
      - state: base-stripes-inhand-left
        color: "#C3C3C3"
      right:
      - state: base-icon-inhand-right
        color: "#EEF5F5"
      - state: base-module-inhand-right
        color: "#5A96BB"
      - state: base-part-inhand-right
      - state: base-stripes-inhand-right
        color: "#C3C3C3"

- type: entity
  id: BaseBorgModuleScience
  parent: BaseBorgModule
  abstract: true
  components:
  - type: Tag
    tags:
    - BorgModuleScience
  - type: Item
    inhandVisuals:
      left:
      - state: base-icon-inhand-left
        color: "#FFAEB6"
      - state: base-module-inhand-left
        color: "#9C0DE1"
      - state: base-part-inhand-left
      - state: base-stripes-inhand-left
        color: "#C3C3C3"
      right:
      - state: base-icon-inhand-right
        color: "#FFAEB6"
      - state: base-module-inhand-right
        color: "#9C0DE1"
      - state: base-part-inhand-right
      - state: base-stripes-inhand-right
        color: "#C3C3C3"

- type: entity
  id: BaseBorgModuleService
  parent: BaseBorgModule
  abstract: true
  components:
  - type: Tag
    tags:
    - BorgModuleService
  - type: Item
    inhandVisuals:
      left:
      - state: base-icon-inhand-left
        color: "#F3F3F3"
      - state: base-module-inhand-left
        color: "#3A3A3A"
      - state: base-part-inhand-left
      - state: base-stripes-inhand-left
        color: "#313131"
      right:
      - state: base-icon-inhand-right
        color: "#F3F3F3"
      - state: base-module-inhand-right
        color: "#3A3A3A"
      - state: base-part-inhand-right
      - state: base-stripes-inhand-right
        color: "#313131"

- type: entity
  id: BaseBorgModuleSyndicate
  parent: BaseBorgModule
  abstract: true
  components:
  - type: Tag
    tags:
    - BorgModuleSyndicate
  - type: Item
    inhandVisuals:
      left:
      - state: base-icon-inhand-left
        color: "#FF0000"
      - state: base-module-inhand-left
        color: "#891417"
      - state: base-part-inhand-left
      - state: base-stripes-inhand-left
        color: "#7B0F12"
      right:
      - state: base-icon-inhand-right
        color: "#FF0000"
      - state: base-module-inhand-right
        color: "#891417"
      - state: base-part-inhand-right
      - state: base-stripes-inhand-right
        color: "#7B0F12"


- type: entity
  id: BaseBorgModuleSyndicateAssault
  parent: BaseBorgModule
  abstract: true
  components:
  - type: Tag
    tags:
    - BorgModuleSyndicateAssault
  - type: Item
    inhandVisuals:
      left:
      - state: base-icon-inhand-left
        color: "#FF0000"
      - state: base-module-inhand-left
        color: "#891417"
      - state: base-part-inhand-left
      - state: base-stripes-inhand-left
        color: "#7B0F12"
      right:
      - state: base-icon-inhand-right
        color: "#FF0000"
      - state: base-module-inhand-right
        color: "#891417"
      - state: base-part-inhand-right
      - state: base-stripes-inhand-right
        color: "#7B0F12"

- type: entity
  abstract: true
  parent: BaseBorgModule
  id: BaseXenoborgModuleGeneric
  components:
  - type: Tag
    tags:
    - XenoborgModuleGeneric
  - type: Item
    inhandVisuals:
      left:
      - state: base-icon-inhand-left
        color: "#6E9EE0"
      - state: base-module-inhand-left
        color: "#337dd6"
      - state: base-part-inhand-left
      - state: base-stripes-inhand-left
        color: "#337dd6"
      right:
      - state: base-icon-inhand-right
        color: "#6E9EE0"
      - state: base-module-inhand-right
        color: "#337dd6"
      - state: base-part-inhand-right
      - state: base-stripes-inhand-right
        color: "#337dd6"

- type: entity
  abstract: true
  parent: BaseBorgModule
  id: BaseXenoborgModuleEngi
  components:
  - type: Tag
    tags:
    - XenoborgModuleEngi
  - type: Item
    inhandVisuals:
      left:
      - state: base-icon-inhand-left
        color: "#6E9EE0"
      - state: base-module-inhand-left
        color: "#337dd6"
      - state: base-part-inhand-left
      - state: base-stripes-inhand-left
        color: "#EDB45B"
      right:
      - state: base-icon-inhand-right
        color: "#6E9EE0"
      - state: base-module-inhand-right
        color: "#337dd6"
      - state: base-part-inhand-right
      - state: base-stripes-inhand-right
        color: "#EDB45B"

- type: entity
  parent: BaseBorgModule
  id: BaseXenoborgModuleHeavy
  abstract: true
  components:
  - type: Tag
    tags:
    - XenoborgModuleHeavy
  - type: Item
    inhandVisuals:
      left:
      - state: base-icon-inhand-left
        color: "#6E9EE0"
      - state: base-module-inhand-left
        color: "#337dd6"
      - state: base-part-inhand-left
      - state: base-stripes-inhand-left
        color: "#962023"
      right:
      - state: base-icon-inhand-right
        color: "#6E9EE0"
      - state: base-module-inhand-right
        color: "#337dd6"
      - state: base-part-inhand-right
      - state: base-stripes-inhand-right
        color: "#962023"

- type: entity
  parent: BaseBorgModule
  id: BaseXenoborgModuleScout
  abstract: true
  components:
  - type: Tag
    tags:
    - XenoborgModuleScout
  - type: Item
    inhandVisuals:
      left:
      - state: base-icon-inhand-left
        color: "#6E9EE0"
      - state: base-module-inhand-left
        color: "#337dd6"
      - state: base-part-inhand-left
      - state: base-stripes-inhand-left
        color: "#282828"
      right:
      - state: base-icon-inhand-right
        color: "#6E9EE0"
      - state: base-module-inhand-right
        color: "#337dd6"
      - state: base-part-inhand-right
      - state: base-stripes-inhand-right
        color: "#282828"

- type: entity
  parent: BaseBorgModule
  id: BaseXenoborgModuleStealth
  abstract: true
  components:
  - type: Tag
    tags:
    - XenoborgModuleStealth
  - type: Item
    inhandVisuals:
      left:
      - state: base-icon-inhand-left
        color: "#6E9EE0"
      - state: base-module-inhand-left
        color: "#337dd6"
      - state: base-part-inhand-left
      - state: base-stripes-inhand-left
        color: "#FF00CC"
      right:
      - state: base-icon-inhand-right
        color: "#6E9EE0"
      - state: base-module-inhand-right
        color: "#337dd6"
      - state: base-part-inhand-right
      - state: base-stripes-inhand-right
        color: "#FF00CC"

# generic modules
- type: entity
  id: BorgModuleCable
  parent: [ BaseBorgModule, BaseProviderBorgModule ]
  name: cable cyborg module
  description: A universal cyborg module which allows the unit to install and manipulate electrical systems.
  components:
  - type: Sprite
    layers:
    - state: generic
    - state: icon-cables
  - type: ItemBorgModule
<<<<<<< HEAD
    items:
    - CableApcStackLingering10
    - CableMVStackLingering10
    - CableHVStackLingering10
    - WirecutterBorg # Sunrise-Edit
    - trayScanner
=======
    hands:
    - item: CableApcStack10
      hand:
        emptyRepresentative: CableApcStack10
        emptyLabel: borg-slot-cables-empty
        whitelist:
          tags:
          - CableCoil
    - item: CableMVStack10
      hand:
        emptyRepresentative: CableMVStack10
        emptyLabel: borg-slot-cables-empty
        whitelist:
          tags:
          - CableCoil
    - item: CableHVStack10
      hand:
        emptyRepresentative: CableHVStack10
        emptyLabel: borg-slot-cables-empty
        whitelist:
          tags:
          - CableCoil
    - item: Wirecutter
    - item: Crowbar
    - item: trayScanner
>>>>>>> 99ad34ed
  - type: BorgModuleIcon
    icon: { sprite: Interface/Actions/actions_borg.rsi, state: wire-module }

- type: entity
  id: BorgModuleFireExtinguisher
  parent: [ BaseBorgModule, BaseProviderBorgModule ]
  name: thruster cyborg module
  description: NT assigned a team to design a jetpack for cyborg units, but they ran out of funding and just made a bigger fire extinguisher. It comes with a integrated GPS and mass scanner though!
  components:
  - type: Sprite
    layers:
    - state: generic
    - state: icon-fire-extinguisher
  - type: ItemBorgModule
    hands:
    - item: BorgFireExtinguisher
    - item: BorgHandheldGPSBasic
    - item: HandheldStationMapUnpowered
    - item: HandHeldMassScannerBorg
  - type: BorgModuleIcon
    icon: { sprite: Interface/Actions/actions_borg.rsi, state: extinguisher-module }

- type: entity
  id: BorgModuleTool
  parent: [ BaseBorgModule, BaseProviderBorgModule ]
  name: tool cyborg module
  components:
  - type: Sprite
    layers:
    - state: generic
    - state: icon-tools
  - type: ItemBorgModule
<<<<<<< HEAD
    items:
    - CrowbarBorg # Sunrise-Edit
    - WrenchBorg # Sunrise-Edit
    - ScrewdriverBorg # Sunrise-Edit
    - WirecutterBorg # Sunrise-Edit
    - Multitool
    - WelderBorg # Sunrise-Edit
=======
    hands:
    - item: Crowbar
    - item: Wrench
    - item: Screwdriver
    - item: Wirecutter
    - item: WelderIndustrial
    - item: Multitool
>>>>>>> 99ad34ed
  - type: BorgModuleIcon
    icon: { sprite: Interface/Actions/actions_borg.rsi, state: tool-module }

# cargo modules
- type: entity
  id: BorgModuleAppraisal
  parent: [ BaseBorgModuleCargo, BaseProviderBorgModule ]
  name: appraisal cyborg module
  components:
  - type: Sprite
    layers:
    - state: cargo
    - state: icon-appraisal
  - type: ItemBorgModule
    hands:
    - item: AppraisalTool
    - item: Pen
    - item: HandLabeler
    - item: RubberStampApproved
    - item: RubberStampDenied
    - item: RadioHandheld
  - type: BorgModuleIcon
    icon: { sprite: Interface/Actions/actions_borg.rsi, state: appraisal-module }

- type: entity
  id: BorgModuleMining
  parent: [ BaseBorgModuleCargo, BaseProviderBorgModule ]
  name: mining cyborg module
  components:
  - type: Sprite
    layers:
    - state: cargo
    - state: icon-mining
  - type: ItemBorgModule
    hands:
    - item: MiningDrill
    - item: Shovel
    - item: MineralScannerUnpowered
    - item: BorgOreBag
  - type: BorgModuleIcon
    icon: { sprite: Interface/Actions/actions_borg.rsi, state: mining-module }

- type: entity
  id: BorgModuleAdvancedMining
  parent: [ BaseBorgModuleCargo, BaseProviderBorgModule ]
  name: advanced mining cyborg module
  description: Advanced cargo module containing advanced mining equipment. Studies show it advances productivity of a cyborg by 150%.
  components:
  - type: Sprite
    layers:
    - state: cargo
    - state: icon-mining-adv
  - type: ItemBorgModule
<<<<<<< HEAD
    items:
    - MiningDrillDiamond
    - WeaponPlasmaCutterBorg # Sunrise-Edit
    - Shovel
    - AdvancedMineralScannerUnpowered
    - OreBagOfHolding
=======
    hands:
    - item: MiningDrillDiamond
    - item: Shovel
    - item: AdvancedMineralScannerUnpowered
    - item: OreBagOfHolding
>>>>>>> 99ad34ed
  - type: BorgModuleIcon
    icon: { sprite: Interface/Actions/actions_borg.rsi, state: adv-mining-module }

- type: entity
  id: BorgModuleTraversal
  parent: [ BaseBorgModuleCargo, BaseProviderBorgModule ]
  name: traversal cyborg module
  components:
  - type: Sprite
    layers:
    - state: cargo
    - state: icon-grappling-gun
  - type: ItemBorgModule
    hands:
    - item: WeaponGrapplingGun
    - item: BorgFireExtinguisher
    - item: BorgHandheldGPSBasic
    - item: HandHeldMassScannerBorg
  - type: BorgModuleIcon
    icon: { sprite: Interface/Actions/actions_borg.rsi, state: grappling-module }

# engineering modules
- type: entity
  id: BorgModuleAdvancedTool
  parent: [ BaseBorgModuleEngineering, BaseProviderBorgModule ]
  name: advanced tool cyborg module
  description: Advanced engineering module containing cutting-edge tools.
  components:
  - type: Sprite
    layers:
    - state: engineering
    - state: icon-tools-adv
  - type: ItemBorgModule
<<<<<<< HEAD
    items:
    - JawsOfLife
    - PowerDrill
    - Multitool
    - WelderBorg # Sunrise-Edit
    - Multitool
    - RemoteSignallerAdvanced
=======
    hands:
    - item: JawsOfLife
    - item: PowerDrill
    - item: WelderExperimental
    - item: Multitool
    - item: RemoteSignallerAdvanced
>>>>>>> 99ad34ed
  - type: BorgModuleIcon
    icon: { sprite: Interface/Actions/actions_borg.rsi, state: adv-tools-module }

- type: entity
  id: BorgModuleConstructionMaterialPlaceholder
  parent: BaseItem
  components:
  - type: Sprite
    sprite: Objects/Materials/Sheets/other.rsi
    state: generic_materials

- type: entity
  id: BorgModuleConstruction
  parent: [ BaseBorgModuleEngineering, BaseProviderBorgModule ]
  name: construction cyborg module
  components:
  - type: Sprite
    layers:
    - state: engineering
    - state: icon-construction
  - type: ItemBorgModule
    hands:
    - hand:
        emptyRepresentative: BorgModuleConstructionMaterialPlaceholder
        emptyLabel: borg-slot-construction-empty
        whitelist:
          tags:
          - ConstructionMaterial
    - hand:
        emptyRepresentative: BorgModuleConstructionMaterialPlaceholder
        emptyLabel: borg-slot-construction-empty
        whitelist:
          tags:
          - ConstructionMaterial
    - hand:
        emptyRepresentative: BorgModuleConstructionMaterialPlaceholder
        emptyLabel: borg-slot-construction-empty
        whitelist:
          tags:
          - ConstructionMaterial
    - hand:
        emptyRepresentative: DoorElectronics
        emptyLabel: borg-slot-circuitboards-empty
        whitelist:
          components:
          - Circuitboard
    - hand:
        emptyRepresentative: MicroManipulatorStockPart
        emptyLabel: borg-slot-construction-empty
        whitelist:
          tags:
          - ConstructionMaterial
    - hand:
        emptyRepresentative: SpaceHeaterFlatpack
        emptyLabel: borg-slot-flatpacks-empty
        whitelist:
          components:
          - Flatpack
    - hand:
        emptyRepresentative: FloorTileItemSteel
        emptyLabel: borg-slot-tiles-empty
        whitelist:
          components:
          - FloorTile
    - hand:
        emptyRepresentative: FloorTileItemWhite
        emptyLabel: borg-slot-tiles-empty
        whitelist:
          components:
          - FloorTile
    - hand:
        emptyRepresentative: FloorTileItemDark
        emptyLabel: borg-slot-tiles-empty
        whitelist:
          components:
          - FloorTile
  - type: BorgModuleIcon
    icon: { sprite: Interface/Actions/actions_borg.rsi, state: construction-module }

- type: entity
  id: BorgModuleRCD
  parent: [ BaseBorgModuleEngineering, BaseProviderBorgModule ]
  name: engineering cyborg module
  components:
  - type: Sprite
    layers:
    - state: engineering
    - state: icon-rcd
  - type: ItemBorgModule
<<<<<<< HEAD
    items:
    - RCDRecharging
    - BorgFireExtinguisher
    - BorgHandheldGPSBasic
    - GasAnalyzer
    - HolofanProjectorBorg
    - GeigerCounter
    - AtmosAlertsMonitorUnpowered
=======
    hands:
    - item: RCDRecharging
    - item: BorgFireExtinguisher
    - item: BorgHandheldGPSBasic
    - item: GasAnalyzer
    - item: HolofanProjectorBorg
    - item: GeigerCounter
>>>>>>> 99ad34ed
  - type: BorgModuleIcon
    icon: { sprite: Interface/Actions/actions_borg.rsi, state: rcd-module }

# janitorial modules (this gets its own unique things because janis are epic)
- type: entity
  id: BorgModuleCustodial
  parent: [ BaseBorgModuleJanitor, BaseProviderBorgModule ]
  name: custodial cyborg module
  components:
  - type: Sprite
    layers:
    - state: janitor
    - state: icon-light-replacer
  - type: ItemBorgModule
<<<<<<< HEAD
    items:
    - LightReplacer
    - CrowbarBorg # Sunrise-Edit
    - ScrewdriverBorg # Sunrise-Edit
    - SoapBorg
=======
    hands:
    - item: LightReplacer
    - item: BorgTrashBag
    - item: Plunger
    - item: SoapNT
      hand:
        emptyLabel: borg-slot-soap-empty
        emptyRepresentative: SoapNT
        whitelist:
          tags:
          - Soap
>>>>>>> 99ad34ed
  - type: BorgModuleIcon
    icon: { sprite: Interface/Actions/actions_borg.rsi, state: light-replacer-module }

- type: entity
  id: BorgModuleCleaning
  parent: [ BaseBorgModuleJanitor, BaseProviderBorgModule ]
  name: cleaning cyborg module
  components:
  - type: Sprite
    layers:
    - state: janitor
    - state: icon-mop
  - type: ItemBorgModule
<<<<<<< HEAD
    items:
    - MopItem
    - BorgBucket # Sunrise-Edit
    - BorgTrashBag # Sunrise-Edit
    - BorgSprayBottle
    - HoloprojectorJanitorBorg # Sunrise-Edit
=======
    hands:
    - item: MopItem
    - item: BorgBucket
    - item: BorgSprayBottle
    - item: HoloprojectorBorg
>>>>>>> 99ad34ed
  - type: BorgModuleIcon
    icon: { sprite: Interface/Actions/actions_borg.rsi, state: cleaning-module }

- type: entity
  id: BorgModuleAdvancedCleaning
  parent: [ BaseBorgModuleJanitor, BaseProviderBorgModule ]
  name: advanced cleaning cyborg module
  description: Advanced janitorial module containing, well... advanced janitor equipment. What were you expecting?
  components:
  - type: Sprite
    layers:
    - state: janitor
    - state: icon-mop-adv
  - type: ItemBorgModule
<<<<<<< HEAD
    items:
    - AdvMopItem
    - BorgBucket # Sunrise-Edit
    - BorgTrashBag # Sunrise-Edit
    - HoloprojectorJanitorBorg # Sunrise-Edit
    - SprayBottleSpaceCleanerBorg # Sunrise-Edit
    - BorgDropper
    - BorgBeaker
=======
    hands:
    - item: AdvMopItem
    - item: BorgMegaSprayBottle
    - item: HoloprojectorBorg
    - item: BorgDropper
    - item: Beaker
      hand:
        emptyLabel: borg-slot-beakers-empty
        emptyRepresentative: Beaker
        whitelist:
          tags:
          - GlassBeaker
>>>>>>> 99ad34ed
  - type: BorgModuleIcon
    icon: { sprite: Interface/Actions/actions_borg.rsi, state: adv-cleaning-module }

# medical modules
- type: entity
  id: BorgModuleDiagnosis # todo: reuse when med refractor is finished
  parent: [ BaseBorgModuleMedical, BaseProviderBorgModule ]
  name: diagnosis cyborg module
  components:
  - type: Sprite
    layers:
    - state: medical
    - state: icon-diagnosis
  - type: ItemBorgModule
    hands:
    - item: HandheldHealthAnalyzerUnpowered
    - item: ClothingNeckStethoscope
  - type: BorgModuleIcon
    icon: { sprite: Interface/Actions/actions_borg.rsi, state: diagnosis-module }

- type: entity
  id: BorgModuleTopicals
  parent: [ BaseBorgModuleMedical, BaseProviderBorgModule ]
  name: topicals cyborg module
  components:
  - type: Sprite
    layers:
    - state: medical
    - state: icon-treatment
  - type: ItemBorgModule
<<<<<<< HEAD
    items:
    #- HandheldHealthAnalyzerUnpowered
    - Gauze10Lingering
    - Brutepack10Lingering
    - Ointment10Lingering
    - Bloodpack10Lingering
    - RegenerativeMeshLingering0
    - MedicatedSutureLingering0
=======
    hands:
    - item: HandheldHealthAnalyzerUnpowered
    - item: Gauze
      hand:
        emptyLabel: borg-slot-topicals-empty
        emptyRepresentative: Gauze
        whitelist:
          components:
          - Healing
    - item: Brutepack
      hand:
        emptyLabel: borg-slot-topicals-empty
        emptyRepresentative: Brutepack
        whitelist:
          components:
          - Healing
    - item: Ointment
      hand:
        emptyLabel: borg-slot-topicals-empty
        emptyRepresentative: Ointment
        whitelist:
          components:
          - Healing
    - item: Bloodpack
      hand:
        emptyLabel: borg-slot-topicals-empty
        emptyRepresentative: Bloodpack
        whitelist:
          components:
          - Healing
>>>>>>> 99ad34ed
  - type: BorgModuleIcon
    icon: { sprite: Interface/Actions/actions_borg.rsi, state: treatment-module }

- type: entity
  id: BorgModuleRescue
  parent: [ BaseBorgModuleMedical, BaseProviderBorgModule ]
  name: rescue cyborg module
  components:
  - type: Sprite
    layers:
    - state: medical
    - state: icon-defib
  - type: ItemBorgModule
<<<<<<< HEAD
    items:
    #- HandheldHealthAnalyzerUnpowered
    - DefibrillatorOneHandedUnpowered
    #- BorgFireExtinguisher
    - BorgHandheldGPSBasic
    - HandLabeler
=======
    hands:
    - item: HandheldHealthAnalyzerUnpowered
    - item: DefibrillatorOneHandedUnpowered
    - item: BorgFireExtinguisher
    - item: BorgHandheldGPSBasic
    - item: HandLabeler
>>>>>>> 99ad34ed
  - type: BorgModuleIcon
    icon: { sprite: Interface/Actions/actions_borg.rsi, state: defib-module }

- type: entity
  id: BorgModuleChemical
  parent: [ BaseBorgModuleMedical, BaseProviderBorgModule ]
  name: chemical cyborg module
  components:
  - type: Sprite
    layers:
    - state: medical
    - state: icon-chem
  - type: ItemBorgModule
<<<<<<< HEAD
    items:
    - HypoBorgMedical # Sunrise-Edit
    - HyposprayMedical
    - Syringe
    - BorgVial
    - BorgVial
    - BorgVial
=======
    hands:
    - item: HandheldHealthAnalyzerUnpowered
    - item: Syringe
    - item: BorgDropper
    - item: BaseChemistryEmptyVial
      hand:
        emptyLabel: borg-slot-small-containers-empty
        emptyRepresentative: BaseChemistryEmptyVial
        whitelist:
          components:
          - FitsInDispenser
    - item: BaseChemistryEmptyVial
      hand:
        emptyLabel: borg-slot-small-containers-empty
        emptyRepresentative: BaseChemistryEmptyVial
        whitelist:
          components:
          - FitsInDispenser
    - item: BaseChemistryEmptyVial
      hand:
        emptyLabel: borg-slot-small-containers-empty
        emptyRepresentative: BaseChemistryEmptyVial
        whitelist:
          components:
          - FitsInDispenser
>>>>>>> 99ad34ed
  - type: BorgModuleIcon
    icon: { sprite: Interface/Actions/actions_borg.rsi, state: chem-module }

- type: entity
  id: BorgModuleAdvancedChemical
  parent: [ BaseBorgModuleMedical, BaseProviderBorgModule ]
  name: advanced chemical cyborg module
  description: Advanced medical module containing the cyborg adaptation of the highly coveted hypospray. Now your cyborgs can inject crew-harmers with chloral hydrate even faster!
  components:
  - type: Sprite
    layers:
    - state: medical
    - state: icon-chemist
  - type: ItemBorgModule
<<<<<<< HEAD
    items:
    - HypoBorgMedicalAdvanced # Sunrise-Edit
    - Hypospray
    - SyringeBluespace
    - BorgBeaker
    - BorgBeaker
    - BorgBeaker
=======
    hands:
    - item: HandheldHealthAnalyzerUnpowered
    - item: BorgHypo
    - item: Syringe
    - item: BorgDropper
    - item: Beaker
      hand:
        emptyLabel: borg-slot-chemical-containers-empty
        emptyRepresentative: Beaker
        whitelist:
          components:
          - FitsInDispenser
          tags:
          - ChemDispensable
    - item: Beaker
      hand:
        emptyLabel: borg-slot-chemical-containers-empty
        emptyRepresentative: Beaker
        whitelist:
          components:
          - FitsInDispenser
          tags:
          - ChemDispensable
    - item: Beaker
      hand:
        emptyLabel: borg-slot-chemical-containers-empty
        emptyRepresentative: Beaker
        whitelist:
          components:
          - FitsInDispenser
          tags:
          - ChemDispensable
>>>>>>> 99ad34ed
  - type: BorgModuleIcon
    icon: { sprite: Interface/Actions/actions_borg.rsi, state: adv-chem-module }

# science modules
# todo: if science ever gets their own custom robot, add more "sci" modules.
- type: entity
  id: BorgModuleArtifact
  parent: [ BaseBorgModuleScience, BaseProviderBorgModule ]
  name: artifact cyborg module
  components:
  - type: Sprite
    layers:
    - state: science
    - state: icon-artifacts
  - type: ItemBorgModule
    hands:
    - item: NodeScanner
    - item: SprayBottle
    - item: GasAnalyzer
    - item: BorgDropper
    - item: BaseChemistryEmptyVial
      hand:
        emptyLabel: borg-slot-small-containers-empty
        emptyRepresentative: BaseChemistryEmptyVial
        whitelist:
          components:
          - FitsInDispenser
    - item: GeigerCounter
  - type: BorgModuleIcon
    icon: { sprite: Interface/Actions/actions_borg.rsi, state: node-scanner-module }

- type: entity
  id: BorgModuleAnomaly
  parent: [ BaseBorgModuleScience, BaseProviderBorgModule ]
  name: anomaly cyborg module
  components:
  - type: Sprite
    layers:
    - state: science
    - state: icon-anomalies
  - type: ItemBorgModule
    hands:
    - item: AnomalyScanner
    - item: AnomalyLocatorUnpowered
    - item: AnomalyLocatorWideUnpowered
    - item: HandLabeler
    - hand:
        emptyRepresentative: SheetRGlass
        emptyLabel: borg-slot-construction-empty
        whitelist:
          tags:
          - ConstructionMaterial
    - hand:
        emptyRepresentative: SheetRPGlass
        emptyLabel: borg-slot-construction-empty
        whitelist:
          tags:
          - ConstructionMaterial
  - type: BorgModuleIcon
    icon: { sprite: Interface/Actions/actions_borg.rsi, state: anomaly-module }

# service modules
- type: entity
  id: BorgModuleService
  parent: [ BaseBorgModuleService, BaseProviderBorgModule ]
  name: service cyborg module
  components:
  - type: Sprite
    layers:
    - state: service
    - state: icon-pen
  - type: ItemBorgModule
    hands:
    - item: Pen
    - item: BooksBag
    - hand:
        emptyLabel: borg-slot-documents-empty
        emptyRepresentative: BookBase
        whitelist:
          tags:
          - Book
          - Dice
          - Document
          - Figurine
          - TabletopBoard
          - Write
    - hand:
        emptyLabel: borg-slot-documents-empty
        emptyRepresentative: Paper
        whitelist:
          tags:
          - Book
          - Dice
          - Document
          - Figurine
          - TabletopBoard
          - Write
    - item: HandLabeler
    - item: RubberStampApproved
    - item: RubberStampDenied
    - item: BorgDropper
    - item: DrinkShaker
      hand:
        emptyLabel: borg-slot-small-containers-empty
        emptyRepresentative: DrinkShaker
        whitelist:
          components:
          - FitsInDispenser
    - item: BarSpoon
  - type: BorgModuleIcon
    icon: { sprite: Interface/Actions/actions_borg.rsi, state: service-module }

- type: entity
  id: BorgModuleMusique
  parent: [ BaseBorgModuleService, BaseProviderBorgModule ]
  name: musique cyborg module
  components:
  - type: Sprite
    layers:
    - state: service
    - state: icon-musique
  - type: ItemBorgModule
    hands:
    - item: SynthesizerInstrument
      hand:
        emptyLabel: borg-slot-instruments-empty
        emptyRepresentative: SynthesizerInstrument
        whitelist:
          components:
          - Instrument
    - item: ElectricGuitarInstrument
      hand:
        emptyLabel: borg-slot-instruments-empty
        emptyRepresentative: ElectricGuitarInstrument
        whitelist:
          components:
          - Instrument
    - item: SaxophoneInstrument
      hand:
        emptyLabel: borg-slot-instruments-empty
        emptyRepresentative: SaxophoneInstrument
        whitelist:
          components:
          - Instrument
  - type: BorgModuleIcon
    icon: { sprite: Interface/Actions/actions_borg.rsi, state: musical-module }

- type: entity
  id: BorgModuleGardening
  parent: [ BaseBorgModuleService, BaseProviderBorgModule ]
  name: gardening cyborg module
  components:
  - type: Sprite
    layers:
    - state: service
    - state: icon-gardening
  - type: ItemBorgModule
    hands:
    - item: HydroponicsToolMiniHoe
    - item: HydroponicsToolSpade
    - item: HydroponicsToolClippers
    - item: Bucket
  - type: BorgModuleIcon
    icon: { sprite: Interface/Actions/actions_borg.rsi, state: gardening-module }

- type: entity
  id: BorgModuleHarvesting
  parent: [ BaseBorgModuleService, BaseProviderBorgModule ]
  name: harvesting cyborg module
  components:
  - type: Sprite
    layers:
    - state: service
    - state: icon-harvesting
  - type: ItemBorgModule
    hands:
    - item: HydroponicsToolScythe
    - item: HydroponicsToolHatchet
    - item: PlantBag
  - type: BorgModuleIcon
    icon: { sprite: Interface/Actions/actions_borg.rsi, state: harvesting-module }

- type: entity
  id: BorgModuleClowning
  parent: [ BaseBorgModuleService, BaseProviderBorgModule ]
  name: clowning cyborg module
  components:
  - type: Sprite
    layers:
    - state: service
    - state: icon-clown
  - type: ItemBorgModule
    hands:
    - item: BikeHorn
    - item: ClownRecorder
    - item: BikeHornInstrument
  - type: BorgModuleIcon
    icon: { sprite: Interface/Actions/actions_borg.rsi, state: clowning-module }

- type: entity
  id: BorgModuleAdvancedClowning
  parent: [ BaseBorgModuleService, BaseProviderBorgModule ]
  name: advanced clowning cyborg module
  description: Advanced service module for only the silliest cyborgs! Comes with a built-in oven that bakes pies automatically over time, a holopeel projector, and a push horn.
  components:
  - type: Sprite
    layers:
    - state: service
    - state: icon-clown-adv
  - type: ItemBorgModule
    hands:
    - item: HoloprojectorClownBorg
    - item: BorgLauncherCreamPie
    - item: ClownRecorder
    - item: PushHorn
    - item: BikeHornInstrument
  - type: BorgModuleIcon
    icon: { sprite: Interface/Actions/actions_borg.rsi, state: adv-clowning-module }

#syndicate modules
- type: entity
  id: BorgModuleSyndicateWeapon
  parent: [ BaseBorgModule, BaseProviderBorgModule, BaseSyndicateContraband ]
  name: weapon cyborg module
  components:
  - type: Sprite
    layers:
    - state: syndicate
    - state: icon-syndicate
  - type: ItemBorgModule
    hands:
    - item: WeaponPistolEchis
    - item: EnergyDaggerLoud
  - type: BorgModuleIcon
    icon: { sprite: Interface/Actions/actions_borg.rsi, state: syndicate-weapon-module }
  - type: Item
    inhandVisuals:
      left:
      - state: base-icon-inhand-left
        color: "#FF0000"
      - state: base-module-inhand-left
        color: "#891417"
      - state: base-part-inhand-left
      - state: base-stripes-inhand-left
        color: "#7B0F12"
      right:
      - state: base-icon-inhand-right
        color: "#FF0000"
      - state: base-module-inhand-right
        color: "#891417"
      - state: base-part-inhand-right
      - state: base-stripes-inhand-right
        color: "#7B0F12"
  - type: StaticPrice
    price: 2500

- type: entity
  id: BorgModuleOperative
  parent: [ BaseBorgModuleSyndicate, BaseProviderBorgModule, BaseSyndicateContraband ]
  name: operative cyborg module
  description: A module that comes with a crowbar, an Access Breaker and a syndicate pinpointer.
  components:
    - type: Sprite
      layers:
      - state: syndicate
      - state: icon-syndicate
    - type: ItemBorgModule
<<<<<<< HEAD
      items:
      - Crowbar
      - AccessBreaker
      - PinpointerSyndicateNuclear
=======
      hands:
      - item: Crowbar
      - item: Emag
      - item: AccessBreaker
      - item: PinpointerSyndicateNuclear
>>>>>>> 99ad34ed
    - type: BorgModuleIcon
      icon: { sprite: Interface/Actions/actions_borg.rsi, state: syndicate-operative-module }

- type: entity
  id: BorgModuleEsword
  parent: [ BaseBorgModuleSyndicate, BaseProviderBorgModule, BaseSyndicateContraband ]
  name: energy sword cyborg module
  description: A module that comes with a double energy sword.
  components:
    - type: Sprite
      layers:
      - state: syndicate
      - state: icon-syndicate
    - type: ItemBorgModule
      hands:
      - item: CyborgEnergySwordDouble
      - item: PinpointerSyndicateNuclear
    - type: BorgModuleIcon
      icon: { sprite: Interface/Actions/actions_borg.rsi, state: syndicate-esword-module }

- type: entity
  id: BorgModuleL6C
  parent: [ BaseBorgModuleSyndicateAssault, BaseProviderBorgModule, BaseSyndicateContraband ]
  name: L6C ROW cyborg module
  description: A module that comes with a L6C.
  components:
    - type: Sprite
      layers:
      - state: syndicate
      - state: icon-syndicate
    - type: ItemBorgModule
      hands:
      - item: WeaponLightMachineGunL6C
      - item: PinpointerSyndicateNuclear
    - type: BorgModuleIcon
      icon: { sprite: Interface/Actions/actions_borg.rsi, state: syndicate-l6c-module }

- type: entity
  id: BorgModuleMartyr
  parent: [ BaseBorgModule, BaseProviderBorgModule, BaseSyndicateContraband ]
  name: martyr cyborg module
  description: "A module that comes with an explosive you probably don't want to handle yourself."
  components:
    - type: Sprite
      layers:
        - state: syndicateborgbomb
        - state: icon-bomb
    - type: ItemBorgModule
      hands:
      - item: SelfDestructSeq
    - type: BorgModuleIcon
      icon: { sprite: Interface/Actions/actions_borg.rsi, state: syndicate-martyr-module }
    - type: Item
      inhandVisuals:
        left:
        - state: base-icon-inhand-left
          color: "#FF0000"
        - state: base-module-inhand-left
          color: "#891417"
        - state: base-part-inhand-left
        - state: base-stripes-inhand-left
          color: "#7B0F12"
        right:
        - state: base-icon-inhand-right
          color: "#FF0000"
        - state: base-module-inhand-right
          color: "#891417"
        - state: base-part-inhand-right
        - state: base-stripes-inhand-right
          color: "#7B0F12"
    - type: StaticPrice
      price: 2000

# xenoborg modules
- type: entity
  parent: [ BaseXenoborgModuleGeneric, BaseProviderBorgModule, BaseXenoborgContraband ]
  id: XenoborgModuleBasic
  name: basic xenoborg module
  description: Essential items for any Xenoborg.
  components:
  - type: Sprite
    layers:
    - state: xenoborg_generic
    - state: icon-xenoborg-basic
  - type: ItemBorgModule
    hands:
    - item: MaterialBag
    - item: PinpointerMothership
    - item: HandheldGPSBasic
  - type: BorgModuleIcon
    icon: { sprite: Interface/Actions/actions_borg.rsi, state: xenoborg-basic-module }

- type: entity
  parent: [ BaseXenoborgModuleGeneric, BaseProviderBorgModule, BaseXenoborgContraband ]
  id: XenoborgModuleTool
  name: tool xenoborg module
  description: Simple tools for most Xenoborgs.
  components:
  - type: Sprite
    layers:
    - state: xenoborg_generic
    - state: icon-xenoborg-tools
  - type: ItemBorgModule
    hands:
    - item: Crowbar
    - item: Wrench
    - item: Screwdriver
    - item: Wirecutter
    - item: Multitool
    - item: RefuelingWelder
  - type: BorgModuleIcon
    icon: { sprite: Interface/Actions/actions_borg.rsi, state: xenoborg-tool-module }

- type: entity
  parent: [ BaseXenoborgModuleEngi, BaseProviderBorgModule, BaseXenoborgContraband ]
  id: XenoborgModuleAccessBreaker
  name: access breaker xenoborg module
  description: Module with a access breaker.
  components:
  - type: Sprite
    layers:
    - state: xenoborg_engi
    - state: icon-xenoborg-access-breaker
  - type: ItemBorgModule
    hands:
    - item: AccessBreaker
  - type: BorgModuleIcon
    icon: { sprite: Interface/Actions/actions_borg.rsi, state: xenoborg-access-breaker-module }

- type: entity
  parent: [ BaseXenoborgModuleEngi, BaseProviderBorgModule, BaseXenoborgContraband ]
  id: XenoborgModuleFireExtinguisher
  name: fire extinguisher xenoborg module
  description: Module with a self-refueling fire extinguisher.
  components:
  - type: Sprite
    layers:
    - state: xenoborg_engi
    - state: icon-xenoborg-fire-extinguisher
  - type: ItemBorgModule
    hands:
    - item: SelfRechargingFireExtinguisher
  - type: BorgModuleIcon
    icon: { sprite: Interface/Actions/actions_borg.rsi, state: xenoborg-extinguisher-module }

- type: entity
  parent: [ BaseXenoborgModuleHeavy, BaseProviderBorgModule, BaseXenoborgContraband ]
  id: XenoborgModuleJammer
  name: jammer xenoborg module
  description: Module with a communication jammer.
  components:
  - type: Sprite
    layers:
    - state: xenoborg_heavy
    - state: icon-xenoborg-jammer
  - type: ItemBorgModule
    hands:
    - item: XenoborgRadioJammer
  - type: BorgModuleIcon
    icon: { sprite: Interface/Actions/actions_borg.rsi, state: xenoborg-jammer-module }

- type: entity
  parent: [ BaseXenoborgModuleHeavy, BaseProviderBorgModule, BaseXenoborgContraband ]
  id: XenoborgModuleLaser
  name: laser xenoborg module
  description: Module with a laser gun.
  components:
  - type: Sprite
    layers:
    - state: xenoborg_heavy
    - state: icon-xenoborg-laser
  - type: ItemBorgModule
    hands:
    - item: XenoborgLaserGun
  - type: BorgModuleIcon
    icon: { sprite: Interface/Actions/actions_borg.rsi, state: xenoborg-laser-module }

- type: entity
  parent: [ BaseXenoborgModuleHeavy, BaseProviderBorgModule, BaseXenoborgContraband ]
  id: XenoborgModuleHeavyLaser
  name: heavy laser xenoborg module
  description: Module with a heavy laser gun.
  components:
  - type: Sprite
    layers:
    - state: xenoborg_heavy
    - state: icon-xenoborg-laser2
  - type: ItemBorgModule
    hands:
    - item: XenoborgHeavyLaserGun
  - type: BorgModuleIcon
    icon: { sprite: Interface/Actions/actions_borg.rsi, state: xenoborg-laser2-module }

- type: entity
  parent: [ BaseXenoborgModuleScout, BaseProviderBorgModule, BaseXenoborgContraband ]
  id: XenoborgModuleSpaceMovement
  name: space movement xenoborg module
  description: Module that helps a Xenoborg move better in space.
  components:
  - type: Sprite
    layers:
    - state: xenoborg_scout
    - state: icon-xenoborg-space-movement
  - type: ItemBorgModule
    hands:
    - item: HandheldGPSBasic
    - item: HandHeldMassScannerBorg
    - item: HandheldStationMapUnpowered
    - item: WeaponGrapplingGun
    - item: JetpackXenoborg
  - type: BorgModuleIcon
    icon: { sprite: Interface/Actions/actions_borg.rsi, state: xenoborg-space-movement-module }

- type: entity
  parent: [ BaseXenoborgModuleScout, BaseProviderBorgModule, BaseXenoborgContraband ]
  id: XenoborgModuleSword
  name: sword xenoborg module
  description: Module with a kukri knife.
  components:
  - type: Sprite
    layers:
    - state: xenoborg_scout
    - state: icon-xenoborg-sword
  - type: ItemBorgModule
    hands:
    - item: KukriKnife
    - item: JetpackXenoborg
  - type: BorgModuleIcon
    icon: { sprite: Interface/Actions/actions_borg.rsi, state: xenoborg-sword-module }

- type: entity
  parent: [ BaseXenoborgModuleScout, BaseProviderBorgModule, BaseXenoborgContraband ]
  id: XenoborgModuleEnergySword
  name: energy sword xenoborg module
  description: Module with an energy dagger.
  components:
  - type: Sprite
    layers:
    - state: xenoborg_scout
    - state: icon-xenoborg-sword2
  - type: ItemBorgModule
    hands:
    - item: EnergyDaggerLoudBlue
    - item: JetpackXenoborg
  - type: BorgModuleIcon
    icon: { sprite: Interface/Actions/actions_borg.rsi, state: xenoborg-sword2-module }

- type: entity
  parent: [ BaseXenoborgModuleStealth, BaseProviderBorgModule, BaseXenoborgContraband ]
  id: XenoborgModuleHypo
  name: nocturine hypo xenoborg module
  description: Module with a self-refilling nocturine hypo.
  components:
  - type: Sprite
    layers:
    - state: xenoborg_stealth
    - state: icon-xenoborg-hypo
  - type: ItemBorgModule
    hands:
    - item: NocturineHypo
  - type: BorgModuleIcon
    icon: { sprite: Interface/Actions/actions_borg.rsi, state: xenoborg-hypo-module }

- type: entity
  parent: [ BaseXenoborgModuleStealth, BaseProviderBorgModule, BaseXenoborgContraband ]
  id: XenoborgModuleChameleonProjector
  name: chameleon projector xenoborg module
  description: Module with a chameleon projector.
  components:
  - type: Sprite
    layers:
    - state: xenoborg_stealth
    - state: icon-xenoborg-projector
  - type: ItemBorgModule
    hands:
    - item: ChameleonProjector
  - type: BorgModuleIcon
    icon: { sprite: Interface/Actions/actions_borg.rsi, state: xenoborg-projector-module }

- type: entity
  parent: [ BaseXenoborgModuleStealth, BaseProviderBorgModule, BaseXenoborgContraband ]
  id: XenoborgModuleCloakDevice
  name: cloaking device xenoborg module
  description: Module with a device that allows xenoborgs to become invisible for some time.
  components:
  - type: Sprite
    layers:
    - state: xenoborg_stealth
    - state: icon-xenoborg-cloak
  - type: ItemBorgModule
    hands:
    - item: CloakingDevice
  - type: BorgModuleIcon
    icon: { sprite: Interface/Actions/actions_borg.rsi, state: xenoborg-eye-module }

- type: entity
  parent: [ BaseXenoborgModuleStealth, BaseProviderBorgModule, BaseXenoborgContraband ]
  id: XenoborgModuleSuperCloakDevice
  name: cloaking device xenoborg module
  description: Module with a device that allows xenoborgs to become truly invisible for less time.
  components:
  - type: Sprite
    layers:
    - state: xenoborg_stealth
    - state: icon-xenoborg-cloak2
  - type: ItemBorgModule
    hands:
    - item: SuperCloakingDevice
  - type: BorgModuleIcon
    icon: { sprite: Interface/Actions/actions_borg.rsi, state: xenoborg-eye2-module }<|MERGE_RESOLUTION|>--- conflicted
+++ resolved
@@ -422,14 +422,6 @@
     - state: generic
     - state: icon-cables
   - type: ItemBorgModule
-<<<<<<< HEAD
-    items:
-    - CableApcStackLingering10
-    - CableMVStackLingering10
-    - CableHVStackLingering10
-    - WirecutterBorg # Sunrise-Edit
-    - trayScanner
-=======
     hands:
     - item: CableApcStack10
       hand:
@@ -452,10 +444,9 @@
         whitelist:
           tags:
           - CableCoil
-    - item: Wirecutter
-    - item: Crowbar
+    - item: WirecutterBorg # Sunrise-Edit
+    - item: CrowbarBorg # Sunrise-Edit
     - item: trayScanner
->>>>>>> 99ad34ed
   - type: BorgModuleIcon
     icon: { sprite: Interface/Actions/actions_borg.rsi, state: wire-module }
 
@@ -488,23 +479,13 @@
     - state: generic
     - state: icon-tools
   - type: ItemBorgModule
-<<<<<<< HEAD
-    items:
-    - CrowbarBorg # Sunrise-Edit
-    - WrenchBorg # Sunrise-Edit
-    - ScrewdriverBorg # Sunrise-Edit
-    - WirecutterBorg # Sunrise-Edit
-    - Multitool
-    - WelderBorg # Sunrise-Edit
-=======
-    hands:
-    - item: Crowbar
-    - item: Wrench
-    - item: Screwdriver
-    - item: Wirecutter
-    - item: WelderIndustrial
+    hands:
+    - item: CrowbarBorg # Sunrise-Edit
+    - item: WrenchBorg # Sunrise-Edit
+    - item: ScrewdriverBorg # Sunrise-Edit
+    - item: WirecutterBorg # Sunrise-Edit
+    - item: WelderBorg # Sunrise-Edit
     - item: Multitool
->>>>>>> 99ad34ed
   - type: BorgModuleIcon
     icon: { sprite: Interface/Actions/actions_borg.rsi, state: tool-module }
 
@@ -558,20 +539,12 @@
     - state: cargo
     - state: icon-mining-adv
   - type: ItemBorgModule
-<<<<<<< HEAD
-    items:
-    - MiningDrillDiamond
-    - WeaponPlasmaCutterBorg # Sunrise-Edit
-    - Shovel
-    - AdvancedMineralScannerUnpowered
-    - OreBagOfHolding
-=======
     hands:
     - item: MiningDrillDiamond
     - item: Shovel
     - item: AdvancedMineralScannerUnpowered
     - item: OreBagOfHolding
->>>>>>> 99ad34ed
+    - item: WeaponPlasmaCutterBorg # Sunrise-Edit
   - type: BorgModuleIcon
     icon: { sprite: Interface/Actions/actions_borg.rsi, state: adv-mining-module }
 
@@ -605,22 +578,12 @@
     - state: engineering
     - state: icon-tools-adv
   - type: ItemBorgModule
-<<<<<<< HEAD
-    items:
-    - JawsOfLife
-    - PowerDrill
-    - Multitool
-    - WelderBorg # Sunrise-Edit
-    - Multitool
-    - RemoteSignallerAdvanced
-=======
     hands:
     - item: JawsOfLife
     - item: PowerDrill
-    - item: WelderExperimental
+    - item: WelderBorg # Sunrise-Edit
     - item: Multitool
     - item: RemoteSignallerAdvanced
->>>>>>> 99ad34ed
   - type: BorgModuleIcon
     icon: { sprite: Interface/Actions/actions_borg.rsi, state: adv-tools-module }
 
@@ -710,16 +673,6 @@
     - state: engineering
     - state: icon-rcd
   - type: ItemBorgModule
-<<<<<<< HEAD
-    items:
-    - RCDRecharging
-    - BorgFireExtinguisher
-    - BorgHandheldGPSBasic
-    - GasAnalyzer
-    - HolofanProjectorBorg
-    - GeigerCounter
-    - AtmosAlertsMonitorUnpowered
-=======
     hands:
     - item: RCDRecharging
     - item: BorgFireExtinguisher
@@ -727,7 +680,7 @@
     - item: GasAnalyzer
     - item: HolofanProjectorBorg
     - item: GeigerCounter
->>>>>>> 99ad34ed
+    - AtmosAlertsMonitorUnpowered
   - type: BorgModuleIcon
     icon: { sprite: Interface/Actions/actions_borg.rsi, state: rcd-module }
 
@@ -742,13 +695,6 @@
     - state: janitor
     - state: icon-light-replacer
   - type: ItemBorgModule
-<<<<<<< HEAD
-    items:
-    - LightReplacer
-    - CrowbarBorg # Sunrise-Edit
-    - ScrewdriverBorg # Sunrise-Edit
-    - SoapBorg
-=======
     hands:
     - item: LightReplacer
     - item: BorgTrashBag
@@ -760,7 +706,6 @@
         whitelist:
           tags:
           - Soap
->>>>>>> 99ad34ed
   - type: BorgModuleIcon
     icon: { sprite: Interface/Actions/actions_borg.rsi, state: light-replacer-module }
 
@@ -774,20 +719,11 @@
     - state: janitor
     - state: icon-mop
   - type: ItemBorgModule
-<<<<<<< HEAD
-    items:
-    - MopItem
-    - BorgBucket # Sunrise-Edit
-    - BorgTrashBag # Sunrise-Edit
-    - BorgSprayBottle
-    - HoloprojectorJanitorBorg # Sunrise-Edit
-=======
     hands:
     - item: MopItem
     - item: BorgBucket
     - item: BorgSprayBottle
-    - item: HoloprojectorBorg
->>>>>>> 99ad34ed
+    - item: HoloprojectorJanitorBorg # Sunrise-Edit
   - type: BorgModuleIcon
     icon: { sprite: Interface/Actions/actions_borg.rsi, state: cleaning-module }
 
@@ -802,20 +738,10 @@
     - state: janitor
     - state: icon-mop-adv
   - type: ItemBorgModule
-<<<<<<< HEAD
-    items:
-    - AdvMopItem
-    - BorgBucket # Sunrise-Edit
-    - BorgTrashBag # Sunrise-Edit
-    - HoloprojectorJanitorBorg # Sunrise-Edit
-    - SprayBottleSpaceCleanerBorg # Sunrise-Edit
-    - BorgDropper
-    - BorgBeaker
-=======
-    hands:
-    - item: AdvMopItem
+    hands:
+    #- item: AdvMopItem # Sunrise-Edit
     - item: BorgMegaSprayBottle
-    - item: HoloprojectorBorg
+    - item: HoloprojectorJanitorBorg # Sunrise-Edit
     - item: BorgDropper
     - item: Beaker
       hand:
@@ -824,7 +750,6 @@
         whitelist:
           tags:
           - GlassBeaker
->>>>>>> 99ad34ed
   - type: BorgModuleIcon
     icon: { sprite: Interface/Actions/actions_borg.rsi, state: adv-cleaning-module }
 
@@ -855,18 +780,8 @@
     - state: medical
     - state: icon-treatment
   - type: ItemBorgModule
-<<<<<<< HEAD
-    items:
-    #- HandheldHealthAnalyzerUnpowered
-    - Gauze10Lingering
-    - Brutepack10Lingering
-    - Ointment10Lingering
-    - Bloodpack10Lingering
-    - RegenerativeMeshLingering0
-    - MedicatedSutureLingering0
-=======
-    hands:
-    - item: HandheldHealthAnalyzerUnpowered
+    hands:
+    #- item: HandheldHealthAnalyzerUnpowered
     - item: Gauze
       hand:
         emptyLabel: borg-slot-topicals-empty
@@ -895,7 +810,6 @@
         whitelist:
           components:
           - Healing
->>>>>>> 99ad34ed
   - type: BorgModuleIcon
     icon: { sprite: Interface/Actions/actions_borg.rsi, state: treatment-module }
 
@@ -909,21 +823,12 @@
     - state: medical
     - state: icon-defib
   - type: ItemBorgModule
-<<<<<<< HEAD
-    items:
-    #- HandheldHealthAnalyzerUnpowered
-    - DefibrillatorOneHandedUnpowered
-    #- BorgFireExtinguisher
-    - BorgHandheldGPSBasic
-    - HandLabeler
-=======
-    hands:
-    - item: HandheldHealthAnalyzerUnpowered
+    hands:
+    #- item: HandheldHealthAnalyzerUnpowered
     - item: DefibrillatorOneHandedUnpowered
-    - item: BorgFireExtinguisher
+    #- item: BorgFireExtinguisher
     - item: BorgHandheldGPSBasic
     - item: HandLabeler
->>>>>>> 99ad34ed
   - type: BorgModuleIcon
     icon: { sprite: Interface/Actions/actions_borg.rsi, state: defib-module }
 
@@ -937,17 +842,9 @@
     - state: medical
     - state: icon-chem
   - type: ItemBorgModule
-<<<<<<< HEAD
-    items:
-    - HypoBorgMedical # Sunrise-Edit
-    - HyposprayMedical
-    - Syringe
-    - BorgVial
-    - BorgVial
-    - BorgVial
-=======
-    hands:
-    - item: HandheldHealthAnalyzerUnpowered
+    hands:
+    - item: HypoBorgMedical # Sunrise-Edit
+    - item: HyposprayMedical # Sunrise-Edit
     - item: Syringe
     - item: BorgDropper
     - item: BaseChemistryEmptyVial
@@ -971,7 +868,6 @@
         whitelist:
           components:
           - FitsInDispenser
->>>>>>> 99ad34ed
   - type: BorgModuleIcon
     icon: { sprite: Interface/Actions/actions_borg.rsi, state: chem-module }
 
@@ -986,17 +882,8 @@
     - state: medical
     - state: icon-chemist
   - type: ItemBorgModule
-<<<<<<< HEAD
-    items:
-    - HypoBorgMedicalAdvanced # Sunrise-Edit
-    - Hypospray
-    - SyringeBluespace
-    - BorgBeaker
-    - BorgBeaker
-    - BorgBeaker
-=======
-    hands:
-    - item: HandheldHealthAnalyzerUnpowered
+    hands:
+    - item: HypoBorgMedicalAdvanced # Sunrise-Edit
     - item: BorgHypo
     - item: Syringe
     - item: BorgDropper
@@ -1027,7 +914,6 @@
           - FitsInDispenser
           tags:
           - ChemDispensable
->>>>>>> 99ad34ed
   - type: BorgModuleIcon
     icon: { sprite: Interface/Actions/actions_borg.rsi, state: adv-chem-module }
 
@@ -1295,18 +1181,11 @@
       - state: syndicate
       - state: icon-syndicate
     - type: ItemBorgModule
-<<<<<<< HEAD
-      items:
-      - Crowbar
-      - AccessBreaker
-      - PinpointerSyndicateNuclear
-=======
       hands:
-      - item: Crowbar
+      - item: CrowbarBorg # Sunrise-Edit
       - item: Emag
       - item: AccessBreaker
       - item: PinpointerSyndicateNuclear
->>>>>>> 99ad34ed
     - type: BorgModuleIcon
       icon: { sprite: Interface/Actions/actions_borg.rsi, state: syndicate-operative-module }
 
