- type: entity
  id: BaseBorgModule
  parent: BaseItem
  name: borg module
  description: A piece of tech that gives cyborgs new abilities.
  abstract: true
  components:
  - type: Item
    storedRotation: -90
    inhandVisuals:
      left:
      - state: base-icon-inhand-left
        color: "#8FCBCB"
      - state: base-module-inhand-left
        color: "#A1A1A1"
      - state: base-part-inhand-left
      - state: base-stripes-inhand-left
        color: "#7D7D7D"
      right:
      - state: base-icon-inhand-right
        color: "#8FCBCB"
      - state: base-module-inhand-right
        color: "#A1A1A1"
      - state: base-part-inhand-right
      - state: base-stripes-inhand-right
        color: "#7D7D7D"
  - type: Sprite
    sprite: Objects/Specific/Robotics/borgmodule.rsi
  - type: BorgModule
  - type: BorgModuleIcon
    icon: { sprite: Interface/Actions/actions_borg.rsi, state: no-action }
  - type: StaticPrice
    price: 100
  - type: Tag
    tags:
    - BorgModuleGeneric
  - type: GuideHelp
    guides:
    - Cyborgs
    - Robotics

- type: entity
  id: BaseProviderBorgModule
  abstract: true
  components:
  - type: SelectableBorgModule
  - type: ContainerContainer
    containers:
      provided_container: !type:Container { }

- type: entity
  id: ActionBorgSwapModule
  name: Swap Module
  description: Select this module, enabling you to use the tools it provides.
  components:
  - type: InstantAction
    itemIconStyle: BigAction
    useDelay: 0.5
    event: !type:BorgModuleActionSelectedEvent

- type: entity
  id: BaseBorgModuleCargo
  parent: BaseBorgModule
  abstract: true
  components:
  - type: Tag
    tags:
    - BorgModuleCargo
  - type: Item
    inhandVisuals:
      left:
      - state: base-icon-inhand-left
        color: "#EBD8B7"
      - state: base-module-inhand-left
        color: "#613D1D"
      - state: base-stripes-inhand-left
        color: "#593718"
      right:
      - state: base-icon-inhand-right
        color: "#EBD8B7"
      - state: base-module-inhand-right
        color: "#613D1D"
      - state: base-stripes-inhand-right
        color: "#593718"

- type: entity
  id: BaseBorgModuleEngineering
  parent: BaseBorgModule
  abstract: true
  components:
  - type: Tag
    tags:
    - BorgModuleEngineering
  - type: Item
    inhandVisuals:
      left:
      - state: base-icon-inhand-left
        color: "#8FCBCB"
      - state: base-module-inhand-left
        color: "#BA3939"
      - state: base-part-inhand-left
      - state: base-stripes-inhand-left
        color: "#DEC343"
      right:
      - state: base-icon-inhand-right
        color: "#8FCBCB"
      - state: base-module-inhand-right
        color: "#BA3939"
      - state: base-part-inhand-right
      - state: base-stripes-inhand-right
        color: "#DEC343"

- type: entity
  id: BaseBorgModuleJanitor
  parent: BaseBorgModule
  abstract: true
  components:
  - type: Tag
    tags:
    - BorgModuleJanitor
  - type: Item
    inhandVisuals:
      left:
      - state: base-icon-inhand-left
        color: "#CFA2E4"
      - state: base-module-inhand-left
        color: "#753186"
      - state: base-part-inhand-left
      - state: base-stripes-inhand-left
        color: "#404040"
      right:
      - state: base-icon-inhand-right
        color: "#CFA2E4"
      - state: base-module-inhand-right
        color: "#753186"
      - state: base-part-inhand-right
      - state: base-stripes-inhand-right
        color: "#404040"

- type: entity
  id: BaseBorgModuleMedical
  parent: BaseBorgModule
  abstract: true
  components:
  - type: Tag
    tags:
    - BorgModuleMedical
  - type: Item
    inhandVisuals:
      left:
      - state: base-icon-inhand-left
        color: "#EEF5F5"
      - state: base-module-inhand-left
        color: "#5A96BB"
      - state: base-part-inhand-left
      - state: base-stripes-inhand-left
        color: "#C3C3C3"
      right:
      - state: base-icon-inhand-right
        color: "#EEF5F5"
      - state: base-module-inhand-right
        color: "#5A96BB"
      - state: base-part-inhand-right
      - state: base-stripes-inhand-right
        color: "#C3C3C3"

- type: entity
  id: BaseBorgModuleScience
  parent: BaseBorgModule
  abstract: true
  components:
  - type: Tag
    tags:
    - BorgModuleScience
  - type: Item
    inhandVisuals:
      left:
      - state: base-icon-inhand-left
        color: "#FFAEB6"
      - state: base-module-inhand-left
        color: "#9C0DE1"
      - state: base-part-inhand-left
      - state: base-stripes-inhand-left
        color: "#C3C3C3"
      right:
      - state: base-icon-inhand-right
        color: "#FFAEB6"
      - state: base-module-inhand-right
        color: "#9C0DE1"
      - state: base-part-inhand-right
      - state: base-stripes-inhand-right
        color: "#C3C3C3"

- type: entity
  id: BaseBorgModuleService
  parent: BaseBorgModule
  abstract: true
  components:
  - type: Tag
    tags:
    - BorgModuleService
  - type: Item
    inhandVisuals:
      left:
      - state: base-icon-inhand-left
        color: "#F3F3F3"
      - state: base-module-inhand-left
        color: "#3A3A3A"
      - state: base-part-inhand-left
      - state: base-stripes-inhand-left
        color: "#313131"
      right:
      - state: base-icon-inhand-right
        color: "#F3F3F3"
      - state: base-module-inhand-right
        color: "#3A3A3A"
      - state: base-part-inhand-right
      - state: base-stripes-inhand-right
        color: "#313131"

- type: entity
  id: BaseBorgModuleSyndicate
  parent: BaseBorgModule
  abstract: true
  components:
  - type: Tag
    tags:
    - BorgModuleSyndicate
  - type: Item
    inhandVisuals:
      left:
      - state: base-icon-inhand-left
        color: "#FF0000"
      - state: base-module-inhand-left
        color: "#891417"
      - state: base-part-inhand-left
      - state: base-stripes-inhand-left
        color: "#7B0F12"
      right:
      - state: base-icon-inhand-right
        color: "#FF0000"
      - state: base-module-inhand-right
        color: "#891417"
      - state: base-part-inhand-right
      - state: base-stripes-inhand-right
        color: "#7B0F12"


- type: entity
  id: BaseBorgModuleSyndicateAssault
  parent: BaseBorgModule
  abstract: true
  components:
  - type: Tag
    tags:
    - BorgModuleSyndicateAssault
  - type: Item
    inhandVisuals:
      left:
      - state: base-icon-inhand-left
        color: "#FF0000"
      - state: base-module-inhand-left
        color: "#891417"
      - state: base-part-inhand-left
      - state: base-stripes-inhand-left
        color: "#7B0F12"
      right:
      - state: base-icon-inhand-right
        color: "#FF0000"
      - state: base-module-inhand-right
        color: "#891417"
      - state: base-part-inhand-right
      - state: base-stripes-inhand-right
        color: "#7B0F12"

- type: entity
  abstract: true
  parent: BaseBorgModule
  id: BaseXenoborgModuleGeneric
  components:
  - type: Tag
    tags:
    - XenoborgModuleGeneric
  - type: Item
    inhandVisuals:
      left:
      - state: base-icon-inhand-left
        color: "#6E9EE0"
      - state: base-module-inhand-left
        color: "#337dd6"
      - state: base-part-inhand-left
      - state: base-stripes-inhand-left
        color: "#337dd6"
      right:
      - state: base-icon-inhand-right
        color: "#6E9EE0"
      - state: base-module-inhand-right
        color: "#337dd6"
      - state: base-part-inhand-right
      - state: base-stripes-inhand-right
        color: "#337dd6"

- type: entity
  abstract: true
  parent: BaseBorgModule
  id: BaseXenoborgModuleEngi
  components:
  - type: Tag
    tags:
    - XenoborgModuleEngi
  - type: Item
    inhandVisuals:
      left:
      - state: base-icon-inhand-left
        color: "#6E9EE0"
      - state: base-module-inhand-left
        color: "#337dd6"
      - state: base-part-inhand-left
      - state: base-stripes-inhand-left
        color: "#EDB45B"
      right:
      - state: base-icon-inhand-right
        color: "#6E9EE0"
      - state: base-module-inhand-right
        color: "#337dd6"
      - state: base-part-inhand-right
      - state: base-stripes-inhand-right
        color: "#EDB45B"

- type: entity
  parent: BaseBorgModule
  id: BaseXenoborgModuleHeavy
  abstract: true
  components:
  - type: Tag
    tags:
    - XenoborgModuleHeavy
  - type: Item
    inhandVisuals:
      left:
      - state: base-icon-inhand-left
        color: "#6E9EE0"
      - state: base-module-inhand-left
        color: "#337dd6"
      - state: base-part-inhand-left
      - state: base-stripes-inhand-left
        color: "#962023"
      right:
      - state: base-icon-inhand-right
        color: "#6E9EE0"
      - state: base-module-inhand-right
        color: "#337dd6"
      - state: base-part-inhand-right
      - state: base-stripes-inhand-right
        color: "#962023"

- type: entity
  parent: BaseBorgModule
  id: BaseXenoborgModuleScout
  abstract: true
  components:
  - type: Tag
    tags:
    - XenoborgModuleScout
  - type: Item
    inhandVisuals:
      left:
      - state: base-icon-inhand-left
        color: "#6E9EE0"
      - state: base-module-inhand-left
        color: "#337dd6"
      - state: base-part-inhand-left
      - state: base-stripes-inhand-left
        color: "#282828"
      right:
      - state: base-icon-inhand-right
        color: "#6E9EE0"
      - state: base-module-inhand-right
        color: "#337dd6"
      - state: base-part-inhand-right
      - state: base-stripes-inhand-right
        color: "#282828"

- type: entity
  parent: BaseBorgModule
  id: BaseXenoborgModuleStealth
  abstract: true
  components:
  - type: Tag
    tags:
    - XenoborgModuleStealth
  - type: Item
    inhandVisuals:
      left:
      - state: base-icon-inhand-left
        color: "#6E9EE0"
      - state: base-module-inhand-left
        color: "#337dd6"
      - state: base-part-inhand-left
      - state: base-stripes-inhand-left
        color: "#FF00CC"
      right:
      - state: base-icon-inhand-right
        color: "#6E9EE0"
      - state: base-module-inhand-right
        color: "#337dd6"
      - state: base-part-inhand-right
      - state: base-stripes-inhand-right
        color: "#FF00CC"

# generic modules
- type: entity
  id: BorgModuleCable
  parent: [ BaseBorgModule, BaseProviderBorgModule ]
  name: cable cyborg module
  description: A universal cyborg module which allows the unit to install and manipulate electrical systems.
  components:
  - type: Sprite
    layers:
    - state: generic
    - state: icon-cables
  - type: ItemBorgModule
    items:
    - CableApcStackLingering10
    - CableMVStackLingering10
    - CableHVStackLingering10
    - WirecutterBorg # Sunrise-Edit
    - trayScanner
  - type: BorgModuleIcon
    icon: { sprite: Interface/Actions/actions_borg.rsi, state: wire-module }

- type: entity
  id: BorgModuleFireExtinguisher
  parent: [ BaseBorgModule, BaseProviderBorgModule ]
  name: thruster cyborg module
  description: NT assigned a team to design a jetpack for cyborg units, but they ran out of funding and just made a bigger fire extinguisher. It comes with a integrated GPS and mass scanner though!
  components:
  - type: Sprite
    layers:
    - state: generic
    - state: icon-fire-extinguisher
  - type: ItemBorgModule
    items:
    - BorgFireExtinguisher
    - BorgHandheldGPSBasic
    - HandHeldMassScannerBorg
  - type: BorgModuleIcon
    icon: { sprite: Interface/Actions/actions_borg.rsi, state: extinguisher-module }

- type: entity
  id: BorgModuleTool
  parent: [ BaseBorgModule, BaseProviderBorgModule ]
  name: tool cyborg module
  components:
  - type: Sprite
    layers:
    - state: generic
    - state: icon-tools
  - type: ItemBorgModule
    items:
    - CrowbarBorg # Sunrise-Edit
    - WrenchBorg # Sunrise-Edit
    - ScrewdriverBorg # Sunrise-Edit
    - WirecutterBorg # Sunrise-Edit
    - Multitool
    - WelderBorg # Sunrise-Edit
  - type: BorgModuleIcon
    icon: { sprite: Interface/Actions/actions_borg.rsi, state: tool-module }

# cargo modules
- type: entity
  id: BorgModuleAppraisal
  parent: [ BaseBorgModuleCargo, BaseProviderBorgModule ]
  name: appraisal cyborg module
  components:
  - type: Sprite
    layers:
    - state: cargo
    - state: icon-appraisal
  - type: ItemBorgModule
    items:
    - AppraisalTool
    - Pen
    - HandLabeler
    - RubberStampApproved
    - RubberStampDenied
    - RadioHandheld
  - type: BorgModuleIcon
    icon: { sprite: Interface/Actions/actions_borg.rsi, state: appraisal-module }

- type: entity
  id: BorgModuleMining
  parent: [ BaseBorgModuleCargo, BaseProviderBorgModule ]
  name: mining cyborg module
  components:
  - type: Sprite
    layers:
    - state: cargo
    - state: icon-mining
  - type: ItemBorgModule
    items:
    - MiningDrill
    - Shovel
    - MineralScannerUnpowered
    - BorgOreBag
  - type: BorgModuleIcon
    icon: { sprite: Interface/Actions/actions_borg.rsi, state: mining-module }

- type: entity
  id: BorgModuleAdvancedMining
  parent: [ BaseBorgModuleCargo, BaseProviderBorgModule ]
  name: advanced mining cyborg module
  description: Advanced cargo module containing advanced mining equipment. Studies show it advances productivity of a cyborg by 150%.
  components:
  - type: Sprite
    layers:
    - state: cargo
    - state: icon-mining-adv
  - type: ItemBorgModule
    items:
    - MiningDrillDiamond
    - Shovel
    - AdvancedMineralScannerUnpowered
    - OreBagOfHolding
  - type: BorgModuleIcon
    icon: { sprite: Interface/Actions/actions_borg.rsi, state: adv-mining-module }

- type: entity
  id: BorgModuleTraversal
  parent: [ BaseBorgModuleCargo, BaseProviderBorgModule ]
  name: traversal cyborg module
  components:
  - type: Sprite
    layers:
    - state: cargo
    - state: icon-grappling-gun
  - type: ItemBorgModule
    items:
    - WeaponGrapplingGun
    - BorgFireExtinguisher
    - BorgHandheldGPSBasic
    - HandHeldMassScannerBorg
  - type: BorgModuleIcon
    icon: { sprite: Interface/Actions/actions_borg.rsi, state: grappling-module }

# engineering modules
- type: entity
  id: BorgModuleAdvancedTool
  parent: [ BaseBorgModuleEngineering, BaseProviderBorgModule ]
  name: advanced tool cyborg module
  description: Advanced engineering module containing cutting-edge tools.
  components:
  - type: Sprite
    layers:
    - state: engineering
    - state: icon-tools-adv
  - type: ItemBorgModule
    items:
    - JawsOfLife
    - PowerDrill
    - Multitool
    - WelderBorg # Sunrise-Edit
    - Multitool
    - RemoteSignallerAdvanced
  - type: BorgModuleIcon
    icon: { sprite: Interface/Actions/actions_borg.rsi, state: adv-tools-module }

- type: entity
  id: BorgModuleConstruction
  parent: [ BaseBorgModuleEngineering, BaseProviderBorgModule ]
  name: construction cyborg module
  components:
  - type: Sprite
    layers:
    - state: engineering
    - state: icon-construction
  - type: ItemBorgModule
    items:
    - SheetSteelLingering0
    - SheetGlassLingering0
    - SheetRGlassLingering0
    - SheetRPGlassLingering0
    - SheetPlasteelLingering0
    - PartRodMetalLingering0
    - FloorTileItemSteelLingering0
    - FloorTileItemWhiteLingering0
    - FloorTileItemDarkLingering0
  - type: BorgModuleIcon
    icon: { sprite: Interface/Actions/actions_borg.rsi, state: construction-module }

- type: entity
  id: BorgModuleRCD
  parent: [ BaseBorgModuleEngineering, BaseProviderBorgModule ]
  name: engineering cyborg module
  components:
  - type: Sprite
    layers:
    - state: engineering
    - state: icon-rcd
  - type: ItemBorgModule
    items:
    - RCDRecharging
    - BorgFireExtinguisher
    - BorgHandheldGPSBasic
    - GasAnalyzer
    - HolofanProjectorBorg
    - GeigerCounter
  - type: BorgModuleIcon
    icon: { sprite: Interface/Actions/actions_borg.rsi, state: rcd-module }

# janitorial modules (this gets its own unique things because janis are epic)
- type: entity
  id: BorgModuleCustodial
  parent: [ BaseBorgModuleJanitor, BaseProviderBorgModule ]
  name: custodial cyborg module
  components:
  - type: Sprite
    layers:
    - state: janitor
    - state: icon-light-replacer
  - type: ItemBorgModule
    items:
    - LightReplacer
<<<<<<< HEAD
    - CrowbarBorg # Sunrise-Edit
    - ScrewdriverBorg # Sunrise-Edit
    - SoapNT
=======
    - BorgTrashBag
    - Plunger
    - SoapBorg
>>>>>>> be761ea5
  - type: BorgModuleIcon
    icon: { sprite: Interface/Actions/actions_borg.rsi, state: light-replacer-module }

- type: entity
  id: BorgModuleCleaning
  parent: [ BaseBorgModuleJanitor, BaseProviderBorgModule ]
  name: cleaning cyborg module
  components:
  - type: Sprite
    layers:
    - state: janitor
    - state: icon-mop
  - type: ItemBorgModule
    items:
    - Bucket
    - BorgSprayBottle
    - HoloprojectorJanitorBorg # Sunrise-Edit
  - type: BorgModuleIcon
    icon: { sprite: Interface/Actions/actions_borg.rsi, state: cleaning-module }

- type: entity
  id: BorgModuleAdvancedCleaning
  parent: [ BaseBorgModuleJanitor, BaseProviderBorgModule ]
  name: advanced cleaning cyborg module
  description: Advanced janitorial module containing, well... advanced janitor equipment. What were you expecting?
  components:
  - type: Sprite
    layers:
    - state: janitor
    - state: icon-mop-adv
  - type: ItemBorgModule
    items:
    - BorgBucket
    - HoloprojectorJanitorBorg # Sunrise-Edit
    - SprayBottleSpaceCleanerBorg # Sunrise-Edit
    - BorgDropper
    - BorgBeaker
  - type: BorgModuleIcon
    icon: { sprite: Interface/Actions/actions_borg.rsi, state: adv-cleaning-module }

# medical modules
- type: entity
  id: BorgModuleDiagnosis # todo: reuse when med refractor is finished
  parent: [ BaseBorgModuleMedical, BaseProviderBorgModule ]
  name: diagnosis cyborg module
  components:
  - type: Sprite
    layers:
    - state: medical
    - state: icon-diagnosis
  - type: ItemBorgModule
    items:
    - HandheldHealthAnalyzerUnpowered
    - ClothingNeckStethoscope
  - type: BorgModuleIcon
    icon: { sprite: Interface/Actions/actions_borg.rsi, state: diagnosis-module }

- type: entity
  id: BorgModuleTopicals
  parent: [ BaseBorgModuleMedical, BaseProviderBorgModule ]
  name: topicals cyborg module
  components:
  - type: Sprite
    layers:
    - state: medical
    - state: icon-treatment
  - type: ItemBorgModule
    items:
    - HandheldHealthAnalyzerUnpowered
    - Gauze10Lingering
    - Brutepack10Lingering
    - Ointment10Lingering
    - Bloodpack10Lingering
    - RegenerativeMeshLingering0
    - MedicatedSutureLingering0
  - type: BorgModuleIcon
    icon: { sprite: Interface/Actions/actions_borg.rsi, state: treatment-module }

- type: entity
  id: BorgModuleRescue
  parent: [ BaseBorgModuleMedical, BaseProviderBorgModule ]
  name: rescue cyborg module
  components:
  - type: Sprite
    layers:
    - state: medical
    - state: icon-defib
  - type: ItemBorgModule
    items:
    - HandheldHealthAnalyzerUnpowered
    - DefibrillatorOneHandedUnpowered
    - BorgFireExtinguisher
    - BorgHandheldGPSBasic
    - HandLabeler
  - type: BorgModuleIcon
    icon: { sprite: Interface/Actions/actions_borg.rsi, state: defib-module }

- type: entity
  id: BorgModuleChemical
  parent: [ BaseBorgModuleMedical, BaseProviderBorgModule ]
  name: chemical cyborg module
  components:
  - type: Sprite
    layers:
    - state: medical
    - state: icon-chem
  - type: ItemBorgModule
    items:
    - HypoBorgMedical # Sunrise-Edit
  - type: BorgModuleIcon
    icon: { sprite: Interface/Actions/actions_borg.rsi, state: chem-module }

- type: entity
  id: BorgModuleAdvancedChemical
  parent: [ BaseBorgModuleMedical, BaseProviderBorgModule ]
  name: advanced chemical cyborg module
  description: Advanced medical module containing the cyborg adaptation of the highly coveted hypospray. Now your cyborgs can inject crew-harmers with chloral hydrate even faster!
  components:
  - type: Sprite
    layers:
    - state: medical
    - state: icon-chemist
  - type: ItemBorgModule
    items:
    - HypoBorgMedical
    - Syringe
    - BorgDropper
    - BorgBeaker
    - BorgBeaker
  - type: BorgModuleIcon
    icon: { sprite: Interface/Actions/actions_borg.rsi, state: adv-chem-module }

# science modules
# todo: if science ever gets their own custom robot, add more "sci" modules.
- type: entity
  id: BorgModuleArtifact
  parent: [ BaseBorgModuleScience, BaseProviderBorgModule ]
  name: artifact cyborg module
  components:
  - type: Sprite
    layers:
    - state: science
    - state: icon-artifacts
  - type: ItemBorgModule
    items:
    - NodeScanner
    - SprayBottle
    - GasAnalyzer
    - BorgDropper
    - BorgVial
    - GeigerCounter
  - type: BorgModuleIcon
    icon: { sprite: Interface/Actions/actions_borg.rsi, state: node-scanner-module }

- type: entity
  id: BorgModuleAnomaly
  parent: [ BaseBorgModuleScience, BaseProviderBorgModule ]
  name: anomaly cyborg module
  components:
  - type: Sprite
    layers:
    - state: science
    - state: icon-anomalies
  - type: ItemBorgModule
    items:
    - AnomalyScanner
    - AnomalyLocatorUnpowered
    - AnomalyLocatorWideUnpowered
    - HandLabeler
    - SheetRGlassLingering0
    - SheetRPGlassLingering0
  - type: BorgModuleIcon
    icon: { sprite: Interface/Actions/actions_borg.rsi, state: anomaly-module }

# service modules
- type: entity
  id: BorgModuleService
  parent: [ BaseBorgModuleService, BaseProviderBorgModule ]
  name: service cyborg module
  components:
  - type: Sprite
    layers:
    - state: service
    - state: icon-pen
  - type: ItemBorgModule
    items:
    - Pen
    #- BooksBag (Add back when hand whitelisting exists, at the moment they can only use it like an orebag.)
    - HandLabeler
    - RubberStampApproved
    - RubberStampDenied
    - BorgDropper
    - BorgVial
  - type: BorgModuleIcon
    icon: { sprite: Interface/Actions/actions_borg.rsi, state: service-module }

- type: entity
  id: BorgModuleMusique
  parent: [ BaseBorgModuleService, BaseProviderBorgModule ]
  name: musique cyborg module
  components:
  - type: Sprite
    layers:
    - state: service
    - state: icon-musique
  - type: ItemBorgModule
    items:
    - SynthesizerInstrument
    - ElectricGuitarInstrument
    - SaxophoneInstrument
  - type: BorgModuleIcon
    icon: { sprite: Interface/Actions/actions_borg.rsi, state: musical-module }

- type: entity
  id: BorgModuleGardening
  parent: [ BaseBorgModuleService, BaseProviderBorgModule ]
  name: gardening cyborg module
  components:
  - type: Sprite
    layers:
    - state: service
    - state: icon-gardening
  - type: ItemBorgModule
    items:
    - HydroponicsToolMiniHoe
    - HydroponicsToolSpade
    - HydroponicsToolClippers
    - Bucket
  - type: BorgModuleIcon
    icon: { sprite: Interface/Actions/actions_borg.rsi, state: gardening-module }

- type: entity
  id: BorgModuleHarvesting
  parent: [ BaseBorgModuleService, BaseProviderBorgModule ]
  name: harvesting cyborg module
  components:
  - type: Sprite
    layers:
    - state: service
    - state: icon-harvesting
  - type: ItemBorgModule
    items:
    - HydroponicsToolScythe
    - HydroponicsToolHatchet
    - PlantBag
  - type: BorgModuleIcon
    icon: { sprite: Interface/Actions/actions_borg.rsi, state: harvesting-module }

- type: entity
  id: BorgModuleClowning
  parent: [ BaseBorgModuleService, BaseProviderBorgModule ]
  name: clowning cyborg module
  components:
  - type: Sprite
    layers:
    - state: service
    - state: icon-clown
  - type: ItemBorgModule
    items:
    - BikeHorn
    - ClownRecorder
    - BikeHornInstrument
  - type: BorgModuleIcon
    icon: { sprite: Interface/Actions/actions_borg.rsi, state: clowning-module }

#syndicate modules
- type: entity
  id: BorgModuleSyndicateWeapon
  parent: [ BaseBorgModule, BaseProviderBorgModule, BaseSyndicateContraband ]
  name: weapon cyborg module
  components:
  - type: Sprite
    layers:
    - state: syndicate
    - state: icon-syndicate
  - type: ItemBorgModule
    items:
    - WeaponPistolEchis
    - EnergyDaggerLoud
  - type: BorgModuleIcon
    icon: { sprite: Interface/Actions/actions_borg.rsi, state: syndicate-weapon-module }
  - type: Item
    inhandVisuals:
      left:
      - state: base-icon-inhand-left
        color: "#FF0000"
      - state: base-module-inhand-left
        color: "#891417"
      - state: base-part-inhand-left
      - state: base-stripes-inhand-left
        color: "#7B0F12"
      right:
      - state: base-icon-inhand-right
        color: "#FF0000"
      - state: base-module-inhand-right
        color: "#891417"
      - state: base-part-inhand-right
      - state: base-stripes-inhand-right
        color: "#7B0F12"

- type: entity
  id: BorgModuleOperative
  parent: [ BaseBorgModuleSyndicate, BaseProviderBorgModule, BaseSyndicateContraband ]
  name: operative cyborg module
  description: A module that comes with a crowbar, an Emag, an Access Breaker and a syndicate pinpointer.
  components:
    - type: Sprite
      layers:
      - state: syndicate
      - state: icon-syndicate
    - type: ItemBorgModule
      items:
      - Crowbar
      - Emag
      - AccessBreaker
      - PinpointerSyndicateNuclear
    - type: BorgModuleIcon
      icon: { sprite: Interface/Actions/actions_borg.rsi, state: syndicate-operative-module }

- type: entity
  id: BorgModuleEsword
  parent: [ BaseBorgModuleSyndicate, BaseProviderBorgModule, BaseSyndicateContraband ]
  name: energy sword cyborg module
  description: A module that comes with a double energy sword.
  components:
    - type: Sprite
      layers:
      - state: syndicate
      - state: icon-syndicate
    - type: ItemBorgModule
      items:
      - CyborgEnergySwordDouble
      - PinpointerSyndicateNuclear
    - type: BorgModuleIcon
      icon: { sprite: Interface/Actions/actions_borg.rsi, state: syndicate-esword-module }

- type: entity
  id: BorgModuleL6C
  parent: [ BaseBorgModuleSyndicateAssault, BaseProviderBorgModule, BaseSyndicateContraband ]
  name: L6C ROW cyborg module
  description: A module that comes with a L6C.
  components:
    - type: Sprite
      layers:
      - state: syndicate
      - state: icon-syndicate
    - type: ItemBorgModule
      items:
        - WeaponLightMachineGunL6C
        - PinpointerSyndicateNuclear
    - type: BorgModuleIcon
      icon: { sprite: Interface/Actions/actions_borg.rsi, state: syndicate-l6c-module }

- type: entity
  id: BorgModuleMartyr
  parent: [ BaseBorgModule, BaseProviderBorgModule, BaseSyndicateContraband ]
  name: martyr cyborg module
  description: "A module that comes with an explosive you probably don't want to handle yourself."
  components:
    - type: Sprite
      layers:
        - state: syndicateborgbomb
        - state: icon-bomb
    - type: ItemBorgModule
      items:
        - SelfDestructSeq
    - type: BorgModuleIcon
      icon: { sprite: Interface/Actions/actions_borg.rsi, state: syndicate-martyr-module }
    - type: Item
      inhandVisuals:
        left:
        - state: base-icon-inhand-left
          color: "#FF0000"
        - state: base-module-inhand-left
          color: "#891417"
        - state: base-part-inhand-left
        - state: base-stripes-inhand-left
          color: "#7B0F12"
        right:
        - state: base-icon-inhand-right
          color: "#FF0000"
        - state: base-module-inhand-right
          color: "#891417"
        - state: base-part-inhand-right
        - state: base-stripes-inhand-right
          color: "#7B0F12"

# xenoborg modules
- type: entity
  parent: [ BaseXenoborgModuleGeneric, BaseProviderBorgModule, BaseXenoborgContraband ]
  id: XenoborgModuleBasic
  name: basic xenoborg module
  description: Essential items for any xenoborg.
  components:
  - type: Sprite
    layers:
    - state: xenoborg_generic
    - state: icon-xenoborg-basic
  - type: ItemBorgModule
    items:
    - MaterialBag
    - PinpointerMothership
    - HandheldGPSBasic
  - type: BorgModuleIcon
    icon: { sprite: Interface/Actions/actions_borg.rsi, state: xenoborg-basic-module }

- type: entity
  parent: [ BaseXenoborgModuleGeneric, BaseProviderBorgModule, BaseXenoborgContraband ]
  id: XenoborgModuleTool
  name: tool xenoborg module
  description: Simple tools for most xenoborgs.
  components:
  - type: Sprite
    layers:
    - state: xenoborg_generic
    - state: icon-xenoborg-tools
  - type: ItemBorgModule
    items:
    - Crowbar
    - Wrench
    - Screwdriver
    - Wirecutter
    - Multitool
    - RefuelingWelder
  - type: BorgModuleIcon
    icon: { sprite: Interface/Actions/actions_borg.rsi, state: xenoborg-tool-module }

- type: entity
  parent: [ BaseXenoborgModuleEngi, BaseProviderBorgModule, BaseXenoborgContraband ]
  id: XenoborgModuleAccessBreaker
  name: access breaker xenoborg module
  description: Module with a access breaker.
  components:
  - type: Sprite
    layers:
    - state: xenoborg_engi
    - state: icon-xenoborg-access-breaker
  - type: ItemBorgModule
    items:
    - AccessBreaker
  - type: BorgModuleIcon
    icon: { sprite: Interface/Actions/actions_borg.rsi, state: xenoborg-access-breaker-module }

- type: entity
  parent: [ BaseXenoborgModuleEngi, BaseProviderBorgModule, BaseXenoborgContraband ]
  id: XenoborgModuleFireExtinguisher
  name: fire extinguisher xenoborg module
  description: Module with a self-refueling fire extinguisher.
  components:
  - type: Sprite
    layers:
    - state: xenoborg_engi
    - state: icon-xenoborg-fire-extinguisher
  - type: ItemBorgModule
    items:
    - SelfRechargingFireExtinguisher
  - type: BorgModuleIcon
    icon: { sprite: Interface/Actions/actions_borg.rsi, state: xenoborg-extinguisher-module }

- type: entity
  parent: [ BaseXenoborgModuleHeavy, BaseProviderBorgModule, BaseXenoborgContraband ]
  id: XenoborgModuleJammer
  name: jammer xenoborg module
  description: Module with a communication jammer.
  components:
  - type: Sprite
    layers:
    - state: xenoborg_heavy
    - state: icon-xenoborg-jammer
  - type: ItemBorgModule
    items:
    - XenoborgRadioJammer
  - type: BorgModuleIcon
    icon: { sprite: Interface/Actions/actions_borg.rsi, state: xenoborg-jammer-module }

- type: entity
  parent: [ BaseXenoborgModuleHeavy, BaseProviderBorgModule, BaseXenoborgContraband ]
  id: XenoborgModuleLaser
  name: laser xenoborg module
  description: Module with a laser gun.
  components:
  - type: Sprite
    layers:
    - state: xenoborg_heavy
    - state: icon-xenoborg-laser
  - type: ItemBorgModule
    items:
    - XenoborgLaserGun
  - type: BorgModuleIcon
    icon: { sprite: Interface/Actions/actions_borg.rsi, state: xenoborg-laser-module }

- type: entity
  parent: [ BaseXenoborgModuleHeavy, BaseProviderBorgModule, BaseXenoborgContraband ]
  id: XenoborgModuleHeavyLaser
  name: heavy laser xenoborg module
  description: Module with a heavy laser gun.
  components:
  - type: Sprite
    layers:
    - state: xenoborg_heavy
    - state: icon-xenoborg-laser2
  - type: ItemBorgModule
    items:
    - XenoborgHeavyLaserGun
  - type: BorgModuleIcon
    icon: { sprite: Interface/Actions/actions_borg.rsi, state: xenoborg-laser2-module }

- type: entity
  parent: [ BaseXenoborgModuleScout, BaseProviderBorgModule, BaseXenoborgContraband ]
  id: XenoborgModuleSpaceMovement
  name: space movement xenoborg module
  description: Module that helps a xenoborg move better in space.
  components:
  - type: Sprite
    layers:
    - state: xenoborg_scout
    - state: icon-xenoborg-space-movement
  - type: ItemBorgModule
    items:
    - HandheldGPSBasic
    - HandHeldMassScannerBorg
    - HandheldStationMapUnpowered
    - WeaponGrapplingGun
    - JetpackXenoborg
  - type: BorgModuleIcon
    icon: { sprite: Interface/Actions/actions_borg.rsi, state: xenoborg-space-movement-module }

- type: entity
  parent: [ BaseXenoborgModuleScout, BaseProviderBorgModule, BaseXenoborgContraband ]
  id: XenoborgModuleSword
  name: sword xenoborg module
  description: Module with a kukri knife.
  components:
  - type: Sprite
    layers:
    - state: xenoborg_scout
    - state: icon-xenoborg-sword
  - type: ItemBorgModule
    items:
    - KukriKnife
    - JetpackXenoborg
  - type: BorgModuleIcon
    icon: { sprite: Interface/Actions/actions_borg.rsi, state: xenoborg-sword-module }

- type: entity
  parent: [ BaseXenoborgModuleScout, BaseProviderBorgModule, BaseXenoborgContraband ]
  id: XenoborgModuleEnergySword
  name: energy sword xenoborg module
  description: Module with an energy dagger.
  components:
  - type: Sprite
    layers:
    - state: xenoborg_scout
    - state: icon-xenoborg-sword2
  - type: ItemBorgModule
    items:
    - EnergyDaggerLoudBlue
    - JetpackXenoborg
  - type: BorgModuleIcon
    icon: { sprite: Interface/Actions/actions_borg.rsi, state: xenoborg-sword2-module }

- type: entity
  parent: [ BaseXenoborgModuleStealth, BaseProviderBorgModule, BaseXenoborgContraband ]
  id: XenoborgModuleHypo
  name: nocturine hypo xenoborg module
  description: Module with a self-refilling nocturine hypo.
  components:
  - type: Sprite
    layers:
    - state: xenoborg_stealth
    - state: icon-xenoborg-hypo
  - type: ItemBorgModule
    items:
    - NocturineHypo
  - type: BorgModuleIcon
    icon: { sprite: Interface/Actions/actions_borg.rsi, state: xenoborg-hypo-module }

- type: entity
  parent: [ BaseXenoborgModuleStealth, BaseProviderBorgModule, BaseXenoborgContraband ]
  id: XenoborgModuleChameleonProjector
  name: chameleon projector xenoborg module
  description: Module with a chameleon projector.
  components:
  - type: Sprite
    layers:
    - state: xenoborg_stealth
    - state: icon-xenoborg-projector
  - type: ItemBorgModule
    items:
    - ChameleonProjector
  - type: BorgModuleIcon
    icon: { sprite: Interface/Actions/actions_borg.rsi, state: xenoborg-projector-module }

- type: entity
  parent: [ BaseXenoborgModuleStealth, BaseProviderBorgModule, BaseXenoborgContraband ]
  id: XenoborgModuleCloakDevice
  name: cloaking device xenoborg module
  description: Module with a device that allows xenoborgs to become invisible for some time.
  components:
  - type: Sprite
    layers:
    - state: xenoborg_stealth
    - state: icon-xenoborg-cloak
  - type: ItemBorgModule
    items:
    - CloakingDevice
  - type: BorgModuleIcon
    icon: { sprite: Interface/Actions/actions_borg.rsi, state: xenoborg-eye-module }<|MERGE_RESOLUTION|>--- conflicted
+++ resolved
@@ -621,15 +621,9 @@
   - type: ItemBorgModule
     items:
     - LightReplacer
-<<<<<<< HEAD
     - CrowbarBorg # Sunrise-Edit
     - ScrewdriverBorg # Sunrise-Edit
-    - SoapNT
-=======
-    - BorgTrashBag
-    - Plunger
     - SoapBorg
->>>>>>> be761ea5
   - type: BorgModuleIcon
     icon: { sprite: Interface/Actions/actions_borg.rsi, state: light-replacer-module }
 
@@ -644,7 +638,7 @@
     - state: icon-mop
   - type: ItemBorgModule
     items:
-    - Bucket
+    - Bucket # Sunrise-Edit
     - BorgSprayBottle
     - HoloprojectorJanitorBorg # Sunrise-Edit
   - type: BorgModuleIcon
@@ -662,7 +656,7 @@
     - state: icon-mop-adv
   - type: ItemBorgModule
     items:
-    - BorgBucket
+    - BorgBucket # Sunrise-Edit
     - HoloprojectorJanitorBorg # Sunrise-Edit
     - SprayBottleSpaceCleanerBorg # Sunrise-Edit
     - BorgDropper
@@ -754,7 +748,7 @@
     - state: icon-chemist
   - type: ItemBorgModule
     items:
-    - HypoBorgMedical
+    - HypoBorgMedical # Sunrise-Edit
     - Syringe
     - BorgDropper
     - BorgBeaker
