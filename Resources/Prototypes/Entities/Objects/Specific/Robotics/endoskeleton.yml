--- conflicted
+++ resolved
@@ -53,171 +53,7 @@
       borg_chest+o:
         whitelist:
           tags:
-<<<<<<< HEAD
-          - BorgGenericTorso
-      service_l_arm+o:
-        whitelist:
-          tags:
-          - BorgServiceLArm
-      service_r_arm+o:
-        whitelist:
-          tags:
-          - BorgServiceRArm
-      service_l_leg+o:
-        whitelist:
-          tags:
-          - BorgServiceLLeg
-      service_r_leg+o:
-        whitelist:
-          tags:
-          - BorgServiceRLeg
-      service_head+o:
-        whitelist:
-          tags:
-          - BorgServiceHead
-      service_chest+o:
-        whitelist:
-          tags:
-          - BorgServiceTorso
-      engineer_l_arm+o:
-        whitelist:
-          tags:
-          - BorgEngineerLArm
-      engineer_r_arm+o:
-        whitelist:
-          tags:
-          - BorgEngineerRArm
-      engineer_l_leg+o:
-        whitelist:
-          tags:
-          - BorgEngineerLLeg
-      engineer_r_leg+o:
-        whitelist:
-          tags:
-          - BorgEngineerRLeg
-      engineer_head+o:
-        whitelist:
-          tags:
-          - BorgEngineerHead
-      engineer_chest+o:
-        whitelist:
-          tags:
-          - BorgEngineerTorso
-      mining_l_arm+o:
-        whitelist:
-          tags:
-            - BorgMiningLArm
-      mining_r_arm+o:
-        whitelist:
-          tags:
-            - BorgMiningRArm
-      mining_l_leg+o:
-        whitelist:
-          tags:
-            - BorgMiningLLeg
-      mining_r_leg+o:
-        whitelist:
-          tags:
-            - BorgMiningRLeg
-      mining_head+o:
-        whitelist:
-          tags:
-            - BorgMiningHead
-      mining_chest+o:
-        whitelist:
-          tags:
-            - BorgMiningTorso
-      medical_l_arm+o:
-        whitelist:
-          tags:
-            - BorgMedicalLArm
-      medical_r_arm+o:
-        whitelist:
-          tags:
-            - BorgMedicalRArm
-      medical_l_leg+o:
-        whitelist:
-          tags:
-            - BorgMedicalLLeg
-      medical_r_leg+o:
-        whitelist:
-          tags:
-            - BorgMedicalRLeg
-      medical_head+o:
-        whitelist:
-          tags:
-            - BorgMedicalHead
-      medical_chest+o:
-        whitelist:
-          tags:
-            - BorgMedicalTorso
-      janitor_l_leg+o:
-        whitelist:
-          tags:
-            - BorgJanitorLLeg
-      janitor_r_leg+o:
-        whitelist:
-          tags:
-            - BorgJanitorRLeg
-      janitor_head+o:
-        whitelist:
-          tags:
-            - BorgJanitorHead
-      janitor_chest+o:
-        whitelist:
-          tags:
-            - BorgJanitorTorso
-      peace_l_arm+o:
-        whitelist:
-          tags:
-            - BorgPeaceLArm
-      peace_r_arm+o:
-        whitelist:
-          tags:
-            - BorgPeaceRArm
-      peace_l_leg+o:
-        whitelist:
-          tags:
-            - BorgPeaceLLeg
-      peace_r_leg+o:
-        whitelist:
-          tags:
-            - BorgPeaceRLeg
-      peace_head+o:
-        whitelist:
-          tags:
-            - BorgPeaceHead
-      peace_chest+o:
-        whitelist:
-          tags:
-            - BorgPeaceTorso
-      clown_l_arm+o:
-        whitelist:
-          tags:
-            - BorgClownLArm
-      clown_r_arm+o:
-        whitelist:
-          tags:
-            - BorgClownRArm
-      clown_l_leg+o:
-        whitelist:
-          tags:
-            - BorgClownLLeg
-      clown_r_leg+o:
-        whitelist:
-          tags:
-            - BorgClownRLeg
-      clown_head+o:
-        whitelist:
-          tags:
-            - BorgClownHead
-      clown_chest+o:
-        whitelist:
-          tags:
-            - BorgClownTorso
-=======
           - BorgTorso
->>>>>>> e3b61108
   - type: ContainerContainer
     containers:
       part-container: !type:Container
@@ -225,68 +61,12 @@
   - type: PartAssembly
     parts:
       generic:
-<<<<<<< HEAD
-      - BorgGenericLArm
-      - BorgGenericRArm
-      - BorgGenericLLeg
-      - BorgGenericRLeg
-      - BorgGenericHead
-      - BorgGenericTorso
-      service:
-      - BorgServiceLArm
-      - BorgServiceRArm
-      - BorgServiceLLeg
-      - BorgServiceRLeg
-      - BorgServiceHead
-      - BorgServiceTorso
-      engineer:
-      - BorgEngineerLArm
-      - BorgEngineerRArm
-      - BorgEngineerLLeg
-      - BorgEngineerRLeg
-      - BorgEngineerHead
-      - BorgEngineerTorso
-      medical:
-      - BorgMedicalLArm
-      - BorgMedicalRArm
-      - BorgMedicalLLeg
-      - BorgMedicalRLeg
-      - BorgMedicalHead
-      - BorgMedicalTorso
-      janitor:
-      - BorgJanitorLLeg
-      - BorgJanitorRLeg
-      - BorgJanitorHead
-      - BorgJanitorTorso
-      mining:
-      - BorgMiningLArm
-      - BorgMiningRArm
-      - BorgMiningLLeg
-      - BorgMiningRLeg
-      - BorgMiningHead
-      - BorgMiningTorso
-      peace:
-      - BorgPeaceLArm
-      - BorgPeaceRArm
-      - BorgPeaceLLeg
-      - BorgPeaceRLeg
-      - BorgPeaceHead
-      - BorgPeaceTorso
-      clown:
-      - BorgClownLArm
-      - BorgClownRArm
-      - BorgClownLLeg
-      - BorgClownRLeg
-      - BorgClownHead
-      - BorgClownTorso
-=======
       - BorgLArm
       - BorgRArm
       - BorgLLeg
       - BorgRLeg
       - BorgHead
       - BorgTorso
->>>>>>> e3b61108
   - type: Construction
     graph: Cyborg
     node: start
