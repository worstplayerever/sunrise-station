- type: entity
  parent: BaseItem
  id: MMI
  name: man-machine interface
  description: A machine able to facilitate communication between a biological brain and electronics, enabling crew to continue to provide value after work-related incidents.
  components:
  - type: Sprite
    sprite: Objects/Specific/Robotics/mmi.rsi
    layers:
    - state: mmi_brain
      map: ["enum.MMIVisualLayers.Brain"]
      visible: false
    - state: mmi_off
      map: ["enum.MMIVisualLayers.Base"]
  - type: Input
    context: human
  - type: MMI
  - type: BorgBrain
  - type: BlockMovement
  - type: Examiner
  - type: IntrinsicRadioReceiver
  - type: IntrinsicRadioTransmitter
    channels:
    - Binary
  - type: ActiveRadio
    channels:
    - Binary
    - Common
  - type: NameIdentifier
    group: MMI
  - type: DoAfter
  - type: Actions
  - type: TypingIndicator
    proto: robot
  - type: Speech
    speechSounds: Pai
  - type: ItemSlots
    slots:
      brain_slot:
        name: positronic-brain-slot-component-slot-name-brain
        whitelist:
          components:
          - Brain
  - type: ContainerContainer
    containers:
      brain_slot: !type:ContainerSlot
  - type: Appearance
  - type: GuideHelp
    guides:
    - Cyborgs
    - Robotics

- type: entity
  parent: MMI
  id: MMIFilled
  suffix: Filled
  components:
  - type: ItemSlots
    slots:
      brain_slot:
        name: "Brain"
        startingItem: OrganHumanBrain
        whitelist:
          components:
            - Brain

- type: entity
  parent: BaseItem
  id: PositronicBrain
  name: positronic brain
  description: An artificial brain capable of spontaneous neural activity.
  components:
    - type: Organ # Sunrise-Edit
    - type: Brain # Sunrise-Edit
    - type: Sprite
      sprite: Objects/Specific/Robotics/mmi.rsi
      layers:
      - state: posibrain
        map: ["base"]
    - type: Input
<<<<<<< HEAD
      context: "ghost" # Sunrise-Edit
    - type: BlockMovement
#    - type: ToggleableGhostRole
#      examineTextMindPresent: positronic-brain-installed
#      examineTextMindSearching: positronic-brain-still-searching
#      examineTextNoMind: positronic-brain-off
#      beginSearchingText: positronic-brain-searching
#      roleName: positronic-brain-role-name
#      roleDescription: positronic-brain-role-description
#      roleRules: ghost-role-information-silicon-rules
#      wipeVerbText: positronic-brain-wipe-device-verb-text
#      wipeVerbPopup: positronic-brain-wiped-device
#      stopSearchVerbText: positronic-brain-stop-searching-verb-text
#      stopSearchVerbPopup: positronic-brain-stopped-searching
=======
      context: human
    - type: ToggleableGhostRole
      examineTextMindPresent: positronic-brain-installed
      examineTextMindSearching: positronic-brain-still-searching
      examineTextNoMind: positronic-brain-off
      beginSearchingText: positronic-brain-searching
      roleName: positronic-brain-role-name
      roleDescription: positronic-brain-role-description
      roleRules: ghost-role-information-silicon-rules
      wipeVerbText: positronic-brain-wipe-device-verb-text
      wipeVerbPopup: positronic-brain-wiped-device
      stopSearchVerbText: positronic-brain-stop-searching-verb-text
      stopSearchVerbPopup: positronic-brain-stopped-searching
    - type: BlockMovement
>>>>>>> d088c8a0
    - type: Examiner
    - type: NameIdentifier
      group: PositronicBrain
    - type: DoAfter
    - type: Actions
    - type: TypingIndicator
      proto: robot
    - type: Speech
      speechSounds: Pai
    - type: MobState
      allowedStates:
      - Alive
    - type: Appearance
    - type: Tag
      tags:
      - CannotSuicide
    - type: GenericVisualizer
      visuals:
        enum.ToggleableGhostRoleVisuals.Status:
          base:
            Off: { state: posibrain }
            Searching: { state: posibrain-searching }
            On: { state: posibrain-occupied }
    - type: GuideHelp
      guides:
      - Cyborgs
      - Robotics<|MERGE_RESOLUTION|>--- conflicted
+++ resolved
@@ -78,9 +78,8 @@
       - state: posibrain
         map: ["base"]
     - type: Input
-<<<<<<< HEAD
-      context: "ghost" # Sunrise-Edit
-    - type: BlockMovement
+      context: ghost # Sunrise-Edit
+# Sunrise-Edit
 #    - type: ToggleableGhostRole
 #      examineTextMindPresent: positronic-brain-installed
 #      examineTextMindSearching: positronic-brain-still-searching
@@ -93,23 +92,18 @@
 #      wipeVerbPopup: positronic-brain-wiped-device
 #      stopSearchVerbText: positronic-brain-stop-searching-verb-text
 #      stopSearchVerbPopup: positronic-brain-stopped-searching
-=======
-      context: human
-    - type: ToggleableGhostRole
-      examineTextMindPresent: positronic-brain-installed
-      examineTextMindSearching: positronic-brain-still-searching
-      examineTextNoMind: positronic-brain-off
-      beginSearchingText: positronic-brain-searching
-      roleName: positronic-brain-role-name
-      roleDescription: positronic-brain-role-description
-      roleRules: ghost-role-information-silicon-rules
-      wipeVerbText: positronic-brain-wipe-device-verb-text
-      wipeVerbPopup: positronic-brain-wiped-device
-      stopSearchVerbText: positronic-brain-stop-searching-verb-text
-      stopSearchVerbPopup: positronic-brain-stopped-searching
     - type: BlockMovement
->>>>>>> d088c8a0
     - type: Examiner
+# Sunrise-Edit
+#    - type: BorgBrain
+#    - type: IntrinsicRadioReceiver
+#    - type: IntrinsicRadioTransmitter
+#      channels:
+#      - Binary
+#    - type: ActiveRadio
+#      channels:
+#      - Binary
+#      - Common
     - type: NameIdentifier
       group: PositronicBrain
     - type: DoAfter
