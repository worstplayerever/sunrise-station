- type: entity
  parent: BaseItem
  id: MMI
  name: man-machine interface
  description: A machine able to facilitate communication between a biological brain and electronics, enabling crew to continue to provide value after work-related incidents.
  components:
  - type: Sprite
    sprite: Objects/Specific/Robotics/mmi.rsi
    layers:
    - state: mmi_brain
      map: ["enum.MMIVisualLayers.Brain"]
      visible: false
    - state: mmi_off
      map: ["enum.MMIVisualLayers.Base"]
  - type: Input
    context: human
  - type: MMI
  - type: BorgBrain
  - type: BlockMovement
  - type: Examiner
  - type: IntrinsicRadioReceiver
  - type: IntrinsicRadioTransmitter
    channels:
    - Binary
  - type: ActiveRadio
    channels:
    - Binary
    - Common
  - type: NameIdentifier
    group: MMI
  - type: DoAfter
  - type: Actions
  - type: TypingIndicator
    proto: robot
  - type: Speech
    speechSounds: Pai
  - type: ItemSlots
    slots:
      brain_slot:
        name: positronic-brain-slot-component-slot-name-brain
        whitelist:
          components:
          - Brain
  - type: ContainerContainer
    containers:
      brain_slot: !type:ContainerSlot
  - type: Appearance
  - type: GuideHelp
    guides:
    - Cyborgs
    - Robotics
  - type: ChangeVoiceInContainer
    whitelist:
      components:
      - SecretStash

- type: entity
  parent: MMI
  id: MMIFilled
  suffix: Filled
  components:
  - type: ItemSlots
    slots:
      brain_slot:
        name: "Brain"
        startingItem: OrganHumanBrain
        whitelist:
          components:
            - Brain

- type: entity
  parent: BaseItem
  id: PositronicBrain
  name: positronic brain
  description: An artificial brain capable of spontaneous neural activity.
  components:
    - type: Organ # Sunrise-Edit
    - type: Brain # Sunrise-Edit
    - type: Sprite
      sprite: Objects/Specific/Robotics/mmi.rsi
      layers:
      - state: posibrain
        map: ["base"]
    - type: Input
<<<<<<< HEAD
      context: ghost # Sunrise-Edit
# Sunrise-Edit
#    - type: ToggleableGhostRole
#      examineTextMindPresent: positronic-brain-installed
#      examineTextMindSearching: positronic-brain-still-searching
#      examineTextNoMind: positronic-brain-off
#      beginSearchingText: positronic-brain-searching
#      roleName: positronic-brain-role-name
#      roleDescription: positronic-brain-role-description
#      roleRules: ghost-role-information-silicon-rules
#      wipeVerbText: positronic-brain-wipe-device-verb-text
#      wipeVerbPopup: positronic-brain-wiped-device
#      stopSearchVerbText: positronic-brain-stop-searching-verb-text
#      stopSearchVerbPopup: positronic-brain-stopped-searching
#      job: Borg
=======
      context: human
    - type: ToggleableGhostRole
      examineTextMindPresent: positronic-brain-installed
      examineTextMindSearching: positronic-brain-still-searching
      examineTextNoMind: positronic-brain-off
      beginSearchingText: positronic-brain-searching
      roleName: positronic-brain-role-name
      roleDescription: positronic-brain-role-description
      roleRules: ghost-role-information-silicon-rules
      mindRoles:
      - MindRoleGhostRoleSilicon
      wipeVerbText: positronic-brain-wipe-device-verb-text
      wipeVerbPopup: positronic-brain-wiped-device
      stopSearchVerbText: positronic-brain-stop-searching-verb-text
      stopSearchVerbPopup: positronic-brain-stopped-searching
      job: Borg
>>>>>>> 8e7f4402
    - type: BlockMovement
    - type: Examiner

    - type: NameIdentifier
      group: PositronicBrain
    - type: DoAfter
    - type: Actions
    - type: TypingIndicator
      proto: robot
    - type: Speech
      speechSounds: Pai
    - type: MobState
      allowedStates:
      - Alive
    - type: Appearance
    - type: Tag
      tags:
      - CannotSuicide
    - type: GenericVisualizer
      visuals:
        enum.ToggleableGhostRoleVisuals.Status:
          base:
            Off: { state: posibrain }
            Searching: { state: posibrain-searching }
            On: { state: posibrain-occupied }
    - type: GuideHelp
      guides:
      - Cyborgs
      - Robotics
    - type: ChangeVoiceInContainer
      whitelist:
        components:
        - SecretStash<|MERGE_RESOLUTION|>--- conflicted
+++ resolved
@@ -82,9 +82,7 @@
       - state: posibrain
         map: ["base"]
     - type: Input
-<<<<<<< HEAD
-      context: ghost # Sunrise-Edit
-# Sunrise-Edit
+      context: human
 #    - type: ToggleableGhostRole
 #      examineTextMindPresent: positronic-brain-installed
 #      examineTextMindSearching: positronic-brain-still-searching
@@ -93,29 +91,13 @@
 #      roleName: positronic-brain-role-name
 #      roleDescription: positronic-brain-role-description
 #      roleRules: ghost-role-information-silicon-rules
+#      mindRoles:
+#      - MindRoleGhostRoleSilicon
 #      wipeVerbText: positronic-brain-wipe-device-verb-text
 #      wipeVerbPopup: positronic-brain-wiped-device
 #      stopSearchVerbText: positronic-brain-stop-searching-verb-text
 #      stopSearchVerbPopup: positronic-brain-stopped-searching
 #      job: Borg
-=======
-      context: human
-    - type: ToggleableGhostRole
-      examineTextMindPresent: positronic-brain-installed
-      examineTextMindSearching: positronic-brain-still-searching
-      examineTextNoMind: positronic-brain-off
-      beginSearchingText: positronic-brain-searching
-      roleName: positronic-brain-role-name
-      roleDescription: positronic-brain-role-description
-      roleRules: ghost-role-information-silicon-rules
-      mindRoles:
-      - MindRoleGhostRoleSilicon
-      wipeVerbText: positronic-brain-wipe-device-verb-text
-      wipeVerbPopup: positronic-brain-wiped-device
-      stopSearchVerbText: positronic-brain-stop-searching-verb-text
-      stopSearchVerbPopup: positronic-brain-stopped-searching
-      job: Borg
->>>>>>> 8e7f4402
     - type: BlockMovement
     - type: Examiner
 
