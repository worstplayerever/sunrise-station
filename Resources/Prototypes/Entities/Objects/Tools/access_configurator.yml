--- conflicted
+++ resolved
@@ -123,14 +123,11 @@
     - CentralCommand
     - NuclearOperative
     - SyndicateAgent
-<<<<<<< HEAD
+    - Wizard
     - BlueShield # Sunrise
     - Ntrep # Sunrise
     - Magistrat # Sunrise
     - Barber  # Sunrise
-=======
-    - Wizard
->>>>>>> ce672acf
     privilegedIdSlot:
       name: id-card-console-privileged-id
       ejectSound: /Audio/Machines/id_swipe.ogg
