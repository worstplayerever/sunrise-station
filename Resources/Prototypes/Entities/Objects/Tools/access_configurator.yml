- type: entity
  parent: BaseItem
  id: AccessConfigurator
  name: access configurator
  description: Used to modify the access level requirements for airlocks and other lockable devices.
  components:
    - type: EmitSoundOnLand
      sound:
        path: /Audio/Items/multitool_drop.ogg
    - type: Sprite
      sprite: Objects/Tools/access_configurator.rsi
      state: icon
    - type: Item
      size: Small
    - type: Clothing
      sprite: Objects/Tools/access_configurator.rsi
      quickEquip: false
      slots:
        - Belt
    - type: AccessOverrider
      accessLevels:
      - Armory
      - Atmospherics
      - Bar
      - Brig
      - Detective
      - Captain
      - Cargo
      - Chapel
      - Chemistry
      - ChiefEngineer
      - ChiefMedicalOfficer
      - Command
      - Engineering
      - External
      - HeadOfPersonnel
      - HeadOfSecurity
      - Hydroponics
      - Janitor
      - Kitchen
      - Lawyer
      - Maintenance
      - Medical
      - Quartermaster
      - Research
      - ResearchDirector
      - Salvage
      - Security
      - Service
      - Theatre
<<<<<<< HEAD
      - BlueShield # Sunrise
      - BlueShieldEnsign # Sunrise
      - Ntrep # Sunrise
      - Magistrat # Sunrise
      - Barber  # Sunrise
=======
      - GenpopEnter
      - GenpopLeave
>>>>>>> 3f9d303c
      privilegedIdSlot:
        name: id-card-console-privileged-id
        ejectSound: /Audio/Machines/id_swipe.ogg
        insertSound: /Audio/Weapons/Guns/MagIn/batrifle_magin.ogg
        ejectOnBreak: true
        swap: false
        whitelist:
          components:
          - IdCard
      denialSound:
        path: /Audio/Machines/custom_deny.ogg
      doAfter: 0.5
    - type: UserInterface
      interfaces:
        enum.AccessOverriderUiKey.Key:
          type: AccessOverriderBoundUserInterface
    - type: ActivatableUI
      key: enum.AccessOverriderUiKey.Key
      requiresComplex: true
      requireActiveHand: false
      singleUser: true
      inHandsOnly: true
    - type: ItemSlots
    - type: ContainerContainer
      containers:
        AccessOverrider-privilegedId: !type:ContainerSlot

- type: entity
  parent: AccessConfigurator
  id: AccessConfiguratorUniversal
  name: universal access configurator
  suffix: Admin
  description: A modified access configurator used only by the mythical Administrator.
  components:
  - type: Sprite
    sprite: Objects/Tools/universal_access_configurator.rsi
  - type: Clothing
    sprite: Objects/Tools/universal_access_configurator.rsi
  - type: AccessOverrider
    accessLevels:
    - Armory
    - Atmospherics
    - Bar
    - BasicSilicon
    - Borg
    - Brig
    - Detective
    - Captain
    - Cargo
    - Chapel
    - Chemistry
    - ChiefEngineer
    - ChiefMedicalOfficer
    - Command
    - Cryogenics
    - EmergencyShuttleRepealAll
    - Engineering
    - External
    - HeadOfPersonnel
    - HeadOfSecurity
    - Hydroponics
    - Janitor
    - Kitchen
    - Lawyer
    - Maintenance
    - Medical
    - Quartermaster
    - Research
    - ResearchDirector
    - Salvage
    - Security
    - Service
    - StationAi
    - Theatre
    - CentralCommand
    - NuclearOperative
    - SyndicateAgent
    - Wizard
    - Xenoborg
    - GenpopEnter
    - GenpopLeave
    - BlueShield # Sunrise
    - Ntrep # Sunrise
    - Magistrat # Sunrise
    - Barber  # Sunrise
    privilegedIdSlot:
      name: id-card-console-privileged-id
      startingItem: UniversalIDCard
      ejectSound: /Audio/Machines/id_swipe.ogg
      insertSound: /Audio/Weapons/Guns/MagIn/batrifle_magin.ogg
      ejectOnBreak: true
      swap: false
      whitelist:
        components:
        - IdCard
    denialSound:
      path: /Audio/Machines/custom_deny.ogg
    doAfter: 0.5<|MERGE_RESOLUTION|>--- conflicted
+++ resolved
@@ -48,16 +48,13 @@
       - Security
       - Service
       - Theatre
-<<<<<<< HEAD
+      - GenpopEnter
+      - GenpopLeave
       - BlueShield # Sunrise
       - BlueShieldEnsign # Sunrise
       - Ntrep # Sunrise
       - Magistrat # Sunrise
       - Barber  # Sunrise
-=======
-      - GenpopEnter
-      - GenpopLeave
->>>>>>> 3f9d303c
       privilegedIdSlot:
         name: id-card-console-privileged-id
         ejectSound: /Audio/Machines/id_swipe.ogg
