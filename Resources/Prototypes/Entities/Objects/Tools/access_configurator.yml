--- conflicted
+++ resolved
@@ -129,16 +129,13 @@
     - NuclearOperative
     - SyndicateAgent
     - Wizard
-<<<<<<< HEAD
+    - Xenoborg
+    - GenpopEnter
+    - GenpopLeave
     - BlueShield # Sunrise
     - Ntrep # Sunrise
     - Magistrat # Sunrise
     - Barber  # Sunrise
-=======
-    - Xenoborg
-    - GenpopEnter
-    - GenpopLeave
->>>>>>> fac4bcd9
     privilegedIdSlot:
       name: id-card-console-privileged-id
       ejectSound: /Audio/Machines/id_swipe.ogg
