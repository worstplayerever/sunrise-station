- type: entity
  parent: [BaseItem, BaseSyndicateContraband]
  abstract: true
  id: ReinforcementRadio
  name: syndicate reinforcement radio
  description: Call in a syndicate agent of questionable quality, instantly! Only basic equipment provided.
  components:
  - type: Sprite
    sprite: Objects/Devices/communication.rsi
    layers:
    - state: old-radio
  - type: UserInterface
    interfaces:
      enum.GhostRoleRadioUiKey.Key:
        type: GhostRoleRadioBoundUserInterface
  - type: ActivatableUI
    key: enum.GhostRoleRadioUiKey.Key
  - type: EmitSoundOnUse
    sound: /Audio/Misc/emergency_meeting.ogg

- type: entity
  parent: ReinforcementRadio
  id: ReinforcementRadioSyndicate
  name: syndicate reinforcement radio
  description: Call in a syndicate agent of questionable quality, instantly!
  components:
  - type: GhostRole
    name: ghost-role-information-syndicate-reinforcement-spy-name
    description: ghost-role-information-syndicate-reinforcement-description
    rules: ghost-role-information-rules-default-solo-antagonist
    raffle:
      settings: default
  - type: GhostRoleMobSpawner
    prototype: MobHumanSyndicateAgentSpy
    selectablePrototypes: ["SyndicateAgentMedic", "SyndicateAgentSpy", "SyndicateAgentThief"]

- type: entity
  parent: ReinforcementRadio
  id: ReinforcementRadioSyndicateNukeops # Reinforcement radio exclusive to nukeops uplink
  name: nuclear operative radio
  description: Call in a nuclear operative of questionable quality, instantly! Basic nukeop equipment provided.
  suffix: NukeOps
  components:
  - type: GhostRole
    name: ghost-role-information-nukeop-reinforcement-name
    description: ghost-role-information-nukeop-reinforcement-description
    rules: ghost-role-information-nukeop-reinforcement-rules
    raffle:
      settings: default
  - type: GhostRoleMobSpawner
    prototype: MobHumanSyndicateAgentNukeops

- type: entity
  parent: ReinforcementRadio
  id: ReinforcementRadioSyndicateAncestor
  name: syndicate genetic ancestor reinforcement radio
  description: Calls in a specially trained ancestor of your choosing to assist you.
  components:
  - type: GhostRole
    name: ghost-role-information-syndicate-monkey-reinforcement-name
    description: ghost-role-information-syndicate-monkey-reinforcement-description
    rules: ghost-role-information-rules-default-familiar
    raffle:
      settings: default
  - type: GhostRoleMobSpawner
    prototype: MobMonkeySyndicateAgent
    selectablePrototypes: ["SyndicateMonkey", "SyndicateKobold"]

- type: entity
  parent: ReinforcementRadioSyndicateAncestor
  id: ReinforcementRadioSyndicateAncestorNukeops # Reinforcement radio exclusive to nukeops uplink
  suffix: NukeOps
  components:
  - type: GhostRoleMobSpawner
    prototype: MobMonkeySyndicateAgentNukeops
    selectablePrototypes: ["SyndicateMonkeyNukeops", "SyndicateKoboldNukeops"]

- type: entity
  parent: ReinforcementRadio
  id: ReinforcementRadioSyndicateSyndiCat
  name: syndicat reinforcement radio
  description: Calls in a faithfully trained cat with a microbomb to assist you.
  components:
  - type: GhostRole
    name: ghost-role-information-SyndiCat-name
    description: ghost-role-information-SyndiCat-description
    rules: ghost-role-information-rules-default-familiar
    raffle:
      settings: default
  - type: GhostRoleMobSpawner
    prototype: MobCatSyndy
  - type: EmitSoundOnUse
    sound: /Audio/Animals/cat_meow.ogg

<<<<<<< HEAD
# Move to _Sunrise
#- type: entity
#  parent: ReinforcementRadio
#  id: ReinforcementRadioSyndicateCyborgAssault # Reinforcement radio exclusive to nukeops uplink
#  name: syndicate assault cyborg reinforcement radio
#  description: Call in a well armed assault cyborg, instantly!
#  suffix: NukeOps
#  components:
#    - type: GhostRole
#      name: ghost-role-information-syndie-assaultborg-name
#      description: ghost-role-information-syndie-assaultborg-description
#      rules: ghost-role-information-silicon-rules
#      raffle:
#        settings: default
#    - type: GhostRoleMobSpawner
#      prototype: PlayerBorgSyndicateAssaultBattery
=======
- type: entity
  parent: ReinforcementRadio
  id: ReinforcementRadioSyndicateCyborgAssault # Reinforcement radio exclusive to nukeops uplink
  name: syndicate assault cyborg reinforcement radio
  description: Call in a well armed assault cyborg, instantly!
  suffix: NukeOps
  components:
    - type: GhostRole
      name: ghost-role-information-syndicate-cyborg-assault-name
      description: ghost-role-information-syndicate-cyborg-description
      rules: ghost-role-information-rules-default-silicon
      raffle:
        settings: default
    - type: GhostRoleMobSpawner
      prototype: PlayerBorgSyndicateAssaultBattery
>>>>>>> b940d851
<|MERGE_RESOLUTION|>--- conflicted
+++ resolved
@@ -92,7 +92,6 @@
   - type: EmitSoundOnUse
     sound: /Audio/Animals/cat_meow.ogg
 
-<<<<<<< HEAD
 # Move to _Sunrise
 #- type: entity
 #  parent: ReinforcementRadio
@@ -102,27 +101,10 @@
 #  suffix: NukeOps
 #  components:
 #    - type: GhostRole
-#      name: ghost-role-information-syndie-assaultborg-name
-#      description: ghost-role-information-syndie-assaultborg-description
-#      rules: ghost-role-information-silicon-rules
+#      name: ghost-role-information-syndicate-cyborg-assault-name
+#      description: ghost-role-information-syndicate-cyborg-description
+#      rules: ghost-role-information-rules-default-silicon
 #      raffle:
 #        settings: default
 #    - type: GhostRoleMobSpawner
-#      prototype: PlayerBorgSyndicateAssaultBattery
-=======
-- type: entity
-  parent: ReinforcementRadio
-  id: ReinforcementRadioSyndicateCyborgAssault # Reinforcement radio exclusive to nukeops uplink
-  name: syndicate assault cyborg reinforcement radio
-  description: Call in a well armed assault cyborg, instantly!
-  suffix: NukeOps
-  components:
-    - type: GhostRole
-      name: ghost-role-information-syndicate-cyborg-assault-name
-      description: ghost-role-information-syndicate-cyborg-description
-      rules: ghost-role-information-rules-default-silicon
-      raffle:
-        settings: default
-    - type: GhostRoleMobSpawner
-      prototype: PlayerBorgSyndicateAssaultBattery
->>>>>>> b940d851
+#      prototype: PlayerBorgSyndicateAssaultBattery