--- conflicted
+++ resolved
@@ -1540,14 +1540,12 @@
         type: HealthAnalyzerBoundUserInterface
       enum.ChameleonUiKey.Key:
         type: ChameleonBoundUserInterface
-<<<<<<< HEAD
   # Sunrise-Start
   - type: Biocode
     factions:
     - Syndicate
     - Thief
   # Sunrise-End
-=======
 
 - type: entity
   parent: BaseWidePDA
@@ -1571,5 +1569,4 @@
   - type: PdaBorderColor
     borderColor: "#7F3300"
   - type: Icon
-    state: pda-wizard
->>>>>>> 1b74de6d
+    state: pda-wizard