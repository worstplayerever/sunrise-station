--- conflicted
+++ resolved
@@ -107,12 +107,9 @@
   - type: Tag
     tags:
     - DoorBumpOpener
-<<<<<<< HEAD
-    - SyndieAgentUplink # Sunrise-Edit
-=======
     - WhitelistChameleon
     - WhitelistChameleonPDA
->>>>>>> 983cfa8f
+    - SyndieAgentUplink # Sunrise-Edit
   - type: Input
     context: "human"
   - type: SentienceTarget # sentient PDA = pAI lite
@@ -420,21 +417,17 @@
   components:
   - type: Pda
     id: QuartermasterIDCard
-<<<<<<< HEAD
-    state: pda-qm
     penSlot:
       startingItem: QmPen
       priority: -1
       whitelist:
         tags:
         - Write
-=======
   - type: Appearance
     appearanceDataInit:
      enum.PdaVisuals.PdaType:
        !type:String
        pda-qm
->>>>>>> 983cfa8f
   - type: PdaBorderColor
     borderColor: "#e39751"
     accentVColor: "#a23e3e"
@@ -653,21 +646,17 @@
   components:
   - type: Pda
     id: CEIDCard
-<<<<<<< HEAD
-    state: pda-ce
     penSlot:
       startingItem: CEPen
       priority: -1
       whitelist:
         tags:
         - Write
-=======
   - type: Appearance
     appearanceDataInit:
      enum.PdaVisuals.PdaType:
        !type:String
        pda-ce
->>>>>>> 983cfa8f
   - type: PdaBorderColor
     borderColor: "#949137"
     accentHColor: "#447987"
@@ -701,21 +690,17 @@
   components:
   - type: Pda
     id: CMOIDCard
-<<<<<<< HEAD
-    state: pda-cmo
     penSlot:
       startingItem: CmoPen
       priority: -1
       whitelist:
         tags:
         - Write
-=======
   - type: Appearance
     appearanceDataInit:
      enum.PdaVisuals.PdaType:
        !type:String
        pda-cmo
->>>>>>> 983cfa8f
   - type: PdaBorderColor
     borderColor: "#d7d7d0"
     accentHColor: "#447987"
@@ -802,21 +787,17 @@
   components:
   - type: Pda
     id: RDIDCard
-<<<<<<< HEAD
-    state: pda-rd
     penSlot:
       startingItem: RdPen
       priority: -1
       whitelist:
         tags:
         - Write
-=======
   - type: Appearance
     appearanceDataInit:
      enum.PdaVisuals.PdaType:
        !type:String
        pda-rd
->>>>>>> 983cfa8f
   - type: PdaBorderColor
     borderColor: "#d7d7d0"
     accentHColor: "#447987"
@@ -851,21 +832,17 @@
   components:
   - type: Pda
     id: HoSIDCard
-<<<<<<< HEAD
-    state: pda-hos
     penSlot:
       startingItem: HosPen
       priority: -1
       whitelist:
         tags:
         - Write
-=======
   - type: Appearance
     appearanceDataInit:
      enum.PdaVisuals.PdaType:
        !type:String
        pda-hos
->>>>>>> 983cfa8f
   - type: PdaBorderColor
     borderColor: "#A32D26"
     accentHColor: "#447987"
