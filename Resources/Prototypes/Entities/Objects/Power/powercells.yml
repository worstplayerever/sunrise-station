--- conflicted
+++ resolved
@@ -33,12 +33,6 @@
   - type: Appearance
   - type: PowerCellVisuals
   - type: Riggable
-<<<<<<< HEAD
-  - type: HitscanBatteryAmmoProvider
-    proto: BulletRedLaser # Sunrise-Edit
-    fireCost: 50
-=======
->>>>>>> 7b352643
 
 - type: entity
   name: potato battery
@@ -293,12 +287,6 @@
   - type: Tag
     tags:
       - PowerCage
-<<<<<<< HEAD
-  - type: HitscanBatteryAmmoProvider
-    proto: BulletRedShuttleLaser # Sunrise-Edit
-    fireCost: 150
-=======
->>>>>>> 7b352643
   - type: ClothingSpeedModifier
     walkModifier: 0.8
     sprintModifier: 0.8
