- type: entity
  abstract: true
  parent: [GlassSounds, BaseItem] # Sunrise edit
  id: SheetGlassBase
  name: glass
  description: A sheet of glass, used often on the station in various applications.
  components:
  - type: Sprite
    sprite: Objects/Materials/Sheets/glass.rsi
  - type: Item
    sprite: Objects/Materials/Sheets/glass.rsi
    size: Normal
  - type: StaticPrice
    price: 0
  - type: Tag
    tags:
    - Sheet
<<<<<<< HEAD
    - NoPaint  # Sunrise-edit
=======
    - ConstructionMaterial
>>>>>>> 99ad34ed
  - type: Material
  - type: Damageable
    damageContainer: Inorganic
    damageModifierSet: Glass
  - type: Appearance
  - type: Destructible
    thresholds:
    - trigger:
        !type:DamageTrigger
        damage: 100
      behaviors:
      - !type:DoActsBehavior
        acts: [ "Destruction" ]
    - trigger:
        !type:DamageTrigger
        damage: 50
      behaviors:
      - !type:PlaySoundBehavior
        sound:
          collection: GlassBreak
          params:
            volume: -4
      - !type:SpawnEntitiesBehavior
        spawn:
          ShardGlass:
            min: 1
            max: 1
      - !type:DoActsBehavior
        acts: [ "Destruction" ]
  - type: SolutionContainerManager
    solutions:
      glass:
        canReact: false

- type: entity
  parent: SheetGlassBase
  id: SheetGlass
  suffix: Full
  components:
  - type: PhysicalComposition
    materialComposition:
      Glass: 100
  - type: Stack
    stackType: Glass
    baseLayer: base
    layerStates:
    - glass
    - glass_2
    - glass_3
  - type: Sprite
    state: glass_3
    layers:
    - state: glass_3
      map: ["base"]
  - type: Item
    heldPrefix: glass
  - type: FloorTile
    outputs:
    - FloorGlass
  - type: Construction
    graph: Glass
    node: SheetGlass
  - type: Extractable
    grindableSolutionName: glass
  - type: SolutionContainerManager
    solutions:
      glass:
        reagents:
        - ReagentId: Silicon
          Quantity: 10

- type: entity
  parent: SheetGlass
  id: SheetGlass10
  suffix: 10
  components:
  - type: Sprite
    state: glass
  - type: Stack
    stackType: Glass
    count: 10

- type: entity
  parent: SheetGlass
  id: SheetGlass1
  suffix: Single
  components:
  - type: Sprite
    state: glass
  - type: Stack
    stackType: Glass
    count: 1

- type: entity
  parent: SheetGlassBase
  id: SheetRGlass
  name: reinforced glass
  description: A reinforced sheet of glass.
  suffix: Full
  components:
  - type: PhysicalComposition
    materialComposition:
      ReinforcedGlass: 100
  - type: Stack
    stackType: ReinforcedGlass
    baseLayer: base
    layerStates:
    - rglass
    - rglass_2
    - rglass_3
  - type: Sprite
    state: rglass_3
    layers:
    - state: rglass_3
      map: ["base"]
  - type: Item
    heldPrefix: rglass
  - type: FloorTile
    outputs:
    - FloorRGlass
  - type: Construction
    graph: Glass
    node: SheetRGlass
  - type: Destructible
    thresholds:
    - trigger:
        !type:DamageTrigger
        damage: 100
      behaviors:
      - !type:DoActsBehavior
        acts: [ "Destruction" ]
    - trigger:
        !type:DamageTrigger
        damage: 50
      behaviors:
      - !type:PlaySoundBehavior
        sound:
          collection: GlassBreak
          params:
            volume: -4
      - !type:SpawnEntitiesBehavior
        spawn:
          ShardGlassReinforced:
            min: 1
            max: 1
      - !type:DoActsBehavior
        acts: [ "Destruction" ]

- type: entity
  parent: SheetRGlass
  id: SheetRGlass1
  name: reinforced glass
  suffix: Single
  components:
  - type: Sprite
    state: rglass
  - type: Stack
    stackType: ReinforcedGlass
    count: 1
  - type: Extractable
    grindableSolutionName: rglass
  - type: SolutionContainerManager
    solutions:
      rglass:
        reagents:
        - ReagentId: Silicon
          Quantity: 10
        - ReagentId: Iron
          Quantity: 4.5
        - ReagentId: Carbon
          Quantity: 0.5
        canReact: false

- type: entity
  parent: SheetGlassBase
  id: SheetPGlass
  name: plasma glass
  description: A sheet of translucent plasma.
  suffix: Full
  components:
  - type: PhysicalComposition
    materialComposition:
      PlasmaGlass: 100
  - type: Stack
    stackType: PlasmaGlass
    baseLayer: base
    layerStates:
    - pglass
    - pglass_2
    - pglass_3
  - type: Sprite
    state: pglass_3
    layers:
    - state: pglass_3
      map: ["base"]
  - type: Item
    heldPrefix: pglass
  - type: Construction
    graph: Glass
    node: SheetPGlass
  - type: Destructible
    thresholds:
    - trigger:
        !type:DamageTrigger
        damage: 100
      behaviors:
      - !type:DoActsBehavior
        acts: [ "Destruction" ]
    - trigger:
        !type:DamageTrigger
        damage: 50
      behaviors:
      - !type:PlaySoundBehavior
        sound:
          collection: GlassBreak
          params:
            volume: -4
      - !type:SpawnEntitiesBehavior
        spawn:
          ShardGlassPlasma:
            min: 1
            max: 1
      - !type:DoActsBehavior
        acts: [ "Destruction" ]

- type: entity
  parent: SheetPGlass
  id: SheetPGlass1
  name: plasma glass
  suffix: Single
  components:
  - type: Sprite
    state: pglass
  - type: Stack
    stackType: PlasmaGlass
    count: 1
  - type: Extractable
    grindableSolutionName: pglass
  - type: SolutionContainerManager
    solutions:
      pglass:
        reagents:
        - ReagentId: Silicon
          Quantity: 10
        - ReagentId: Plasma
          Quantity: 10
        canReact: false

- type: entity
  parent: SheetPGlass
  id: SheetRPGlass
  name: reinforced plasma glass
  description: A reinforced sheet of translucent plasma.
  suffix: Full
  components:
  - type: PhysicalComposition
    materialComposition:
      ReinforcedPlasmaGlass: 100
  - type: Stack
    stackType: ReinforcedPlasmaGlass
    baseLayer: base
    layerStates:
    - rpglass
    - rpglass_2
    - rpglass_3
  - type: Sprite
    state: rpglass_3
    layers:
    - state: rpglass_3
      map: ["base"]
  - type: Item
    heldPrefix: rpglass
  - type: Construction
    graph: Glass
    node: SheetRPGlass
  - type: Extractable
    grindableSolutionName: rpglass
  - type: SolutionContainerManager
    solutions:
      rpglass:
        reagents:
        - ReagentId: Silicon
          Quantity: 10
        - ReagentId: Plasma
          Quantity: 10
        - ReagentId: Iron
          Quantity: 4.5
        - ReagentId: Carbon
          Quantity: 0.5
        canReact: false

- type: entity
  parent: SheetRPGlass
  id: SheetRPGlass1
  name: reinforced plasma glass
  suffix: Single
  components:
  - type: Sprite
    state: rpglass
  - type: Stack
    stackType: ReinforcedPlasmaGlass
    count: 1

- type: entity
  parent: SheetGlassBase
  id: SheetUGlass
  name: uranium glass
  description: A sheet of uranium glass.
  suffix: Full
  components:
  - type: PhysicalComposition
    materialComposition:
      UraniumGlass: 100
  - type: Stack
    stackType: UraniumGlass
    baseLayer: base
    layerStates:
    - uglass
    - uglass_2
    - uglass_3
  - type: Sprite
    state: uglass_3
    layers:
    - state: uglass_3
      map: ["base"]
  - type: Item
    heldPrefix: uglass
  - type: Construction
    graph: Glass
    node: SheetUGlass
  - type: Destructible
    thresholds:
    - trigger:
        !type:DamageTrigger
        damage: 100
      behaviors:
      - !type:DoActsBehavior
        acts: [ "Destruction" ]
    - trigger:
        !type:DamageTrigger
        damage: 50
      behaviors:
      - !type:PlaySoundBehavior
        sound:
          collection: GlassBreak
          params:
            volume: -4
      - !type:SpawnEntitiesBehavior
        spawn:
          ShardGlassUranium:
            min: 1
            max: 1
      - !type:DoActsBehavior
        acts: [ "Destruction" ]
  - type: Extractable
    grindableSolutionName: uglass
  - type: SolutionContainerManager
    solutions:
      uglass:
        reagents:
        - ReagentId: Silicon
          Quantity: 10
        - ReagentId: Uranium
          Quantity: 10
        canReact: false

- type: entity
  parent: SheetUGlass
  id: SheetUGlass1
  name: uranium glass
  suffix: Single
  components:
  - type: Sprite
    state: uglass
  - type: Stack
    stackType: UraniumGlass
    count: 1

- type: entity
  parent: SheetUGlass
  id: SheetRUGlass
  name: reinforced uranium glass
  description: A reinforced sheet of uranium.
  components:
  - type: PhysicalComposition
    materialComposition:
      ReinforcedUraniumGlass: 100
  - type: Stack
    stackType: ReinforcedUraniumGlass
    baseLayer: base
    layerStates:
    - ruglass
    - ruglass_2
    - ruglass_3
  - type: Sprite
    state: ruglass_3
    layers:
    - state: ruglass_3
      map: ["base"]
  - type: Item
    heldPrefix: ruglass
  - type: Construction
    graph: Glass
    node: SheetRUGlass
  - type: Extractable
    grindableSolutionName: ruglass
  - type: SolutionContainerManager
    solutions:
      ruglass:
        reagents:
        - ReagentId: Silicon
          Quantity: 10
        - ReagentId: Uranium
          Quantity: 10
        - ReagentId: Iron
          Quantity: 4.5
        - ReagentId: Carbon
          Quantity: 0.5
        canReact: false

- type: entity
  parent: SheetRUGlass
  id: SheetRUGlass1
  name: reinforced uranium glass
  suffix: Single
  components:
  - type: Sprite
    state: ruglass
  - type: Stack
    stackType: ReinforcedUraniumGlass
    count: 1

- type: entity
  parent: SheetGlassBase
  id: SheetClockworkGlass
  name: clockwork glass
  description: A sheet of brass-hardened glass, primarily used by clockwork enthusiasts and remnants of Ratvarian cults.
  suffix: Full
  components:
  - type: PhysicalComposition
    materialComposition:
      BrassGlass: 100
  - type: Stack
    stackType: ClockworkGlass
    baseLayer: base
    layerStates:
    - cglass
    - cglass_2
    - cglass_3
  - type: Sprite
    state: cglass_3
    layers:
    - state: cglass_3
      map: ["base"]
  - type: Item
    heldPrefix: cglass
  - type: Construction
    graph: Glass
    node: SheetClockworkGlass
  - type: Destructible
    thresholds:
    - trigger:
        !type:DamageTrigger
        damage: 100
      behaviors:
      - !type:DoActsBehavior
        acts: [ "Destruction" ]
    - trigger:
        !type:DamageTrigger
        damage: 50
      behaviors:
      - !type:PlaySoundBehavior
        sound:
          collection: GlassBreak
          params:
            volume: -4
      - !type:SpawnEntitiesBehavior
        spawn:
          ShardGlassClockwork:
            min: 1
            max: 1
      - !type:DoActsBehavior
        acts: [ "Destruction" ]
  - type: Extractable
    grindableSolutionName: brassglass
  - type: SolutionContainerManager
    solutions:
      cglass:
        reagents:
        - ReagentId: Silicon
          Quantity: 10
        - ReagentId: Zinc
          Quantity: 3.3
        - ReagentId: Copper
          Quantity: 6.7
        canReact: false

- type: entity
  parent: SheetClockworkGlass
  id: SheetClockworkGlass1
  name: clockwork glass
  suffix: Single
  components:
  - type: Sprite
    state: cglass
  - type: Stack
    stackType: ClockworkGlass
    count: 1<|MERGE_RESOLUTION|>--- conflicted
+++ resolved
@@ -15,11 +15,8 @@
   - type: Tag
     tags:
     - Sheet
-<<<<<<< HEAD
+    - ConstructionMaterial
     - NoPaint  # Sunrise-edit
-=======
-    - ConstructionMaterial
->>>>>>> 99ad34ed
   - type: Material
   - type: Damageable
     damageContainer: Inorganic
