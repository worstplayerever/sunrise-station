- type: entity
  abstract: true
  parent: [MetalSounds, BaseItem] # Sunrise edit
  id: SheetMetalBase
  description: A sheet of metal, used often on the station in various applications.
  components:
  - type: Sprite
    sprite: Objects/Materials/Sheets/metal.rsi
  - type: Item
    sprite: Objects/Materials/Sheets/metal.rsi
    size: Normal
  - type: StaticPrice
    price: 0
  - type: Tag
    tags:
    - Sheet
    - Metal
<<<<<<< HEAD
    - NoPaint  # Sunrise-edit
=======
    - ConstructionMaterial
>>>>>>> 99ad34ed
  - type: Damageable
    damageContainer: Inorganic
    damageModifierSet: Metallic
  - type: Destructible
    thresholds:
    - trigger:
        !type:DamageTrigger
        damage: 100
      behaviors:
      - !type:DoActsBehavior
        acts: [ "Destruction" ]
  - type: SolutionContainerManager
    solutions:
      steel:
        canReact: false
  - type: GuideHelp
    guides:
    - ExpandingRepairingStation

- type: entity
  parent: SheetMetalBase
  id: SheetSteel
  name: steel
  suffix: Full
  components:
  - type: Material
  - type: PhysicalComposition
    materialComposition:
      Steel: 100
  - type: Stack
    stackType: Steel
    baseLayer: base
    layerStates:
    - steel
    - steel_2
    - steel_3
  - type: Sprite
    state: steel_3
    layers:
    - state: steel_3
      map: ["base"]
  - type: Item
    heldPrefix: steel
  - type: Appearance
  - type: Extractable
    grindableSolutionName: steel
  - type: SolutionContainerManager
    solutions:
      steel:
        reagents:
        - ReagentId: Iron
          Quantity: 9
        - ReagentId: Carbon
          Quantity: 1
        # Sunrise-start
        - ReagentId: Lead
          Quantity: 1
        # Sunrise-end

- type: entity
  parent: SheetSteel
  id: SheetSteel10
  name: steel
  suffix: 10
  components:
  - type: Sprite
    state: steel
  - type: Stack
    stackType: Steel
    count: 10

- type: entity
  parent: SheetSteel
  id: SheetSteel1
  name: steel
  suffix: Single
  components:
  - type: Sprite
    state: steel
  - type: Stack
    stackType: Steel
    count: 1

- type: entity
  parent: SheetMetalBase
  id: SheetBrass
  name: brass
  description: A sheet of brass, primarily used by clockwork enthusiasts and the remnants of Ratvarian cults.
  suffix: Full
  components:
  - type: Material
  - type: PhysicalComposition
    materialComposition:
      Brass: 100
  - type: Stack
    stackType: Brass
    baseLayer: base
    layerStates:
    - brass
    - brass_2
    - brass_3
  - type: Sprite
    state: brass_3
    layers:
    - state: brass_3
      map: ["base"]
  - type: Item
    heldPrefix: brass
  - type: Appearance
  - type: FloorTile
    outputs:
    - PlatingBrass
  - type: Extractable
    grindableSolutionName: brass
  - type: SolutionContainerManager
    solutions:
      brass:
        reagents:
        - ReagentId: Zinc
          Quantity: 3.3
        - ReagentId: Copper
          Quantity: 6.7

- type: entity
  parent: SheetBrass
  id: SheetBrass10
  name: brass
  suffix: 10
  components:
  - type: Sprite
    state: brass
  - type: Stack
    stackType: Brass
    count: 10

- type: entity
  parent: SheetBrass
  id: SheetBrass1
  name: brass
  suffix: Single
  components:
  - type: Sprite
    state: brass
  - type: Stack
    stackType: Brass
    count: 1

- type: entity
  parent: SheetMetalBase
  id: SheetPlasteel
  name: plasteel
  suffix: Full
  components:
  - type: Material
  - type: PhysicalComposition
    materialComposition:
      Plasteel: 100
  - type: Stack
    stackType: Plasteel
    baseLayer: base
    layerStates:
    - plasteel
    - plasteel_2
    - plasteel_3
  - type: Sprite
    state: plasteel_3
    layers:
    - state: plasteel_3
      map: ["base"]
  - type: Item
    heldPrefix: plasteel
  - type: Appearance
  - type: Extractable
    grindableSolutionName: plasteel
  - type: SolutionContainerManager
    solutions:
      plasteel:
        reagents:
        - ReagentId: Plasma
          Quantity: 10
        - ReagentId: Iron
          Quantity: 9
        - ReagentId: Carbon
          Quantity: 1
        canReact: false

- type: entity
  parent: SheetPlasteel
  id: SheetPlasteel10
  name: plasteel
  suffix: 10
  components:
  - type: Sprite
    state: plasteel
  - type: Stack
    stackType: Plasteel
    count: 10

- type: entity
  parent: SheetPlasteel
  id: SheetPlasteel1
  name: plasteel
  suffix: Single
  components:
  - type: Sprite
    state: plasteel
  - type: Stack
    stackType: Plasteel
    count: 1<|MERGE_RESOLUTION|>--- conflicted
+++ resolved
@@ -15,11 +15,8 @@
     tags:
     - Sheet
     - Metal
-<<<<<<< HEAD
+    - ConstructionMaterial
     - NoPaint  # Sunrise-edit
-=======
-    - ConstructionMaterial
->>>>>>> 99ad34ed
   - type: Damageable
     damageContainer: Inorganic
     damageModifierSet: Metallic
