--- conflicted
+++ resolved
@@ -12,11 +12,8 @@
   - type: Tag
     tags:
     - Sheet
-<<<<<<< HEAD
+    - ConstructionMaterial
     - NoPaint  # Sunrise-edit
-=======
-    - ConstructionMaterial
->>>>>>> 99ad34ed
   - type: Damageable
     damageContainer: Inorganic
   - type: Destructible
@@ -120,11 +117,8 @@
   - type: Tag
     tags:
     - Sheet
-<<<<<<< HEAD
+    - ConstructionMaterial
     - NoPaint  # Sunrise-edit
-=======
-    - ConstructionMaterial
->>>>>>> 99ad34ed
 
 - type: entity
   parent: SheetPlasma
@@ -148,21 +142,7 @@
     count: 1
 
 - type: entity
-<<<<<<< HEAD
-  parent: SheetPlasma
-  id: SheetPlasmaLingering0
-  name: plasma
-  suffix: 0, Lingering
-  components:
-  - type: Stack
-    lingering: true
-    count: 0
-
-- type: entity
   parent: [PlasticSounds, SheetOtherBase] # Sunrise edit
-=======
-  parent: SheetOtherBase
->>>>>>> 99ad34ed
   id: SheetPlastic
   name: plastic
   suffix: Full
@@ -171,11 +151,8 @@
     tags:
     - Plastic
     - Sheet
-<<<<<<< HEAD
+    - ConstructionMaterial
     - NoPaint  # Sunrise-edit
-=======
-    - ConstructionMaterial
->>>>>>> 99ad34ed
   - type: Material
   - type: PhysicalComposition
     materialComposition:
