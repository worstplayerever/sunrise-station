- type: entity
  abstract: true
  parent: BaseItem
  id: PartBase
  components:
  - type: Sprite
    sprite: Objects/Materials/parts.rsi
    state: rods
  - type: Item
    sprite: Objects/Materials/parts.rsi
  - type: Damageable
    damageContainer: Inorganic
    damageModifierSet: FlimsyMetallic
  - type: Destructible
    thresholds:
    - trigger:
        !type:DamageTrigger
        damage: 100
      behaviors:
      - !type:DoActsBehavior
        acts: [ "Destruction" ]
  - type: Tag
    tags:
    - ConstructionMaterial

- type: entity
  parent: PartBase
  id: PartRodMetal
  name: metal rod
  suffix: Full
  components:
  # Sunrise added start
  - type: EmitSoundOnPickup
    sound:
      path: /Audio/_Sunrise/Items/Handling/Rod/pickup.ogg
  - type: EmitSoundOnDrop
    sound:
      path: /Audio/_Sunrise/Items/Handling/Rod/pickup.ogg
  - type: EmitSoundOnLand
    sound:
      path: /Audio/_Sunrise/Items/Handling/Rod/pickup.ogg
  - type: EmitSoundOnCollide
    sound:
      path: /Audio/_Sunrise/Items/Handling/Rod/pickup.ogg
  # Sunrise added end
  - type: PhysicalComposition
    materialComposition:
      Steel: 50 #Half of a regular steel sheet to reflect the crafting recipe
  - type: Stack
    stackType: MetalRod
    baseLayer: base
    layerStates:
    - rods
    - rods_2
    - rods_3
    - rods_4
    - rods_5
  - type: Sprite
    state: rods_5
    layers:
    - state: rods_5
      map: ["base"]
#Sunrise-start
  - type: Tag
    tags:
    - PartRodMetal
#Sunrise-end
  - type: Item
    size: Normal
    heldPrefix: rods
  - type: Construction
    graph: MetalRod
    node: MetalRod
  - type: Appearance
  - type: FloorTile
    outputs:
    - Lattice
    - FloorReinforced
  - type: StaticPrice
    price: 0
  - type: StackPrice
    price: 7.5
  - type: Extractable
    grindableSolutionName: rod
  - type: SolutionContainerManager
    solutions:
      rod:
        reagents:
        - ReagentId: Iron
          Quantity: 4.5
        - ReagentId: Carbon
          Quantity: 0.5
  - type: GuideHelp
    guides:
    - ExpandingRepairingStation

- type: entity
  parent: PartRodMetal
  id: PartRodMetal10
  name: metal rod
  suffix: 10
  components:
  - type: Tag
    tags:
    - RodMetal1
<<<<<<< HEAD
    - PartRodMetal #Sunrise-edit
=======
    - ConstructionMaterial
>>>>>>> 99ad34ed
  - type: Sprite
    state: rods
  - type: Stack
    count: 10

- type: entity
  parent: PartRodMetal
  id: PartRodMetal1
  name: metal rod
  suffix: Single
  components:
  - type: Tag
    tags:
    - RodMetal1
<<<<<<< HEAD
    - PartRodMetal #Sunrise-edit
=======
    - ConstructionMaterial
>>>>>>> 99ad34ed
  - type: Sprite
    state: rods
  - type: Stack
    count: 1<|MERGE_RESOLUTION|>--- conflicted
+++ resolved
@@ -103,11 +103,8 @@
   - type: Tag
     tags:
     - RodMetal1
-<<<<<<< HEAD
+    - ConstructionMaterial
     - PartRodMetal #Sunrise-edit
-=======
-    - ConstructionMaterial
->>>>>>> 99ad34ed
   - type: Sprite
     state: rods
   - type: Stack
@@ -122,11 +119,8 @@
   - type: Tag
     tags:
     - RodMetal1
-<<<<<<< HEAD
+    - ConstructionMaterial
     - PartRodMetal #Sunrise-edit
-=======
-    - ConstructionMaterial
->>>>>>> 99ad34ed
   - type: Sprite
     state: rods
   - type: Stack
