--- conflicted
+++ resolved
@@ -27,19 +27,15 @@
   - type: InteractionPopup
     interactSuccessString: petting-success-generic-cyborg
     interactFailureString: petting-failure-generic-cyborg
-<<<<<<< HEAD
-    interactSuccessSound:
-      path: /Audio/Ambience/Objects/periodic_beep.ogg
+  - type: BorgSwitchableType
+    inherentRadioChannels:
+    - Common
+    - Binary
   # Sunrise-Start
   - type: InnateItem
     instantActions:
     - HandheldStationMapUnpowered
   # Sunrise-End
-=======
-  - type: BorgSwitchableType
-    inherentRadioChannels:
-    - Common
-    - Binary
 
 - type: entity
   id: BorgChassisGeneric
@@ -49,312 +45,38 @@
   components:
   - type: BorgSwitchableType
     selectedBorgType: generic
->>>>>>> e3b61108
 
 - type: entity
   id: BorgChassisMining
   parent: BorgChassisSelectable
   name: salvage cyborg
   components:
-<<<<<<< HEAD
-  - type: Sprite
-    layers:
-    - state: miner
-      map: ["movement"]
-    - state: miner_e_r
-      map: ["enum.BorgVisualLayers.Light"]
-      shader: unshaded
-      visible: false
-    - state: miner_l
-      shader: unshaded
-      map: ["light"]
-      visible: false
-  - type: SpriteMovement
-    movementLayers:
-      movement:
-        state: miner_moving
-    noMovementLayers:
-      movement:
-        state: miner
-  - type: BorgChassis
-    maxModules: 5 # Sunrise-Edit
-    moduleWhitelist:
-      tags:
-      - BorgModuleGeneric
-      - BorgModuleCargo
-    hasMindState: miner_e
-    noMindState: miner_e_r
-  - type: BorgTransponder
-    sprite:
-      sprite: Mobs/Silicon/chassis.rsi
-      state: miner
-    name: salvage cyborg
-  - type: Construction
-    node: mining
-  - type: IntrinsicRadioTransmitter
-    channels:
-    - Supply
-    - Binary
-    - Common
-    - Science
-  - type: ActiveRadio
-    channels:
-    - Supply
-    - Binary
-    - Common
-    - Science
-  - type: AccessReader
-    access: [["Cargo"], ["Salvage"], ["Command"], ["Research"]]
-  - type: Inventory
-    templateId: borgTall
-  - type: InteractionPopup
-    interactSuccessString: petting-success-salvage-cyborg
-    interactFailureString: petting-failure-salvage-cyborg
-    interactSuccessSound:
-      path: /Audio/Ambience/Objects/periodic_beep.ogg
-  # Sunrise-start
-  - type: FootstepModifier
-    footstepSoundCollection:
-      collection: FootstepCyborgSpider
-      params:
-        volume: -15
-  - type: MovementSpeedModifier
-    baseWalkSpeed : 2.5
-    baseSprintSpeed : 3.5
-  # Sunrise-end
-=======
   - type: BorgSwitchableType
     selectedBorgType: mining
->>>>>>> e3b61108
 
 - type: entity
   id: BorgChassisEngineer
   parent: BorgChassisSelectable
   name: engineer cyborg
   components:
-<<<<<<< HEAD
-  - type: Sprite
-    layers:
-    - state: engineer
-    - state: engineer_e_r
-      map: ["enum.BorgVisualLayers.Light"]
-      shader: unshaded
-      visible: false
-    - state: engineer_l
-      shader: unshaded
-      map: ["light"]
-      visible: false
-  - type: BorgChassis
-    maxModules: 5 # Sunrise-Edit
-    moduleWhitelist:
-      tags:
-      - BorgModuleGeneric
-      - BorgModuleEngineering
-    hasMindState: engineer_e
-    noMindState: engineer_e_r
-  - type: BorgTransponder
-    sprite:
-      sprite: Mobs/Silicon/chassis.rsi
-      state: engineer
-    name: engineer cyborg
-  - type: Construction
-    node: engineer
-  - type: IntrinsicRadioTransmitter
-    channels:
-    - Engineering
-    - Binary
-    - Common
-    - Science
-  - type: ActiveRadio
-    channels:
-    - Engineering
-    - Binary
-    - Common
-    - Science
-  - type: AccessReader
-    access: [["Engineering"], ["Command"], ["Research"]]
-  - type: Inventory
-    templateId: borgShort
-  - type: InteractionPopup
-    interactSuccessString: petting-success-engineer-cyborg
-    interactFailureString: petting-failure-engineer-cyborg
-    interactSuccessSound:
-      path: /Audio/Ambience/Objects/periodic_beep.ogg
-  # Sunrise-start
-  - type: TTS
-    voice: AdventureCore
-  - type: FootstepModifier
-    footstepSoundCollection:
-      collection: FootstepCyborgSpider
-      params:
-        volume: -15
-  - type: InnateItem
-    instantActions:
-    - HandheldStationMapUnpowered
-  # Sunrise-end
-=======
   - type: BorgSwitchableType
     selectedBorgType: engineering
->>>>>>> e3b61108
 
 - type: entity
   id: BorgChassisJanitor
   parent: BorgChassisSelectable
   name: janitor cyborg
   components:
-<<<<<<< HEAD
-  - type: Sprite
-    layers:
-    - state: janitor
-      map: ["movement"]
-    - state: janitor_e_r
-      map: ["enum.BorgVisualLayers.Light"]
-      shader: unshaded
-      visible: false
-    - state: janitor_l
-      shader: unshaded
-      map: ["light"]
-      visible: false
-  - type: SpriteMovement
-    movementLayers:
-      movement:
-        state: janitor_moving
-    noMovementLayers:
-      movement:
-        state: janitor
-  - type: BorgChassis
-    maxModules: 4
-    moduleWhitelist:
-      tags:
-      - BorgModuleGeneric
-      - BorgModuleJanitor
-    hasMindState: janitor_e
-    noMindState: janitor_e_r
-  - type: BorgTransponder
-    sprite:
-      sprite: Mobs/Silicon/chassis.rsi
-      state: janitor
-    name: janitor cyborg
-  - type: Construction
-    node: janitor
-  - type: IntrinsicRadioTransmitter
-    channels:
-    - Service
-    - Binary
-    - Common
-    - Science
-  - type: ActiveRadio
-    channels:
-    - Service
-    - Binary
-    - Common
-    - Science
-  - type: AccessReader
-    access: [["Service"], ["Command"], ["Research"]]
-  - type: Inventory
-    templateId: borgShort
-  - type: InteractionPopup
-    interactSuccessString: petting-success-janitor-cyborg
-    interactFailureString: petting-failure-janitor-cyborg
-    interactSuccessSound:
-      path: /Audio/Ambience/Objects/periodic_beep.ogg
-  # Sunrise-start
-  - type: FootstepModifier
-    footstepSoundCollection:
-      path: /Audio/Effects/Fluids/watersplash.ogg
-      params:
-        volume: -5
-  - type: InnateItem
-    instantActions:
-    - HandheldStationMapUnpowered
-  # Sunrise-end
-=======
   - type: BorgSwitchableType
     selectedBorgType: janitor
->>>>>>> e3b61108
 
 - type: entity
   id: BorgChassisMedical
   parent: BorgChassisSelectable
   name: medical cyborg
   components:
-<<<<<<< HEAD
-  - type: Sprite
-    layers:
-    - state: medical
-      map: ["movement"]
-    - state: medical_e_r
-      map: ["enum.BorgVisualLayers.Light"]
-      shader: unshaded
-      visible: false
-    - state: medical_l
-      shader: unshaded
-      map: ["light"]
-      visible: false
-  - type: SpriteMovement
-    movementLayers:
-      movement:
-        state: medical_moving
-    noMovementLayers:
-      movement:
-        state: medical
-  - type: BorgChassis
-    maxModules: 5 # Sunrise-Edit
-    moduleWhitelist:
-      tags:
-      - BorgModuleGeneric
-      - BorgModuleMedical
-    hasMindState: medical_e
-    noMindState: medical_e_r
-  - type: BorgTransponder
-    sprite:
-      sprite: Mobs/Silicon/chassis.rsi
-      state: medical
-    name: medical cyborg
-  - type: Construction
-    node: medical
-  - type: IntrinsicRadioTransmitter
-    channels:
-    - Medical
-    - Binary
-    - Common
-    - Science
-  - type: ActiveRadio
-    channels:
-    - Medical
-    - Binary
-    - Common
-    - Science
-  - type: AccessReader
-    access: [["Medical"], ["Command"], ["Research"]]
-  - type: Inventory
-    templateId: borgDutch
-  - type: FootstepModifier
-    footstepSoundCollection:
-      collection: FootstepHoverBorg
-  - type: SolutionScanner
-  - type: InteractionPopup
-    interactSuccessString: petting-success-medical-cyborg
-    interactFailureString: petting-failure-medical-cyborg
-    interactSuccessSound:
-      path: /Audio/Ambience/Objects/periodic_beep.ogg
-  # Sunrise-start
-  - type: TTS
-    voice: TurretFloor
-  - type: FabricateCandy
-  - type: MovementSpeedModifier
-    baseWalkSpeed : 3
-    baseSprintSpeed : 5
-  - type: InnateItem
-    instantActions:
-    - HandheldCrewMonitorBorg
-    worldTargetActions:
-    - HandheldHealthAnalyzerUnpowered
-  # Sunrise-end
-=======
   - type: BorgSwitchableType
     selectedBorgType: medical
->>>>>>> e3b61108
 
 - type: entity
   id: BorgChassisService
