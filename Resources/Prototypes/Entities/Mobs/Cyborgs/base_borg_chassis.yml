--- conflicted
+++ resolved
@@ -377,7 +377,6 @@
       Unsexed: UnisexSiliconSyndicate
   # Sunrise-start
   - type: PointLight
-<<<<<<< HEAD
     color: "#f51e0f"
     radius: 6
     energy: 3
@@ -430,8 +429,6 @@
     - FootstepSound
     - EmagImmune
   # Sunrise-end
-=======
-    color: "#dd200b"
 
 - type: entity
   id: BaseBorgChassisDerelict
@@ -450,6 +447,4 @@
   - type: StartIonStormed
     ionStormAmount: 3
   - type: IonStormTarget
-    chance: 1
-    
->>>>>>> 44daf855
+    chance: 1