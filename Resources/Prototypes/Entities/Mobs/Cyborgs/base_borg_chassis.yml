--- conflicted
+++ resolved
@@ -316,9 +316,9 @@
     - NanoTrasen
   - type: Access
     enabled: false
-<<<<<<< HEAD
     # Sunrise-Start
     tags:
+    - Borg
     - EmergencyShuttleRepealAll
     - Command
     - Lawyer
@@ -339,12 +339,6 @@
     - Hydroponics
     - Atmospherics
     # Sunrise-End
-=======
-    groups:
-    - AllAccess
-    tags:
-    - Borg
->>>>>>> 1b74de6d
   - type: AccessReader
     access: [["Command"], ["Research"]]
   - type: ShowJobIcons
