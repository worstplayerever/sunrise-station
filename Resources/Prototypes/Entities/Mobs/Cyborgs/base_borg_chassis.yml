--- conflicted
+++ resolved
@@ -321,20 +321,17 @@
     - Chapel
     - Hydroponics
     - Atmospherics
+    # Sunrise-End
+  - type: AccessReader
+    access: [["Command"], ["Research"]]
+  - type: ShowJobIcons
+  - type: InteractionPopup
+    interactSuccessSound:
+      path: /Audio/Ambience/Objects/periodic_beep.ogg
+  # Sunrise-Start
   - type: StationAiVision
     range: 3
   # Sunrise-End
-  - type: AccessReader
-    access: [["Command"], ["Research"]]
-  - type: ShowJobIcons
-<<<<<<< HEAD
-  - type: BorgCrewManifestViewer # Sunrise-Edit
-
-=======
-  - type: InteractionPopup
-    interactSuccessSound:
-      path: /Audio/Ambience/Objects/periodic_beep.ogg
->>>>>>> e3b61108
 
 - type: entity
   id: BaseBorgChassisSyndicate
