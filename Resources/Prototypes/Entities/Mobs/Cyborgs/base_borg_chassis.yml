- type: entity
  parent: [BaseMob, StripableInventoryBase]
  id: BaseBorgChassisNotIonStormable
  name: cyborg
  description: A man-machine hybrid that assists in station activity. They love being asked to state their laws over and over.
  save: false
  abstract: true
  components:
  - type: Reactive
    groups:
      Acidic: [Touch]
  - type: DamageOnHighSpeedImpact
    damage:
      types:
        Blunt: 5
    soundHit:
      collection: MetalThud
  - type: CombatMode
  - type: NoSlip
  - type: StaticPrice
    price: 1250
  - type: Fixtures
    fixtures:
      fix1:
        shape:
          !type:PhysShapeCircle
          radius: 0.35
        density: 150
        mask:
        - MobMask
        layer:
        - MobLayer
  - type: MovementSpeedModifier
    baseWalkSpeed : 2.5
    baseSprintSpeed : 4.5
  - type: Sprite
    sprite: Mobs/Silicon/chassis.rsi
  - type: RotationVisuals
    defaultRotation: 90 # Sunrise-Edit
    horizontalRotation: 90
  - type: MobState
    allowedStates:
    - Alive
    - Critical
    - Dead
  - type: MobThresholds
    thresholds:
      0: Alive
      100: Critical
      200: Dead
    stateAlertDict:
      Alive: BorgHealth
      Critical: BorgCrit
      Dead: BorgDead
    showOverlays: false
    allowRevives: true
  - type: HealthExaminable
    examinableTypes:
      - Blunt
      - Slash
      - Piercing
      - Heat
      - Shock
    locPrefix: silicon
  - type: UserInterface
    interfaces:
      enum.SiliconLawsUiKey.Key:
        type: SiliconLawBoundUserInterface
        requireInputValidation: false
      enum.BorgUiKey.Key:
        type: BorgBoundUserInterface
      enum.StrippingUiKey.Key:
        type: StrippableBoundUserInterface
      # Only used for NT borgs that can switch type, defined here to avoid copy-pasting the rest of this component.
      enum.BorgSwitchableTypeUiKey.SelectBorgType:
        type: BorgSelectTypeUserInterface
  - type: ActivatableUI
    key: enum.BorgUiKey.Key
  - type: SiliconLawBound
  - type: ActionGrant
    actions:
    - ActionViewLaws
  - type: EmagSiliconLaw
    stunTime: 5
  - type: SiliconLawProvider
<<<<<<< HEAD
    laws: NTDefault
  - type: IonStormTarget
=======
    laws: Crewsimov
>>>>>>> be761ea5
  - type: Inventory
    templateId: borg
  - type: Hands
    showInHands: false
    disableExplosionRecursion: true
    canBeStripped: false
  - type: ComplexInteraction
  - type: IntrinsicRadioReceiver
  - type: IntrinsicRadioTransmitter
    channels:
    - Binary
    - Common
    - Science
  - type: ActiveRadio
    channels:
    - Binary
    - Common
    - Science
  - type: ZombieImmune
  # Sunrise-Start
  - type: Repairable
    doAfterDelay: 3
    damage:
      types:
        Blunt: -15
        Slash: -15
        Piercing: -15
        Caustic: -15
        Structural: -15
    allowSelfRepair: false
  # Sunrise-End
  - type: BorgChassis
  - type: LockingWhitelist
    blacklist:
      components:
      - BorgChassis
      - RoboticsConsole
  - type: WiresPanel
    openingTool: Prying
    openDelay: 3
  - type: ActivatableUIRequiresPanel
  - type: NameIdentifier
    group: Silicon
  - type: ContainerContainer
    containers:
      borg_brain: !type:ContainerSlot { }
      cell_slot: !type:ContainerSlot { }
      borg_module: !type:Container { }
      part-container: !type:Container
  - type: PowerCellSlot
    cellSlotId: cell_slot
    fitsInCharger: true
  - type: ItemToggle
    onActivate: false # You should not be able to turn off a borg temporarily.
    activated: false # gets activated when a mind is added
    onUse: false # no item-borg toggling sorry
  - type: ItemTogglePointLight
  - type: AccessToggle
  # TODO: refactor movement to just be based on toggle like speedboots but for the boots themselves
  # TODO: or just have sentient speedboots be fast idk
  - type: PowerCellDraw
    drawRate: 0.6
  # no ToggleCellDraw since dont want to lose access when power is gone
  - type: ItemSlots
    slots:
      cell_slot:
        name: power-cell-slot-component-slot-name-default
  - type: Body
  - type: StatusEffects
    allowed:
    - Stun
    - KnockedDown
    - SlowedDown
    - Flashed
    - Jump # Sunrise-Edit
    - Flip # Sunrise-Edit
    - Fall # Sunrise-Edit
  - type: TypingIndicator
    proto: robot
  - type: Speech
    speechVerb: Robotic
    speechSounds: Borg
  - type: Vocal
    sounds:
      Unsexed: UnisexSilicon
    wilhelmProbability: 0
  - type: DamagedSiliconAccent
  - type: UnblockableSpeech
  - type: FootstepModifier
    footstepSoundCollection:
      collection: FootstepBorg
  - type: Construction
    graph: Cyborg
    node: cyborg
    containers:
    - part-container
    - cell_slot
  - type: Lock
    locked: true
    unlockOnClick: false
  - type: ActivatableUIRequiresLock
  - type: LockedWiresPanel
  - type: Damageable
    damageContainer: Silicon
    damageModifierSet: Silicon # Sunrise-Edit
  - type: Destructible
    thresholds:
    - trigger:
        !type:DamageTrigger
        damage: 75
      behaviors:
      - !type:PlaySoundBehavior
        sound:
          path: /Audio/Machines/warning_buzzer.ogg
          params:
            volume: 5
    - trigger:
        !type:DamageTrigger
        damage: 300
      behaviors:
      - !type:PlaySoundBehavior
        sound:
          collection: MetalBreak
      - !type:EmptyContainersBehaviour
        containers:
        - borg_brain
        - borg_module
        - cell_slot
      - !type:DoActsBehavior
        acts: [ "Destruction" ]
  - type: HandheldLight
    toggleOnInteract: false
    wattage: 0.2
    blinkingBehaviourId: blinking
    radiatingBehaviourId: radiating
  - type: LightBehaviour
    behaviours:
    - !type:FadeBehaviour
      id: radiating
      maxDuration: 2.0
      startValue: 3.0
      endValue: 2.0
      isLooped: true
      reverseWhenFinished: true
    - !type:PulseBehaviour
      id: blinking
      interpolate: Nearest
      maxDuration: 1.0
      minValue: 0.1
      maxValue: 2.0
      isLooped: true
  - type: ToggleableLightVisuals
  - type: PointLight
    enabled: false
    mask: /Textures/Effects/LightMasks/cone.png
    autoRot: true
    energy: 2 # Sunrise-edit
    radius: 12 # Sunrise-edit
    netsync: false
  - type: Pullable
  - type: Puller
    needsHands: false
  - type: StandingState
  - type: Tag
    tags:
    - DoorBumpOpener
    - FootstepSound
    - CanPilot
    - SiliconEmotes
    - Unimplantable
  - type: Emoting
  - type: GuideHelp
    guides:
    - Cyborgs
    - Robotics
  - type: ProtectedFromStepTriggers
  - type: DamageOnInteractProtection
    damageProtection:
      flatReductions:
        Heat: 10 # capable of touching light bulbs and stoves without feeling pain!
  # Sunrise-start
  - type: TTS
    voice: FactCore
  - type: Climbing
  - type: BorgMagboots
    walkModifier: 0.8
    sprintModifier: 0.8
  - type: Strap
    position: Stand
    buckleOffsets: # Sunrise-Edit
    - "0,0.15"
  - type: Stripping
    useDragDrop: false
  # Sunrise-end

- type: entity
  abstract: true
  parent: BaseBorgChassisNotIonStormable
  id: BaseBorgChassis
  components:
  - type: IonStormTarget

- type: entity
  abstract: true
  id: BaseBorgTransponder
  components:
  - type: BorgTransponder
  - type: DeviceNetwork
    deviceNetId: Wireless
    receiveFrequencyId: CyborgControl
    transmitFrequencyId: RoboticsConsole
    savableAddress: false
  - type: OnUseTimerTrigger
    delay: 10
    examinable: false
    beepSound:
      path: /Audio/Effects/Cargo/buzz_two.ogg
      params:
        volume: -4
  # prevent any funnies if someone makes a cyborg item...
  - type: AutomatedTimer
  - type: ExplodeOnTrigger
  # explosion does most of its damage in the center and less at the edges
  - type: Explosive
    explosionType: Minibomb
    deleteAfterExplosion: false # let damage threshold gib the borg
    totalIntensity: 30
    intensitySlope: 20
    maxIntensity: 20
    canCreateVacuum: false # its for killing the borg not the station

- type: entity
  abstract: true
  parent: BaseBorgTransponder
  id: BaseXenoborgTransponder
  components:
  - type: DeviceNetwork
    receiveFrequencyId: Xenoborg
    transmitFrequencyId: Mothership
  - type: SurveillanceCamera # they act like cameras for the mothership
    networkSet: true
    nameSet: True
    id: Xenoborg
  - type: Explosive
    explosionType: Minibomb
    deleteAfterExplosion: false # let damage threshold gib the borg
    totalIntensity: 200 # bigger kaboom
    intensitySlope: 20
    maxIntensity: 100
    canCreateVacuum: false

- type: entity
  id: BaseBorgChassisNT
  parent: [BaseBorgChassis, BaseBorgTransponder]
  abstract: true
  components:
  - type: RandomMetadata
    nameSegments:
    - NamesBorg
  - type: NpcFactionMember
    factions:
    - NanoTrasen
  - type: Access
    enabled: false
    # Sunrise-Start
    tags:
    - Borg
    - EmergencyShuttleRepealAll
    - Command
    - Lawyer
    - Engineering
    - Medical
    - Salvage
    - Cargo
    - Research
    - Service
    - Maintenance
    - External
    - Janitor
    - Theatre
    - Bar
    - Chemistry
    - Kitchen
    - Chapel
    - Hydroponics
    - Atmospherics
    # Sunrise-End
  - type: AccessReader
    access: [["Command"], ["Research"]]
  - type: ShowJobIcons
  - type: InteractionPopup
    interactSuccessSound:
      path: /Audio/Ambience/Objects/periodic_beep.ogg
  # Sunrise-Start
  - type: StationAiVision
    range: 3
  - type: InnateItem
    instantActions:
    - HandheldStationMapUnpowered
  - type: BorgCrewManifestViewer
  - type: StationRecordKeyStorage
  # Sunrise-End

- type: entity
  id: BaseBorgChassisSyndicate
  parent: BaseBorgChassis
  abstract: true
  components:
  - type: NpcFactionMember
    factions:
    - Syndicate
  - type: Access
    tags:
    - NuclearOperative
    - SyndicateAgent
  - type: AccessReader
    access: [["SyndicateAgent"], ["NuclearOperative"]]
  - type: SiliconLawProvider
    laws: SyndicateStatic
    subverted: true
  - type: IntrinsicRadioTransmitter
    channels:
    - Binary
    - Syndicate
  - type: ActiveRadio
    channels:
    - Syndicate
  - type: ShowSyndicateIcons
  - type: MovementAlwaysTouching
  - type: Speech
    speechSounds: SyndieBorg
    allowedEmotes:
    - Laugh
  - type: Vocal
    sounds:
      Unsexed: UnisexSiliconSyndicate
  # Sunrise-start
  - type: PointLight
    color: "#f51e0f"
    radius: 6
    energy: 3
  - type: ShowJobIcons
  - type: FlashImmunity
  - type: TypingIndicator
    proto: syndibot
  - type: Tag
    tags:
    - DoorBumpOpener
    - CanPilot
    - FootstepSound
    - EmagImmune
  # Sunrise-end

- type: entity
  id: BaseBorgChassisDerelict
  parent: BaseBorgChassis
  abstract: true
  components:
  - type: NpcFactionMember
    factions:
    - NanoTrasen #The seemingly best fit. It was a regular NT cyborg once, after all.
  - type: Access
    enabled: false
    groups:
    - AllAccess #Randomized access would be fun. AllAccess is the best i can think of right now that does make it too hard for it to enter the station or navigate it..
  - type: AccessReader
    access: [["Command"], ["Research"]]
  - type: StartIonStormed
    ionStormAmount: 3
  - type: IonStormTarget
    chance: 1
  - type: ShowJobIcons

- type: entity
  parent: BaseBorgChassisNotIonStormable
  id: BaseXenoborgChassis
  name: xenoborg
  description: A man-machine hybrid that aims to replicate itself. They love extracting brains to insert into fresh xenoborg chassis to grow their army.
  save: false
  abstract: true
  components:
  - type: RandomMetadata
    nameSegments:
    - NamesXenoborg
  - type: Sprite
    sprite: Mobs/Silicon/chassis.rsi
  - type: MobThresholds
    thresholds: # slightly tankier than a normal borg
      0: Alive
      125: Critical
      250: Dead
  - type: EmagSiliconLaw # should xenoborgs be emagable?
    stunTime: 5
  - type: SiliconLawProvider
    laws: XenoborgLawset # custom laws here
    subverted: true
  - type: IntrinsicRadioTransmitter # can only use binary and xenoborg channel
    channels:
    - Xenoborg
    - Binary
  - type: ActiveRadio # but can hear the mothership channel
    channels:
    - Mothership
    - Xenoborg
    - Binary
  - type: Repairable
    doAfterDelay: 13 # 25% more HP, so 30% more time to heal
  - type: BorgChassis
    maxModules: 0
    hasMindState: robot_e
    noMindState: robot_e_r
    moduleWhitelist:
      tags:
      - XenoborgModuleGeneric
  - type: TypingIndicator
    proto: xenoborg
  - type: Speech
    speechVerb: Robotic
    speechSounds: Xenoborg
    allowedEmotes:
    - Laugh
  - type: Vocal
    sounds:
      Unsexed: UnisexSiliconXenoborg
    screamAction: null
  - type: DamagedSiliconAccent
  - type: UnblockableSpeech
  - type: FootstepModifier
    footstepSoundCollection:
      collection: FootstepXenoborg
  # - type: SpamEmitSound # makes a creppy noise randomly
  #   minInterval: 30
  #   maxInterval: 45
  #   sound:
  #     path: /Audio/Machines/genetics.ogg
  #     params:
  #       volume: -8
  #       maxDistance: 5
  #       variation: 0.05
  - type: NpcFactionMember
    factions:
    - Xenoborg
  - type: Destructible
    thresholds:
    - trigger:
        !type:DamageTrigger
        damage: 90
      behaviors:
      - !type:PlaySoundBehavior
        sound:
          path: /Audio/Machines/warning_buzzer.ogg
          params:
            volume: 5
    - trigger:
        !type:DamageTrigger
        damage: 375
      behaviors:
      - !type:PlaySoundBehavior
        sound:
          collection: MetalBreak
      - !type:EmptyContainersBehaviour
        containers:
        - borg_brain
        - borg_module
        - cell_slot
      - !type:DoActsBehavior
        acts: [ "Destruction" ]
  - type: PointLight
    color: "#0033ff"
  - type: GuideHelp
    guides:
    - Cyborgs
    - Robotics
    # TODO: add Xenoborg guide (part 7 spoilers)
  - type: Access
    enabled: false
    tags:
    - Xenoborg
  - type: AccessReader
    access: [["Xenoborg"]]
  - type: ShowJobIcons # not sure if it is needed
  - type: InteractionPopup
    interactSuccessSound:
      path: /Audio/Ambience/Objects/periodic_beep.ogg<|MERGE_RESOLUTION|>--- conflicted
+++ resolved
@@ -83,12 +83,7 @@
   - type: EmagSiliconLaw
     stunTime: 5
   - type: SiliconLawProvider
-<<<<<<< HEAD
-    laws: NTDefault
-  - type: IonStormTarget
-=======
-    laws: Crewsimov
->>>>>>> be761ea5
+    laws: NTDefault # Sunrise-Edit
   - type: Inventory
     templateId: borg
   - type: Hands
