--- conflicted
+++ resolved
@@ -447,9 +447,5 @@
   - type: StartIonStormed
     ionStormAmount: 3
   - type: IonStormTarget
-<<<<<<< HEAD
     chance: 1
-=======
-    chance: 1
-  - type: ShowJobIcons
->>>>>>> 976cae9c
+  - type: ShowJobIcons