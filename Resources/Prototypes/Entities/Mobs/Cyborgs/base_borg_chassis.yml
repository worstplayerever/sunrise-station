- type: entity
  parent: [BaseMob, StripableInventoryBase]
  id: BaseBorgChassis
  name: cyborg
  description: A man-machine hybrid that assists in station activity. They love being asked to state their laws over and over.
  save: false
  abstract: true
  components:
  - type: Reactive
    groups:
      Acidic: [Touch]
  - type: DamageOnHighSpeedImpact
    damage:
      types:
        Blunt: 5
    soundHit:
      collection: MetalThud
  - type: CombatMode
  - type: NoSlip
  - type: StaticPrice
    price: 1250
  - type: Fixtures
    fixtures:
      fix1:
        shape:
          !type:PhysShapeCircle
          radius: 0.35
        density: 150
        mask:
        - MobMask
        layer:
        - MobLayer
  - type: MovementSpeedModifier
    baseWalkSpeed : 2.5
    baseSprintSpeed : 4.5
  - type: Sprite
    sprite: Mobs/Silicon/chassis.rsi
  - type: RotationVisuals
    horizontalRotation: 90
  - type: MobState
    allowedStates:
    - Alive
    - Critical
    - Dead
  - type: MobThresholds
    thresholds:
      0: Alive
      100: Critical
      200: Dead
    stateAlertDict:
      Alive: BorgHealth
      Critical: BorgCrit
      Dead: BorgDead
    showOverlays: false
    allowRevives: true
  - type: HealthExaminable
    examinableTypes:
      - Blunt
      - Slash
      - Piercing
      - Heat
      - Shock
    locPrefix: silicon
  - type: UserInterface
    interfaces:
      enum.SiliconLawsUiKey.Key:
        type: SiliconLawBoundUserInterface
      enum.BorgUiKey.Key:
        type: BorgBoundUserInterface
      enum.StrippingUiKey.Key:
        type: StrippableBoundUserInterface
  - type: ActivatableUI
    key: enum.BorgUiKey.Key
  - type: SiliconLawBound
  - type: EmagSiliconLaw
    stunTime: 5
  - type: SiliconLawProvider
    laws: Crewsimov
  - type: IonStormTarget
  - type: Inventory
    templateId: borg
  - type: Hands
    showInHands: false
    disableExplosionRecursion: true
  - type: ComplexInteraction
  - type: IntrinsicRadioReceiver
  - type: IntrinsicRadioTransmitter
    channels:
    - Binary
    - Common
    - Science
  - type: ActiveRadio
    channels:
    - Binary
    - Common
    - Science
  - type: ZombieImmune
  - type: Repairable
    doAfterDelay: 3
    damage:
      types:
        Blunt: -15
        Slash: -15
        Piercing: -15
    allowSelfRepair: false
  - type: BorgChassis
  - type: LockingWhitelist
    blacklist:
      components:
      - BorgChassis
      - RoboticsConsole
  - type: WiresPanel
  - type: ActivatableUIRequiresPanel
  - type: NameIdentifier
    group: Silicon
  - type: ContainerContainer
    containers:
      borg_brain: !type:ContainerSlot { }
      cell_slot: !type:ContainerSlot { }
      borg_module: !type:Container { }
      part-container: !type:Container
  - type: PowerCellSlot
    cellSlotId: cell_slot
    fitsInCharger: true
  - type: ItemToggle
    activated: false # gets activated when a mind is added
    onUse: false # no item-borg toggling sorry
    toggleLight: false
  - type: AccessToggle
  # TODO: refactor movement to just be based on toggle like speedboots but for the boots themselves
  # TODO: or just have sentient speedboots be fast idk
  - type: PowerCellDraw
    drawRate: 0.6
  - type: ItemSlots
    slots:
      cell_slot:
        name: power-cell-slot-component-slot-name-default
  - type: Body
  - type: StatusEffects
    allowed:
    - Stun
    - KnockedDown
    - SlowedDown
    - Flashed
  - type: TypingIndicator
    proto: robot
  - type: Speech
    speechVerb: Robotic
    speechSounds: Borg
  - type: Vocal
    sounds:
      Unsexed: UnisexSilicon
  - type: UnblockableSpeech
  - type: FootstepModifier
    footstepSoundCollection:
      collection: FootstepBorg
  - type: Construction
    graph: Cyborg
    containers:
    - part-container
    - cell_slot
  - type: Lock
    locked: true
    breakOnEmag: false
    unlockOnClick: false
  - type: ActivatableUIRequiresLock
  - type: LockedWiresPanel
  - type: Damageable
    damageContainer: Silicon
    damageModifierSet: Silicon # Sunrise-Edit
  - type: Destructible
    thresholds:
    - trigger:
        !type:DamageTrigger
        damage: 75
      behaviors:
      - !type:PlaySoundBehavior
        sound:
          path: /Audio/Machines/warning_buzzer.ogg
          params:
            volume: 5
    - trigger:
        !type:DamageTrigger
        damage: 300
      behaviors:
      - !type:PlaySoundBehavior
        sound:
          collection: MetalBreak
      - !type:EmptyContainersBehaviour
        containers:
        - borg_brain
        - borg_module
        - cell_slot
      - !type:DoActsBehavior
        acts: [ "Destruction" ]
  - type: HandheldLight
    toggleOnInteract: false
    wattage: 0.2
    blinkingBehaviourId: blinking
    radiatingBehaviourId: radiating
  - type: LightBehaviour
    behaviours:
    - !type:FadeBehaviour
      id: radiating
      maxDuration: 2.0
      startValue: 3.0
      endValue: 2.0
      isLooped: true
      reverseWhenFinished: true
    - !type:PulseBehaviour
      id: blinking
      interpolate: Nearest
      maxDuration: 1.0
      minValue: 0.1
      maxValue: 2.0
      isLooped: true
  - type: ToggleableLightVisuals
  - type: PointLight
    enabled: false
    mask: /Textures/Effects/LightMasks/cone.png
    autoRot: true
    radius: 4
    netsync: false
  - type: Pullable
  - type: Puller
    needsHands: false
  - type: StandingState
  - type: Tag
    tags:
    - DoorBumpOpener
    - FootstepSound
    - CanPilot
  - type: Emoting
  - type: GuideHelp
    guides:
    - Cyborgs
    - Robotics
  - type: StepTriggerImmune
<<<<<<< HEAD
  # Sunrise-start
  - type: TTS
    voice: FactCore
  - type: Climbing
  - type: BorgMagboots
    walkModifier: 0.8
    sprintModifier: 0.8
  # Sunrise-end
=======
  - type: DamageOnInteractProtection
    damageProtection:
      flatReductions:
        Heat: 10 # capable of touching light bulbs and stoves without feeling pain!
>>>>>>> 890c0eeb

- type: entity
  abstract: true
  id: BaseBorgTransponder
  components:
  - type: BorgTransponder
  - type: DeviceNetwork
    deviceNetId: Wireless
    receiveFrequencyId: CyborgControl
    transmitFrequencyId: RoboticsConsole
  - type: OnUseTimerTrigger
    delay: 10
    examinable: false
    beepSound:
      path: /Audio/Effects/Cargo/buzz_two.ogg
      params:
        volume: -4
  # prevent any funnies if someone makes a cyborg item...
  - type: AutomatedTimer
  - type: ExplodeOnTrigger
  # explosion does most of its damage in the center and less at the edges
  - type: Explosive
    explosionType: Minibomb
    deleteAfterExplosion: false # let damage threshold gib the borg
    totalIntensity: 30
    intensitySlope: 20
    maxIntensity: 20
    canCreateVacuum: false # its for killing the borg not the station

- type: entity
  id: BaseBorgChassisNT
  parent: [BaseBorgChassis, BaseBorgTransponder]
  abstract: true
  components:
  - type: NpcFactionMember
    factions:
    - NanoTrasen
  - type: Access
    enabled: false
    # Sunrise-Start
    tags:
    - EmergencyShuttleRepealAll
    - Command
    - Lawyer
    - Engineering
    - Medical
    - Salvage
    - Cargo
    - Research
    - Service
    - Maintenance
    - External
    - Janitor
    - Theatre
    - Bar
    - Chemistry
    - Kitchen
    - Chapel
    - Hydroponics
    - Atmospherics
  # Sunrise-End
  - type: AccessReader
    access: [["Command"], ["Research"]]
  - type: ShowJobIcons
  - type: ShowMindShieldIcons
  - type: BorgCrewManifestViewer # Sunrise-Edit


- type: entity
  id: BaseBorgChassisSyndicate
  parent: BaseBorgChassis
  abstract: true
  components:
  - type: NpcFactionMember
    factions:
    - Syndicate
  - type: Access
    tags:
    - NuclearOperative
    - SyndicateAgent
  - type: AccessReader
    access: [["SyndicateAgent"], ["NuclearOperative"]]
  - type: SiliconLawProvider
    laws: SyndicateStatic
  - type: IntrinsicRadioTransmitter
    channels:
    - Binary
    - Syndicate
  - type: ActiveRadio
    channels:
    - Syndicate
  - type: ShowSyndicateIcons
  - type: MovementAlwaysTouching
  - type: Speech
    speechSounds: SyndieBorg
  - type: Vocal
    sounds:
      Unsexed: UnisexSiliconSyndicate
  # Sunrise-start
  - type: PointLight
    color: "#f51e0f"
    radius: 6
    energy: 3
  - type: ShowJobIcons
  - type: ShowMindShieldIcons
  - type: ShowCriminalRecordIcons
  - type: MobThresholds
    thresholds:
      0: Alive
      200: Critical
      300: Dead
    stateAlertDict:
      Alive: BorgHealth
      Critical: BorgCrit
      Dead: BorgDead
    showOverlays: false
    allowRevives: true
  - type: FlashImmunity
  - type: TypingIndicator
    proto: syndibot
  - type: Destructible
    thresholds:
    - trigger:
        !type:DamageTrigger
        damage: 175
      behaviors:
      - !type:PlaySoundBehavior
        sound:
          path: /Audio/Machines/warning_buzzer.ogg
          params:
            volume: 5
    - trigger:
        !type:DamageTrigger
        damage: 400
      behaviors:
      - !type:PlaySoundBehavior
        sound:
          collection: MetalBreak
      - !type:EmptyContainersBehaviour
        containers:
        - borg_brain
        - borg_module
        - cell_slot
      - !type:DoActsBehavior
        acts: [ "Destruction" ]
  - type: Tag
    tags:
    - DoorBumpOpener
    - CanPilot
    - FootstepSound
    - EmagImmune
  # Sunrise-end<|MERGE_RESOLUTION|>--- conflicted
+++ resolved
@@ -96,12 +96,14 @@
     - Science
   - type: ZombieImmune
   - type: Repairable
+    # Sunrise-Start
     doAfterDelay: 3
     damage:
       types:
         Blunt: -15
         Slash: -15
         Piercing: -15
+    # Sunrise-End
     allowSelfRepair: false
   - type: BorgChassis
   - type: LockingWhitelist
@@ -236,7 +238,10 @@
     - Cyborgs
     - Robotics
   - type: StepTriggerImmune
-<<<<<<< HEAD
+  - type: DamageOnInteractProtection
+    damageProtection:
+      flatReductions:
+        Heat: 10 # capable of touching light bulbs and stoves without feeling pain!
   # Sunrise-start
   - type: TTS
     voice: FactCore
@@ -245,12 +250,6 @@
     walkModifier: 0.8
     sprintModifier: 0.8
   # Sunrise-end
-=======
-  - type: DamageOnInteractProtection
-    damageProtection:
-      flatReductions:
-        Heat: 10 # capable of touching light bulbs and stoves without feeling pain!
->>>>>>> 890c0eeb
 
 - type: entity
   abstract: true
