# The progenitor. This should only container the most basic components possible.
# Only put things on here if every mob *must* have it. This includes ghosts.
- type: entity
  save: false
  id: BaseMob
  abstract: true
  components:
  - type: Sprite
    noRot: true
    drawdepth: Mobs
  - type: MobCollision
  - type: Physics
    bodyType: KinematicController
  - type: Fixtures
    fixtures:
      fix1:
        shape:
          !type:PhysShapeCircle
          radius: 0.35
        density: 50
        mask:
        - MobMask
        layer:
        - MobLayer
  - type: Clickable
  - type: InteractionOutline
  - type: InputMover
  - type: Input
    context: "human"
  - type: LagCompensation
  - type: MobMover
  - type: Actions
  - type: Alerts
  - type: Appearance
  - type: RotationVisuals
    defaultRotation: 0
    horizontalRotation: 0
  - type: DoAfter
  - type: Examiner
  - type: Eye
  - type: ContentEye
  - type: CameraRecoil
  - type: MindContainer
  - type: MovementSpeedModifier
  - type: RequireProjectileTarget
    active: False
<<<<<<< HEAD
  # Sunrise-Start
  - type: TTS
  - type: DamageOverlay
  - type: EmoteAnimation
  - type: CustomLimbVisualizer
    displacements:
      LHand:
        sizeMaps:
          32:
            sprite: _Sunrise/CustomLimb/displacement.rsi
            state: l_hand
      RHand:
        sizeMaps:
          32:
            sprite: _Sunrise/CustomLimb/displacement.rsi
            state: r_hand
      LLeg:
        sizeMaps:
          32:
            sprite: _Sunrise/CustomLimb/displacement.rsi
            state: l_leg
      RLeg:
        sizeMaps:
          32:
            sprite: _Sunrise/CustomLimb/displacement.rsi
            state: r_leg
      LFoot:
        sizeMaps:
          32:
            sprite: _Sunrise/CustomLimb/displacement.rsi
            state: l_foot
      RFoot:
        sizeMaps:
          32:
            sprite: _Sunrise/CustomLimb/displacement.rsi
            state: r_foot
      LArm:
        sizeMaps:
          32:
            sprite: _Sunrise/CustomLimb/displacement.rsi
            state: l_arm
      RArm:
        sizeMaps:
          32:
            sprite: _Sunrise/CustomLimb/displacement.rsi
            state: r_arm
  # Sunrise-end

=======
  - type: StunVisuals
>>>>>>> 3f9d303c

- type: entity
  save: false
  id: MobPolymorphable
  abstract: true
  components:
  - type: Polymorphable

# Used for mobs that have health and can take damage.
- type: entity
  save: false
  id: MobDamageable
  abstract: true
  components:
  - type: Damageable
    damageContainer: Biological
  - type: Destructible
    thresholds:
    - trigger:
        !type:DamageGroupTrigger # Sunrise-Edit
        damageGroup: Brute # Sunrise-Edit
        damage: 400
      behaviors:
      - !type:GibBehavior { }
    - trigger:
        !type:DamageTypeTrigger
        damageType: Heat
        damage: 1500
      behaviors:
      - !type:SpawnEntitiesBehavior
        spawnInContainer: true
        spawn:
          Ash:
            min: 1
            max: 1
      - !type:BurnBodyBehavior { }
      - !type:PlaySoundBehavior
        sound:
          collection: MeatLaserImpact
  - type: RadiationReceiver
  - type: Stamina
  - type: MobState
  - type: MobThresholds
    thresholds:
      0: Alive
      100: Critical
      200: Dead
  - type: MobStateActions
    actions:
      Critical:
      - ActionCritSuccumb
      - ActionCritFakeDeath
      - ActionCritLastWords
  - type: Deathgasp
  - type: HealthExaminable
    examinableTypes:
    - Blunt
    - Slash
    - Piercing
    - Heat
    - Shock
    - Cold
    - Caustic
    - Asphyxiation
    - Radiation
  - type: DamageOnHighSpeedImpact
    damage:
      types:
        Blunt: 5
    soundHit:
      path: /Audio/Effects/hit_kick.ogg
  - type: Pullable
  - type: LightningTarget
    priority: 2
    lightningExplode: false

# Used for mobs that can enter combat mode and can attack.
- type: entity
  save: false
  id: MobCombat
  abstract: true
  components:
  - type: CombatMode
  - type: MeleeWeapon
    hidden: true
    soundHit:
      collection: MetalThud
    damage:
      groups:
        Brute: 5

# Used for mobs that are affected by atmospherics, pressure, and heat
- type: entity
  save: false
  id: MobAtmosExposed
  abstract: true
  components:
  - type: AtmosExposed
  - type: Temperature
    heatDamageThreshold: 325
    coldDamageThreshold: 0
    currentTemperature: 310.15
    coldDamage: #per second, scales with temperature & other constants
      types:
        Cold : 0.1
    specificHeat: 42
    heatDamage: #per second, scales with temperature & other constants
      types:
        Heat : 1.5
  - type: ThermalRegulator
    metabolismHeat: 800
    radiatedHeat: 100
    implicitHeatRegulation: 500
    sweatHeatRegulation: 2000
    shiveringHeatRegulation: 2000
    normalBodyTemperature: 310.15
    thermalRegulationTemperatureThreshold: 2
  - type: MovedByPressure

# Used for mobs that require regular atmospheric conditions.
- type: entity
  parent: MobAtmosExposed
  id: MobAtmosStandard
  abstract: true
  components:
  - type: ThermalRegulator
    metabolismHeat: 800
    radiatedHeat: 100
    implicitHeatRegulation: 250
    sweatHeatRegulation: 500
    shiveringHeatRegulation: 500
    normalBodyTemperature: 310.15
    thermalRegulationTemperatureThreshold: 2
  - type: Temperature
    heatDamageThreshold: 325
    coldDamageThreshold: 260
    currentTemperature: 310.15
    specificHeat: 42
    coldDamage:
      types:
        Cold: 1 #per second, scales with temperature & other constants
    heatDamage:
      types:
        Heat: 1.5 #per second, scales with temperature & other constants
  - type: Barotrauma
    damage:
      types:
        Blunt: 0.15 #per second, scales with pressure and other constants.

# Used for mobs that can be set on fire
- type: entity
  save: false
  id: MobFlammable
  abstract: true
  components:
  - type: Flammable
    fireSpread: true
    canResistFire: true
    damage: #per second, scales with number of fire 'stacks'
      types:
        Heat: 1.5
  - type: FireVisuals
    sprite: Mobs/Effects/onfire.rsi
    normalState: Generic_mob_burning

# Used for mobs that need to breathe
- type: entity
  save: false
  id: MobRespirator
  abstract: true
  components:
  - type: Internals
  - type: Respirator
    damage:
      types:
        Asphyxiation: 2
    damageRecovery:
      types:
        Asphyxiation: -1.0

# Used for mobs that have a bloodstream
- type: entity
  save: false
  id: MobBloodstream
  abstract: true
  components:
  - type: SolutionContainerManager
    # Sunrise-Edit
    solutions:
      foots:
        maxVol: 5
      body_surface:
        maxVol: 15
  - type: InjectableSolution
    solution: chemicals
  - type: Bloodstream
    bloodlossDamage:
      types:
        Bloodloss: 0.5
    bloodlossHealDamage:
      types:
        Bloodloss: -1
  - type: MeleeSound
    soundTypes:
      Slash:
        collection: SquishyHitSlash
      Piercing:
        collection: SquishyHitPiercing<|MERGE_RESOLUTION|>--- conflicted
+++ resolved
@@ -44,7 +44,7 @@
   - type: MovementSpeedModifier
   - type: RequireProjectileTarget
     active: False
-<<<<<<< HEAD
+  - type: StunVisuals
   # Sunrise-Start
   - type: TTS
   - type: DamageOverlay
@@ -93,9 +93,6 @@
             state: r_arm
   # Sunrise-end
 
-=======
-  - type: StunVisuals
->>>>>>> 3f9d303c
 
 - type: entity
   save: false
