- type: marking
  id: CatEars
<<<<<<< HEAD
  bodyPart: HeadTop
  markingCategory: HeadTop
  speciesRestriction: []
  sponsorOnly: true # Sunrise-Sponsors
=======
  bodyPart: Special
  markingCategory: Special
  speciesRestriction: [Human]
>>>>>>> ed7ae5c6
  coloring:
    default:
      type:
        !type:CategoryColoring
          category: Hair
      fallbackTypes:
        - !type:SkinColoring
    layers:
      ears_cat_inner:
        type:
          !type:SimpleColoring
            color: "#FFFFFF"
  sprites:
  - sprite: Mobs/Customization/cat_parts.rsi
    state: ears_cat_outer
  - sprite: Mobs/Customization/cat_parts.rsi
    state: ears_cat_inner

- type: marking
  id: CatTail
  bodyPart: Tail
  markingCategory: Tail
  speciesRestriction: []
  sponsorOnly: true # Sunrise-Sponsors
  coloring:
    default:
      type:
        !type:CategoryColoring
          category: Hair
      fallbackTypes:
        - !type:CategoryColoring
          category: FacialHair
        - !type:SkinColoring
  sprites:
  - sprite: Mobs/Customization/cat_parts.rsi
    state: tail_cat_wag # Sunrise-Sponsors<|MERGE_RESOLUTION|>--- conflicted
+++ resolved
@@ -1,15 +1,9 @@
 - type: marking
   id: CatEars
-<<<<<<< HEAD
-  bodyPart: HeadTop
-  markingCategory: HeadTop
-  speciesRestriction: []
-  sponsorOnly: true # Sunrise-Sponsors
-=======
   bodyPart: Special
   markingCategory: Special
-  speciesRestriction: [Human]
->>>>>>> ed7ae5c6
+  speciesRestriction: [] # Sunrise-Sponsors
+  sponsorOnly: true # Sunrise-Sponsors
   coloring:
     default:
       type:
@@ -32,7 +26,7 @@
   id: CatTail
   bodyPart: Tail
   markingCategory: Tail
-  speciesRestriction: []
+  speciesRestriction: [] # Sunrise-Sponsors
   sponsorOnly: true # Sunrise-Sponsors
   coloring:
     default:
