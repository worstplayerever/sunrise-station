- type: entity
  save: false
  name: Urist McWebs
  parent: BaseMobSpeciesOrganic
  id: BaseMobArachnid
  abstract: true
  components:
  - type: Absorbable
  - type: Body
    prototype: Arachnid
    requiredLegs: 2 # It would be funny if arachnids could use their little back limbs to move around once they lose their legs, but just something to consider post-woundmed
  - type: HumanoidAppearance
    species: Arachnid
  - type: Hunger
    baseDecayRate: 0.04
  - type: Thirst
    baseDecayRate: 0.15
    dehydrationDamage:
      types:
        Bloodloss: 0.5
        Asphyxiation: 0.5
  - type: Sericulture
    action: ActionSericulture
    productionLength: 2
    entityProduced: MaterialWebSilk1
    hungerCost: 4 # Should total to 25 total silk on full hunger
  - type: Tag
    tags:
    - CanPilot
    - FootstepSound
    - DoorBumpOpener
    - SpiderCraft
    - AnomalyHost
  - type: Butcherable
    butcheringType: Spike
    spawned:
      - id: FoodMeatSpider
        amount: 5
  - type: Reactive
    reactions:
    - reagents: [Water]
      methods: [Touch]
      effects:
      - !type:WearableReaction
        slot: head
        prototypeID: WaterDropletHat
    - reagents: [Water, SpaceCleaner]
      methods: [Touch]
      effects:
      - !type:WashCreamPieReaction
  # Damage (Self)
  - type: Bloodstream
    bloodReagent: CopperBlood
  # Damage (Others)
  - type: MeleeWeapon
    animation: WeaponArcBite
    soundHit:
      path: /Audio/Effects/bite.ogg
    damage:
      types:
        Piercing: 15 # Sunrise-Edit
  # Visual & Audio
  - type: DamageVisuals
    damageOverlayGroups:
      Brute:
        sprite: Mobs/Effects/brute_damage.rsi
        color: "#162581"
      Burn:
        sprite: Mobs/Effects/burn_damage.rsi
  - type: Speech
    speechVerb: Arachnid
    speechSounds: Arachnid
    allowedEmotes: ['Click', 'Chitter']
  - type: Vocal
    sounds:
      Male: UnisexArachnid
      Female: UnisexArachnid
      Unsexed: UnisexArachnid
  - type: TypingIndicator
    proto: spider
  - type: Sprite # I'd prefer if these maps were better. Insert map pun here.
    scale: 1.1, 1.2 # Sunrise-Edit
    layers:
      - map: [ "enum.HumanoidVisualLayers.Chest" ]
      - map: [ "enum.HumanoidVisualLayers.Head" ]
      - map: [ "enum.HumanoidVisualLayers.Snout" ]
      - map: [ "enum.HumanoidVisualLayers.Eyes" ]
      - map: [ "enum.HumanoidVisualLayers.RArm" ]
      - map: [ "enum.HumanoidVisualLayers.LArm" ]
      - map: [ "enum.HumanoidVisualLayers.RLeg" ]
      - map: [ "enum.HumanoidVisualLayers.LLeg" ]
<<<<<<< HEAD
=======
      - map: [ "enum.HumanoidVisualLayers.UndergarmentBottom" ]
      - map: [ "enum.HumanoidVisualLayers.UndergarmentTop" ]
      - map: ["jumpsuit"]
>>>>>>> 1b74de6d
      - map: ["enum.HumanoidVisualLayers.LFoot"]
      - map: ["enum.HumanoidVisualLayers.RFoot"]
      # Sunrise-start
      - map: ["bra"]
      - map: ["pants"]
      - map: ["socks"]
      - map: ["jumpsuit"]
      # Sunrise-end
      - map: ["enum.HumanoidVisualLayers.LHand"]
      - map: ["enum.HumanoidVisualLayers.RHand"]
      - map: [ "gloves" ]
      - map: [ "shoes" ]
      - map: [ "ears" ]
      - map: [ "eyes" ]
      - map: [ "belt" ]
      - map: [ "id" ]
      - map: [ "outerClothing" ]
      - map: [ "enum.HumanoidVisualLayers.Tail" ] # Mentioned in moth code: This needs renaming lol.
      - map: [ "back" ]
      - map: [ "neck" ]
      - map: [ "enum.HumanoidVisualLayers.FacialHair" ]
      - map: [ "enum.HumanoidVisualLayers.Hair" ] # Do these need to be here? (arachnid hair arachnid hair)
      - map: [ "enum.HumanoidVisualLayers.HeadSide" ]
      - map: [ "enum.HumanoidVisualLayers.HeadTop" ]
      - map: [ "mask" ]
      - map: [ "head" ]
      - map: [ "pocket1" ]
      - map: [ "pocket2" ]
      - map: ["enum.HumanoidVisualLayers.Handcuffs"]
        color: "#ffffff"
        sprite: Objects/Misc/handcuffs.rsi
        state: body-overlay-2
        visible: false
      - map: [ "clownedon" ] # Dynamically generated
        sprite: "Effects/creampie.rsi"
        state: "creampie_arachnid"
        visible: false
  - type: Inventory
    templateId: arachnid
<<<<<<< HEAD
  # Sunrise-start
  - type: FootstepModifier
    footstepSoundCollection:
      collection: FootstepSpiderLegs
      params:
        volume: -10
  - type: CollectiveMind
    minds:
    - Arachnids
  - type: FootprintEmitter
    leftBareFootState:
      - "footprint-left-bare-spider"
    rightBareFootState:
      - "footprint-right-bare-spider"
  - type: Fixtures
    fixtures:
      fix1:
        shape:
          !type:PhysShapeCircle
          radius: 0.40
        density: 250
        restitution: 0.0
        mask:
        - MobMask
        layer:
        - MobLayer
  - type: Carriable
  # Sunrise-end
=======
    speciesId: arachnid

>>>>>>> 1b74de6d

- type: entity
  parent: BaseSpeciesDummy
  id: MobArachnidDummy
  categories: [ HideSpawnMenu ]
  components:
  - type: HumanoidAppearance
    species: Arachnid
  - type: Inventory
    speciesId: arachnid 


#>88w88<<|MERGE_RESOLUTION|>--- conflicted
+++ resolved
@@ -89,12 +89,9 @@
       - map: [ "enum.HumanoidVisualLayers.LArm" ]
       - map: [ "enum.HumanoidVisualLayers.RLeg" ]
       - map: [ "enum.HumanoidVisualLayers.LLeg" ]
-<<<<<<< HEAD
-=======
       - map: [ "enum.HumanoidVisualLayers.UndergarmentBottom" ]
       - map: [ "enum.HumanoidVisualLayers.UndergarmentTop" ]
       - map: ["jumpsuit"]
->>>>>>> 1b74de6d
       - map: ["enum.HumanoidVisualLayers.LFoot"]
       - map: ["enum.HumanoidVisualLayers.RFoot"]
       # Sunrise-start
@@ -134,7 +131,7 @@
         visible: false
   - type: Inventory
     templateId: arachnid
-<<<<<<< HEAD
+    speciesId: arachnid
   # Sunrise-start
   - type: FootstepModifier
     footstepSoundCollection:
@@ -163,10 +160,6 @@
         - MobLayer
   - type: Carriable
   # Sunrise-end
-=======
-    speciesId: arachnid
-
->>>>>>> 1b74de6d
 
 - type: entity
   parent: BaseSpeciesDummy
@@ -176,7 +169,7 @@
   - type: HumanoidAppearance
     species: Arachnid
   - type: Inventory
-    speciesId: arachnid 
+    speciesId: arachnid
 
 
 #>88w88<