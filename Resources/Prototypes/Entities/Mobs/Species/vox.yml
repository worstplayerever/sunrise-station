﻿- type: entity
  parent: BaseMobSpeciesOrganic
  id: BaseMobVox
  abstract: true
  components:
  - type: Absorbable
  - type: Hunger
  - type: Thirst
    dehydrationDamage:
      types:
        Bloodloss: 0.5
        Asphyxiation: 0.5
  - type: Icon
    sprite: Mobs/Species/Vox/parts.rsi
    state: vox_m
  - type: Body
    prototype: Vox
    requiredLegs: 2
<<<<<<< HEAD
  - type:  HumanoidAppearance
    species: Vox
=======
>>>>>>> e1c70882
    #- type: VoxAccent # Not yet coded
  - type: Speech
    speechVerb: Vox
    speechSounds: Vox
  - type: TypingIndicator
    proto: vox
  - type: Vocal
    sounds:
      Male: UnisexVox
      Female: UnisexVox
      Unsexed: UnisexVox
  - type: Butcherable
    butcheringType: Spike
    spawned:
    - id: FoodMeatChicken
      amount: 5
  - type: Damageable
    damageContainer: Biological
    damageModifierSet: Vox
  - type: PassiveDamage
    # Augment normal health regen to be able to tank some Poison damage
    # This allows Vox to take their mask off temporarily to eat something without needing a trip to medbay afterwards.
    allowedStates:
    - Alive
    damageCap: 20
    damage:
      types:
        Heat: -0.07
        Poison: -0.2 # needs to be less than the PendingZombieComponent does or they never become zombies by the disease.
      groups:
        Brute: -0.07
  - type: DamageVisuals
    damageOverlayGroups:
      Brute:
        sprite: Mobs/Effects/brute_damage.rsi
        color: "#7a8bf2"
      Burn:
        sprite: Mobs/Effects/burn_damage.rsi
  - type: Bloodstream
    bloodReagent: AmmoniaBlood
  - type: MeleeWeapon
    soundHit:
      collection: AlienClaw
    angle: 30
    animation: WeaponArcClaw
    damage:
      types:
        Slash: 5 # Reduce?
  - type: Sprite # Need to redefine the whole order to draw the tail over their gas tank
    layers:
    - map: [ "enum.HumanoidVisualLayers.Chest" ]
    - map: [ "enum.HumanoidVisualLayers.Head" ]
    - map: [ "enum.HumanoidVisualLayers.Snout" ]
    - map: [ "enum.HumanoidVisualLayers.Eyes" ]
    - map: [ "enum.HumanoidVisualLayers.RArm" ]
    - map: [ "enum.HumanoidVisualLayers.LArm" ]
    - map: [ "enum.HumanoidVisualLayers.RLeg" ]
    - map: [ "enum.HumanoidVisualLayers.LLeg" ]
    - map: [ "enum.HumanoidVisualLayers.LFoot" ]
    - map: [ "enum.HumanoidVisualLayers.RFoot" ]
    - map: [ "enum.HumanoidVisualLayers.LHand" ]
    - map: [ "enum.HumanoidVisualLayers.RHand" ]
    # Sunrise-start
    - map: ["bra"]
    - map: ["pants"]
    - map: ["socks"]
    - map: ["jumpsuit"]
    # Sunrise-end
    - map: [ "gloves" ]
    - map: [ "shoes" ]
    - map: [ "ears" ]
    - map: [ "outerClothing" ] #Sunrise-edit
    - map: [ "eyes" ]
    - map: [ "belt" ]
    - map: [ "id" ]
    - map: [ "back" ]
    - map: [ "neck" ]
    - map: [ "enum.HumanoidVisualLayers.FacialHair" ]
    - map: [ "enum.HumanoidVisualLayers.Hair" ]
    - map: [ "enum.HumanoidVisualLayers.HeadSide" ]
    - map: [ "enum.HumanoidVisualLayers.HeadTop" ]
    - map: [ "suitstorage" ] # This is not in the default order
    - map: [ "enum.HumanoidVisualLayers.Tail" ]
    - map: [ "mask" ]
    - map: [ "head" ]
    - map: [ "pocket1" ]
    - map: [ "pocket2" ]
    - map: [ "enum.HumanoidVisualLayers.Handcuffs" ]
      color: "#ffffff"
      sprite: Objects/Misc/handcuffs.rsi
      state: body-overlay-2
      visible: false
    - map: [ "clownedon" ]
      sprite: "Effects/creampie.rsi"
      state: "creampie_vox" # Not default
      visible: false
  - type: HumanoidAppearance
    species: Vox
    undergarmentTop: UndergarmentTopTanktopVox
    undergarmentBottom: UndergarmentBottomBoxersVox
    markingsDisplacement:
      Hair:
        sizeMaps:
          32:
            sprite: Mobs/Species/Vox/displacement.rsi
            state: hair
  - type: Inventory
    speciesId: vox
    displacements:
      jumpsuit:
        sizeMaps:
          32:
            sprite: Mobs/Species/Vox/displacement.rsi
            state: jumpsuit
      eyes:
        sizeMaps:
          32:
            sprite: Mobs/Species/Vox/displacement.rsi
            state: eyes
      gloves:
        sizeMaps:
          32:
            sprite: Mobs/Species/Vox/displacement.rsi
            state: hand
      head:
        sizeMaps:
          32:
            sprite: Mobs/Species/Vox/displacement.rsi
            state: head
      back:
        sizeMaps:
          32:
            sprite: Mobs/Species/Vox/displacement.rsi
            state: back
      ears:
        sizeMaps:
          32:
            sprite: Mobs/Species/Vox/displacement.rsi
            state: ears
      shoes:
        sizeMaps:
          32:
            sprite: Mobs/Species/Vox/displacement.rsi
            state: shoes
  - type: Hands
    leftHandDisplacement:
      sizeMaps:
        32:
          sprite: Mobs/Species/Vox/displacement.rsi
          state: hand_l
    rightHandDisplacement:
      sizeMaps:
        32:
          sprite: Mobs/Species/Vox/displacement.rsi
          state: hand_r
  # Sunrise ed!
  - type: FootprintEmitter
    leftBareFootState:
    - "footprint-left-bare-lizard"
    rightBareFootState:
    - "footprint-right-bare-lizard"
  - type: Carriable
  # Sunrise edit end.

- type: entity
  parent: BaseSpeciesDummy
  id: MobVoxDummy
  categories: [ HideSpawnMenu ]
  components:
  - type: HumanoidAppearance
    species: Vox
<<<<<<< HEAD
=======
    undergarmentTop: UndergarmentTopTanktopVox
    undergarmentBottom: UndergarmentBottomBoxersVox
    markingsDisplacement:
      Hair:
        sizeMaps:
          32:
            sprite: Mobs/Species/Vox/displacement.rsi
            state: hair
>>>>>>> e1c70882
  - type: Body
    prototype: Vox
  - type: Inventory
    speciesId: vox
    displacements:
      jumpsuit:
        sizeMaps:
          32:
            sprite: Mobs/Species/Vox/displacement.rsi
            state: jumpsuit
      eyes:
        sizeMaps:
          32:
            sprite: Mobs/Species/Vox/displacement.rsi
            state: eyes
      gloves:
        sizeMaps:
          32:
            sprite: Mobs/Species/Vox/displacement.rsi
            state: hand
      head:
        sizeMaps:
          32:
            sprite: Mobs/Species/Vox/displacement.rsi
            state: head
      back:
        sizeMaps:
          32:
            sprite: Mobs/Species/Vox/displacement.rsi
            state: back
      ears:
        sizeMaps:
          32:
            sprite: Mobs/Species/Vox/displacement.rsi
            state: ears
      shoes:
        sizeMaps:
          32:
            sprite: Mobs/Species/Vox/displacement.rsi
            state: shoes
  - type: Hands
    leftHandDisplacement:
      sizeMaps:
        32:
          sprite: Mobs/Species/Vox/displacement.rsi
          state: hand_l
    rightHandDisplacement:
      sizeMaps:
        32:
          sprite: Mobs/Species/Vox/displacement.rsi
          state: hand_r<|MERGE_RESOLUTION|>--- conflicted
+++ resolved
@@ -16,11 +16,6 @@
   - type: Body
     prototype: Vox
     requiredLegs: 2
-<<<<<<< HEAD
-  - type:  HumanoidAppearance
-    species: Vox
-=======
->>>>>>> e1c70882
     #- type: VoxAccent # Not yet coded
   - type: Speech
     speechVerb: Vox
@@ -192,17 +187,12 @@
   components:
   - type: HumanoidAppearance
     species: Vox
-<<<<<<< HEAD
-=======
-    undergarmentTop: UndergarmentTopTanktopVox
-    undergarmentBottom: UndergarmentBottomBoxersVox
     markingsDisplacement:
       Hair:
         sizeMaps:
           32:
             sprite: Mobs/Species/Vox/displacement.rsi
             state: hair
->>>>>>> e1c70882
   - type: Body
     prototype: Vox
   - type: Inventory
