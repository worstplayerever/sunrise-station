--- conflicted
+++ resolved
@@ -76,34 +76,16 @@
       - map: [ "enum.HumanoidVisualLayers.LArm" ]
       - map: [ "enum.HumanoidVisualLayers.RLeg" ]
       - map: [ "enum.HumanoidVisualLayers.LLeg" ]
-<<<<<<< HEAD
-      - shader: StencilClear
-        sprite: Mobs/Species/Human/parts.rsi #PJB on stencil clear being on the left leg: "...this is 'fine'" -https://github.com/space-wizards/space-station-14/pull/12217#issuecomment-1291677115
-        # its fine, but its still very stupid that it has to be done like this instead of allowing sprites to just directly insert a stencil clear.
-        # sprite refactor when
-        state: l_leg
-      - shader: StencilMask
-        map: [ "enum.HumanoidVisualLayers.StencilMask" ]
-        sprite: Mobs/Customization/masking_helpers.rsi
-        state: unisex_full
-        visible: false
+      - map: [ "enum.HumanoidVisualLayers.LHand" ]
+      - map: [ "enum.HumanoidVisualLayers.RHand" ]
+      - map: [ "enum.HumanoidVisualLayers.LFoot" ]
+      - map: [ "enum.HumanoidVisualLayers.RFoot" ]
       # Sunrise-start
-      - map: ["enum.HumanoidVisualLayers.LFoot"]
-      - map: ["enum.HumanoidVisualLayers.RFoot"]
       - map: ["bra"]
       - map: ["pants"]
       - map: ["socks"]
       - map: ["jumpsuit"]
       # Sunrise-end
-      - map: ["enum.HumanoidVisualLayers.LHand"]
-      - map: ["enum.HumanoidVisualLayers.RHand"]
-=======
-      - map: [ "jumpsuit" ]
-      - map: [ "enum.HumanoidVisualLayers.LHand" ]
-      - map: [ "enum.HumanoidVisualLayers.RHand" ]
-      - map: [ "enum.HumanoidVisualLayers.LFoot" ]
-      - map: [ "enum.HumanoidVisualLayers.RFoot" ]
->>>>>>> c4dcc909
       - map: [ "enum.HumanoidVisualLayers.Handcuffs" ]
         color: "#ffffff"
         sprite: Objects/Misc/handcuffs.rsi
