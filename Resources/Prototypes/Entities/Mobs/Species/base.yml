--- conflicted
+++ resolved
@@ -137,12 +137,9 @@
     - Pacified
     - StaminaModifier
     - Flashed
-<<<<<<< HEAD
-    - LoveEffect  # Sunrise-Aphrodesiac
-=======
     - RadiationProtection
     - Drowsiness
->>>>>>> f7d8b4e7
+    - LoveEffect  # Sunrise-Aphrodesiac
   - type: Body
     prototype: Human
     requiredLegs: 2
