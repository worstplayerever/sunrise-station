- type: entity
  save: false
  parent:
  - BaseMob
  - MobDamageable
  - MobCombat
  - StripableInventoryBase
  id: BaseMobSpecies
  abstract: true
  components:
  - type: Sprite
    layers:
    - map: [ "enum.HumanoidVisualLayers.Chest" ]
    - map: [ "enum.HumanoidVisualLayers.Head" ]
    - map: [ "enum.HumanoidVisualLayers.Snout" ]
    - map: [ "enum.HumanoidVisualLayers.Eyes" ]
    - map: [ "enum.HumanoidVisualLayers.RArm" ]
    - map: [ "enum.HumanoidVisualLayers.LArm" ]
    - map: [ "enum.HumanoidVisualLayers.RLeg" ]
    - map: [ "enum.HumanoidVisualLayers.LLeg" ]
    - shader: StencilClear
      sprite: Mobs/Species/Human/parts.rsi #PJB on stencil clear being on the left leg: "...this is 'fine'" -https://github.com/space-wizards/space-station-14/pull/12217#issuecomment-1291677115
      # its fine, but its still very stupid that it has to be done like this instead of allowing sprites to just directly insert a stencil clear.
      # sprite refactor when
      state: l_leg
    - shader: StencilMask
      map: ["enum.HumanoidVisualLayers.StencilMask"]
      sprite: Mobs/Customization/masking_helpers.rsi
      state: unisex_full
      visible: false
    # Sunrise-start
    - map: ["enum.HumanoidVisualLayers.LFoot"]
    - map: ["enum.HumanoidVisualLayers.RFoot"]
    - map: ["bra"]
    - map: ["pants"]
    - map: ["socks"]
    - map: ["jumpsuit"]
    # Sunrise-end
    - map: ["enum.HumanoidVisualLayers.LHand"]
    - map: ["enum.HumanoidVisualLayers.RHand"]
    - map: [ "gloves" ]
    - map: [ "shoes" ]
    - map: [ "ears" ]
    - map: [ "outerClothing" ]
    - map: [ "eyes" ]
    - map: [ "belt" ]
    - map: [ "id" ]
    - map: [ "neck" ]
    - map: [ "back" ]
    - map: [ "enum.HumanoidVisualLayers.FacialHair" ]
    - map: [ "enum.HumanoidVisualLayers.Hair" ]
    - map: [ "enum.HumanoidVisualLayers.HeadSide" ]
    - map: [ "enum.HumanoidVisualLayers.HeadTop" ]
    - map: [ "enum.HumanoidVisualLayers.Tail" ]
    - map: [ "mask" ]
    - map: [ "head" ]
    - map: [ "pocket1" ]
    - map: [ "pocket2" ]
    - map: ["enum.HumanoidVisualLayers.Handcuffs"]
      color: "#ffffff"
      sprite: Objects/Misc/handcuffs.rsi
      state: body-overlay-2
      visible: false
    - map: [ "clownedon" ] # Dynamically generated
      sprite: "Effects/creampie.rsi"
      state: "creampie_human"
      visible: false
  - type: DamageVisuals
    thresholds: [ 10, 20, 30, 50, 70, 100 ]
    targetLayers:
    - "enum.HumanoidVisualLayers.Chest"
    - "enum.HumanoidVisualLayers.Head"
    - "enum.HumanoidVisualLayers.LArm"
    - "enum.HumanoidVisualLayers.LLeg"
    - "enum.HumanoidVisualLayers.RArm"
    - "enum.HumanoidVisualLayers.RLeg"
    damageOverlayGroups:
      Brute:
        sprite: Mobs/Effects/brute_damage.rsi
        color: "#FF0000"
      Burn:
        sprite: Mobs/Effects/burn_damage.rsi
  - type: GenericVisualizer
    visuals:
      enum.CreamPiedVisuals.Creamed:
        clownedon: # Not 'creampied' bc I can already see Skyrat complaining about conflicts.
          True: {visible: true}
          False: {visible: false}
  - type: StatusIcon
    bounds: -0.5,-0.5,0.5,0.5
  - type: RotationVisuals
    defaultRotation: 90
    horizontalRotation: 90
  - type: HumanoidAppearance
    species: Human
  - type: SlowOnDamage
    speedModifierThresholds:
      60: 0.7
      80: 0.5
  - type: Fixtures
    fixtures: # TODO: This needs a second fixture just for mob collisions.
      fix1:
        shape:
          !type:PhysShapeCircle
          radius: 0.35
        density: 185
        restitution: 0.0
        mask:
        - MobMask
        layer:
        - MobLayer
  - type: FloorOcclusion
  - type: RangedDamageSound
    soundGroups:
      Brute:
        collection:
          MeatBulletImpact
    soundTypes:
      Heat:
        collection:
          MeatLaserImpact
  - type: Reactive
    groups:
      Flammable: [ Touch ]
      Extinguish: [ Touch ]
      Acidic: [Touch, Ingestion]
    reactions:
    - reagents: [Water, SpaceCleaner]
      methods: [Touch]
      effects:
      - !type:WashCreamPieReaction
  - type: StatusEffects
    allowed:
    - Stun
    - KnockedDown
    - SlowedDown
    - Stutter
    - SeeingRainbows
    - Electrocution
    - Drunk
    - SlurredSpeech
    - RatvarianLanguage
    - PressureImmunity
    - Muted
    - ForcedSleep
    - TemporaryBlindness
    - Pacified
    - StaminaModifier
    - Flashed
<<<<<<< HEAD
    - LoveEffect  # Sunrise-Aphrodesiac
  - type: Reflect
    enabled: false
    reflectProb: 0
=======
>>>>>>> 03f0257a
  - type: Body
    prototype: Human
    requiredLegs: 2
  - type: Identity
  - type: IdExaminable
  - type: Hands
  - type: ComplexInteraction
  - type: Internals
  - type: FloatingVisuals
  - type: Climbing
  - type: Cuffable
  - type: Ensnareable
    sprite: Objects/Misc/ensnare.rsi
    state: icon
  - type: AnimationPlayer
  - type: Buckle
  - type: CombatMode
    canDisarm: true
  - type: MeleeWeapon
    soundHit:
      collection: Punch
    angle: 30
    animation: WeaponArcFist
    attackRate: 1
    damage:
      types:
        Blunt: 5
  - type: SleepEmitSound
  - type: SSDIndicator
  - type: StandingState
  - type: Fingerprint
  - type: Dna
  - type: MindContainer
    showExamineInfo: true
  - type: InteractionPopup
    successChance: 1
    interactSuccessString: hugging-success-generic
    interactSuccessSound: /Audio/Effects/thudswoosh.ogg
    messagePerceivedByOthers: hugging-success-generic-others
  - type: CanHostGuardian
  - type: NpcFactionMember
    factions:
    - NanoTrasen
  - type: CreamPied
  - type: Stripping
  - type: UserInterface
    interfaces:
      enum.VoiceMaskUIKey.Key:
        type: VoiceMaskBoundUserInterface
      enum.HumanoidMarkingModifierKey.Key:
        type: HumanoidMarkingModifierBoundUserInterface
      enum.StrippingUiKey.Key:
        type: StrippableBoundUserInterface
  - type: Puller
  - type: Speech
    speechSounds: Alto
  - type: DamageForceSay
  - type: Vocal
    sounds:
      Male: MaleHuman
      Female: FemaleHuman
      Unsexed: MaleHuman
  - type: Emoting
  - type: BodyEmotes
    soundsId: GeneralBodyEmotes
  - type: Grammar
    attributes:
      proper: true
  - type: MobPrice
    price: 1500 # Kidnapping a living person and selling them for cred is a good move.
    deathPenalty: 0.01 # However they really ought to be living and intact, otherwise they're worth 100x less.
  - type: Tag
    tags:
    - CanPilot
    - FootstepSound
    - DoorBumpOpener
  - type: Paws
    screamInterval: 3
    thresholdDamage: 5
    coughInterval: 5

- type: entity
  save: false
  parent:
  - MobBloodstream
  - MobRespirator
  - MobAtmosStandard
  - MobFlammable
  - BaseMobSpecies
  id: BaseMobSpeciesOrganic
  abstract: true
  components:
  - type: Carriable # Sunrise-edit
  - type: CanEscapeInventory # Sunrise-edit
  - type: Barotrauma
    damage:
      types:
        Blunt: 0.50 #per second, scales with pressure and other constants.
        Heat: 0.1
  - type: PassiveDamage # Slight passive regen. Assuming one damage type, comes out to about 4 damage a minute.
    allowedStates:
    - Alive
    damageCap: 20
    damage:
      types:
        Heat: -0.07
      groups:
        Brute: -0.07

  - type: Blindable
  # Other
  - type: Temperature
    heatDamageThreshold: 325
    coldDamageThreshold: 260
    currentTemperature: 310.15
    specificHeat: 42
    coldDamage:
      types:
        Cold: 0.1 #per second, scales with temperature & other constants
    heatDamage:
      types:
        Heat: 1.5 #per second, scales with temperature & other constants
  - type: ThermalRegulator
    metabolismHeat: 800
    radiatedHeat: 100
    implicitHeatRegulation: 500
    sweatHeatRegulation: 2000
    shiveringHeatRegulation: 2000
    normalBodyTemperature: 310.15
    thermalRegulationTemperatureThreshold: 25
  - type: Perishable
  - type: Butcherable
    butcheringType: Spike # TODO human.
    spawned:
      - id: FoodMeat
        amount: 5
  - type: Respirator
    damage:
      types:
        Asphyxiation: 1.0
    damageRecovery:
      types:
        Asphyxiation: -1.0
  - type: FireVisuals
    alternateState: Standing

- type: entity
  save: false
  id: BaseSpeciesDummy
  parent: InventoryBase
  abstract: true
  components:
  - type: Hands
  - type: ComplexInteraction
  - type: ContainerContainer
  - type: Icon
    sprite: Mobs/Species/Human/parts.rsi
    state: full
  - type: Sprite
    drawdepth: Mobs
    noRot: true
    # TODO BODY Turn these into individual body parts?
    layers:
    - map: [ "enum.HumanoidVisualLayers.Chest" ]
    - map: [ "enum.HumanoidVisualLayers.Head" ]
    - map: [ "enum.HumanoidVisualLayers.Snout" ]
    - map: [ "enum.HumanoidVisualLayers.Eyes" ]
    - map: [ "enum.HumanoidVisualLayers.RArm" ]
    - map: [ "enum.HumanoidVisualLayers.LArm" ]
    - map: [ "enum.HumanoidVisualLayers.RLeg" ]
    - map: [ "enum.HumanoidVisualLayers.LLeg" ]
    - shader: StencilClear
      sprite: Mobs/Species/Human/parts.rsi
      state: l_leg
    - shader: StencilMask
      map: ["enum.HumanoidVisualLayers.StencilMask"]
      sprite: Mobs/Customization/masking_helpers.rsi
      state: unisex_full
      visible: false
    # Sunrise-start
    - map: ["enum.HumanoidVisualLayers.LFoot"]
    - map: ["enum.HumanoidVisualLayers.RFoot"]
    - map: ["bra"]
    - map: ["pants"]
    - map: ["socks"]
    - map: ["jumpsuit"]
    # Sunrise-end
    - map: ["enum.HumanoidVisualLayers.LHand"]
    - map: ["enum.HumanoidVisualLayers.RHand"]
    - map: ["enum.HumanoidVisualLayers.Handcuffs"]
      color: "#ffffff"
      sprite: Objects/Misc/handcuffs.rsi
      state: body-overlay-2
      visible: false
    - map: [ "gloves" ]
    - map: [ "shoes" ]
    - map: [ "ears" ]
    - map: [ "outerClothing" ]
    - map: [ "eyes" ]
    - map: [ "belt" ]
    - map: [ "id" ]
    - map: [ "neck" ]
    - map: [ "back" ]
    - map: [ "enum.HumanoidVisualLayers.FacialHair" ]
    - map: [ "enum.HumanoidVisualLayers.Hair" ]
    - map: [ "enum.HumanoidVisualLayers.HeadSide" ]
    - map: [ "enum.HumanoidVisualLayers.HeadTop" ]
    - map: [ "enum.HumanoidVisualLayers.Tail" ]
    - map: [ "mask" ]
    - map: [ "head" ]
    - map: [ "pocket1" ]
    - map: [ "pocket2" ]
  - type: Appearance
  - type: HumanoidAppearance
    species: Human
  - type: Body
    prototype: Human
    requiredLegs: 2
  - type: UserInterface
    interfaces:
      enum.HumanoidMarkingModifierKey.Key: # sure, this can go here too
        type: HumanoidMarkingModifierBoundUserInterface<|MERGE_RESOLUTION|>--- conflicted
+++ resolved
@@ -147,13 +147,7 @@
     - Pacified
     - StaminaModifier
     - Flashed
-<<<<<<< HEAD
     - LoveEffect  # Sunrise-Aphrodesiac
-  - type: Reflect
-    enabled: false
-    reflectProb: 0
-=======
->>>>>>> 03f0257a
   - type: Body
     prototype: Human
     requiredLegs: 2
