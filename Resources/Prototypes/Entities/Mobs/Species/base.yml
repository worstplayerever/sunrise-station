- type: entity
  save: false
  parent:
  - BaseMob
  - MobDamageable
  - MobPolymorphable
  - MobCombat
  - StripableInventoryBase
  id: BaseMobSpecies
  abstract: true
  components:
  - type: SurgeryTarget
  - type: Sprite
    layers:
    - map: [ "enum.HumanoidVisualLayers.Chest" ]
    - map: [ "enum.HumanoidVisualLayers.Head" ]
    - map: [ "enum.HumanoidVisualLayers.Snout" ]
    - map: [ "enum.HumanoidVisualLayers.Eyes" ]
    - map: [ "enum.HumanoidVisualLayers.RArm" ]
    - map: [ "enum.HumanoidVisualLayers.LArm" ]
    - map: [ "enum.HumanoidVisualLayers.RLeg" ]
    - map: [ "enum.HumanoidVisualLayers.LLeg" ]
<<<<<<< HEAD
=======
    - map: [ "enum.HumanoidVisualLayers.UndergarmentBottom" ]
    - map: [ "enum.HumanoidVisualLayers.UndergarmentTop" ]
    - map: ["jumpsuit"]
>>>>>>> 1b74de6d
    - map: ["enum.HumanoidVisualLayers.LFoot"]
    - map: ["enum.HumanoidVisualLayers.RFoot"]
    # Sunrise-start
    - map: ["bra"]
    - map: ["pants"]
    - map: ["socks"]
    - map: ["jumpsuit"]
    # Sunrise-end
    - map: ["enum.HumanoidVisualLayers.LHand"]
    - map: ["enum.HumanoidVisualLayers.RHand"]
    - map: [ "gloves" ]
    - map: [ "shoes" ]
    - map: [ "ears" ]
    - map: [ "eyes" ]
    - map: [ "belt" ]
    - map: [ "id" ]
    - map: [ "outerClothing" ]
    - map: [ "back" ]
    - map: [ "neck" ]
    - map: [ "enum.HumanoidVisualLayers.FacialHair" ]
    - map: [ "enum.HumanoidVisualLayers.Hair" ]
    - map: [ "enum.HumanoidVisualLayers.HeadSide" ]
    - map: [ "enum.HumanoidVisualLayers.HeadTop" ]
    - map: [ "enum.HumanoidVisualLayers.Tail" ]
    - map: [ "mask" ]
    - map: [ "head" ]
    - map: [ "pocket1" ]
    - map: [ "pocket2" ]
    - map: ["enum.HumanoidVisualLayers.Handcuffs"]
      color: "#ffffff"
      sprite: Objects/Misc/handcuffs.rsi
      state: body-overlay-2
      visible: false
    - map: [ "clownedon" ] # Dynamically generated
      sprite: "Effects/creampie.rsi"
      state: "creampie_human"
      visible: false
  - type: DamageVisuals
    thresholds: [ 10, 20, 30, 50, 70, 100 ]
    targetLayers:
    - "enum.HumanoidVisualLayers.Chest"
    - "enum.HumanoidVisualLayers.Head"
    - "enum.HumanoidVisualLayers.LArm"
    - "enum.HumanoidVisualLayers.LLeg"
    - "enum.HumanoidVisualLayers.RArm"
    - "enum.HumanoidVisualLayers.RLeg"
    damageOverlayGroups:
      Brute:
        sprite: Mobs/Effects/brute_damage.rsi
        color: "#FF0000"
      Burn:
        sprite: Mobs/Effects/burn_damage.rsi
  - type: GenericVisualizer
    visuals:
      enum.CreamPiedVisuals.Creamed:
        clownedon: # Not 'creampied' bc I can already see Skyrat complaining about conflicts.
          True: {visible: true}
          False: {visible: false}
  - type: StatusIcon
    bounds: -0.5,-0.5,0.5,0.5
  - type: RotationVisuals
    defaultRotation: 90
    horizontalRotation: 90
  - type: HumanoidAppearance
    species: Human
  - type: SlowOnDamage
    speedModifierThresholds:
      60: 0.7
      80: 0.5
  - type: Fixtures
    fixtures: # TODO: This needs a second fixture just for mob collisions.
      fix1:
        shape:
          !type:PhysShapeCircle
          radius: 0.35
        density: 185
        restitution: 0.0
        mask:
        - MobMask
        layer:
        - MobLayer
  - type: FloorOcclusion
  - type: RangedDamageSound
    soundGroups:
      Brute:
        collection:
          MeatBulletImpact
    soundTypes:
      Heat:
        collection:
          MeatLaserImpact
  - type: Reactive
    groups:
      Flammable: [ Touch ]
      Extinguish: [ Touch ]
      Acidic: [Touch, Ingestion]
    reactions:
    - reagents: [Water, SpaceCleaner]
      methods: [Touch]
      effects:
      - !type:WashCreamPieReaction
  - type: StatusEffects
    allowed:
    - Stun
    - KnockedDown
    - SlowedDown
    - Stutter
    - SeeingRainbows
    - Electrocution
    - Drunk
    - SlurredSpeech
    - RatvarianLanguage
    - PressureImmunity
    - Muted
    - ForcedSleep
    - TemporaryBlindness
    - Pacified
    - StaminaModifier
    - Flashed
    - RadiationProtection
    - Drowsiness
    - Adrenaline
    - LoveEffect  # Sunrise-Edit
    - Jump # Sunrise-Edit
    - Flip # Sunrise-Edit
  - type: Body
    prototype: Human
    requiredLegs: 2
  - type: Identity
  - type: IdExaminable
  - type: Hands
  - type: ComplexInteraction
  - type: Internals
  - type: FloatingVisuals
  - type: Climbing
  - type: Cuffable
  - type: Ensnareable
    sprite: Objects/Misc/ensnare.rsi
    state: icon
  - type: AnimationPlayer
  - type: Buckle
  - type: CombatMode
    canDisarm: true
  - type: MeleeWeapon
    soundHit:
      collection: Punch
    angle: 30
    animation: WeaponArcFist
    attackRate: 1
    damage:
      types:
        Blunt: 5
  - type: SleepEmitSound
  - type: SSDIndicator
  - type: StandingState
  - type: Dna
  - type: MindContainer
    showExamineInfo: true
  - type: CanEnterCryostorage
  - type: InteractionPopup
    successChance: 1
    interactSuccessString: hugging-success-generic
    interactSuccessSound: /Audio/Effects/thudswoosh.ogg
    messagePerceivedByOthers: hugging-success-generic-others
  - type: CanHostGuardian
  - type: NpcFactionMember
    factions:
    - NanoTrasen
  - type: CreamPied
  - type: Stripping
  - type: UserInterface
    interfaces:
      enum.HumanoidMarkingModifierKey.Key:
        type: HumanoidMarkingModifierBoundUserInterface
      enum.StrippingUiKey.Key:
        type: StrippableBoundUserInterface
      enum.SurgeryUIKey.Key:
        type: SurgeryBui
      enum.StoreUiKey.Key:
        type: StoreBoundUserInterface
      enum.VampireMutationUiKey.Key:
        type: VampireMutationBoundUserInterface
  - type: Puller
  - type: Speech
    speechSounds: Alto
  - type: DamageForceSay
  - type: Vocal
    sounds:
      Male: MaleHuman
      Female: FemaleHuman
      Unsexed: MaleHuman
  - type: Emoting
  - type: BodyEmotes
    soundsId: GeneralBodyEmotes
  - type: Grammar
    attributes:
      proper: true
  - type: MobPrice
    price: 1500 # Kidnapping a living person and selling them for cred is a good move.
    deathPenalty: 0.01 # However they really ought to be living and intact, otherwise they're worth 100x less.
  - type: Tag
    tags:
    - CanPilot
    - FootstepSound
    - DoorBumpOpener
    - AnomalyHost
  # Sunrise-Start
  - type: Paws
    screamInterval: 3
    thresholdDamage: 5
    coughInterval: 5
    emotesTakeDamage:
    - Scream
    - Crying
  - type: SolutionContainerManager
    solutions:
      food:
        maxVol: 25
        reagents:
        - ReagentId: UncookedAnimalProteins
          Quantity: 25
  - type: Food
    requiresSpecialDigestion: true
  - type: CognizinFix
  # Sunrise-End

- type: entity
  save: false
  parent:
  - BaseMobSpecies # Sunrise
  - MobBloodstream
  - MobRespirator
  - MobAtmosStandard
  - MobFlammable
 #- BaseMobSpecies # Wizards
  id: BaseMobSpeciesOrganic
  abstract: true
  components:
  # Sunrise-Start
  - type: CanEscapeInventory
  - type: Mood
  - type: CritHeartbeat
    heartbeatSound:
      path: /Audio/_Sunrise/Effects/heartbeat.ogg
      params:
        volume: -3
        loop: True
  # Sunrise-End
  - type: Barotrauma
    damage:
      types:
        Blunt: 0.50 #per second, scales with pressure and other constants.
        Heat: 0.1
  - type: PassiveDamage # Slight passive regen. Assuming one damage type, comes out to about 4 damage a minute.
    allowedStates:
    - Alive
    damageCap: 20
    damage:
      types:
        Heat: -0.07
      groups:
        Brute: -0.07
  - type: Fingerprint
  - type: Blindable
  # Other
  - type: Temperature
    heatDamageThreshold: 325
    coldDamageThreshold: 260
    currentTemperature: 310.15
    specificHeat: 42
    coldDamage:
      types:
        Cold: 0.1 #per second, scales with temperature & other constants
    heatDamage:
      types:
        Heat: 1.5 #per second, scales with temperature & other constants
  - type: TemperatureSpeed
    thresholds:
      293: 0.8
      280: 0.6
      260: 0.4
  - type: ThermalRegulator
    metabolismHeat: 800
    radiatedHeat: 100
    implicitHeatRegulation: 500
    sweatHeatRegulation: 2000
    shiveringHeatRegulation: 2000
    normalBodyTemperature: 310.15
    thermalRegulationTemperatureThreshold: 2
  - type: Perishable
  - type: Butcherable
    butcheringType: Spike # TODO human.
    spawned:
      - id: FoodMeat
        amount: 5
  - type: Respirator
    damage:
      types:
        Asphyxiation: 1.0
    damageRecovery:
      types:
        Asphyxiation: -1.0
  - type: FireVisuals
    alternateState: Standing
  - type: PetOnInteract

- type: entity
  save: false
  id: BaseSpeciesDummy
  parent: InventoryBase
  abstract: true
  components:
  - type: Hands
  - type: ComplexInteraction
  - type: ContainerContainer
  - type: Icon
    sprite: Mobs/Species/Human/parts.rsi
    state: full
  - type: Sprite
    drawdepth: Mobs
    noRot: true
    # TODO BODY Turn these into individual body parts?
    layers:
    - map: [ "enum.HumanoidVisualLayers.Chest" ]
    - map: [ "enum.HumanoidVisualLayers.Head" ]
    - map: [ "enum.HumanoidVisualLayers.Snout" ]
    - map: [ "enum.HumanoidVisualLayers.Eyes" ]
    - map: [ "enum.HumanoidVisualLayers.RArm" ]
    - map: [ "enum.HumanoidVisualLayers.LArm" ]
    - map: [ "enum.HumanoidVisualLayers.RLeg" ]
    - map: [ "enum.HumanoidVisualLayers.LLeg" ]
<<<<<<< HEAD
=======
    - map: [ "enum.HumanoidVisualLayers.UndergarmentBottom" ]
    - map: [ "enum.HumanoidVisualLayers.UndergarmentTop" ]
    - map: ["jumpsuit"]
>>>>>>> 1b74de6d
    - map: ["enum.HumanoidVisualLayers.LFoot"]
    - map: ["enum.HumanoidVisualLayers.RFoot"]
    # Sunrise-start
    - map: ["bra"]
    - map: ["pants"]
    - map: ["socks"]
    - map: ["jumpsuit"]
    # Sunrise-end
    - map: ["enum.HumanoidVisualLayers.LHand"]
    - map: ["enum.HumanoidVisualLayers.RHand"]
    - map: ["enum.HumanoidVisualLayers.Handcuffs"]
      color: "#ffffff"
      sprite: Objects/Misc/handcuffs.rsi
      state: body-overlay-2
      visible: false
    - map: [ "gloves" ]
    - map: [ "shoes" ]
    - map: [ "ears" ]
    - map: [ "eyes" ]
    - map: [ "belt" ]
    - map: [ "id" ]
    - map: [ "outerClothing" ]
    - map: [ "back" ]
    - map: [ "neck" ]
    - map: [ "enum.HumanoidVisualLayers.FacialHair" ]
    - map: [ "enum.HumanoidVisualLayers.Hair" ]
    - map: [ "enum.HumanoidVisualLayers.HeadSide" ]
    - map: [ "enum.HumanoidVisualLayers.HeadTop" ]
    - map: [ "enum.HumanoidVisualLayers.Tail" ]
    - map: [ "mask" ]
    - map: [ "head" ]
    - map: [ "pocket1" ]
    - map: [ "pocket2" ]
  - type: Appearance
  - type: HumanoidAppearance
    species: Human
  - type: Body
    prototype: Human
    requiredLegs: 2
  - type: Absorbable
  - type: UserInterface
    interfaces:
      enum.HumanoidMarkingModifierKey.Key: # sure, this can go here too
        type: HumanoidMarkingModifierBoundUserInterface<|MERGE_RESOLUTION|>--- conflicted
+++ resolved
@@ -20,12 +20,9 @@
     - map: [ "enum.HumanoidVisualLayers.LArm" ]
     - map: [ "enum.HumanoidVisualLayers.RLeg" ]
     - map: [ "enum.HumanoidVisualLayers.LLeg" ]
-<<<<<<< HEAD
-=======
     - map: [ "enum.HumanoidVisualLayers.UndergarmentBottom" ]
     - map: [ "enum.HumanoidVisualLayers.UndergarmentTop" ]
     - map: ["jumpsuit"]
->>>>>>> 1b74de6d
     - map: ["enum.HumanoidVisualLayers.LFoot"]
     - map: ["enum.HumanoidVisualLayers.RFoot"]
     # Sunrise-start
@@ -357,12 +354,9 @@
     - map: [ "enum.HumanoidVisualLayers.LArm" ]
     - map: [ "enum.HumanoidVisualLayers.RLeg" ]
     - map: [ "enum.HumanoidVisualLayers.LLeg" ]
-<<<<<<< HEAD
-=======
     - map: [ "enum.HumanoidVisualLayers.UndergarmentBottom" ]
     - map: [ "enum.HumanoidVisualLayers.UndergarmentTop" ]
     - map: ["jumpsuit"]
->>>>>>> 1b74de6d
     - map: ["enum.HumanoidVisualLayers.LFoot"]
     - map: ["enum.HumanoidVisualLayers.RFoot"]
     # Sunrise-start
