# Hacky for the stress test so don't even consider adding to this
- type: entity
  name: burrower
  id: MobXeno
  parent: SimpleSpaceMobBase
  description: They mostly come at night. Mostly.
  components:
  - type: Insulated
  - type: CombatMode
  - type: InputMover
  - type: MobMover
  - type: HTN
    rootTask:
      task: XenoCompound
    blackboard:
      NavClimb: !type:Bool
        true
      NavInteract: !type:Bool
        true
      NavPry: !type:Bool
        true
      NavSmash: !type:Bool
        true
  - type: Prying
    pryPowered: true
    force: true
    speedModifier: 1.5
    useSound:
      path: /Audio/Items/crowbar.ogg
  - type: Reactive
    groups:
      Flammable: [Touch]
      Extinguish: [Touch]
  - type: NpcFactionMember
    factions:
    - Xeno
  - type: Hands
  - type: ComplexInteraction
  - type: Sprite
    drawdepth: Mobs
    sprite: Mobs/Aliens/Xenos/burrower.rsi
    layers:
    - map: ["enum.DamageStateVisualLayers.Base"]
      state: running
  - type: Fixtures
    fixtures:
      fix1:
        shape:
          !type:PhysShapeCircle
          radius: 0.25
        density: 1000
        mask:
        - MobMask
        layer:
        - MobLayer
  - type: MobState
    allowedStates:
    - Alive
    - Dead
  - type: MobThresholds
    thresholds:
      0: Alive
      50: Dead
  - type: SlowOnDamage
    speedModifierThresholds:
      25: 0.5
  - type: Stamina
    critThreshold: 200
  - type: Bloodstream
    bloodReagent: FluorosulfuricAcid
    bloodMaxVolume: 650
  - type: MeleeWeapon
    altDisarm: false
    angle: 0
    soundHit:
     collection: AlienClaw
    animation: WeaponArcBite
    damage:
      groups:
        Brute: 6
  - type: DamageStateVisuals
    rotate: true
    states:
      Alive:
        Base: running
      Critical:
        Base: crit
      Dead:
        Base: dead
  - type: Puller
  - type: Butcherable
    butcheringType: Spike
    spawned:
    - id: FoodMeatXeno
      amount: 5
  - type: TypingIndicator
    proto: alien
  - type: Temperature
    heatDamageThreshold: 360
    coldDamageThreshold: -150
    currentTemperature: 310.15
  - type: Tag
    tags:
      - CannotSuicide
      - DoorBumpOpener
      - FootstepSound
  - type: NoSlip
  - type: Perishable #Ummmm the acid kills a lot of the bacteria or something
    molsPerSecondPerUnitMass: 0.0005
  - type: Speech
    speechVerb: LargeMob
  # Sunrise-Start
  - type: CollectiveMind
    minds:
    - Xeno
  # Sunrise-End

- type: entity
  name: praetorian
  parent: MobXeno
  id: MobXenoPraetorian
  suffix: NPC
  components:
  - type: Sprite
    drawdepth: Mobs
    sprite: Mobs/Aliens/Xenos/praetorian.rsi
    offset: 0,0.4
    layers:
    - map: ["enum.DamageStateVisualLayers.Base"]
      state: running
  - type: MobThresholds
    thresholds:
      0: Alive
      100: Dead
  - type: Stamina
    critThreshold: 300
  - type: SlowOnDamage
    speedModifierThresholds:
      50: 0.7
  - type: Fixtures
    fixtures:
      fix1:
        shape:
          !type:PhysShapeCircle
          radius: 0.45
        density: 400
        mask:
        - MobMask
        layer:
        - MobLayer

- type: entity
  name: drone
  parent: MobXeno
  id: MobXenoDrone
  suffix: NPC
  components:
  - type: Sprite
    drawdepth: Mobs
    sprite: Mobs/Aliens/Xenos/drone.rsi
    offset: 0,0.2
    layers:
    - map: ["enum.DamageStateVisualLayers.Base"]
      state: running
  - type: MobThresholds
    thresholds:
      0: Alive
      80: Dead
  - type: SlowOnDamage
    speedModifierThresholds:
      40: 0.7
  - type: MeleeWeapon
    damage:
      groups:
        Brute: 6
  - type: MovementSpeedModifier
    baseSprintSpeed: 4
  - type: Fixtures
    fixtures:
      fix1:
        shape:
          !type:PhysShapeCircle
          radius: 0.45
        density: 450
        mask:
        - MobMask
        layer:
        - MobLayer

- type: entity
  name: queen
  parent: MobXeno
  id: MobXenoQueen
  suffix: NPC
  components:
  - type: Sprite
    drawdepth: Mobs
    sprite: Mobs/Aliens/Xenos/queen.rsi
    offset: 0,0.4
    layers:
    - map: ["enum.DamageStateVisualLayers.Base"]
      state: running
  - type: MobThresholds
    thresholds:
      0: Alive
      300: Dead
  - type: SlowOnDamage
    speedModifierThresholds:
      150: 0.7
  - type: MovementSpeedModifier
  - type: MeleeWeapon
    damage:
     groups:
       Brute: 12
  - type: Fixtures
    fixtures:
      fix1:
        shape:
          !type:PhysShapeCircle
          radius: 0.45
        density: 15500
        mask:
        - MobMask
        layer:
        - MobLayer
  - type: Tag
    tags:
    - CannotSuicide

- type: entity
  name: ravager
  parent: MobXeno
  id: MobXenoRavager
  suffix: NPC
  components:
  - type: Sprite
    drawdepth: Mobs
    sprite: Mobs/Aliens/Xenos/ravager.rsi
    offset: 0,0.5
    layers:
    - map: ["enum.DamageStateVisualLayers.Base"]
      state: running
  - type: MobThresholds
    thresholds:
      0: Alive
      100: Dead
  - type: MovementSpeedModifier
    baseSprintSpeed: 4
  - type: MeleeWeapon
    damage:
     groups:
       Brute: 10
  - type: SlowOnDamage
    speedModifierThresholds:
      50: 0.7
  - type: Fixtures
    fixtures:
      fix1:
        shape:
          !type:PhysShapeCircle
          radius: 0.45
        density: 1350
        mask:
        - MobMask
        layer:
        - MobLayer

- type: entity
  name: runner
  parent: MobXeno
  id: MobXenoRunner
  suffix: NPC
  components:
  - type: Sprite
    drawdepth: Mobs
    sprite: Mobs/Aliens/Xenos/runner.rsi
    offset: 0,0.6
    layers:
    - map: ["enum.DamageStateVisualLayers.Base"]
      state: running
  - type: MovementSpeedModifier
    baseSprintSpeed: 6.0
  - type: MeleeWeapon
    damage:
     groups:
       Brute: 5
  - type: Fixtures
    fixtures:
      fix1:
        shape:
          !type:PhysShapeCircle
          radius: 0.35
        density: 235
        mask:
        - MobMask
        layer:
        - MobLayer

- type: entity
  name: rouny
  parent: MobXenoRunner
  id: MobXenoRouny
  suffix: NPC
  components:
  - type: Sprite
    drawdepth: Mobs
    sprite: Mobs/Aliens/Xenos/rouny.rsi
    offset: 0,0.6
  - type: Butcherable
    butcheringType: Spike
    spawned:
    - id: FoodMeatRouny
      amount: 3

- type: entity
  name: spitter
  parent: MobXeno
  id: MobXenoSpitter
  suffix: NPC
  components:
  - type: Sprite
    drawdepth: Mobs
    sprite: Mobs/Aliens/Xenos/spitter.rsi
    offset: 0,0.3
    layers:
    - map: ["enum.DamageStateVisualLayers.Base"]
      state: running
  - type: MobThresholds
    thresholds:
      0: Alive
      50: Dead
  - type: SlowOnDamage
    speedModifierThresholds:
      25: 0.7
  - type: HTN
    rootTask:
      task: SimpleRangedHostileCompound
  - type: RechargeBasicEntityAmmo
    rechargeCooldown: 0.75
  - type: BasicEntityAmmoProvider
    proto: BulletAcid
    capacity: 1
    count: 1
  - type: Gun
    fireRate: 0.75
    useKey: false
    selectedMode: FullAuto
    availableModes:
      - FullAuto
    soundGunshot: /Audio/Weapons/Xeno/alien_spitacid.ogg
  - type: Fixtures
    fixtures:
      fix1:
        shape:
          !type:PhysShapeCircle
          radius: 0.45
        density: 235
        mask:
        - MobMask
        layer:
        - MobLayer

- type: entity
  name: space adder
  parent: SimpleSpaceMobBase
  id: MobPurpleSnake
  description: A menacing purple snake from Kepler-283c.
  components:
  - type: VentCrawler #Sunrise-Edit
  - type: Sprite
    drawdepth: Mobs
    sprite: Mobs/Aliens/Xenos/purple_snake.rsi
    layers:
    - map: ["enum.DamageStateVisualLayers.Base"]
      state: purple_snake
  - type: DamageStateVisuals
    states:
      Alive:
        Base: purple_snake
      Critical:
        Base: dead_purple_snake
      Dead:
        Base: dead_purple_snake
  - type: Butcherable
    spawned:
    - id: FoodMeatSnake
      amount: 4
  - type: Grammar
    attributes:
      proper: true
      gender: male
  - type: InputMover
  - type: MobMover
  - type: HTN
    rootTask:
      task: SimpleHostileCompound
  - type: NpcFactionMember
    factions:
    - Xeno
  - type: MeleeWeapon
    angle: 0
    animation: WeaponArcBite
    damage:
      types:
        Piercing: 5
  - type: SolutionContainerManager
    solutions:
      melee:
        reagents:
        - ReagentId: Toxin
          Quantity: 50
  - type: MeleeChemicalInjector
    solution: melee
  - type: Fixtures
    fixtures:
      fix1:
        shape:
          !type:PhysShapeCircle
          radius: 0.35
        density: 25
        mask:
        - MobMask
        layer:
        - MobLayer
  - type: FootstepModifier
    footstepSoundCollection:
      collection: FootstepSnake
  - type: Tag
    tags:
    - DoorBumpOpener
    - FootstepSound

- type: entity
  name: space adder
  parent: MobPurpleSnake
  id: MobSmallPurpleSnake
  suffix: small
  description: A smaller version of the menacing purple snake from Kepler-283c.
  components:
  - type: Sprite
    drawdepth: Mobs
    sprite: Mobs/Aliens/Xenos/purple_snake.rsi
    layers:
    - map: ["enum.DamageStateVisualLayers.Base"]
      state: small_purple_snake
  - type: DamageStateVisuals
    states:
      Alive:
        Base: small_purple_snake
      Critical:
        Base: dead_small_purple_snake
      Dead:
        Base: dead_small_purple_snake
  - type: Butcherable
    spawned:
    - id: FoodMeatSnake
      amount: 2
  - type: SolutionTransfer
    maxTransferAmount: 1

<<<<<<< HEAD
- type: entity
  abstract: true
  id: XenoGhostRole
  components:
  - type: GhostRole
    allowMovement: true
    allowSpeech: true
    makeSentient: true
    name: ghost-role-information-xeno-name
    description: ghost-role-information-xeno-description
    rules: ghost-role-information-xeno-rules
    raffle:
      settings: default
  - type: GhostTakeoverAvailable

- type: entity
  name: xeno
  parent: [MobXenoSpitter, XenoGhostRole]
  id: MobXenoSpitterGhostRole
  suffix: GhostRole

- type: entity
  name: xeno
  parent: [MobXenoRouny, XenoGhostRole]
  id: MobXenoRounyGhostRole
  suffix: GhostRole

- type: entity
  name: xeno
  parent: [MobXenoRunner, XenoGhostRole]
  id: MobXenoRunnerGhostRole
  suffix: GhostRole

- type: entity
  name: xeno
  parent: [MobXenoRavager, XenoGhostRole]
  id: MobXenoRavagerGhostRole
  suffix: GhostRole

- type: entity
  name: xeno
  parent: [MobXenoQueen, XenoGhostRole]
  id: MobXenoQueenGhostRole
  suffix: GhostRole

- type: entity
  name: xeno
  parent: [MobXenoDrone, XenoGhostRole]
  id: MobXenoDroneGhostRole
  suffix: GhostRole

- type: entity
  name: xeno
  parent: [MobXenoPraetorian, XenoGhostRole]
  id: MobXenoPraetorianGhostRole
  suffix: GhostRole
=======
# Mob mapped to Xeno Station that can not be ghostrole / pry

- type: entity
  name: lone praetorian
  description: The last of its kind.
  parent: SimpleSpaceMobBase
  id: MobXenoLonePraetorianNoGhost
  components:
  - type: Insulated
  - type: CombatMode
  - type: InputMover
  - type: MobMover
  - type: HTN
    rootTask:
      task: XenoCompound
    blackboard:
      NavClimb: !type:Bool
        true
      NavInteract: !type:Bool
        true
      NavPry: !type:Bool
        true
      NavSmash: !type:Bool
        true
  - type: Reactive
    groups:
      Flammable: [Touch]
      Extinguish: [Touch]
  - type: NpcFactionMember
    factions:
    - Xeno
  - type: Hands
  - type: ComplexInteraction
  - type: MobState
  - type: Stamina
    critThreshold: 200
  - type: Bloodstream
    bloodReagent: FluorosulfuricAcid
    bloodMaxVolume: 300
  - type: MeleeWeapon
    altDisarm: false
    angle: 0
    soundHit:
     collection: AlienClaw
    animation: WeaponArcBite
    damage:
     groups:
       Brute: 5
  - type: DamageStateVisuals
    rotate: true
    states:
      Alive:
        Base: running
      Critical:
        Base: crit
      Dead:
        Base: dead
  - type: Puller
  - type: Butcherable
    butcheringType: Spike
    spawned:
    - id: FoodMeatXeno
      amount: 5
  - type: TypingIndicator
    proto: alien
  - type: Temperature
    heatDamageThreshold: 360
    coldDamageThreshold: -150
    currentTemperature: 310.15
  - type: NoSlip
  - type: Perishable #Ummmm the acid kills a lot of the bacteria or something
    molsPerSecondPerUnitMass: 0.0005
  - type: Speech
    speechVerb: LargeMob
  - type: Sprite
    drawdepth: Mobs
    sprite: Mobs/Aliens/Xenos/praetorian.rsi
    offset: 0,0.4
    layers:
    - map: ["enum.DamageStateVisualLayers.Base"]
      state: running
  - type: MobThresholds
    thresholds:
      0: Alive
      -1: Critical
      250: Dead
  - type: SlowOnDamage
    speedModifierThresholds:
      120: 0.7
  - type: MovementSpeedModifier
    baseSprintSpeed: 3.7
  - type: Fixtures
    fixtures:
      fix1:
        shape:
          !type:PhysShapeCircle
          radius: 0.45
        density: 15500
        mask:
        - MobMask
        layer:
        - MobLayer
  - type: Tag
    tags:
    - CannotSuicide
  - type: SolutionContainerManager # Being hit speeds you up so you can escape
    solutions:
      bite:
        reagents:
        - ReagentId: Stimulants
          Quantity: 50
        - ReagentId: TranexamicAcid
          Quantity: 50
  - type: MeleeChemicalInjector
    transferAmount: 1
    solution: bite
    pierceArmor: true
>>>>>>> 1d4cf48c
<|MERGE_RESOLUTION|>--- conflicted
+++ resolved
@@ -458,7 +458,6 @@
   - type: SolutionTransfer
     maxTransferAmount: 1
 
-<<<<<<< HEAD
 - type: entity
   abstract: true
   id: XenoGhostRole
@@ -515,7 +514,7 @@
   parent: [MobXenoPraetorian, XenoGhostRole]
   id: MobXenoPraetorianGhostRole
   suffix: GhostRole
-=======
+
 # Mob mapped to Xeno Station that can not be ghostrole / pry
 
 - type: entity
@@ -632,5 +631,4 @@
   - type: MeleeChemicalInjector
     transferAmount: 1
     solution: bite
-    pierceArmor: true
->>>>>>> 1d4cf48c
+    pierceArmor: true