--- conflicted
+++ resolved
@@ -3104,11 +3104,8 @@
       gender: epicene
   - type: MobPrice
     price: 200
-<<<<<<< HEAD
+  - type: MessyDrinker
   - type: DogVision  # Sunrise-DogVision
-=======
-  - type: MessyDrinker
->>>>>>> 3f9d303c
 
 - type: entity
   parent: MobCorgiBase
