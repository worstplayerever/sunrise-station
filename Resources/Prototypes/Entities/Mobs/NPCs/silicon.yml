--- conflicted
+++ resolved
@@ -289,12 +289,9 @@
   - type: Construction
     graph: MediBot
     node: bot
-<<<<<<< HEAD
-=======
   - type: SentienceTarget
     flavorKind: station-event-random-sentience-flavor-mechanical
   - type: Anchorable
->>>>>>> ed7ae5c6
   - type: InteractionPopup
     interactSuccessString: petting-success-medibot
     interactFailureString: petting-failure-medibot
