- type: entity
  id: MobRevenant
  parent:
  - Incorporeal
  - BaseMob
  name: revenant
  description: A spooky ghostie.
  components:
  - type: Input
    context: "ghost"
  - type: Spectral
  - type: MovementSpeedModifier
    baseWalkSpeed: 6
    baseSprintSpeed: 6
  - type: Sprite
    sprite: Mobs/Ghosts/revenant.rsi
    layers:
    - state: active
  - type: StatusEffects
    allowed:
    - Stun
    - Corporeal
  - type: Damageable
    damageContainer: ManifestedSpirit
    damageModifierSet: ManifestedSpirit
  - type: NoSlip
  - type: Eye
    drawFov: false
    visMask:
      - Normal
      - Ghost
  - type: ContentEye
    maxZoom: 1.2, 1.2
  - type: NameIdentifier
    group: GenericNumber
  - type: GhostRole
    makeSentient: true
    name: ghost-role-information-revenant-name
    description: ghost-role-information-revenant-description
    rules: ghost-role-information-antagonist-rules
    mindRoles:
    - MindRoleGhostRoleSoloAntagonist
    raffle:
      settings: default
  - type: GhostTakeoverAvailable
  - type: Revenant
    malfunctionWhitelist:
      components:
      # emag lockers open
      - EntityStorage
      # emag doors open
      - Airlock
      # troll medical to help get kills
      - StasisBed
      - EmaggableMedibot
      # borg become killer
      - EmagSiliconLaw
  - type: PointLight
    color: MediumPurple
    radius: 2
    softness: 1
  - type: UserInterface
    interfaces:
      enum.StoreUiKey.Key:
        type: StoreBoundUserInterface
  - type: Visibility
    layer: 2 #ghost vis layer
  - type: Store
    categories:
    - RevenantAbilities
    currencyWhitelist:
    - StolenEssence
  - type: RandomMetadata
    nameSegments:
<<<<<<< HEAD
#    - The
    - RevenantType
#    - of
    - RevenantAdjective
    - RevenantTheme
=======
    - The
    - NamesRevenantType
    - of
    - NamesRevenantAdjective
    - NamesRevenantTheme
>>>>>>> 1b74de6d
  - type: Speech
    speechVerb: Ghost
  - type: Reactive
    groups:
      Acidic: [Touch]
  # Sunrise-start
  - type: Tag
    tags:
    - NoPaint
  - type: TTS
    voice: HermaeusMora
  # Sunrise-end<|MERGE_RESOLUTION|>--- conflicted
+++ resolved
@@ -72,19 +72,11 @@
     - StolenEssence
   - type: RandomMetadata
     nameSegments:
-<<<<<<< HEAD
-#    - The
-    - RevenantType
-#    - of
-    - RevenantAdjective
-    - RevenantTheme
-=======
     - The
     - NamesRevenantType
     - of
     - NamesRevenantAdjective
     - NamesRevenantTheme
->>>>>>> 1b74de6d
   - type: Speech
     speechVerb: Ghost
   - type: Reactive
