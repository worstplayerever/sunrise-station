--- conflicted
+++ resolved
@@ -22,12 +22,6 @@
   - type: Damageable
     damageContainer: Biological
   - type: NoSlip
-<<<<<<< HEAD
-  - type: Actions
-  - type: TTS
-    voice: HermaeusMora
-=======
->>>>>>> d088c8a0
   - type: Eye
     drawFov: false
     visMask:
@@ -85,4 +79,6 @@
   - type: Tag
     tags:
       - NoPaint
+  - type: TTS
+    voice: HermaeusMora
   # Sunrise-end