- type: entity
  parent: [ SimpleSpaceMobBase, FlyingMobBase ]
  id: BaseMobDragon
  suffix: ""
  name: space dragon
  description: A flying leviathan, loosely related to space carps.
  abstract: true
  components:
  - type: Bloodstream
    bloodMaxVolume: 650
  - type: GhostRole
    allowMovement: true
    allowSpeech: true
    makeSentient: true
    name: ghost-role-information-space-dragon-name
    description: ghost-role-information-space-dragon-description
    rules: ghost-role-information-space-dragon-rules
    mindRoles:
    - MindRoleGhostRoleTeamAntagonist
    raffle:
      settings: default
  - type: GhostTakeoverAvailable
  - type: HTN
    rootTask:
      task: XenoCompound
    blackboard:
      NavInteract: !type:Bool
        true
      NavPry: !type:Bool
        true
      NavSmash: !type:Bool
        true
  - type: NpcFactionMember
    factions:
    - Carps
  - type: Speech
    speechVerb: LargeMob
  - type: CombatMode
  - type: MobMover
  - type: InputMover
  - type: MovementSpeedModifier
    baseWalkSpeed: 3
    baseSprintSpeed: 5
    weightlessModifier: 1.5
  - type: RandomSprite
    available:
    - enum.DamageStateVisualLayers.Base:
        alive: Rainbow
  - type: Sprite
    sprite: Mobs/Aliens/Carps/dragon.rsi
    noRot: true
    layers:
    - map: [ "enum.DamageStateVisualLayers.Base" ]
      state: alive
    - map: [ "enum.DamageStateVisualLayers.BaseUnshaded" ]
      state: alive-unshaded
      shader: unshaded
  - type: Appearance
  - type: DamageStateVisuals
    states:
      Alive:
        Base: alive
        BaseUnshaded: alive-unshaded
      Critical:
        Base: crit
      Dead:
        Base: dead
        BaseUnshaded: dead-unshaded
  - type: Physics
    bodyType: KinematicController
  - type: Fixtures
    fixtures:
      fix1:
        shape:
          !type:PhysShapeCircle
          radius: 0.40
        density: 100
        mask:
        - FlyingMobMask
        layer:
        - FlyingMobLayer
  - type: MobState
  - type: MobStateActions
    actions:
      Critical:
      - ActionCritSuccumb
      - ActionCritLastWords
  - type: MobThresholds
    thresholds:
      0: Alive
      450: Critical
      500: Dead
  - type: SlowOnDamage
    speedModifierThresholds:
      250: 0.7
      400: 0.5
  # disable taking damage from fire, since its a fire breathing dragon
  - type: Flammable
    damage:
      types: {}
  - type: StatusEffects # Overwriting basesimplemob to remove flash, getting flashed as dragon just feelsbad
    allowed:
    - SlowedDown
    - Stutter
    - Electrocution
    - ForcedSleep
    - TemporaryBlindness
    - Pacified
    - RadiationProtection
    - Drowsiness
    - Adrenaline
  - type: Temperature
    heatDamageThreshold: 800
  - type: Metabolizer
    solutionOnBody: false
    updateInterval: 0.25
    metabolizerTypes: [ Dragon ]
    groups:
    - id: Medicine
    - id: Poison
  - type: Butcherable
    spawned:
    - id: FoodMeatDragon
      amount: 2
  - type: InteractionPopup
    successChance: 0.25 # It's no goose, but you better smell like carp.
    interactSuccessString: petting-success-dragon
    interactFailureString: petting-failure-dragon
    interactFailureSound:
      path: /Audio/Animals/space_dragon_roar.ogg
    soundPerceivedByOthers: false # A 75% chance for a loud roar would get old fast.
  - type: MeleeWeapon
    altDisarm: false
    soundHit:
      path: /Audio/Weapons/Xeno/alien_claw_flesh3.ogg
    damage:
      types:
        Piercing: 15
        Slash: 15
  - type: Devourer
    foodPreference: Humanoid
    shouldStoreDevoured: true
    chemical: Ichor
    healRate: 20.0 #Sunrise-edit
    whitelist:
      components:
      - MobState
      - Door
      tags:
      - Wall
  - type: Tag
    tags:
    - CannotSuicide
    - DoorBumpOpener
  - type: Puller
    needsHands: false
<<<<<<< HEAD
  # Sunrise-Start
  - type: CollectiveMind
    minds:
    - Carp
  - type: NightVision
    isToggle: true
    color: "#808080"
  - type: Reflect
    reflectProb: 0.25
    spread: 45
  - type: Damageable
    damageContainer: Biological
    damageModifierSet: Dragon
  - type: TTS
    voice: HearthstoneLordOfThunder
  - type: InnateItem
    instantActions:
    - HandHeldMassScannerBorg
  # Sunrise-End
=======
>>>>>>> 8e7f4402

- type: entity
  parent: BaseMobDragon
  id: MobDragon
  components:
  - type: Dragon
    spawnRiftAction: ActionSpawnRift
  - type: ActionGun
    action: ActionDragonsBreath
    gunProto: DragonsBreathGun
  - type: GuideHelp
    guides:
    - MinorAntagonists

- type: entity
  categories: [ HideSpawnMenu ]
  id: DragonsBreathGun
  name: dragon's lung
  description: For dragon's breathing.
  components:
  - type: RechargeBasicEntityAmmo
    rechargeCooldown: 5
    rechargeSound:
      path: /Audio/Animals/space_dragon_roar.ogg
  - type: BasicEntityAmmoProvider
    proto: ProjectileDragonsBreath
    capacity: 1
    count: 1
  - type: Gun
    soundGunshot:
      path: /Audio/Animals/space_dragon_roar.ogg
    soundEmpty: null
    projectileSpeed: 5

- type: entity
  parent: BaseMobDragon
  id: MobDragonDungeon
  suffix: Dungeon
  components:
  - type: GhostRole
    description: ghost-role-information-space-dragon-dungeon-description
    rules: ghost-role-information-space-dragon-dungeon-rules
    raffle:
      settings: default
  - type: SlowOnDamage
    speedModifierThresholds:
      100: 0.7
  - type: MobThresholds
    thresholds:
      0: Alive
      200: Dead
  # less meat spawned since it's a lot easier to kill
  - type: Butcherable
    spawned:
    - id: FoodMeatDragon
      amount: 1
  - type: MeleeWeapon
    damage:
      groups:
        Brute: 12

- type: entity
  id: ActionSpawnRift
  name: Summon Carp Rift
  description: Summons a carp rift that will periodically spawns carps.
  components:
  - type: InstantAction
    icon:
      sprite: Interface/Actions/carp_rift.rsi
      state: icon
    event: !type:DragonSpawnRiftActionEvent
    useDelay: 1
    priority: 3

- type: entity
  id: ActionDevour
  name: "[color=red]Devour[/color]"
  description: Attempt to break a structure with your jaws or swallow a creature.
  components:
  - type: EntityTargetAction
    icon: { sprite : Interface/Actions/devour.rsi, state: icon }
    iconOn: { sprite : Interface/Actions/devour.rsi, state: icon-on }
    event: !type:DevourActionEvent
    priority: 1

- type: entity
  id: ActionDragonsBreath
  name: "[color=orange]Dragon's Breath[/color]"
  description: Spew out flames at anyone foolish enough to attack you!
  components:
  - type: WorldTargetAction
    # TODO: actual sprite
    icon: { sprite : Objects/Weapons/Guns/Projectiles/magic.rsi, state: fireball }
    event: !type:ActionGunShootEvent
    priority: 2
    checkCanAccess: false
    range: 0
    itemIconStyle: BigAction<|MERGE_RESOLUTION|>--- conflicted
+++ resolved
@@ -154,7 +154,6 @@
     - DoorBumpOpener
   - type: Puller
     needsHands: false
-<<<<<<< HEAD
   # Sunrise-Start
   - type: CollectiveMind
     minds:
@@ -174,8 +173,6 @@
     instantActions:
     - HandHeldMassScannerBorg
   # Sunrise-End
-=======
->>>>>>> 8e7f4402
 
 - type: entity
   parent: BaseMobDragon
