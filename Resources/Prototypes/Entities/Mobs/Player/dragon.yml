--- conflicted
+++ resolved
@@ -163,7 +163,12 @@
     - NamesDragon
     - NamesDragonTitle
     nameFormat: name-format-dragon
-<<<<<<< HEAD
+  - type: Prying
+    pryPowered: true
+    force: true
+    speedModifier: 2.5 # fast because dragon strong
+    useSound:
+      path: /Audio/Items/crowbar.ogg
   # Sunrise-Start
   - type: CollectiveMind
     minds:
@@ -183,14 +188,6 @@
     instantActions:
     - HandHeldMassScannerBorg
   # Sunrise-End
-=======
-  - type: Prying
-    pryPowered: true
-    force: true
-    speedModifier: 2.5 # fast because dragon strong
-    useSound:
-      path: /Audio/Items/crowbar.ogg
->>>>>>> fac4bcd9
 
 - type: entity
   parent: BaseMobDragon
