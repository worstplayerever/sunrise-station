--- conflicted
+++ resolved
@@ -35,11 +35,8 @@
   id: DeathSquad
   parent: EventHumanoidMindShielded
   randomizeName: false
-<<<<<<< HEAD
   speciesBlacklist: # Sunrise-edit
     - Diona
-=======
->>>>>>> f041f58a
   components:
     - type: GhostRole
       name: ghost-role-information-Death-Squad-name
