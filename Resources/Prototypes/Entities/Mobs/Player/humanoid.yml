--- conflicted
+++ resolved
@@ -45,7 +45,6 @@
 - type: randomHumanoidSettings
   id: DeathSquad
   parent: EventHumanoidCentcomm
-<<<<<<< HEAD
   speciesBlacklist: # Sunrise-edit
   - Diona
   - Vox
@@ -60,8 +59,6 @@
   - SlimePerson
   - Dwarf
   randomizeName: false
-=======
->>>>>>> fac4bcd9
   components:
     - type: GhostRole
       name: ghost-role-information-Death-Squad-name
@@ -102,7 +99,6 @@
 - type: randomHumanoidSettings
   id: ERTLeader
   parent: EventHumanoidCentcomm
-<<<<<<< HEAD
   speciesBlacklist: # Sunrise-edit
   - Diona
   - Vox
@@ -117,8 +113,6 @@
   - SlimePerson
   - Dwarf
   randomizeName: false
-=======
->>>>>>> fac4bcd9
   components:
     - type: GhostRole
       name: ghost-role-information-ert-leader-name
