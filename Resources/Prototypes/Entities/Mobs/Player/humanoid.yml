--- conflicted
+++ resolved
@@ -2,8 +2,6 @@
 
 - type: randomHumanoidSettings
   id: EventHumanoid
-  speciesBlacklist: # Sunrise-edit
-  - Vox
   components:
     - type: RandomHumanoidAppearance
       randomizeName: false
@@ -690,286 +688,4 @@
       rules: ghost-role-information-nonantagonist-rules
       raffle:
         settings: default
-<<<<<<< HEAD
-    - type: Cluwne
-
-
-## Shuttle roles
-
-## Lost Cargo technician
-
-- type: entity
-  name: lost cargo technician spawner
-  id: LostCargoTechnicianSpawner
-  parent: MarkerBase
-  components:
-    - type: Sprite
-      layers:
-        - state: red
-        - sprite: Objects/Tools/appraisal-tool.rsi
-          state: icon
-    - type: RandomSpawner
-      prototypes:
-      - RandomHumanoidLostCargoTechnician
-      chance: 1
-
-- type: entity
-  id: RandomHumanoidLostCargoTechnician
-  name: lost cargo technician ghost role
-  components:
-    - type: Sprite
-      sprite: Objects/Tools/appraisal-tool.rsi
-      state: icon
-    - type: RandomHumanoidSpawner
-      settings: LostCargoTechnician
-
-- type: randomHumanoidSettings
-  id: LostCargoTechnician
-  parent: EventHumanoid
-  components:
-    - type: GhostRole
-      name: ghost-role-information-lost-cargo-technical-name
-      description: ghost-role-information-lost-cargo-technical-description
-      rules: ghost-role-information-nonantagonist-rules
-      raffle:
-        settings: short
-    - type: Loadout
-      prototypes: [ LostCargoTechGearSuit, LostCargoTechGearCoat ]
-      roleLoadout: [ RoleSurvivalStandard ]
-
-
-# Clown troupe
-
-- type: entity
-  name: clown troupe spawner
-  id: ClownTroupeSpawner
-  parent: MarkerBase
-  components:
-    - type: Sprite
-      layers:
-        - state: red
-        - sprite: Objects/Fun/bikehorn.rsi
-          state: icon
-    - type: RandomSpawner
-      prototypes:
-      - RandomHumanoidClownTroupe
-      rarePrototypes:
-      - RandomHumanoidClownTroupeBanana
-      rareChance: 0.3
-
-- type: entity
-  id: RandomHumanoidClownTroupe
-  name: clown troupe ghost role
-  components:
-    - type: Sprite
-      sprite: Objects/Tools/appraisal-tool.rsi
-      state: icon
-    - type: RandomHumanoidSpawner
-      settings: ClownTroupe
-
-- type: entity
-  id: RandomHumanoidClownTroupeBanana
-  name: banana clown troupe
-  parent: RandomHumanoidClownTroupe
-  components:
-    - type: RandomHumanoidSpawner
-      settings: ClownTroupeBanana
-
-- type: randomHumanoidSettings
-  id: ClownTroupe
-  parent: EventHumanoid
-  randomizeName: false
-  components:
-    - type: GhostRole
-      name: ghost-role-information-clown-troupe-name
-      description: ghost-role-information-clown-troupe-description
-      rules: ghost-role-information-nonantagonist-rules
-      raffle:
-        settings: short
-    - type: Loadout
-      prototypes: [ ClownTroupe ]
-      roleLoadout: [ RoleSurvivalStandard ]
-    - type: RandomMetadata
-      nameSegments:
-      - names_clown
-
-- type: randomHumanoidSettings
-  id: ClownTroupeBanana
-  parent: ClownTroupe
-  randomizeName: false
-  components:
-    - type: Loadout
-      prototypes: [ BananaClown ]
-      roleLoadout: [ RoleSurvivalStandard ]
-
-# Traveling exotic chef
-
-- type: entity
-  name: traveling chef spawner
-  id: TravelingChefSpawner
-  parent: MarkerBase
-  components:
-    - type: Sprite
-      layers:
-        - state: red
-        - sprite: Objects/Weapons/Melee/kitchen_knife.rsi
-          state: icon
-    - type: RandomSpawner
-      prototypes:
-      - RandomHumanoidTravelingChef
-
-- type: entity
-  id: RandomHumanoidTravelingChef
-  name: traveling chef ghost role
-  components:
-    - type: Sprite
-      sprite: Objects/Tools/appraisal-tool.rsi
-      state: icon
-    - type: RandomHumanoidSpawner
-      settings: TravelingChef
-
-- type: randomHumanoidSettings
-  id: TravelingChef
-  parent: EventHumanoid
-  components:
-    - type: GhostRole
-      name: ghost-role-information-traveling-chef-name
-      description: ghost-role-information-traveling-chef-description
-      rules: ghost-role-information-nonantagonist-rules
-      raffle:
-        settings: short
-    - type: Loadout
-      prototypes: [ TravelingChef ]
-      roleLoadout: [ RoleSurvivalStandard ]
-
-# Disaster victim
-
-- type: entity
-  name: disaster victim spawner
-  id: DisasterVictimSpawner
-  parent: MarkerBase
-  components:
-  - type: Sprite
-    layers:
-      - state: red
-      - sprite: Clothing/OuterClothing/Hardsuits/basic.rsi
-        state: icon
-  - type: RandomSpawner
-    prototypes:
-    - RandomHumanoidDisasterVictimRD
-    - RandomHumanoidDisasterVictimCMO
-    - RandomHumanoidDisasterVictimCaptain
-    - MobSkeletonCloset
-
-- type: entity
-  id: RandomHumanoidDisasterVictimRD
-  name: disaster victim RD ghost role
-  components:
-    - type: Sprite
-      sprite: Clothing/OuterClothing/Hardsuits/basic.rsi
-      state: icon
-    - type: RandomHumanoidSpawner
-      settings: DisasterVictimResearchDirector
-
-- type: entity
-  id: RandomHumanoidDisasterVictimCMO
-  parent: RandomHumanoidDisasterVictimRD
-  name: disaster victim CMO ghost role
-  components:
-    - type: RandomHumanoidSpawner
-      settings: DisasterVictimCMO
-
-- type: entity
-  id: RandomHumanoidDisasterVictimCaptain
-  parent: RandomHumanoidDisasterVictimRD
-  name: disaster victim Captain ghost role
-  components:
-    - type: RandomHumanoidSpawner
-      settings: DisasterVictimCaptain
-
-## Following use EventHumanoidMindShielded since they are heads and probably should have mindshields
-
-- type: randomHumanoidSettings
-  id: DisasterVictimHead
-  parent: EventHumanoidMindShielded
-  components:
-    - type: GhostRole
-      name: ghost-role-information-disaster-victim-name
-      description: ghost-role-information-disaster-victim-description
-      rules: ghost-role-information-nonantagonist-rules
-      raffle:
-        settings: default
-
-- type: randomHumanoidSettings
-  id: DisasterVictimResearchDirector
-  parent: DisasterVictimHead
-  components:
-    - type: Loadout
-      prototypes: [ DisasterVictimRD, DisasterVictimRDAlt ]
-      roleLoadout: [ RoleSurvivalStandard ]
-
-- type: randomHumanoidSettings
-  id: DisasterVictimCMO
-  parent: DisasterVictimHead
-  components:
-    - type: Loadout
-      prototypes: [ DisasterVictimCMO, DisasterVictimCMOAlt ]
-      roleLoadout: [ RoleSurvivalMedical ]
-
-- type: randomHumanoidSettings
-  id: DisasterVictimCaptain
-  parent: DisasterVictimHead
-  components:
-    - type: Loadout
-      prototypes: [ DisasterVictimCaptain, DisasterVictimCaptainAlt ]
-      roleLoadout: [ RoleSurvivalStandard ]
-
-# Syndie Disaster Victim
-
-- type: entity
-  name: syndie disaster victim spawner
-  id: SyndieDisasterVictimSpawner
-  parent: MarkerBase
-  components:
-  - type: Sprite
-    layers:
-      - state: red
-      - sprite: Structures/Decoration/banner.rsi
-        state: banner_syndicate
-  - type: RandomSpawner
-    prototypes:
-    - RandomHumanoidSyndieDisasterVictim
-
-- type: entity
-  id: RandomHumanoidSyndieDisasterVictim
-  name: syndie disaster victim ghost role
-  components:
-    - type: Sprite
-      sprite: Structures/Decoration/banner.rsi
-      state: banner_syndicate
-    - type: RandomHumanoidSpawner
-      settings: SyndieDisasterVictim
-
-- type: randomHumanoidSettings
-  id: SyndieDisasterVictim
-  parent: EventHumanoid
-  speciesBlacklist: # Sunrise-edit
-  - Diona
-  - Felinid
-  - Vox
-  components:
-    - type: NpcFactionMember
-      factions:
-      - Syndicate
-    - type: GhostRole
-      name: ghost-role-information-syndie-disaster-victim-name
-      description: ghost-role-information-syndie-disaster-victim-description
-      rules: ghost-role-information-nonantagonist-rules
-      raffle:
-        settings: short
-    - type: Loadout
-      prototypes: [ SyndicateOperativeGearCivilian ]
-      roleLoadout: [ RoleSurvivalStandard ]
-=======
-    - type: Cluwne
->>>>>>> b940d851
+    - type: Cluwne