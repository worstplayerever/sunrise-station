--- conflicted
+++ resolved
@@ -18,13 +18,7 @@
     prototypes: [SyndicateOperativeGearExtremelyBasic]
     roleLoadout: [ RoleSurvivalSyndicate ]
   - type: RandomMetadata
-<<<<<<< HEAD
-    nameSegments: # Russian-LastNameGender
-    - names_first_male
-    - names_last_male
-=======
     nameSegments: [NamesDeathCommando]
->>>>>>> 1b74de6d
   - type: NpcFactionMember
     factions:
     - Syndicate
