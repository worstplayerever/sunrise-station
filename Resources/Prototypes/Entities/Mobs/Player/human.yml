--- conflicted
+++ resolved
@@ -11,20 +11,6 @@
   name: syndicate agent
   suffix: Human, Base
   components:
-<<<<<<< HEAD
-    - type: RandomHumanoidAppearance
-      randomizeName: false
-      hair: HairBald
-    - type: Loadout
-      prototypes: [SyndicateOperativeGearExtremelyBasic]
-    - type: RandomMetadata
-      nameSegments: # Russian-LastNameGender
-      - names_first_male
-      - names_last_male
-    - type: NpcFactionMember
-      factions:
-      - Syndicate
-=======
   - type: RandomHumanoidAppearance
     randomizeName: false
     hair: HairBald
@@ -32,11 +18,12 @@
     prototypes: [SyndicateOperativeGearExtremelyBasic]
     roleLoadout: [ RoleSurvivalSyndicate ]
   - type: RandomMetadata
-    nameSegments: [names_death_commando]
+    nameSegments: # Russian-LastNameGender
+    - names_first_male
+    - names_last_male
   - type: NpcFactionMember
     factions:
     - Syndicate
->>>>>>> 7754ea92
 
 - type: entity
   parent: MobHumanSyndicateAgentBase
