--- conflicted
+++ resolved
@@ -112,18 +112,8 @@
   - type: Loadout
     prototypes: [ MobAghostGear ]
   - type: BypassInteractionChecks
-<<<<<<< HEAD
-  - type: InteractionPopup
-    successChance: 1.0
-    interactSuccessString: petting-success-cat
-    interactFailureString: petting-failure-generic
-    interactSuccessSpawn: EffectHearts
-    interactSuccessSound:
-      path: /Audio/Animals/cat_meow.ogg
-=======
   - type: ExplosionResistance
     damageCoefficient: 0
->>>>>>> 3f9d303c
 
 - type: entity
   abstract: true
