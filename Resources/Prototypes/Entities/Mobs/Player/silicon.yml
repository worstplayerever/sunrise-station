--- conflicted
+++ resolved
@@ -435,7 +435,6 @@
         name: power-cell-slot-component-slot-name-default
         startingItem: PowerCellMedium
 
-<<<<<<< HEAD
 # Move to _Sunrise
 #- type: entity
 #  id: PlayerBorgSyndicateAssaultBattery
@@ -456,26 +455,6 @@
 #      cell_slot:
 #        name: power-cell-slot-component-slot-name-default
 #        startingItem: PowerCellHyper
-=======
-- type: entity
-  id: PlayerBorgSyndicateAssaultBattery
-  parent: BorgChassisSyndicateAssault
-  suffix: Battery, Module, Operative
-  components:
-  - type: NukeOperative
-  - type: ContainerFill
-    containers:
-      borg_brain:
-        - PositronicBrain
-      borg_module:
-        - BorgModuleOperative
-        - BorgModuleL6C
-        - BorgModuleEsword
-  - type: ItemSlots
-    slots:
-      cell_slot:
-        name: power-cell-slot-component-slot-name-default
-        startingItem: PowerCellHyper
 
 - type: entity
   id: PlayerBorgSyndicateAssaultGhostRole
@@ -537,5 +516,4 @@
     prototypes:
     - PlayerBorgSyndicateAssaultGhostRole
     - PlayerBorgSyndicateAssaultGhostRole # Saboteurs are kinda like cyborg medics, we want less.
-    - PlayerBorgSyndicateSaboteurGhostRole
->>>>>>> b940d851
+    - PlayerBorgSyndicateSaboteurGhostRole