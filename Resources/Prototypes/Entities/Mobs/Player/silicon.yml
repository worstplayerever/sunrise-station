--- conflicted
+++ resolved
@@ -71,13 +71,9 @@
   - type: CommunicationsConsole
     canShuttle: false
     title: comms-console-announcement-title-station-ai
-<<<<<<< HEAD
-    color: "#2ed2fd"
+    color: "#5ed7aa"
     announceVoice: PortalGlados
     sound: /Audio/_Sunrise/Announcements/announce_dig.ogg
-=======
-    color: "#5ed7aa"
->>>>>>> 102d4fbc
   - type: ShowJobIcons
   - type: Speech # Sunrise-Edit
     speechVerb: Robotic # Sunrise-Edit
