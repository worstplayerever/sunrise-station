- type: entity
  id: AirSensorBase
  abstract: true
  components:
<<<<<<< HEAD
    - type: DeviceNetwork
      deviceNetId: AtmosDevices
      receiveFrequencyId: AtmosMonitor
      transmitFrequencyId: AtmosMonitor
      prefix: device-address-prefix-sensor
      sendBroadcastAttemptEvent: true
      examinableAddress: true
    - type: WiredNetworkConnection
    - type: DeviceNetworkRequiresPower
    - type: AtmosDevice
    - type: AtmosMonitor
      temperatureThresholdId: stationTemperature
      pressureThresholdId: stationPressure
      gasThresholdPrototypes:
        Oxygen: stationOxygen
        Nitrogen: stationNitrogen
        CarbonDioxide: stationCO2
        Plasma: stationPlasma
        Tritium: stationTritium
        WaterVapor: stationWaterVapor
        Ammonia: stationAmmonia
        NitrousOxide: stationNO
        Frezon: danger
        BZ: danger #SunRise edit
        Healium: stationNO #SunRise edit
    - type: Tag
      tags:
        - AirSensor
=======
  - type: DeviceNetwork
    deviceNetId: AtmosDevices
    receiveFrequencyId: AtmosMonitor
    transmitFrequencyId: AtmosMonitor
    prefix: device-address-prefix-sensor
    sendBroadcastAttemptEvent: true
    examinableAddress: true
  - type: WiredNetworkConnection
  - type: DeviceNetworkRequiresPower
  - type: AtmosDevice
  - type: AtmosMonitor
    temperatureThresholdId: stationTemperature
    pressureThresholdId: stationPressure
    gasThresholdPrototypes:
      Oxygen: stationOxygen
      Nitrogen: stationNitrogen
      CarbonDioxide: stationCO2
      Plasma: stationPlasma
      Tritium: stationTritium
      WaterVapor: stationWaterVapor
      Ammonia: stationAmmonia
      NitrousOxide: stationNO
      Frezon: danger
  - type: Tag
    tags:
      - AirSensor
      - ForceFixRotations
  - type: GuideHelp
    guides:
    - DeviceMonitoringAndControl
    - AtmosphericsSystems
>>>>>>> 036bf9e8

- type: entity
  id: AirSensor
  name: air sensor
  description: Air sensor. It senses air.
  parent: AirSensorBase
  placement:
    mode: SnapgridCenter
  components:
  - type: Transform
    anchored: true
  - type: Damageable
    damageContainer: Inorganic
    damageModifierSet: Metallic
  - type: Destructible
    thresholds:
    - trigger:
        !type:DamageTrigger
        damage: 100
      behaviors:
      - !type:DoActsBehavior
        acts: ["Destruction"]
  - type: Physics
    canCollide: false
  - type: Fixtures
    fixtures:
      fix1:
        shape:
          !type:PhysShapeAabb
          bounds: "-0.25,-0.25,0.25,0.25"
        density: 20
        mask:
        - ItemMask
        restitution: 0.3
        friction: 0.2
  - type: Clickable
  - type: InteractionOutline
  - type: ApcPowerReceiver
  - type: ExtensionCableReceiver
  - type: AccessReader
    access: [ [ "Atmospherics" ] ]
  - type: Construction
    graph: AirSensor
    node: sensor
  - type: Appearance
  - type: Sprite
    drawdepth: FloorObjects
    sprite: Structures/Specific/Atmospherics/sensor.rsi
    layers:
    - state: gsensor1
      map: [ "enum.PowerDeviceVisualLayers.Powered" ]
  - type: GenericVisualizer
    visuals:
      enum.PowerDeviceVisuals.Powered:
        enum.PowerDeviceVisualLayers.Powered:
          True: { state: gsensor1 }
          False: { state: gsensor0 }

- type: entity
  parent: BaseItem
  id: AirSensorAssembly
  name: air sensor assembly
  description: Air sensor assembly. An assembly of air sensors?
  components:
  - type: Item
    size: Small
  - type: Anchorable
  - type: Construction
    graph: AirSensor
    node: assembly
  - type: Sprite
    drawdepth: FloorObjects
    sprite: Structures/Specific/Atmospherics/sensor.rsi
    layers:
    - state: gsensor0<|MERGE_RESOLUTION|>--- conflicted
+++ resolved
@@ -2,36 +2,6 @@
   id: AirSensorBase
   abstract: true
   components:
-<<<<<<< HEAD
-    - type: DeviceNetwork
-      deviceNetId: AtmosDevices
-      receiveFrequencyId: AtmosMonitor
-      transmitFrequencyId: AtmosMonitor
-      prefix: device-address-prefix-sensor
-      sendBroadcastAttemptEvent: true
-      examinableAddress: true
-    - type: WiredNetworkConnection
-    - type: DeviceNetworkRequiresPower
-    - type: AtmosDevice
-    - type: AtmosMonitor
-      temperatureThresholdId: stationTemperature
-      pressureThresholdId: stationPressure
-      gasThresholdPrototypes:
-        Oxygen: stationOxygen
-        Nitrogen: stationNitrogen
-        CarbonDioxide: stationCO2
-        Plasma: stationPlasma
-        Tritium: stationTritium
-        WaterVapor: stationWaterVapor
-        Ammonia: stationAmmonia
-        NitrousOxide: stationNO
-        Frezon: danger
-        BZ: danger #SunRise edit
-        Healium: stationNO #SunRise edit
-    - type: Tag
-      tags:
-        - AirSensor
-=======
   - type: DeviceNetwork
     deviceNetId: AtmosDevices
     receiveFrequencyId: AtmosMonitor
@@ -55,6 +25,8 @@
       Ammonia: stationAmmonia
       NitrousOxide: stationNO
       Frezon: danger
+      BZ: danger #SunRise edit
+      Healium: stationNO #SunRise edit
   - type: Tag
     tags:
       - AirSensor
@@ -63,7 +35,6 @@
     guides:
     - DeviceMonitoringAndControl
     - AtmosphericsSystems
->>>>>>> 036bf9e8
 
 - type: entity
   id: AirSensor
