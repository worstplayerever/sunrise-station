- type: entity
  id: FireAlarm
  name: fire alarm
  description: A fire alarm. Spicy!
  components:
  - type: WallMount
  - type: ApcPowerReceiver
  - type: Electrified
    enabled: false
    usesApcPower: true
  - type: ExtensionCableReceiver
  - type: DeviceNetwork
    deviceNetId: AtmosDevices
    receiveFrequencyId: AtmosMonitor
    transmitFrequencyId: AtmosMonitor
    prefix: device-address-prefix-fire-alarm
    sendBroadcastAttemptEvent: true
    examinableAddress: true
  - type: DeviceList
  - type: WiredNetworkConnection
  - type: DeviceNetworkRequiresPower
  - type: AtmosDevice
  - type: AtmosAlarmable
    syncWith:
      - FireAlarm
      - AirSensor
      - GasVent
      - GasScrubber
    monitorAlertTypes:
      - Temperature
  - type: AtmosAlarmableVisuals
    layerMap: "fireAlarmState"
    alarmStates:
      Normal: fire_off
      Warning: fire_off # shouldn't be alarming at a warning
      Danger: fire_on
      Emagged: fire_emagged
    hideOnDepowered: [ "fireAlarmState" ]
  - type: Tag
    tags:
      - FireAlarm
  - type: Clickable
  - type: InteractionOutline
  - type: FireAlarm
  - type: AtmosAlertsDevice
    group: FireAlarm
  - type: ContainerFill
    containers:
      board: [ FireAlarmElectronics ]
  - type: ContainerContainer
    containers:
      board: !type:Container
  - type: Appearance
  - type: WiresVisuals
  - type: AlertLevelDisplay
    alertVisuals:
      green: fire_0
      blue: fire_1
      red: fire_2
      violet: fire_1
      yellow: fire_1
      delta: fire_3
  - type: UserInterface
    interfaces:
      enum.WiresUiKey.Key:
        type: WiresBoundUserInterface
  - type: WiresPanel
  - type: Wires
    boardName: wires-board-name-firealarm
    layoutId: FireAlarm
  - type: Sprite
    sprite: Structures/Wallmounts/air_monitors.rsi
    layers:
    - state: fire0
      map: ["fireAlarmBase"]
    - state: fire_off
      map: ["fireAlarmState"]
    - state: fire_b2
      map: ["enum.WiresVisualLayers.MaintenancePanel"]
  - type: Transform
    anchored: true
  - type: Construction
    graph: FireAlarm
    node: fire_alarm
  - type: Damageable
    damageContainer: StructuralInorganic
    damageModifierSet: Metallic
  - type: GuideHelp
    guides:
    - Networking
  - type: Destructible
    thresholds:
      - trigger:
          !type:DamageTrigger
          damage: 160
        behaviors:
          - !type:DoActsBehavior
            acts: [ "Destruction" ]
      - trigger:
          !type:DamageTrigger
          damage: 80
        behaviors:
          - !type:DoActsBehavior
            acts: [ "Destruction" ]
          - !type:PlaySoundBehavior
            sound:
              collection: MetalGlassBreak
              params:
                volume: -4
  - type: StationAiWhitelist
  placement:
    mode: SnapgridCenter
    snap:
    - Wallmount

- type: entity
  id: FireAlarmAssembly
  name: fire alarm assembly
  description: A fire alarm assembly. Very mild.
  components:
  - type: WallMount
  - type: Clickable
  - type: InteractionOutline
  - type: Sprite
    sprite: Structures/Wallmounts/air_monitors.rsi
    layers:
    - state: fire_b1
      map: [ "enum.ConstructionVisuals.Layer" ]
  - type: Appearance
  - type: GenericVisualizer
    visuals:
      enum.ConstructionVisuals.Key:
        enum.ConstructionVisuals.Layer:
          assembly: { state: fire_b1 }
          electronics: { state: fire_b2 }
  - type: Construction
    graph: FireAlarm
    node: assembly
  - type: Transform
    anchored: true
  placement:
    mode: SnapgridCenter
    snap:
    - Wallmount
<<<<<<< HEAD
 
=======

>>>>>>> 1d4cf48c
- type: entity
  id: FireAlarmXeno
  parent: FireAlarm
  name: fire alarm
  description: An alien fire alarm. Works just the same!
  components:
  - type: Sprite
<<<<<<< HEAD
    sprite: _Sunrise/Structures/Wallmounts/air_monitors_xeno.rsi
=======
    sprite: Structures/Wallmounts/air_monitors_xeno.rsi
>>>>>>> 1d4cf48c
    layers:
    - state: fire0
      map: ["fireAlarmBase"]
    - state: fire_off
      map: ["fireAlarmState"]
    - state: fire_b2
<<<<<<< HEAD
      map: ["enum.WiresVisualLayers.MaintenancePanel"]  
=======
      map: ["enum.WiresVisualLayers.MaintenancePanel"]
>>>>>>> 1d4cf48c
    - type: Construction

- type: entity
  id: FireAlarmAssemblyXeno
  parent: FireAlarmAssembly
  name: fire alarm assembly
  description: An alien fire alarm assembly. Good luck with the wires.
  components:
  - type: Sprite
<<<<<<< HEAD
    sprite: _Sunrise/Structures/Wallmounts/air_monitors_xeno.rsi
=======
    sprite: Structures/Wallmounts/air_monitors_xeno.rsi
>>>>>>> 1d4cf48c
    layers:
    - state: fire_b1
      map: [ "enum.ConstructionVisuals.Layer" ]
  - type: Construction<|MERGE_RESOLUTION|>--- conflicted
+++ resolved
@@ -142,11 +142,7 @@
     mode: SnapgridCenter
     snap:
     - Wallmount
-<<<<<<< HEAD
- 
-=======
 
->>>>>>> 1d4cf48c
 - type: entity
   id: FireAlarmXeno
   parent: FireAlarm
@@ -154,22 +150,14 @@
   description: An alien fire alarm. Works just the same!
   components:
   - type: Sprite
-<<<<<<< HEAD
-    sprite: _Sunrise/Structures/Wallmounts/air_monitors_xeno.rsi
-=======
     sprite: Structures/Wallmounts/air_monitors_xeno.rsi
->>>>>>> 1d4cf48c
     layers:
     - state: fire0
       map: ["fireAlarmBase"]
     - state: fire_off
       map: ["fireAlarmState"]
     - state: fire_b2
-<<<<<<< HEAD
-      map: ["enum.WiresVisualLayers.MaintenancePanel"]  
-=======
       map: ["enum.WiresVisualLayers.MaintenancePanel"]
->>>>>>> 1d4cf48c
     - type: Construction
 
 - type: entity
@@ -179,11 +167,7 @@
   description: An alien fire alarm assembly. Good luck with the wires.
   components:
   - type: Sprite
-<<<<<<< HEAD
-    sprite: _Sunrise/Structures/Wallmounts/air_monitors_xeno.rsi
-=======
     sprite: Structures/Wallmounts/air_monitors_xeno.rsi
->>>>>>> 1d4cf48c
     layers:
     - state: fire_b1
       map: [ "enum.ConstructionVisuals.Layer" ]
