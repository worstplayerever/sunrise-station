- type: entity
  id: AirAlarm
  name: air alarm
  description: An air alarm. Alarms... air?
  placement:
    mode: SnapgridCenter
    snap:
    - Wallmount
  components:
  - type: StationAiWhitelist
  - type: WallMount
  - type: ApcPowerReceiver
  - type: Electrified
    enabled: false
    usesApcPower: true
  - type: ExtensionCableReceiver
  - type: DeviceNetwork
    deviceNetId: AtmosDevices
    receiveFrequencyId: AtmosMonitor
    transmitFrequencyId: AtmosMonitor
    prefix: device-address-prefix-air-alarm
    sendBroadcastAttemptEvent: true
  - type: WiredNetworkConnection
  # for output status ports
  - type: WirelessNetworkConnection
    range: 200
  - type: DeviceList
  - type: DeviceNetworkRequiresPower
  - type: DeviceLinkSource
    ports:
    - AirDanger
    - AirWarning
    - AirNormal
    lastSignals:
      AirDanger: false
      AirWarning: false
      AirNormal: false
  - type: AtmosAlarmable
    syncWith:
    - AirAlarm
    - AirSensor
    - GasVent
    - GasScrubber
  - type: AtmosAlarmableVisuals
    layerMap: "airAlarmState"
    alarmStates:
      Normal: alarm0
      Warning: alarm1
      Danger: alarm2
<<<<<<< HEAD
    setOnDepowered:
      airAlarmBase: alarmp
=======
    hideOnDepowered: [ "airAlarmState" ]
>>>>>>> 1c8c85ea
  - type: Tag
    tags:
      - AirAlarm
  - type: AtmosDevice
  - type: AirAlarm
  - type: AtmosAlertsDevice
    group: AirAlarm
  - type: Clickable
  - type: InteractionOutline
  - type: UserInterface
    interfaces:
      enum.SharedAirAlarmInterfaceKey.Key:
        type: AirAlarmBoundUserInterface
      enum.WiresUiKey.Key:
        type: WiresBoundUserInterface
  - type: WiresPanel
  - type: Wires
    boardName: wires-board-name-airalarm
    layoutId: AirAlarm
  - type: AccessReader
    access: [["Atmospherics"]]
  - type: ContainerFill
    containers:
      board: [ AirAlarmElectronics ]
  - type: ContainerContainer
    containers:
      board: !type:Container
  - type: Appearance
  - type: WiresVisuals
  - type: Sprite
    sprite: Structures/Wallmounts/air_monitors.rsi
    layers:
    - state: alarmp
      map: ["airAlarmBase"]
    - state: alarm0
      map: ["airAlarmState"] # TODO: fire alarm enum
    - state: alarmx
      map: ["enum.WiresVisualLayers.MaintenancePanel"]
  - type: Transform
    anchored: true
  - type: Construction
    graph: AirAlarm
    node: air_alarm
  - type: Damageable
    damageContainer: StructuralInorganic
    damageModifierSet: Metallic
  - type: Destructible
    thresholds:
      - trigger:
          !type:DamageTrigger
          damage: 200
        behaviors:
          - !type:DoActsBehavior
            acts: [ "Destruction" ]
      - trigger:
          !type:DamageTrigger
          damage: 100
        behaviors:
          - !type:DoActsBehavior
            acts: [ "Destruction" ]
          - !type:PlaySoundBehavior
            sound:
              collection: MetalGlassBreak
              params:
                volume: -4
  - type: GuideHelp
    guides:
    - AirAlarms
    - DeviceMonitoringAndControl

- type: entity
  id: AirAlarmAssembly
  name: air alarm assembly
  description: An air alarm. Doesn't look like it'll be alarming air any time soon.
  placement:
    mode: SnapgridCenter
    snap:
    - Wallmount
  components:
  - type: WallMount
  - type: Clickable
  - type: InteractionOutline
  - type: Sprite
    sprite: Structures/Wallmounts/air_monitors.rsi
    layers:
    - state: alarm_b1
      map: [ "enum.ConstructionVisuals.Layer" ]
  - type: Appearance
  - type: GenericVisualizer
    visuals:
      enum.ConstructionVisuals.Key:
        enum.ConstructionVisuals.Layer:
          assembly: { state: alarm_b1 }
          electronics: { state: alarm_b1 }
  - type: Construction
    graph: AirAlarm
    node: assembly
  - type: Transform
    anchored: true

- type: entity
  id: AirAlarmXeno
  parent: AirAlarm
  name: air alarm
  description: An alien air alarm. Hopefully they didn't breathe poison.
  components:
  - type: Sprite
    sprite: _Sunrise/Structures/Wallmounts/air_monitors_xeno.rsi
    layers:
    - state: alarm0
      map: ["airAlarmBase"] # TODO: fire alarm enum
    - state: alarmx
      map: ["enum.WiresVisualLayers.MaintenancePanel"]
  - type: Construction

- type: entity
  id: AirAlarmAssemblyXeno
  parent: AirAlarmAssembly
  name: air alarm assembly
  description: An alien air alarm. Why are the wires pulsating?...
  components:
  - type: Sprite
    sprite: _Sunrise/Structures/Wallmounts/air_monitors_xeno.rsi
    layers:
    - state: alarm_b1
      map: [ "enum.ConstructionVisuals.Layer" ]
  - type: Construction<|MERGE_RESOLUTION|>--- conflicted
+++ resolved
@@ -47,12 +47,9 @@
       Normal: alarm0
       Warning: alarm1
       Danger: alarm2
-<<<<<<< HEAD
+    hideOnDepowered: [ "airAlarmState" ]
     setOnDepowered:
       airAlarmBase: alarmp
-=======
-    hideOnDepowered: [ "airAlarmState" ]
->>>>>>> 1c8c85ea
   - type: Tag
     tags:
       - AirAlarm
