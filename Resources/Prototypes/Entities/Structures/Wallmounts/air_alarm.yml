- type: entity
  id: AirAlarm
  name: air alarm
  description: An air alarm. Alarms... air?
  placement:
    mode: SnapgridCenter
    snap:
    - Wallmount
  components:
  - type: StationAiWhitelist
  - type: WallMount
  - type: ApcPowerReceiver
  - type: Electrified
    enabled: false
    usesApcPower: true
  - type: ExtensionCableReceiver
  - type: DeviceNetwork
    deviceNetId: AtmosDevices
    receiveFrequencyId: AtmosMonitor
    transmitFrequencyId: AtmosMonitor
    prefix: device-address-prefix-air-alarm
    sendBroadcastAttemptEvent: true
  - type: WiredNetworkConnection
  # for output status ports
  - type: WirelessNetworkConnection
    range: 200
  - type: DeviceList
  - type: DeviceNetworkRequiresPower
  - type: DeviceLinkSource
    ports:
    - AirDanger
    - AirWarning
    - AirNormal
    lastSignals:
      AirDanger: false
      AirWarning: false
      AirNormal: false
  - type: AtmosAlarmable
    syncWith:
    - AirAlarm
    - AirSensor
    - GasVent
    - GasScrubber
  - type: AtmosAlarmableVisuals
    layerMap: "airAlarmState"
    alarmStates:
      Normal: alarm0
      Warning: alarm1
      Danger: alarm2
    hideOnDepowered: [ "airAlarmState" ]
    setOnDepowered:
      airAlarmBase: alarmp
  - type: Tag
    tags:
      - AirAlarm
  - type: AtmosDevice
  - type: AirAlarm
  - type: AtmosAlertsDevice
    group: AirAlarm
  - type: Clickable
  - type: InteractionOutline
  - type: UserInterface
    interfaces:
      enum.SharedAirAlarmInterfaceKey.Key:
        type: AirAlarmBoundUserInterface
      enum.WiresUiKey.Key:
        type: WiresBoundUserInterface
  - type: WiresPanel
  - type: Wires
    boardName: wires-board-name-airalarm
    layoutId: AirAlarm
  - type: AccessReader
    access: [["Atmospherics"]]
  - type: ContainerFill
    containers:
      board: [ AirAlarmElectronics ]
  - type: ContainerContainer
    containers:
      board: !type:Container
  - type: Appearance
  - type: WiresVisuals
  - type: Sprite
    sprite: Structures/Wallmounts/air_monitors.rsi
    layers:
    - state: alarmp
      map: ["airAlarmBase"]
    - state: alarm0
      map: ["airAlarmState"] # TODO: fire alarm enum
    - state: alarmx
      map: ["enum.WiresVisualLayers.MaintenancePanel"]
  - type: Transform
    anchored: true
  - type: Construction
    graph: AirAlarm
    node: air_alarm
  - type: Damageable
    damageContainer: StructuralInorganic
    damageModifierSet: Metallic
  - type: Destructible
    thresholds:
      - trigger:
          !type:DamageTrigger
          damage: 200
        behaviors:
          - !type:DoActsBehavior
            acts: [ "Destruction" ]
      - trigger:
          !type:DamageTrigger
          damage: 100
        behaviors:
          - !type:DoActsBehavior
            acts: [ "Destruction" ]
          - !type:PlaySoundBehavior
            sound:
              collection: MetalGlassBreak
              params:
                volume: -4
  - type: GuideHelp
    guides:
    - AirAlarms
    - DeviceMonitoringAndControl

- type: entity
  id: AirAlarmAssembly
  name: air alarm assembly
  description: An air alarm. Doesn't look like it'll be alarming air any time soon.
  placement:
    mode: SnapgridCenter
    snap:
    - Wallmount
  components:
  - type: WallMount
  - type: Clickable
  - type: InteractionOutline
  - type: Sprite
    sprite: Structures/Wallmounts/air_monitors.rsi
    layers:
    - state: alarm_b1
      map: [ "enum.ConstructionVisuals.Layer" ]
  - type: Appearance
  - type: GenericVisualizer
    visuals:
      enum.ConstructionVisuals.Key:
        enum.ConstructionVisuals.Layer:
          assembly: { state: alarm_b1 }
          electronics: { state: alarm_b1 }
  - type: Construction
    graph: AirAlarm
    node: assembly
  - type: Transform
    anchored: true

- type: entity
  id: AirAlarmXeno
  parent: AirAlarm
  name: air alarm
  description: An alien air alarm. Hopefully they didn't breathe poison.
  components:
  - type: Sprite
<<<<<<< HEAD
    sprite: _Sunrise/Structures/Wallmounts/air_monitors_xeno.rsi
=======
    sprite: Structures/Wallmounts/air_monitors_xeno.rsi
>>>>>>> 1d4cf48c
    layers:
    - state: alarm0
      map: ["airAlarmBase"] # TODO: fire alarm enum
    - state: alarmx
      map: ["enum.WiresVisualLayers.MaintenancePanel"]
  - type: Construction

- type: entity
  id: AirAlarmAssemblyXeno
  parent: AirAlarmAssembly
  name: air alarm assembly
  description: An alien air alarm. Why are the wires pulsating?...
  components:
  - type: Sprite
<<<<<<< HEAD
    sprite: _Sunrise/Structures/Wallmounts/air_monitors_xeno.rsi
=======
    sprite: Structures/Wallmounts/air_monitors_xeno.rsi
>>>>>>> 1d4cf48c
    layers:
    - state: alarm_b1
      map: [ "enum.ConstructionVisuals.Layer" ]
  - type: Construction<|MERGE_RESOLUTION|>--- conflicted
+++ resolved
@@ -157,11 +157,7 @@
   description: An alien air alarm. Hopefully they didn't breathe poison.
   components:
   - type: Sprite
-<<<<<<< HEAD
-    sprite: _Sunrise/Structures/Wallmounts/air_monitors_xeno.rsi
-=======
     sprite: Structures/Wallmounts/air_monitors_xeno.rsi
->>>>>>> 1d4cf48c
     layers:
     - state: alarm0
       map: ["airAlarmBase"] # TODO: fire alarm enum
@@ -176,11 +172,7 @@
   description: An alien air alarm. Why are the wires pulsating?...
   components:
   - type: Sprite
-<<<<<<< HEAD
-    sprite: _Sunrise/Structures/Wallmounts/air_monitors_xeno.rsi
-=======
     sprite: Structures/Wallmounts/air_monitors_xeno.rsi
->>>>>>> 1d4cf48c
     layers:
     - state: alarm_b1
       map: [ "enum.ConstructionVisuals.Layer" ]
