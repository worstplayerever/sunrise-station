- type: entity
  parent: Airlock
  id: AirlockFreezer
  suffix: Freezer
  components:
  - type: Sprite
    sprite: Structures/Doors/Airlocks/Standard/freezer.rsi
  - type: Wires
    layoutId: AirlockService

- type: entity
  parent: Airlock
  id: AirlockEngineering
  suffix: Engineering
  components:
  - type: Sprite
    sprite: Structures/Doors/Airlocks/Standard/engineering.rsi
  - type: Wires
    layoutId: AirlockEngineering

- type: entity
  parent: AirlockEngineering
  id: AirlockAtmospherics
  suffix: Atmospherics
  components:
  - type: Sprite
    sprite: Structures/Doors/Airlocks/Standard/atmospherics.rsi

- type: entity
  parent: Airlock
  id: AirlockCargo
  suffix: Cargo
  components:
  - type: Sprite
    sprite: Structures/Doors/Airlocks/Standard/cargo.rsi
  - type: Wires
    layoutId: AirlockCargo

- type: entity
  parent: Airlock
  id: AirlockSalvage
  suffix: Salvage
  components:
  - type: Sprite
    sprite: Structures/Doors/Airlocks/Standard/cargo.rsi
  - type: Wires
    layoutId: AirlockCargo

- type: entity
  parent: Airlock
  id: AirlockHydroponics
  suffix: Hydroponics
  components:
  - type: Sprite
    sprite: _Sunrise/Structures/Doors/Airlocks/Standard/hydroponics.rsi #Sunrise-Resprite
  - type: Wires
    layoutId: AirlockService

- type: entity
  parent: Airlock
  id: AirlockMedical
  suffix: Medical
  components:
  - type: Sprite
    sprite: Structures/Doors/Airlocks/Standard/medical.rsi
  - type: Wires
    layoutId: AirlockMedical

- type: entity
  parent: AirlockMedical
  id: AirlockVirology
  suffix: Virology
  components:
  - type: Sprite
    sprite: Structures/Doors/Airlocks/Standard/virology.rsi

- type: entity
  parent: AirlockMedical
  id: AirlockChemistry
  suffix: Chemistry
  components:
  - type: Sprite
    sprite: _Sunrise/Structures/Doors/Airlocks/Standard/chemistry.rsi #Sunrise-Resprite

- type: entity
  parent: Airlock
  id: AirlockScience
  suffix: Science
  components:
  - type: Sprite
    sprite: Structures/Doors/Airlocks/Standard/science.rsi
  - type: Wires
    layoutId: AirlockScience

- type: entity
  parent: Airlock
  id: AirlockCommand
  suffix: Command
  components:
  - type: Sprite
    sprite: Structures/Doors/Airlocks/Standard/command.rsi
  - type: WiresPanelSecurity
    securityLevel: medSecurity
  - type: Wires
    layoutId: AirlockCommand

- type: entity
  parent: Airlock
  id: AirlockSecurity
  suffix: Security
  components:
  - type: Sprite
    sprite: Structures/Doors/Airlocks/Standard/security.rsi
  - type: Wires
    layoutId: AirlockSecurity

- type: entity
  parent: Airlock
  id: AirlockMaint
  name: maintenance access
  components:
  - type: Sprite
    sprite: Structures/Doors/Airlocks/Standard/maint.rsi

- type: entity
  parent: AirlockSecurity # if you get syndie door somehow it counts as sec
  id: AirlockSyndicate
  suffix: Syndicate
  components:
  - type: Sprite
    sprite: Structures/Doors/Airlocks/Standard/syndicate.rsi

- type: entity
  parent: AirlockCargo
  id: AirlockMining
  suffix: Mining(Salvage)
  components:
  - type: Sprite
    sprite: _Sunrise/Structures/Doors/Airlocks/Standard/salvage.rsi #Sunrise-Resprite
  - type: Wires
    layoutId: AirlockCargo
  - type: Paintable
    group: null

- type: entity
  parent: AirlockCommand # if you get centcom door somehow it counts as command, also inherit panel
  id: AirlockCentralCommand
  suffix: Central Command
  components:
  - type: Sprite
    sprite: Structures/Doors/Airlocks/Standard/centcomm.rsi

<<<<<<< HEAD
# edited by Sunrise, view in _Sunrise\Entities\Structures\Doors
#
#- type: entity
#  parent: Airlock
#  id: AirlockHatch
#  name: airtight hatch
#  components:
#  - type: Sprite
#    sprite: Structures/Doors/Airlocks/Standard/hatch.rsi

#- type: entity
#  parent: Airlock
#  id: AirlockHatchMaintenance
#  name: maintenance hatch
#  components:
#  - type: Sprite
#    sprite: Structures/Doors/Airlocks/Standard/hatch_maint.rsi
#
#end
=======
- type: entity
  parent: Airlock
  id: AirlockHatch
  name: airtight hatch
  components:
  - type: Sprite
    sprite: Structures/Doors/Airlocks/Standard/hatch.rsi
  - type: Paintable
    group: null

- type: entity
  parent: Airlock
  id: AirlockHatchMaintenance
  name: maintenance hatch
  components:
  - type: Sprite
    sprite: Structures/Doors/Airlocks/Standard/hatch_maint.rsi
  - type: Paintable
    group: null
>>>>>>> 3f9d303c

# Glass
- type: entity
  parent: AirlockGlass
  id: AirlockEngineeringGlass
  suffix: Engineering
  components:
  - type: Sprite
    sprite: Structures/Doors/Airlocks/Glass/engineering.rsi
  - type: Wires
    layoutId: AirlockEngineering

- type: entity
  parent: AirlockGlass
  id: AirlockMaintGlass
  suffix: Maintenance
  components:
  - type: Sprite
    sprite: Structures/Doors/Airlocks/Glass/maint.rsi

- type: entity
  parent: AirlockEngineeringGlass
  id: AirlockAtmosphericsGlass
  suffix: Atmospherics
  components:
  - type: Sprite
    sprite: Structures/Doors/Airlocks/Glass/atmospherics.rsi

- type: entity
  parent: AirlockGlass
  id: AirlockCargoGlass
  suffix: Cargo
  components:
  - type: Sprite
    sprite: Structures/Doors/Airlocks/Glass/cargo.rsi
  - type: Wires
    layoutId: AirlockCargo

- type: entity
  parent: AirlockGlass
  id: AirlockSalvageGlass
  suffix: Salvage
  components:
  - type: Sprite
    sprite: _Sunrise/Structures/Doors/Airlocks/Glass/salvage.rsi #Sunrise-Resprite
  - type: Wires
    layoutId: AirlockCargo

- type: entity
  parent: AirlockGlass
  id: AirlockHydroponicsGlass
  suffix: Hydroponics
  components:
  - type: Sprite
    sprite: _Sunrise/Structures/Doors/Airlocks/Glass/hydroponics.rsi #Sunrise-Resprite
  - type: Wires
    layoutId: AirlockService

- type: entity
  parent: AirlockGlass
  id: AirlockMedicalGlass
  suffix: Medical
  components:
  - type: Sprite
    sprite: Structures/Doors/Airlocks/Glass/medical.rsi
  - type: Wires
    layoutId: AirlockMedical

- type: entity
  parent: AirlockMedicalGlass
  id: AirlockChemistryGlass
  suffix: Chemistry
  components:
  - type: Sprite
    sprite: _Sunrise/Structures/Doors/Airlocks/Glass/chemistry.rsi #Sunrise-Resprite

- type: entity
  parent: AirlockMedicalGlass
  id: AirlockVirologyGlass
  suffix: Virology
  components:
  - type: Sprite
    sprite: Structures/Doors/Airlocks/Glass/virology.rsi

- type: entity
  parent: AirlockGlass
  id: AirlockScienceGlass
  suffix: Science
  components:
  - type: Sprite
    sprite: Structures/Doors/Airlocks/Glass/science.rsi
  - type: Wires
    layoutId: AirlockScience

- type: entity
  parent: AirlockGlass
  id: AirlockCommandGlass
  suffix: Command
  components:
  - type: Sprite
    sprite: Structures/Doors/Airlocks/Glass/command.rsi
  - type: WiresPanelSecurity
    securityLevel: medSecurity
  - type: Wires
    layoutId: AirlockCommand

- type: entity
  parent: AirlockGlass
  id: AirlockSecurityGlass
  suffix: Security
  components:
  - type: Sprite
    sprite: Structures/Doors/Airlocks/Glass/security.rsi
  - type: Wires
    layoutId: AirlockSecurity

- type: entity
  parent: AirlockSecurityGlass # see standard
  id: AirlockSyndicateGlass
  suffix: Syndicate
  components:
  - type: Sprite
    sprite: Structures/Doors/Airlocks/Glass/syndicate.rsi

- type: entity
  parent: AirlockCargoGlass
  id: AirlockMiningGlass
  suffix: Mining(Salvage)
  components:
  - type: Sprite
<<<<<<< HEAD
    sprite: _Sunrise/Structures/Doors/Airlocks/Glass/salvage.rsi #Sunrise-Resprite
=======
    sprite: Structures/Doors/Airlocks/Glass/mining.rsi
  - type: Paintable
    group: null
>>>>>>> 3f9d303c

- type: entity
  parent: AirlockCommandGlass # see standard
  id: AirlockCentralCommandGlass
  suffix: Central Command
  components:
  - type: Sprite
    sprite: Structures/Doors/Airlocks/Glass/centcomm.rsi

- type: entity
  parent: AirlockGlass
  id: AirlockStandardGlass
  suffix: Service
  components:
  - type: Sprite
    sprite: Structures/Doors/Airlocks/Glass/basic.rsi

- type: entity
  parent: Airlock
  id: AirlockXeno
  suffix: Xeno
  components:
  - type: Sprite
    sprite: Structures/Doors/Airlocks/Standard/xeno.rsi
  - type: Paintable
    group: null

- type: entity
  parent: AirlockGlass
  id: AirlockGlassXeno
  suffix: Xeno
  components:
  - type: Sprite
    sprite: Structures/Doors/Airlocks/Glass/xeno.rsi
  - type: Paintable
    group: null<|MERGE_RESOLUTION|>--- conflicted
+++ resolved
@@ -150,7 +150,6 @@
   - type: Sprite
     sprite: Structures/Doors/Airlocks/Standard/centcomm.rsi
 
-<<<<<<< HEAD
 # edited by Sunrise, view in _Sunrise\Entities\Structures\Doors
 #
 #- type: entity
@@ -160,6 +159,8 @@
 #  components:
 #  - type: Sprite
 #    sprite: Structures/Doors/Airlocks/Standard/hatch.rsi
+#  - type: Paintable
+#    group: null
 
 #- type: entity
 #  parent: Airlock
@@ -168,29 +169,10 @@
 #  components:
 #  - type: Sprite
 #    sprite: Structures/Doors/Airlocks/Standard/hatch_maint.rsi
+#  - type: Paintable
+#    group: null
 #
 #end
-=======
-- type: entity
-  parent: Airlock
-  id: AirlockHatch
-  name: airtight hatch
-  components:
-  - type: Sprite
-    sprite: Structures/Doors/Airlocks/Standard/hatch.rsi
-  - type: Paintable
-    group: null
-
-- type: entity
-  parent: Airlock
-  id: AirlockHatchMaintenance
-  name: maintenance hatch
-  components:
-  - type: Sprite
-    sprite: Structures/Doors/Airlocks/Standard/hatch_maint.rsi
-  - type: Paintable
-    group: null
->>>>>>> 3f9d303c
 
 # Glass
 - type: entity
@@ -321,13 +303,9 @@
   suffix: Mining(Salvage)
   components:
   - type: Sprite
-<<<<<<< HEAD
-    sprite: _Sunrise/Structures/Doors/Airlocks/Glass/salvage.rsi #Sunrise-Resprite
-=======
-    sprite: Structures/Doors/Airlocks/Glass/mining.rsi
+    sprite: _Sunrise/Structures/Doors/Airlocks/Glass/mining.rsi
   - type: Paintable
     group: null
->>>>>>> 3f9d303c
 
 - type: entity
   parent: AirlockCommandGlass # see standard
