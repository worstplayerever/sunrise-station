- type: entity
  parent: CrateBaseWeldable
  id: CrateGenericSteel
  name: crate
  components:
  - type: Icon
    sprite: Structures/Storage/Crates/generic.rsi
  - type: Sprite
    sprite: Structures/Storage/Crates/generic.rsi
  - type: Reflect
    reflects:
    - Energy
    reflectProb: 0.2
    spread: 90
  - type: Paintable
    group: CrateSteel
  - type: RadiationBlockingContainer
    resistance: 2.5

- type: entity
  parent: CrateBaseWeldable
  id: CratePlastic
  name: plastic crate
  components:
  - type: Icon
    sprite: Structures/Storage/Crates/plastic.rsi
  - type: Sprite
    sprite: Structures/Storage/Crates/plastic.rsi
  - type: Construction
    graph: CratePlastic
    node: crateplastic
    containers:
    - entity_storage
  - type: StaticPrice
    price: 100
  - type: Paintable
    group: CratePlastic

- type: entity
  parent: CratePlastic
  id: CrateFreezer
  name: freezer
  components:
  - type: Icon
    sprite: Structures/Storage/Crates/freezer.rsi
  - type: Sprite
    sprite: Structures/Storage/Crates/freezer.rsi
  - type: AntiRottingContainer
  - type: ExplosionResistance
    damageCoefficient: 0.50
  - type: Construction
    graph: CrateFreezer
    node: done
    containers:
    - entity_storage
  - type: Paintable
    group: null

- type: entity
  parent: CratePlastic
  id: CrateHydroponics
  name: hydroponics crate
  components:
  - type: Icon
    sprite: Structures/Storage/Crates/hydroponics.rsi
  - type: Sprite
    sprite: Structures/Storage/Crates/hydroponics.rsi

- type: entity
  parent: CratePlastic
  id: CrateMedical
  name: medical crate
  components:
  - type: Icon
    sprite: Structures/Storage/Crates/medical.rsi
  - type: Sprite
    sprite: Structures/Storage/Crates/medical.rsi

- type: entity
  parent: CrateGenericSteel
  id: CrateRadiation
  name: radiation gear crate
  description: Is not actually lead lined. Do not store your plutonium in this.
  components:
  - type: Icon
    sprite: Structures/Storage/Crates/radiation.rsi
  - type: Sprite
    sprite: Structures/Storage/Crates/radiation.rsi

- type: entity
  parent: CratePlastic
  id: CrateInternals
  name: oxygen crate
  components:
  - type: Icon
    sprite: Structures/Storage/Crates/o2.rsi
  - type: Sprite
    sprite: Structures/Storage/Crates/o2.rsi

- type: entity
  parent: CrateGenericSteel
  id: CrateElectrical
  name: electrical crate
  components:
  - type: Icon
    sprite: Structures/Storage/Crates/electrical.rsi
  - type: Sprite
    sprite: Structures/Storage/Crates/electrical.rsi

- type: entity
  parent: CrateGenericSteel
  id: CrateEngineering
  name: engineering crate
  components:
  - type: Icon
    sprite: Structures/Storage/Crates/engineering.rsi
  - type: Sprite
    sprite: Structures/Storage/Crates/engineering.rsi

- type: entity
  parent: CrateGenericSteel
  id: CrateScience
  name: science crate
  components:
  - type: Icon
    sprite: Structures/Storage/Crates/science.rsi
  - type: Sprite
    sprite: Structures/Storage/Crates/science.rsi

- type: entity
  parent: CrateGenericSteel
  id: CrateSurgery
  name: surgery crate
  components:
  - type: Icon
    sprite: Structures/Storage/Crates/surgery.rsi
  - type: Sprite
    sprite: Structures/Storage/Crates/surgery.rsi

- type: entity
  parent: CrateGeneric
  id: CrateWeb
  name: web crate
  components:
  - type: Icon
    sprite: Structures/Storage/Crates/web.rsi
  - type: Sprite
    sprite: Structures/Storage/Crates/web.rsi
    layers:
    - state: base
      map: ["enum.StorageVisualLayers.Base"]
    - state: closed
      map: ["enum.StorageVisualLayers.Door"]
    - state: paper
      sprite: Structures/Storage/Crates/labels.rsi
      map: ["enum.PaperLabelVisuals.Layer"]
  - type: Construction
    graph: WebStructures
    node: crate
  - type: Damageable
    damageModifierSet: Web
  - type: Destructible
    thresholds:
    - trigger: # Excess damage, don't spawn entities
        !type:DamageTrigger
        damage: 100
      behaviors:
      - !type:PlaySoundBehavior
        sound:
          collection: WoodDestroy
      - !type:DoActsBehavior
        acts: ["Destruction"]
    - trigger:
        !type:DamageTrigger
        damage: 50
      behaviors:
      - !type:DoActsBehavior
        acts: ["Destruction"]
      - !type:PlaySoundBehavior
        sound:
          collection: WoodDestroy
      - !type:SpawnEntitiesBehavior
        spawn:
          MaterialWebSilk:
            min: 3
            max: 5
  - type: EntityStorage
    closeSound:
      path: /Audio/Effects/rustle1.ogg
    openSound:
      path: /Audio/Effects/rustle2.ogg

# Secure Crates

- type: entity
  parent: [ CrateBaseSecure, BaseSecurityContraband ]
  id: CrateSecgear
  name: secgear crate
  components:
  - type: Icon
    sprite: Structures/Storage/Crates/sec_gear.rsi
  - type: Sprite
    sprite: Structures/Storage/Crates/sec_gear.rsi
  - type: AccessReader
    access: [["Security"]]

- type: entity
  parent: CrateBaseSecure
  id: CrateEngineeringSecure
  name: secure engineering crate
  components:
  - type: Icon
    sprite: Structures/Storage/Crates/engicrate_secure.rsi
  - type: Sprite
    sprite: Structures/Storage/Crates/engicrate_secure.rsi
  - type: AccessReader
    access: [["Engineering"]]
    # Sunrise-start
    alertAccesses:
      red: RedAlertAccesses
      blue: BlueAlertAccessesHOS
      gamma: GammaAlertAccesses
    # Sunrise-end

- type: entity
  parent: CrateBaseSecure
  id: CrateMedicalSecure
  name: secure medical crate
  components:
  - type: Icon
    sprite: Structures/Storage/Crates/medicalcrate_secure.rsi
  - type: Sprite
    sprite: Structures/Storage/Crates/medicalcrate_secure.rsi
  - type: AccessReader
    access: [["Medical"]]
    # Sunrise-start
    alertAccesses:
      red: RedAlertAccesses
      blue: BlueAlertAccessesHOS
      gamma: GammaAlertAccesses
    # Sunrise-end

- type: entity
  parent: CrateBaseSecure
  id: CrateChemistrySecure
  name: secure chemistry crate
  components:
    - type: Icon
      sprite: Structures/Storage/Crates/chemcrate_secure.rsi
    - type: Sprite
      sprite: Structures/Storage/Crates/chemcrate_secure.rsi
    - type: AccessReader
      access: [["Chemistry"]]
      # Sunrise-start
      alertAccesses:
        red: RedAlertAccesses
        blue: BlueAlertAccessesHOS
        gamma: GammaAlertAccesses
      # Sunrise-end

- type: entity
  parent: CrateBaseSecure
  id: CratePrivateSecure
  name: private crate
  components:
  - type: Icon
    sprite: Structures/Storage/Crates/privatecrate_secure.rsi
  - type: Sprite
    sprite: Structures/Storage/Crates/privatecrate_secure.rsi

- type: entity
  parent: CrateBaseSecure
  id: CrateScienceSecure
  name: secure science crate
  components:
  - type: Icon
    sprite: Structures/Storage/Crates/scicrate_secure.rsi
  - type: Sprite
    sprite: Structures/Storage/Crates/scicrate_secure.rsi
  - type: AccessReader
    access: [["Research"]]
    # Sunrise-start
    alertAccesses:
      red: RedAlertAccesses
      blue: BlueAlertAccessesHOS
      gamma: GammaAlertAccesses
    # Sunrise-end

- type: entity
  parent: CrateBaseSecure
  id: CratePlasma
  name: plasma crate
  components:
  - type: Icon
    sprite: Structures/Storage/Crates/plasma.rsi
  - type: Sprite
    sprite: Structures/Storage/Crates/plasma.rsi
  - type: AccessReader
    access: [["Engineering"], ["Research"], ["Chemistry"]]
    # Sunrise-start
    alertAccesses:
      red: RedAlertAccesses
      blue: BlueAlertAccessesHOS
      gamma: GammaAlertAccesses
    # Sunrise-end

- type: entity
  parent: CrateBaseSecure
  id: CrateSecure
  name: secure crate
  components:
    - type: Icon
      sprite: Structures/Storage/Crates/secure.rsi
    - type: Sprite
      sprite: Structures/Storage/Crates/secure.rsi

- type: entity
  parent: CrateBaseSecure
  id: CrateHydroSecure
  name: secure hydroponics crate
  components:
  - type: Icon
    sprite: Structures/Storage/Crates/hydro_secure.rsi
  - type: Sprite
    sprite: Structures/Storage/Crates/hydro_secure.rsi
  - type: AccessReader
    access: [["Hydroponics"]]
    # Sunrise-start
    alertAccesses:
      red: RedAlertAccesses
      blue: BlueAlertAccessesHOS
      gamma: GammaAlertAccesses
    # Sunrise-end

- type: entity
  parent: CrateBaseSecure
  id: CrateWeaponSecure
  name: secure weapon crate
  components:
  - type: Icon
    sprite: Structures/Storage/Crates/weapon.rsi
  - type: Sprite
    sprite: Structures/Storage/Crates/weapon.rsi
  - type: AccessReader
    access: [["Armory"]]

- type: entity
  parent: [ CrateBaseSecure, BaseSecurityContraband ]
  suffix: Armory, Secure
  id: CrateContrabandStorageSecure
  name: contraband storage crate
  description: An armory access locked crate for storing contraband confiscated from suspects or prisoners.
  components:
  - type: Sprite
    sprite: Structures/Storage/Crates/sec_gear.rsi
  - type: AccessReader
    access: [["Armory"]]

- type: entity
  parent: CrateBaseSecure
  id: CrateCommandSecure
  name: command crate
  components:
  - type: Icon
    sprite: Structures/Storage/Crates/command.rsi
  - type: Sprite
    sprite: Structures/Storage/Crates/command.rsi
  - type: AccessReader
    access: [["Command"]]
    # Sunrise-start
    alertAccesses:
      red: RedAlertAccesses
      blue: BlueAlertAccessesHOS
      gamma: GammaAlertAccesses
    # Sunrise-end

- type: entity
  parent: CrateGeneric
  id: CrateLivestock
  name: livestock crate
  components:
  - type: EntityStorage
    airtight: false
  - type: Sprite
    sprite: Structures/Storage/Crates/livestock.rsi
    layers:
    - state: base
    - state: closed
      map: ["enum.StorageVisualLayers.Door"]
    - state: paper
      sprite: Structures/Storage/Crates/labels.rsi
      offset: "-0.25,0.625"
      map: ["enum.PaperLabelVisuals.Layer"]
  - type: Icon
    sprite: Structures/Storage/Crates/livestock.rsi
    state: base
  - type: Destructible
    thresholds:
    - trigger:
        !type:DamageTrigger
        damage: 15
      behaviors:
      - !type:PlaySoundBehavior
        sound:
          collection: WoodDestroyHeavy
      - !type:SpawnEntitiesBehavior
        spawn:
          MaterialWoodPlank1:
            min: 1
            max: 4
      - !type:DoActsBehavior
        acts: [ "Destruction" ]
  - type: Physics
    bodyType: Dynamic
  - type: Fixtures
    fixtures:
      fix1:
        shape:
          !type:PhysShapeAabb
          bounds: "-0.4,-0.4,0.4,0.29"
        density: 135
        mask:
        - CrateMask #this is so they can go under plastic flaps
        layer:
        - LargeMobLayer
  - type: Construction
    graph: CrateLivestock
    node: cratelivestock
    containers:
    - entity_storage
  - type: StaticPrice
    price: 125

- type: entity
  parent: CrateGeneric
  id: CrateRodentCage
  name: hamster cage
  components:
  - type: Sprite
    sprite: Structures/Storage/Crates/cage.rsi
    layers:
    - state: base
    - state: closed
      map: ["enum.StorageVisualLayers.Door"]
    - state: paper
      sprite: Structures/Storage/Crates/labels.rsi
      offset: "0.0,0.125"
      map: ["enum.PaperLabelVisuals.Layer"]
  - type: Icon
    sprite: Structures/Storage/Crates/cage.rsi
  - type: Destructible
    thresholds:
    - trigger: # Excess damage, don't spawn entities
        !type:DamageTrigger
        damage: 75
      behaviors:
      - !type:PlaySoundBehavior
        sound:
          collection: MetalGlassBreak
      - !type:DoActsBehavior
        acts: ["Destruction"]
    - trigger:
        !type:DamageTrigger
        damage: 15
      behaviors:
      - !type:PlaySoundBehavior
        sound:
          collection: MetalGlassBreak
      - !type:SpawnEntitiesBehavior
        spawn:
          SheetPlastic:
            min: 1
            max: 2
      - !type:DoActsBehavior
        acts: [ "Destruction" ]
  - type: Physics
    bodyType: Dynamic
  - type: EntityStorage
    capacity: 1
    airtight: false
  - type: Fixtures
    fixtures:
      fix1:
        shape:
          !type:PhysShapeAabb
          bounds: "-0.4,-0.4,0.4,0.29"
        density: 80
        mask:
        - CrateMask
        layer:
        - LargeMobLayer
  - type: StaticPrice
    price: 75

- type: entity
  id: CrateBaseLockBox
  parent: CrateBaseSecure
  name: lock box
  description: "A secure lock box. Funds from its sale will be distributed back to the department. Just remember: Cargo always takes a cut."
  abstract: true
  components:
  - type: Sprite
    sprite: Structures/Storage/Crates/lockbox.rsi
  - type: GenericVisualizer
    visuals:
      enum.PaperLabelVisuals.HasLabel:
        enum.PaperLabelVisuals.Layer:
          True: { visible: true }
          False: { visible: false }
      enum.PaperLabelVisuals.LabelType:
        enum.PaperLabelVisuals.Layer:
          Paper: { state: paper }
          Bounty: { state: bounty }
          CaptainsPaper: { state: captains_paper }
          Invoice: { state: invoice }
      enum.StorageVisuals.Open:
        lid_overlay:
          True: { visible: false }
          False: { visible: true }
  - type: OverrideSell
  - type: Fixtures
    fixtures:
      fix1:
        shape:
          !type:PhysShapeAabb
          bounds: "-0.3,-0.4,0.3,0.19"
        density: 50
        mask:
        - CrateMask #this is so they can go under plastic flaps
        layer:
        - MachineLayer

- type: entity
  id: CrateLockBoxEngineering
  parent: CrateBaseLockBox
  name: engineering lock box
  components:
  - type: Sprite
    layers:
    - state: base
    - state: overlay
      color: "#ad8c27"
    - state: closed
      map: ["enum.StorageVisualLayers.Door"]
    - state: overlay-closed
      color: "#ad8c27"
      map: [ lid_overlay ]
    - state: welded
      visible: false
      map: ["enum.WeldableLayers.BaseWelded"]
    - state: locked
      map: ["enum.LockVisualLayers.Lock"]
      shader: unshaded
    - state: paper
      sprite: Structures/Storage/Crates/labels.rsi
      offset: "-0.46875,0.03125"
      map: ["enum.PaperLabelVisuals.Layer"]
  - type: OverrideSell
    overrideAccount: Engineering
  - type: AccessReader
    access: [["Engineering"]]

- type: entity
  id: CrateLockBoxMedical
  parent: CrateBaseLockBox
  name: medical lock box
  components:
  - type: Sprite
    layers:
    - state: base
    - state: overlay
      color: "#92c7e8"
    - state: closed
      map: ["enum.StorageVisualLayers.Door"]
    - state: overlay-closed
      color: "#92c7e8"
      map: [ lid_overlay ]
    - state: welded
      visible: false
      map: ["enum.WeldableLayers.BaseWelded"]
    - state: locked
      map: ["enum.LockVisualLayers.Lock"]
      shader: unshaded
    - state: paper
      sprite: Structures/Storage/Crates/labels.rsi
      offset: "-0.46875,0.03125"
      map: ["enum.PaperLabelVisuals.Layer"]
  - type: OverrideSell
    overrideAccount: Medical
  - type: AccessReader
    access: [["Medical"]]

- type: entity
  id: CrateLockBoxScience
  parent: CrateBaseLockBox
  name: science lock box
  components:
  - type: Sprite
    layers:
    - state: base
    - state: overlay
      color: "#ba4bf0"
    - state: closed
      map: ["enum.StorageVisualLayers.Door"]
    - state: overlay-closed
      color: "#ba4bf0"
      map: [ lid_overlay ]
    - state: welded
      visible: false
      map: ["enum.WeldableLayers.BaseWelded"]
    - state: locked
      map: ["enum.LockVisualLayers.Lock"]
      shader: unshaded
    - state: paper
      sprite: Structures/Storage/Crates/labels.rsi
      offset: "-0.46875,0.03125"
      map: ["enum.PaperLabelVisuals.Layer"]
  - type: OverrideSell
    overrideAccount: Science
  - type: AccessReader
    access: [["Research"]]

- type: entity
  id: CrateLockBoxSecurity
  parent: CrateBaseLockBox
  name: security lock box
  components:
  - type: Sprite
    layers:
    - state: base
    - state: overlay
      color: "#c12d30"
    - state: closed
      map: ["enum.StorageVisualLayers.Door"]
    - state: overlay-closed
      color: "#c12d30"
      map: [ lid_overlay ]
    - state: welded
      visible: false
      map: ["enum.WeldableLayers.BaseWelded"]
    - state: locked
      map: ["enum.LockVisualLayers.Lock"]
      shader: unshaded
    - state: paper
      sprite: Structures/Storage/Crates/labels.rsi
      offset: "-0.46875,0.03125"
      map: ["enum.PaperLabelVisuals.Layer"]
  - type: OverrideSell
    overrideAccount: Security
  - type: AccessReader
    access: [["Security"]]

- type: entity
  id: CrateLockBoxService
  parent: CrateBaseLockBox
  name: service lock box
  components:
  - type: Sprite
    layers:
    - state: base
    - state: overlay
      color: "#53b723"
    - state: closed
      map: ["enum.StorageVisualLayers.Door"]
    - state: overlay-closed
      color: "#53b723"
      map: [ lid_overlay ]
    - state: welded
      visible: false
      map: ["enum.WeldableLayers.BaseWelded"]
    - state: locked
      map: ["enum.LockVisualLayers.Lock"]
      shader: unshaded
    - state: paper
      sprite: Structures/Storage/Crates/labels.rsi
      offset: "-0.46875,0.03125"
      map: ["enum.PaperLabelVisuals.Layer"]
  - type: OverrideSell
    overrideAccount: Service
  - type: AccessReader
    access: [["Service"]]

- type: entity
  parent: CrateGeneric
  id: CratePirate
  name: pirate chest
  description: A space pirate chest, not for station lubbers.
  components:
  - type: Sprite
    sprite: Structures/Storage/Crates/piratechest.rsi
    layers:
    - state: crate
      map: ["enum.StorageVisualLayers.Base"]
    - state: crate_door
      map: ["enum.StorageVisualLayers.Door"]
    - state: welded
      visible: false
      map: ["enum.WeldableLayers.BaseWelded"]
    - state: paper
      sprite: Structures/Storage/Crates/labels.rsi
      offset: "0.0,-0.09375"
      map: ["enum.PaperLabelVisuals.Layer"]
  - type: Icon
    sprite: Structures/Storage/Crates/piratechest.rsi
    state: crate_icon
  - type: Appearance
  - type: EntityStorageVisuals
    stateDoorOpen: crate_open
    stateDoorClosed: crate_door

- type: entity
  parent: CratePirate
  id: CrateToyBox
  name: toy box
  suffix: Empty
  description: A box overflowing with fun.
  components:
  - type: Sprite
    sprite: Structures/Storage/Crates/toybox.rsi
    layers:
    - state: crate
      map: ["enum.StorageVisualLayers.Base"]
    - state: crate_door
      map: ["enum.StorageVisualLayers.Door"]
    - state: welded
      visible: false
      map: ["enum.WeldableLayers.BaseWelded"]
    - state: paper
      map: ["enum.PaperLabelVisuals.Layer"]
  - type: Icon
    sprite: Structures/Storage/Crates/toybox.rsi
    state: crate_icon

- type: entity
  parent: CrateGeneric
  id: CrateCoffin
  name: coffin
  description: A comfy coffin, excellent place for the vampires and corpses.
  components:
  - type: Sprite
    sprite: Structures/Storage/Crates/coffin.rsi
    layers:
    - state: base
    - state: closed
      map: ["enum.StorageVisualLayers.Door"]
    - state: paper
      map: ["enum.PaperLabelVisuals.Layer"]
  - type: Icon
    sprite: Structures/Storage/Crates/coffin.rsi
    state: base
  - type: Destructible
    thresholds:
    - trigger: # Excess damage, don't spawn entities
        !type:DamageTrigger
        damage: 75
      behaviors:
      - !type:PlaySoundBehavior
        sound:
          collection: WoodDestroy
      - !type:DoActsBehavior
        acts: ["Destruction"]
    - trigger:
        !type:DamageTrigger
        damage: 15
      behaviors:
      - !type:PlaySoundBehavior
        sound:
          collection: WoodDestroy
      - !type:SpawnEntitiesBehavior
        spawn:
          MaterialWoodPlank1:
            min: 1
            max: 4
      - !type:DoActsBehavior
        acts: [ "Destruction" ]
  - type: Coffin
  - type: Construction
    graph: CrateCoffin
    node: cratecoffin
    containers:
    - entity_storage

- type: entity
  parent: CrateGeneric
  id: CrateWoodenGrave
  name: grave
  suffix: wooden
  description: Someone died here...
  components:
  - type: Sprite
    sprite: Structures/Storage/Crates/wooden_grave.rsi
    layers:
    - state: base
    - state: closed
      map: ["enum.StorageVisualLayers.Door"]
    - state: paper
      sprite: Structures/Storage/Crates/labels.rsi
      offset: "-0.28125,0.625"
      map: ["enum.PaperLabelVisuals.Layer"]
  - type: Icon
    sprite: Structures/Storage/Crates/wooden_grave.rsi
    state: base
  - type: Destructible
    thresholds:
    - trigger: # Excess damage, don't spawn entities
        !type:DamageTrigger
        damage: 400
      behaviors:
      - !type:PlaySoundBehavior
        sound:
          collection: WoodDestroy
      - !type:DoActsBehavior
        acts: ["Destruction"]
    - trigger:
        !type:DamageTrigger
        damage: 200 # discourage just beating the grave to break it open
      behaviors:
      - !type:PlaySoundBehavior
        sound:
          collection: WoodDestroy
      - !type:SpawnEntitiesBehavior
        spawn:
          MaterialWoodPlank1:
            min: 1
            max: 4
      - !type:DoActsBehavior
        acts: [ "Destruction" ]
  - type: Physics
    bodyType: Static
  - type: Grave
  - type: ProRottingContainer
  - type: EntityStorage
    airtight: true
    isCollidableWhenOpen: false
    closeSound:
      path: /Audio/Items/shovel_dig.ogg
    openSound:
      path: /Audio/Items/shovel_dig.ogg

- type: entity
  parent: CrateWoodenGrave
  id: CrateStoneGrave
  name: grave
  suffix: stone
  description: Someone died here...
  components:
  - type: Sprite
    sprite: Structures/Storage/Crates/stone_grave.rsi
    layers:
    - state: base
    - state: closed
      map: ["enum.StorageVisualLayers.Door"]
    - state: paper
      sprite: Structures/Storage/Crates/labels.rsi
      offset: "-0.3125,0.5625"
      map: ["enum.PaperLabelVisuals.Layer"]
  - type: Icon
    sprite: Structures/Storage/Crates/stone_grave.rsi
    state: base

- type: entity
  parent: CrateGenericSteel
  id: CrateSyndicate
  name: Syndicate crate
  description: A dark steel crate with red bands and a letter S embossed on the front.
  components:
  - type: Icon
    sprite: Structures/Storage/Crates/syndicate.rsi
  - type: Sprite
    sprite: Structures/Storage/Crates/syndicate.rsi

- type: entity
  parent: [StructureWheeled, CrateBaseWeldable]
  id: CrateTrashCart
  name: trash cart
  components:
  - type: Icon
    sprite: Structures/Storage/Crates/trashcart.rsi
  - type: Sprite
    sprite: Structures/Storage/Crates/trashcart.rsi
    layers:
    - state: base
    - state: closed
      map: ["enum.StorageVisualLayers.Door"]
    - state: welded
      visible: false
      map: ["enum.WeldableLayers.BaseWelded"]
    - state: paper
      sprite: Structures/Storage/Crates/labels.rsi
      offset: "0.0,0.03125"
      map: ["enum.PaperLabelVisuals.Layer"]
  - type: Paintable
    group: null

- type: entity
  parent: CrateBaseSecure
  id: CrateTrashCartJani
  name: janitorial trash cart
  components:
  - type: Icon
    sprite: Structures/Storage/Crates/trashcart_jani.rsi
  - type: Sprite
    sprite: Structures/Storage/Crates/trashcart_jani.rsi
    layers:
    - state: base
    - state: closed
      map: ["enum.StorageVisualLayers.Door"]
    - state: welded
      visible: false
      map: ["enum.WeldableLayers.BaseWelded"]
    - state: locked
      map: ["enum.LockVisualLayers.Lock"]
      shader: unshaded
    - state: paper
      sprite: Structures/Storage/Crates/labels.rsi
      offset: "0.0,0.03125"
      map: ["enum.PaperLabelVisuals.Layer"]
  - type: AccessReader
    access: [["Janitor"]]
<<<<<<< HEAD
    # Sunrise-start
    alertAccesses:
      red: RedAlertAccesses
      blue: BlueAlertAccessesHOS
      gamma: GammaAlertAccesses
    # Sunrise-end
=======
  - type: Paintable
    group: null
>>>>>>> 3f9d303c

- type: entity
  parent: CrateBaseWeldable
  id: InvisibleCrate
  suffix: Stealth
  components:
  - type: Stealth
    mirage: false # Sunrise-Edit
    hadOutline: true
    examineThreshold: 0.9 # Sunrise-Edit
  - type: StealthOnMove
    passiveVisibilityRate: -0.15 # Sunrise-Edit<|MERGE_RESOLUTION|>--- conflicted
+++ resolved
@@ -917,17 +917,14 @@
       map: ["enum.PaperLabelVisuals.Layer"]
   - type: AccessReader
     access: [["Janitor"]]
-<<<<<<< HEAD
+  - type: Paintable
+    group: null
     # Sunrise-start
     alertAccesses:
       red: RedAlertAccesses
       blue: BlueAlertAccessesHOS
       gamma: GammaAlertAccesses
     # Sunrise-end
-=======
-  - type: Paintable
-    group: null
->>>>>>> 3f9d303c
 
 - type: entity
   parent: CrateBaseWeldable
