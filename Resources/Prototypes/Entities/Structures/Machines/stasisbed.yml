--- conflicted
+++ resolved
@@ -66,11 +66,6 @@
         - LowImpassable
   - type: GuideHelp
     guides:
-<<<<<<< HEAD
-    - Medical Doctor
-  - type: PowerSwitch
-  - type: CanSleepOnBuckle # Sunrise-Edit
-=======
     - MedicalDoctor
   - type: PowerSwitch
->>>>>>> 3f9d303c
+  - type: CanSleepOnBuckle # Sunrise-Edit