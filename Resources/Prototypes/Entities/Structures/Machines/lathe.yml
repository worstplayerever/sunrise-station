--- conflicted
+++ resolved
@@ -179,7 +179,7 @@
       - MicroManipulatorStockPart
       - MatterBinStockPart
       - CapacitorStockPart
-#      - ConveyorBeltAssembly Sunrise-Edit
+      - ConveyorBeltAssembly
       - IntercomElectronics
       - FirelockElectronics
       - DoorElectronics
@@ -624,39 +624,6 @@
     - RightLegBorg
     - LightHeadBorg
     - TorsoBorg
-<<<<<<< HEAD
-    - LeftArmBorgEngineer
-    - RightArmBorgEngineer
-    - LeftLegBorgEngineer
-    - RightLegBorgEngineer
-    - HeadBorgEngineer
-    - TorsoBorgEngineer
-    - LeftLegBorgJanitor
-    - RightLegBorgJanitor
-    - HeadBorgJanitor
-    - TorsoBorgJanitor
-    - LeftArmBorgMedical
-    - RightArmBorgMedical
-    - LeftLegBorgMedical
-    - RightLegBorgMedical
-    - HeadBorgMedical
-    - TorsoBorgMedical
-    - LeftArmBorgMining
-    - RightArmBorgMining
-    - LeftLegBorgMining
-    - RightLegBorgMining
-    - HeadBorgMining
-    - TorsoBorgMining
-    - LeftArmBorgService
-    - RightArmBorgService
-    - LeftLegBorgService
-    - RightLegBorgService
-    - HeadBorgService
-    - TorsoBorgService
-    - MechAirTank
-    - MechThruster
-=======
->>>>>>> e3b61108
     dynamicRecipes:
 #Sunrise-edit start
     - CartridgeLightRifleRubber
