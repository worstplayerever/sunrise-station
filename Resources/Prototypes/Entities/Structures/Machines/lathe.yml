- type: entity
  id: BaseLathe
  parent: [ BaseMachinePowered, ConstructibleMachine ]
  abstract: true
  name: lathe
  components:
  - type: Appearance
  - type: WiresVisuals
  - type: Fixtures
    fixtures:
      fix1:
        shape:
          !type:PhysShapeAabb
          bounds: "-0.4,-0.4,0.4,0.4"
        density: 190
        mask:
        - MachineMask
        layer:
          - MachineLayer
  - type: Lathe
  - type: MaterialStorage
  - type: Destructible
    thresholds:
    - trigger:
        !type:DamageTrigger
        damage: 100
      behaviors:
      - !type:PlaySoundBehavior
        sound:
          collection: MetalBreak
      - !type:ChangeConstructionNodeBehavior
        node: machineFrame
      - !type:DoActsBehavior
        acts: ["Destruction"]
  - type: WiresPanel
  - type: ActivatableUI
    key: enum.LatheUiKey.Key
  - type: ActivatableUIRequiresPower
  - type: UserInterface
    interfaces:
      enum.LatheUiKey.Key:
        type: LatheBoundUserInterface
      enum.ResearchClientUiKey.Key:
        type: ResearchClientBoundUserInterface
  - type: Transform
    anchored: true
  - type: Pullable
  - type: StaticPrice
    price: 800
  - type: ResearchClient
  - type: TechnologyDatabase

# a lathe that can be sped up with space lube / slowed down with glue
- type: entity
  abstract: true
  parent: BaseLathe
  id: BaseLatheLube
  components:
  - type: ReagentSpeed
    solution: lube
    modifiers:
      SpaceLube: 0.25
      SpaceGlue: 5
  - type: SolutionContainerManager
    solutions:
      lube:
        maxVol: 250
  - type: Spillable
    solution: lube
  - type: RefillableSolution
    solution: lube
  - type: ExaminableSolution
    solution: lube

- type: entity
  abstract: true
  id: BaseHyperlathe
  components:
  - type: Lathe
    materialUseMultiplier: 0.5
    timeMultiplier: 1.5
  - type: LatheHeatProducing
  - type: ReagentSpeed
    modifiers:
      SpaceLube: 0.8 # being faster means less heat so lube needs to be nerfed
      SpaceGlue: 5 # no change from normal lathe, overheat!!!

- type: entity
  id: Autolathe
  parent: BaseLatheLube
  name: autolathe
  description: It produces basic items using metal and glass.
  components:
  - type: Sprite
    sprite: Structures/Machines/autolathe.rsi
    snapCardinals: true
    layers:
    - state: icon
      map: ["enum.LatheVisualLayers.IsRunning"]
    - state: unlit
      shader: unshaded
      map: ["enum.PowerDeviceVisualLayers.Powered"]
    - state: inserting
      map: ["enum.MaterialStorageVisualLayers.Inserting"]
    - state: panel
      map: ["enum.WiresVisualLayers.MaintenancePanel"]
  - type: Machine
    board: AutolatheMachineCircuitboard
  - type: MaterialStorage
    whitelist:
      tags:
        - Sheet
        - RawMaterial
        - Ingot
  - type: Lathe
    idleState: icon
    runningState: building
    unlitIdleState: unlit
    unlitRunningState: unlit-building
    staticRecipes:
      - Wirecutter
      - Igniter
      - Signaller
      - Screwdriver
      - Welder
      - Wrench
      - CrowbarGreen
      - Multitool
      - NetworkConfigurator
      - SprayPainter
      - FlashlightLantern
      - CableStack
      - CableMVStack
      - CableHVStack
      - HandheldGPSBasic
      - TRayScanner
      - AirTank
      - GasAnalyzer
      - UtilityBelt
      - Fulton
      - FultonBeacon
      - Pickaxe
      - ModularReceiver
      - AppraisalTool
      - SheetRGlass
      - Beaker
      - Syringe
      - HandLabeler
      - LightTube
      - LedLightTube
      - SodiumLightTube
      - ExteriorLightTube
      - LightBulb
      - LedLightBulb
      - Bucket
      - DrinkMug
      - DrinkMugMetal
      - DrinkGlass
      - DrinkShotGlass
      - DrinkGlassCoupeShaped
      - CustomDrinkJug
      - FoodPlate
      - FoodPlateSmall
      - FoodPlatePlastic
      - FoodPlateSmallPlastic
      - FoodBowlBig
      - FoodPlateTin
      - FoodKebabSkewer
      - SprayBottle
      - MopItem
      - Holoprojector
      - Mousetrap
      - LightReplacer
      - TrashBag
      - PowerCellSmall
      - PowerCellMedium
      - RollerBedSpawnFolded
      - CheapRollerBedSpawnFolded
      - EmergencyRollerBedSpawnFolded
      - MicroManipulatorStockPart
      - MatterBinStockPart
      - CapacitorStockPart
      - ConveyorBeltAssembly
      - IntercomElectronics
      - FirelockElectronics
      - DoorElectronics
      - AirAlarmElectronics
      - StationMapElectronics
      - FireAlarmElectronics
      - MailingUnitElectronics
      - SignalTimerElectronics
      - APCElectronics
      - SMESMachineCircuitboard
      - SubstationMachineCircuitboard
      - WallmountSubstationElectronics
      - CellRechargerCircuitboard
      - BorgChargerCircuitboard
      - WeaponCapacitorRechargerCircuitboard
      - HandheldStationMap
      - ClothingHeadHatWelding
      - WetFloorSign
      - ClothingHeadHatCone
      - ClothingHeadHelmetPubgMore  # Sunrise-edit
  - type: EmagLatheRecipes
    emagStaticRecipes:
      - BoxLethalshot
      - BoxShotgunFlare
      - BoxShotgunSlug
      - CombatKnife
      - MagazineBoxLightRifle
      - MagazineBoxMagnum
      - MagazineBoxPistol
      - MagazineBoxRifle
      - MagazineLightRifle
      - MagazineLightRifleEmpty
      - MagazinePistol
      - MagazinePistolEmpty
      - MagazinePistolSubMachineGun
      - MagazinePistolSubMachineGunEmpty
      - MagazinePistolSubMachineGunTopMounted
      - MagazinePistolSubMachineGunTopMountedEmpty
      - MagazineRifle
      - MagazineRifleEmpty
      - MagazineShotgun
      - MagazineShotgunEmpty
      - MagazineShotgunSlug
      - RiotShield
      - SpeedLoaderMagnum
      - SpeedLoaderMagnumEmpty
      - WeaponEnergyGun       # Sunrise - Energy Gun
      - WeaponEnergyGunMini   # Sunrise - Miniature Energy Gun
      - WeaponEnergyGunPistol # Sunrise - PDW-9 Energy Pistol
      - WeaponGunLaserCarbineAutomatic # Sunrise - IK-60 Laser Carbine

- type: entity
  id: AutolatheHyperConvection
  parent: [Autolathe, BaseHyperlathe]
  name: hyper convection autolathe
  description: A highly-experimental autolathe that harnesses the power of extreme heat to slowly create objects more cost-effectively.
  components:
  - type: Sprite
    sprite: Structures/Machines/autolathe_hypercon.rsi
  - type: Machine
    board: AutolatheHyperConvectionMachineCircuitboard

- type: entity
  id: Protolathe
  parent: BaseLatheLube
  name: protolathe
  description: Converts raw materials into advanced items.
  components:
  - type: Sprite
    sprite: Structures/Machines/protolathe.rsi
    snapCardinals: true
    layers:
    - state: icon
      map: ["enum.LatheVisualLayers.IsRunning"]
    - state: unlit
      shader: unshaded
      map: ["enum.PowerDeviceVisualLayers.Powered"]
    - state: inserting
      map: ["enum.MaterialStorageVisualLayers.Inserting"]
    - state: panel
      map: ["enum.WiresVisualLayers.MaintenancePanel"]
  - type: Machine
    board: ProtolatheMachineCircuitboard
  - type: MaterialStorage
    whitelist:
      tags:
        - Sheet
        - RawMaterial
        - Ingot
  - type: Lathe
    idleState: icon
    runningState: building
    unlitIdleState: unlit
    unlitRunningState: unlit-building
    staticRecipes:
    - LargeBeaker
    - Dropper
    - ClothingEyesGlassesChemical
    - Nanopaste # Sunrise-edit
    - HandheldRoboAnalyzer # Sunrise-edit
    dynamicRecipes:
      - PowerDrill
      - MiningDrill
      - MiningDrillDiamond
      - AnomalyScanner
      - AnomalyLocator
      - AnomalyLocatorWide
      - Scalpel
      - Retractor
      - Cautery
      - Drill
      - WeaponParticleDecelerator
      - HoloprojectorField
      - Saw
      - Hemostat
      - CryostasisBeaker
      - SyringeCryostasis
      - Syringe
      - Implanter
      - PillCanister
      - ChemistryEmptyBottle01
      - AdvMopItem
      - WeaponSprayNozzle
      - ClothingBackpackWaterTank
      - MegaSprayBottle
      - TimerTrigger
      - ChemicalPayload
      - FlashPayload
      - Signaller
      - SignallerAdvanced
      - SignalTrigger
      - VoiceTrigger
      - Igniter
      - HandHeldMassScanner
      - PowerCellMicroreactor
      - PowerCellHigh
      - WeaponPistolCHIMP
      - ClothingMaskWeldingGas
      - WeaponGauntletGorilla
      - SynthesizerInstrument
      - ClothingShoesBootsMagSci
      - ClothingShoesBootsMoon
      - ClothingShoesBootsSpeed
      - NodeScanner
      - HolofanProjector
      - BluespaceBeaker
      - SyringeBluespace
      - WeaponForceGun
      - WeaponLaserSvalinn
      - WeaponProtoKineticAccelerator
      - WeaponTetherGun
      - WeaponGrapplingGun
      - ClothingBackpackHolding
      - ClothingBackpackSatchelHolding
      - ClothingBackpackDuffelHolding
      - WelderExperimental
      - JawsOfLife
      - FauxTileAstroGrass
      - FauxTileMowedAstroGrass
      - FauxTileJungleAstroGrass
      - FauxTileAstroIce
      - FauxTileAstroSnow
      - OreBagOfHolding
      - DeviceQuantumSpinInverter
  - type: EmagLatheRecipes
    emagDynamicRecipes:
      # Sunrise-Start
      - CartridgePistolRubber
      - CartridgeMagnumRubber
      - CartridgeRifleRubber
      - CartridgeLightRifleRubber
      - MagazineBoxPistolRubber
      - MagazineBoxMagnumRubber
      - MagazineBoxRifleRubber
      - MagazineBoxLightRifleRubber
      # Sunrise-End
      - BoxBeanbag
      - BoxShotgunIncendiary
      - BoxShotgunUranium
      - BoxShellTranquilizer
      - ExplosivePayload
      - GrenadeBlast
      - GrenadeEMP
      - GrenadeFlash
      - HoloprojectorSecurity
      - MagazineBoxLightRifleIncendiary
      - MagazineBoxLightRifleUranium
      - MagazineBoxMagnumIncendiary
      - MagazineBoxMagnumUranium
      - MagazineBoxPistolIncendiary
      - MagazineBoxPistolUranium
      - MagazineBoxRifleIncendiary
      - MagazineBoxRifleUranium
      - MagazineGrenadeEmpty
      - MagazineLightRifleIncendiary
      - MagazineLightRifleUranium
      - MagazinePistolIncendiary
      - MagazinePistolUranium
      - MagazineRifleIncendiary
      - MagazineRifleUranium
      - MagazineShotgunBeanbag
      - MagazineShotgunIncendiary
      - MagazineShotgunIncendiary
      - PortableRecharger
      - PowerCageHigh
      - PowerCageMedium
      - PowerCageSmall
      - SpeedLoaderMagnumIncendiary
      - SpeedLoaderMagnumUranium
      - TelescopicShield
      - Truncheon
      - WeaponAdvancedLaser
      - WeaponLaserCannon
      - WeaponLaserCarbine
      - WeaponXrayCannon

- type: entity
  id: ProtolatheHyperConvection
  parent: [Protolathe, BaseHyperlathe]
  name: hyper convection protolathe
  description: A highly-experimental protolathe that harnesses the power of extreme heat to slowly create objects more cost-effectively.
  components:
  - type: Sprite
    sprite: Structures/Machines/protolathe_hypercon.rsi
  - type: Machine
    board: ProtolatheHyperConvectionMachineCircuitboard

- type: entity
  id: CircuitImprinter
  parent: BaseLatheLube
  name: circuit imprinter
  description: Prints circuit boards for machines.
  components:
  - type: Sprite
    sprite: Structures/Machines/circuit_imprinter.rsi
    snapCardinals: true
    layers:
    - state: icon
      map: ["enum.LatheVisualLayers.IsRunning"]
    - state: unlit
      shader: unshaded
      map: ["enum.PowerDeviceVisualLayers.Powered"]
    - state: panel
      map: ["enum.WiresVisualLayers.MaintenancePanel"]
  - type: Machine
    board: CircuitImprinterMachineCircuitboard
  - type: Lathe
    producingSound: /Audio/Machines/circuitprinter.ogg
    idleState: icon
    runningState: building
    staticRecipes:
    - ProtolatheMachineCircuitboard
    - AutolatheMachineCircuitboard
    - CircuitImprinterMachineCircuitboard
    - OreProcessorMachineCircuitboard
    - ElectrolysisUnitMachineCircuitboard
    - CentrifugeMachineCircuitboard
    - ChemDispenserMachineCircuitboard
    - ChemMasterMachineCircuitboard
    - CondenserMachineCircuitBoard
    - HotplateMachineCircuitboard
    - PrinterDocMachineCircuitboard # Sunrise-Printer
    - UniformPrinterMachineCircuitboard
    - FloorGreenCircuit
    - FloorBlueCircuit
    - MicrowaveMachineCircuitboard
    - ReagentGrinderMachineCircuitboard
    - ElectricGrillMachineCircuitboard
    - BoozeDispenserMachineCircuitboard
    - SodaDispenserMachineCircuitboard
    - SpaceHeaterMachineCircuitBoard
    - CutterMachineCircuitboard
    dynamicRecipes:
      - ThermomachineFreezerMachineCircuitBoard
      - HellfireFreezerMachineCircuitBoard
      - PortableScrubberMachineCircuitBoard
      - CloningPodMachineCircuitboard
      - MedicalScannerMachineCircuitboard
      - CryoPodMachineCircuitboard
      - VaccinatorMachineCircuitboard
      - DiagnoserMachineCircuitboard
      - BiomassReclaimerMachineCircuitboard
      - BiofabricatorMachineCircuitboard
      - SurveillanceCameraRouterCircuitboard
      - SurveillanceCameraMonitorCircuitboard
      - SurveillanceWirelessCameraMonitorCircuitboard
      - SurveillanceCameraWirelessRouterCircuitboard
      - ComputerTelevisionCircuitboard
      - SurveillanceWirelessCameraMovableCircuitboard
      - SurveillanceWirelessCameraAnchoredCircuitboard
      - HydroponicsTrayMachineCircuitboard
      - SolarControlComputerCircuitboard
      - SolarTrackerElectronics
      - TurboItemRechargerCircuitboard
      - PowerComputerCircuitboard
      - AutolatheHyperConvectionMachineCircuitboard
      - ProtolatheHyperConvectionMachineCircuitboard
      - CircuitImprinterHyperConvectionMachineCircuitboard
      - FatExtractorMachineCircuitboard
      - FlatpackerMachineCircuitboard
      - SheetifierMachineCircuitboard
      - ShuttleConsoleCircuitboard
      - RadarConsoleCircuitboard
      - TechDiskComputerCircuitboard
      - DawInstrumentMachineCircuitboard
      - CloningConsoleComputerCircuitboard
      - StasisBedMachineCircuitboard
      - OreProcessorIndustrialMachineCircuitboard
      - CargoTelepadMachineCircuitboard
      - RipleyCentralElectronics
      - RipleyPeripheralsElectronics
      - HonkerCentralElectronics
      - HonkerPeripheralsElectronics
      - HonkerTargetingElectronics
      - HamtrCentralElectronics
      - HamtrPeripheralsElectronics
      - PortableGeneratorPacmanMachineCircuitboard
      - PortableGeneratorSuperPacmanMachineCircuitboard
      - PortableGeneratorJrPacmanMachineCircuitboard
      - WallmountGeneratorElectronics
      - WallmountGeneratorAPUElectronics
      - WallmountSubstationElectronics
      - PowerCageRechargerCircuitboard
      - EmitterCircuitboard
      - ThrusterMachineCircuitboard
      - GyroscopeMachineCircuitboard
      - MiniGravityGeneratorCircuitboard
      - ShuttleGunKineticCircuitboard
      - GasRecyclerMachineCircuitboard
      - SeedExtractorMachineCircuitboard
      - AnalysisComputerCircuitboard
      - ExosuitFabricatorMachineCircuitboard
      - AnomalyVesselCircuitboard
      - AnomalyVesselExperimentalCircuitboard
      - AnomalySynchronizerCircuitboard
      - APECircuitboard
      - ArtifactAnalyzerMachineCircuitboard
      - ArtifactCrusherMachineCircuitboard
      - TelecomServerCircuitboard
      - MassMediaCircuitboard
      - ReagentGrinderIndustrialMachineCircuitboard
      - JukeboxCircuitBoard
  - type: EmagLatheRecipes
    emagDynamicRecipes:
      - ShuttleGunDusterCircuitboard
      - ShuttleGunFriendshipCircuitboard
      - ShuttleGunPerforatorCircuitboard
      - ShuttleGunSvalinnMachineGunCircuitboard
  - type: MaterialStorage
    whitelist:
      tags:
        - Sheet
        - RawMaterial
        - Ingot
  - type: RequireProjectileTarget

- type: entity
  id: CircuitImprinterHyperConvection
  parent: [CircuitImprinter, BaseHyperlathe]
  name: hyper convection circuit imprinter
  description: A highly-experimental circuit imprinter that harnesses the power of extreme heat to slowly create objects more cost-effectively.
  components:
  - type: Sprite
    sprite: Structures/Machines/circuit_imprinter_hypercon.rsi
  - type: Machine
    board: CircuitImprinterHyperConvectionMachineCircuitboard

- type: entity
  id: ExosuitFabricator
  parent: BaseLatheLube
  name: exosuit fabricator
  description: Creates parts for robotics and other mechanical needs.
  components:
  - type: Sprite
    sprite: Structures/Machines/exosuit_fabricator.rsi
    layers:
    - state: fab-idle
      map: ["enum.LatheVisualLayers.IsRunning"]
    - state: fab-load
      map: ["enum.MaterialStorageVisualLayers.Inserting"]
    - state: fab-o
      map: ["enum.WiresVisualLayers.MaintenancePanel"]
  - type: Machine
    board: ExosuitFabricatorMachineCircuitboard
  - type: Lathe
    idleState: fab-idle
    runningState: fab-active
    staticRecipes:
    - MMI
    - Boris # Sunrise-Edit
    - SciFlash
    - BorgModuleCable
    - BorgModuleFireExtinguisher
    - BorgModuleRadiationDetection
    - BorgModuleTool
    - BorgModuleAppraisal
    - BorgModuleConstruction
    - BorgModuleService
    - BorgModuleTreatment
    - BorgModuleCleaning
    - CyborgEndoskeleton
    - LeftArmBorg
    - RightArmBorg
    - LeftLegBorg
    - RightLegBorg
    - LightHeadBorg
    - TorsoBorg
    - LeftArmBorgEngineer
    - RightArmBorgEngineer
    - LeftLegBorgEngineer
    - RightLegBorgEngineer
    - HeadBorgEngineer
    - TorsoBorgEngineer
    - LeftLegBorgJanitor
    - RightLegBorgJanitor
    - HeadBorgJanitor
    - TorsoBorgJanitor
    - LeftArmBorgMedical
    - RightArmBorgMedical
    - LeftLegBorgMedical
    - RightLegBorgMedical
    - HeadBorgMedical
    - TorsoBorgMedical
    - LeftArmBorgMining
    - RightArmBorgMining
    - LeftLegBorgMining
    - RightLegBorgMining
    - HeadBorgMining
    - TorsoBorgMining
    - LeftArmBorgService
    - RightArmBorgService
    - LeftLegBorgService
    - RightLegBorgService
    - HeadBorgService
    - TorsoBorgService
    dynamicRecipes:
#Sunrise-edit start
    - CartridgeLightRifleRubber
    - CartridgeMagnumRubber
    - CartridgePistolRubber
    - CartridgeRifleRubber
    - MagazineBoxLightRifleRubber
    - MagazineBoxMagnumRubber
    - MagazineBoxPistolRubber
    - MagazineBoxRifleRubber
#Sunrise-edit end
    - ProximitySensor
    - BorgModuleLightReplacer
    - BorgModuleAdvancedCleaning
    - BorgModuleMining
    - BorgModuleGrapplingGun
    - BorgModuleAdvancedTool
    - BorgModuleGPS
    - BorgModuleRCD
    - BorgModuleArtifact
    - BorgModuleAnomaly
    - BorgModuleGardening
    - BorgModuleHarvesting
    - BorgModuleMusique
    - BorgModuleClowning
    - BorgModuleDiagnosis
    - BorgModuleDefibrillator
    - BorgModuleAdvancedTreatment
    - RipleyHarness
    - RipleyLArm
    - RipleyRArm
    - RipleyLLeg
    - RipleyRLeg
    - MechEquipmentGrabber
    - HonkerHarness
    - HonkerLArm
    - HonkerRArm
    - HonkerLLeg
    - HonkerRLeg
    - MechEquipmentHorn
    - MechEquipmentGrabberSmall
    - HamtrHarness
    - HamtrLArm
    - HamtrRArm
    - HamtrLLeg
    - HamtrRLeg
    - VimHarness
  - type: MaterialStorage
    whitelist:
      tags:
      - Sheet
      - RawMaterial
      - Ingot
  - type: GuideHelp
    guides:
    - Robotics

- type: entity
  id: Biofabricator
  parent: BaseLathe
  name: biocube fabricator
  description: Produces animal cubes using biomass.
  components:
  - type: Sprite
    sprite: Structures/Machines/biofabricator.rsi
    snapCardinals: true
    layers:
    - state: icon
      map: ["enum.LatheVisualLayers.IsRunning"]
      color: "#ffaa99"
    - state: unlit
      shader: unshaded
      map: ["enum.PowerDeviceVisualLayers.Powered"]
      color: "#ffaaaa"
    - state: inserting
      map: ["enum.MaterialStorageVisualLayers.Inserting"]
      color: "#ffaaaa"
    - state: panel
      map: ["enum.WiresVisualLayers.MaintenancePanel"]
  - type: Machine
    board: BiofabricatorMachineCircuitboard
  - type: MaterialStorage
    ignoreColor: true
    whitelist:
      tags:
        - Sheet
        - RawMaterial
  - type: Lathe
    idleState: icon
    runningState: building
    staticRecipes:
    - MonkeyCube
    - KoboldCube
    - CowCube
    - GoatCube
    - MothroachCube
    - MouseCube
    - CockroachCube
  - type: EmagLatheRecipes
    emagStaticRecipes:
    - AbominationCube
    - SpaceCarpCube
    - SpaceTickCube

- type: entity
  id: SecurityTechFab
  parent: BaseLatheLube
  name: security techfab
  description: Prints equipment for use by security crew.
  components:
  - type: Sprite
    sprite: Structures/Machines/techfab.rsi
    layers:
    - state: icon
      map: ["enum.LatheVisualLayers.IsRunning"]
    - state: sec
    - state: unlit
      shader: unshaded
      map: ["enum.PowerDeviceVisualLayers.Powered"]
    - state: inserting
      map: ["enum.MaterialStorageVisualLayers.Inserting"]
    - state: panel
      map: ["enum.WiresVisualLayers.MaintenancePanel"]
  - type: Machine
    board: SecurityTechFabCircuitboard
  - type: Lathe
    idleState: icon
    runningState: icon
    staticRecipes:
      - BoxLethalshot
      - BoxShotgunFlare
      - BoxShotgunPractice
      - BoxShotgunSlug
      - ClothingEyesHudSecurity
      - CombatKnife
      - Flash
      - ForensicPad
      - Handcuffs
      - MagazineBoxLightRifle
      - MagazineBoxLightRiflePractice
      - MagazineBoxMagnum
      - MagazineBoxMagnumPractice
      - MagazineBoxPistol
      - MagazineBoxPistolPractice
      - MagazineBoxRifle
      - MagazineBoxRiflePractice
      - MagazineLightRifle
      - MagazineLightRifleEmpty
      - MagazinePistol
      - MagazinePistolEmpty
      - MagazinePistolSubMachineGun
      - MagazinePistolSubMachineGunEmpty
      - MagazinePistolSubMachineGunTopMounted
      - MagazinePistolSubMachineGunTopMountedEmpty
      - MagazineRifle
      - MagazineRifleEmpty
      - MagazineShotgun
      - MagazineShotgunEmpty
      - MagazineShotgunSlug
      - RiotShield
      - SpeedLoaderMagnum
      - SpeedLoaderMagnumEmpty
      - Stunbaton
      - TargetClown
      - TargetHuman
      - TargetSyndicate
      - WeaponDisablerPractice
      - WeaponLaserCarbinePractice
      - Zipties
    # Sunrise-start
      - MagazineM16A4
      - MagazineLightMachineGunMG60
      - MagazinePPSH41
      - MagazineRPD
      - MagazineNewVector
      - MagazineMP38
      - MagazineMP5
      - MagazineMP7
      - MagazineP90
      - MagazineScorpion
      - MagazineAK
      - MagazineAR18
      - MagazineG36
      - MagazineM28
      - MagazineFamas
      - MagazineBR64
      - MagazineDragunov
      - MagazineV31
      - MagazineACP14
      - MagazineGlock22
      - MagazineVP70
      - MagazineHIBrowning
      - MagazineDeagle
      - ClothingHeadHelmetPubg
    # Sunrise-end
    dynamicRecipes:
      - BoxBeanbag
      - BoxShotgunIncendiary
      - BoxShotgunUranium
      - BoxShellTranquilizer
      - ClothingBackpackElectropack
      - ExplosivePayload
      - FlashPayload
      - GrenadeBlast
      - GrenadeEMP
      - GrenadeFlash
      - HoloprojectorSecurity
      - MagazineBoxLightRifleIncendiary
      - MagazineBoxLightRifleUranium
      - MagazineBoxMagnumIncendiary
      - MagazineBoxMagnumUranium
      - MagazineBoxPistolIncendiary
      - MagazineBoxPistolUranium
      - MagazineBoxRifleIncendiary
      - MagazineBoxRifleUranium
      - MagazineGrenadeEmpty
      - MagazineLightRifleIncendiary
      - MagazineLightRifleUranium
      - MagazinePistolIncendiary
      - MagazinePistolUranium
      - MagazineRifleIncendiary
      - MagazineRifleUranium
      - MagazineShotgunBeanbag
      - MagazineShotgunIncendiary
      - PortableRecharger
      - PowerCageHigh
      - PowerCageMedium
      - PowerCageSmall
      - ShuttleGunDusterCircuitboard
      - ShuttleGunFriendshipCircuitboard
      - ShuttleGunPerforatorCircuitboard
      - ShuttleGunSvalinnMachineGunCircuitboard
      - Signaller
      - SignalTrigger
      - SpeedLoaderMagnumIncendiary
      - SpeedLoaderMagnumUranium
      - TelescopicShield
      - TimerTrigger
      - Truncheon
      - VoiceTrigger
      - WeaponAdvancedLaser
      - WeaponDisabler
      - WeaponDisablerSMG
      - WeaponLaserCannon
      - WeaponLaserCarbine
      - WeaponXrayCannon
<<<<<<< HEAD
      - ClothingBackpackElectropack
      - WeaponEnergyGun       # Sunrise - Energy Gun
      - WeaponEnergyGunMini   # Sunrise - Miniature Energy Gun
      - WeaponEnergyGunPistol # Sunrise - PDW-9 Energy Pistol
      - WeaponGunLaserCarbineAutomatic # Sunrise - IK-60 Laser Carbine
=======
>>>>>>> ed7ae5c6
  - type: MaterialStorage
    whitelist:
      tags:
        - Sheet
        - RawMaterial
        - Ingot

- type: entity
  id: AmmoTechFab
  parent: BaseLatheLube
  name: ammo techfab
  description: Prints the bare minimum of bullets that any budget military or armory could need. Nothing fancy.
  components:
    - type: Sprite
      sprite: Structures/Machines/techfab.rsi
      layers:
        - state: icon
          map: ["enum.LatheVisualLayers.IsRunning"]
        - state: ammo
        - state: unlit
          shader: unshaded
          map: ["enum.PowerDeviceVisualLayers.Powered"]
        - state: inserting
          map: ["enum.MaterialStorageVisualLayers.Inserting"]
        - state: panel
          map: ["enum.WiresVisualLayers.MaintenancePanel"]
    - type: Machine
      board: AmmoTechFabCircuitboard
    - type: Lathe
      idleState: icon
      runningState: icon
      staticRecipes:
        - BoxLethalshot
        - BoxShotgunFlare
        - BoxShotgunSlug
        - BoxShellTranquilizer
        - MagazineBoxLightRifle
        - MagazineBoxMagnum
        - MagazineBoxPistol
        - MagazineBoxRifle
        - MagazineLightRifle
        - MagazineLightRifleEmpty
        - MagazinePistol
        - MagazinePistolEmpty
        - MagazineRifle
        - MagazineRifleEmpty
        - MagazineShotgun
        - MagazineShotgunEmpty
        - MagazineShotgunSlug
        - SpeedLoaderMagnum
        - SpeedLoaderMagnumEmpty
    - type: MaterialStorage
      whitelist:
        tags:
          - Sheet
          - RawMaterial
          - Ingot

- type: entity
  id: MedicalTechFab
  parent: BaseLatheLube
  name: medical techfab
  description: Prints equipment for use by the medbay.
  components:
  - type: Sprite
    sprite: Structures/Machines/techfab.rsi
    layers:
    - state: icon
      map: ["enum.LatheVisualLayers.IsRunning"]
    - state: med
    - state: unlit
      shader: unshaded
      map: ["enum.PowerDeviceVisualLayers.Powered"]
    - state: inserting
      map: ["enum.MaterialStorageVisualLayers.Inserting"]
    - state: panel
      map: ["enum.WiresVisualLayers.MaintenancePanel"]
  - type: Lathe
    idleState: icon
    runningState: icon
    staticRecipes:
      - Brutepack
      - Ointment
      - Gauze
      - HandLabeler
      - Defibrillator
      - HandheldHealthAnalyzer
      - HandheldCrewMonitor # Sunrise-Edit
      - ClothingHandsGlovesLatex
      - ClothingHandsGlovesNitrile
      - ClothingMaskSterile
      - DiseaseSwab
      - Beaker
      - LargeBeaker
      - Dropper
      - Jug
      - Syringe
      - Implanter
      - PillCanister
      - BodyBag
      - ChemistryEmptyBottle01
      - RollerBedSpawnFolded
      - CheapRollerBedSpawnFolded
      - EmergencyRollerBedSpawnFolded
      - Medkit
      - MedkitBurn
      - MedkitToxin
      - MedkitO2
      - MedkitBrute
      - MedkitAdvanced
      - MedkitRadiation
      - MedkitCombat
      - Scalpel
      - Retractor
      - Cautery
      - Drill
      - Saw
      - Hemostat
      - ClothingEyesGlassesChemical
      - WhiteCane
    dynamicRecipes:
      - ChemicalPayload
      - CryostasisBeaker
      - BluespaceBeaker
      - SyringeBluespace
      - SyringeCryostasis
  - type: Machine
    board: MedicalTechFabCircuitboard
  - type: StealTarget
    stealGroup: MedicalTechFabCircuitboard

- type: entity
  parent: BaseLathe
  id: UniformPrinter
  name: uniform printer
  description: Prints new or replacement uniforms.
  components:
  - type: Transform
    noRot: false
  - type: Sprite
    sprite: Structures/Machines/uniform_printer.rsi
    snapCardinals: false
    layers:
    - state: icon
      map: ["enum.LatheVisualLayers.IsRunning"]
  - type: Machine
    board: UniformPrinterMachineCircuitboard
  - type: Lathe
    producingSound: /Audio/Machines/uniformprinter.ogg
    idleState: icon
    runningState: building
    staticRecipes:
      - ClothingUniformJumpsuitColorGrey
      - ClothingUniformJumpskirtColorGrey
      - ClothingUniformJumpsuitBartender
      - ClothingUniformJumpskirtBartender
      - ClothingHeadHatCapcap
      - ClothingHeadHatCaptain
      - ClothingUniformJumpsuitCaptain
      - ClothingUniformJumpskirtCaptain
      - ClothingUniformJumpsuitCapFormal
      - ClothingUniformJumpskirtCapFormalDress
      - ClothingUniformJumpsuitCargo
      - ClothingUniformJumpskirtCargo
      - ClothingUniformJumpsuitSalvageSpecialist
      - ClothingHeadHatBeretEngineering
      - ClothingUniformJumpsuitChiefEngineer
      - ClothingUniformJumpskirtChiefEngineer
      - ClothingUniformJumpsuitChiefEngineerTurtle
      - ClothingUniformJumpskirtChiefEngineerTurtle
      - ClothingUniformJumpsuitChaplain
      - ClothingUniformJumpskirtChaplain
      - ClothingUniformJumpsuitChef
      - ClothingUniformJumpskirtChef
      - ClothingUniformJumpsuitChemistry
      - ClothingUniformJumpskirtChemistry
      - ClothingUniformJumpsuitClown
      - ClothingHeadHatBeretCmo
      - ClothingUniformJumpsuitCMO
      - ClothingUniformJumpskirtCMO
      - ClothingUniformJumpsuitCMOTurtle
      - ClothingUniformJumpskirtCMOTurtle
      - ClothingUniformJumpsuitDetective
      - ClothingUniformJumpskirtDetective
      - ClothingUniformJumpsuitEngineering
      - ClothingUniformJumpskirtEngineering
      - ClothingUniformJumpsuitSeniorEngineer
      - ClothingUniformJumpskirtSeniorEngineer
      - ClothingHeadHatHopcap
      - ClothingUniformJumpsuitHoP
      - ClothingUniformJumpskirtHoP
      - ClothingHeadHatBeretHoS
      - ClothingHeadHatHoshat
      - ClothingUniformJumpsuitHoS
      - ClothingUniformJumpskirtHoS
      - ClothingUniformJumpsuitHosFormal
      - ClothingUniformJumpskirtHosFormal
      - ClothingUniformJumpsuitHoSAlt
      - ClothingUniformJumpskirtHoSAlt
      - ClothingUniformJumpsuitHoSBlue
      - ClothingUniformJumpsuitHoSGrey
      - ClothingUniformJumpsuitHoSParadeMale
      - ClothingUniformJumpskirtHoSParadeMale
      - ClothingUniformJumpsuitHydroponics
      - ClothingUniformJumpskirtHydroponics
      - ClothingUniformJumpsuitJanitor
      - ClothingUniformJumpskirtJanitor
      - ClothingUniformJumpsuitLawyerBlack
      - ClothingUniformJumpsuitLibrarian
      - ClothingUniformJumpskirtColorLightBrown
      - ClothingHeadHatBeretSeniorPhysician
      - ClothingUniformJumpsuitMedicalDoctor
      - ClothingUniformJumpskirtMedicalDoctor
      - ClothingUniformJumpsuitSeniorPhysician
      - ClothingUniformJumpskirtSeniorPhysician
      - ClothingUniformJumpsuitMime
      - ClothingUniformJumpskirtMime
      - ClothingUniformJumpsuitMusician
      - ClothingUniformJumpsuitParamedic
      - ClothingUniformJumpskirtParamedic
      - ClothingUniformJumpsuitSeniorOfficer
      - ClothingUniformJumpskirtSeniorOfficer
      - ClothingUniformJumpsuitPrisoner
      - ClothingUniformJumpskirtPrisoner
      - ClothingHeadHatQMsoft
      - ClothingHeadHatBeretQM
      - ClothingUniformJumpsuitQM
      - ClothingUniformJumpskirtQM
      - ClothingUniformJumpsuitQMTurtleneck
      - ClothingUniformJumpskirtQMTurtleneck
      - ClothingUniformJumpsuitQMFormal
      - ClothingHeadHatBeretRND
      - ClothingUniformJumpsuitResearchDirector
      - ClothingUniformJumpskirtResearchDirector
      - ClothingUniformJumpsuitScientist
      - ClothingUniformJumpskirtScientist
      - ClothingUniformJumpsuitSeniorResearcher
      - ClothingUniformJumpskirtSeniorResearcher
      - ClothingHeadHatBeretSecurity
      - ClothingUniformJumpsuitSec
      - ClothingUniformJumpskirtSec
      - ClothingHeadHatBeretBrigmedic
      - ClothingUniformJumpsuitBrigmedic
      - ClothingUniformJumpskirtBrigmedic
      - ClothingHeadHatBeretWarden
      - ClothingHeadHatWarden
      - ClothingUniformJumpsuitWarden
      - ClothingUniformJumpskirtWarden
      - ClothingHeadHatParamedicsoft
      # Winter outfits
      - ClothingOuterWinterCap
      - ClothingOuterWinterCE
      - ClothingOuterWinterCMO
      - ClothingOuterWinterHoP
      - ClothingOuterWinterHoSUnarmored
      - ClothingOuterWinterWardenUnarmored
      - ClothingOuterWinterQM
      - ClothingOuterWinterRD
      - ClothingOuterWinterMusician
      - ClothingOuterWinterClown
      - ClothingOuterWinterMime
      - ClothingOuterWinterCoat
      - ClothingOuterWinterJani
      - ClothingOuterWinterBar
      - ClothingOuterWinterChef
      - ClothingOuterWinterHydro
      - ClothingOuterWinterAtmos
      - ClothingOuterWinterEngi
      - ClothingOuterWinterCargo
      - ClothingOuterWinterMiner
      - ClothingOuterWinterMed
      - ClothingOuterWinterPara
      - ClothingOuterWinterChem
      - ClothingOuterWinterGen
      - ClothingOuterWinterViro
      - ClothingOuterWinterSci
      - ClothingOuterWinterRobo
      - ClothingOuterWinterSec
      # Ties
      - ClothingNeckTieRed
      - ClothingNeckTieDet
      - ClothingNeckTieSci
      # Scarfs - All scarfs avaible in winterdrobe
      - ClothingNeckScarfStripedGreen
      - ClothingNeckScarfStripedBlue
      - ClothingNeckScarfStripedRed
      - ClothingNeckScarfStripedBrown
      - ClothingNeckScarfStripedLightBlue
      - ClothingNeckScarfStripedOrange
      - ClothingNeckScarfStripedBlack
      - ClothingNeckScarfStripedPurple
      # Carpets
      - Carpet
      - CarpetBlack
      - CarpetPink
      - CarpetBlue
      - CarpetGreen
      - CarpetOrange
      - CarpetPurple
      - CarpetCyan
      - CarpetWhite
  - type: EmagLatheRecipes
    emagStaticRecipes:
      - ClothingHeadHatCentcomcap
      - ClothingHeadHatCentcom
      - ClothingUniformJumpsuitCentcomAgent
      - ClothingUniformJumpsuitCentcomFormal
      - ClothingUniformJumpskirtCentcomFormalDress
      - ClothingUniformJumpsuitCentcomOfficer
      - ClothingUniformJumpsuitCentcomOfficial
      - ClothingHeadHatSyndieMAA
      - ClothingHeadHatSyndie
      - ClothingUniformJumpsuitOperative
      - ClothingUniformJumpskirtOperative
      - ClothingUniformJumpsuitSyndieFormal
      - ClothingUniformJumpskirtSyndieFormalDress
      - ClothingHeadPyjamaSyndicateBlack
      - ClothingUniformJumpsuitPyjamaSyndicateBlack
      - ClothingHeadPyjamaSyndicatePink
      - ClothingUniformJumpsuitPyjamaSyndicatePink
      - ClothingHeadPyjamaSyndicateRed
      - ClothingUniformJumpsuitPyjamaSyndicateRed
      - ClothingOuterWinterCentcom
      - ClothingOuterWinterSyndie
      - ClothingOuterWinterSyndieCap
  - type: MaterialStorage
    whitelist:
      tags:
        - Sheet
        - RawMaterial
        - Ingot

- type: entity
  parent: BaseLathe
  id: OreProcessor
  name: ore processor
  description: It produces sheets and ingots using ores.
  components:
    - type: Sprite
      sprite: Structures/Machines/ore_processor.rsi
      layers:
        - state: icon
          map: ["enum.LatheVisualLayers.IsRunning"]
        - state: unlit
          shader: unshaded
          map: ["enum.PowerDeviceVisualLayers.Powered"]
        - state: inserting
          map: ["enum.MaterialStorageVisualLayers.Inserting"]
        - state: panel
          map: ["enum.WiresVisualLayers.MaintenancePanel"]
    - type: Machine
      board: OreProcessorMachineCircuitboard
    - type: MaterialStorage
      ignoreColor: true
      whitelist:
        tags:
          - Ore
    - type: Lathe
      idleState: icon
      runningState: building
      defaultProductionAmount: 10
      staticRecipes:
        - SheetSteel
        - SheetGlass1
        - SheetRGlass
        - SheetPlasma1
        - SheetPGlass1
        - SheetRPGlass1
        - SheetUranium1
        - IngotGold1
        - IngotSilver1
        - MaterialBananium1
        - MaterialDiamond

- type: entity
  parent: OreProcessor
  id: OreProcessorIndustrial
  name: industrial ore processor
  description: An ore processor specifically designed for mass-producing metals in industrial applications.
  components:
  - type: Sprite
    sprite: Structures/Machines/ore_processor_industrial.rsi
  - type: Machine
    board: OreProcessorIndustrialMachineCircuitboard
  - type: Lathe
    materialUseMultiplier: 0.75
    timeMultiplier: 0.5
    staticRecipes:
      - SheetSteel
      - SheetGlass1
      - SheetRGlass
      - SheetPlasma1
      - SheetPGlass1
      - SheetRPGlass1
      - SheetPlasteel1
      - SheetUranium1
      - SheetUGlass1
      - SheetRUGlass1
      - IngotGold1
      - IngotSilver1
      - MaterialBananium1
      - MaterialDiamond

- type: entity
  parent: BaseLathe
  id: Sheetifier
  name: sheet-meister 2000
  description: A very sheety machine.
  components:
  - type: Sprite
    sprite: Structures/Machines/sheetifier.rsi
    layers:
    - state: base_machine
      map: ["enum.LatheVisualLayers.IsRunning"]
    - state: buttons_on
      shader: unshaded
      map: ["enum.PowerDeviceVisualLayers.Powered"]
  - type: Machine
    board: SheetifierMachineCircuitboard
  - type: MaterialStorage
    dropOnDeconstruct: false #should drop ores instead of ingots/sheets
    ignoreColor: true
    canEjectStoredMaterials: false
    whitelist:
      tags:
      - Raw
      - Wooden
  - type: Lathe
    idleState: base_machine
    runningState: base_machine_processing
    staticRecipes:
    - MaterialSheetMeat
    - SheetPaper

- type: entity
  parent: BaseLathe
  id: CutterMachine
  name: cutter machine
  description: This is a cutter. It cuts. Add variety to your station floor with eye-pleasing patterns! Don't stick your fingers in.
  components:
  - type: Transform
    noRot: false
  - type: Sprite
    sprite: Structures/Machines/cuttermachine.rsi
    snapCardinals: true
    layers:
    - state: icon
      map: ["enum.LatheVisualLayers.IsRunning"]
    - state: unlit
      shader: unshaded
      map: ["enum.PowerDeviceVisualLayers.Powered"]
    - state: panel
      map: ["enum.WiresVisualLayers.MaintenancePanel"]
  - type: Machine
    board: CutterMachineCircuitboard
  - type: Lathe
    producingSound: /Audio/Machines/cutter.ogg
    idleState: icon
    runningState: building
    staticRecipes:
      - FloorTileItemDark
      - FloorTileItemDarkDiagonalMini
      - FloorTileItemDarkDiagonal
      - FloorTileItemDarkHerringbone
      - FloorTileItemDarkMini
      - FloorTileItemDarkMono
      - FloorTileItemDarkPavement
      - FloorTileItemDarkPavementVertical
      - FloorTileItemDarkOffset
      - FloorTileItemSteelCheckerDark
      - FloorTileItemSteel
      - FloorTileItemSteelOffset
      - FloorTileItemSteelDiagonalMini
      - FloorTileItemSteelDiagonal
      - FloorTileItemSteelHerringbone
      - FloorTileItemSteelMini
      - FloorTileItemSteelMono
      - FloorTileItemSteelPavement
      - FloorTileItemSteelPavementVertical
      - FloorTileItemWhite
      - FloorTileItemWhiteOffset
      - FloorTileItemWhiteDiagonalMini
      - FloorTileItemWhiteDiagonal
      - FloorTileItemWhiteHerringbone
      - FloorTileItemWhiteMini
      - FloorTileItemWhiteMono
      - FloorTileItemWhitePavement
      - FloorTileItemWhitePavementVertical
      - FloorTileItemSteelCheckerLight
      - FloorTileItemGratingMaint
      - FloorTileItemTechmaint
      - FloorTileItemSteelMaint
      - FloorTileItemWood
      - FloorTileItemWoodLarge
      - FloorTileItemWoodPattern
      - FloorTileItemConcrete
      - FloorTileItemConcreteMono
      - FloorTileItemConcreteSmooth
      - FloorTileItemGrayConcrete
      - FloorTileItemGrayConcreteMono
      - FloorTileItemGrayConcreteSmooth
      - FloorTileItemOldConcrete
      - FloorTileItemOldConcreteMono
      - FloorTileItemOldConcreteSmooth
  - type: MaterialStorage
    whitelist:
      tags:
        - Sheet
        - Metal
        - Wooden
        - RawMaterial
        - Plastic<|MERGE_RESOLUTION|>--- conflicted
+++ resolved
@@ -862,14 +862,10 @@
       - WeaponLaserCannon
       - WeaponLaserCarbine
       - WeaponXrayCannon
-<<<<<<< HEAD
-      - ClothingBackpackElectropack
       - WeaponEnergyGun       # Sunrise - Energy Gun
       - WeaponEnergyGunMini   # Sunrise - Miniature Energy Gun
       - WeaponEnergyGunPistol # Sunrise - PDW-9 Energy Pistol
       - WeaponGunLaserCarbineAutomatic # Sunrise - IK-60 Laser Carbine
-=======
->>>>>>> ed7ae5c6
   - type: MaterialStorage
     whitelist:
       tags:
