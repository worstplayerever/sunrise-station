--- conflicted
+++ resolved
@@ -198,12 +198,9 @@
       - ClothingHeadHatWelding
       - WetFloorSign
       - ClothingHeadHatCone
-<<<<<<< HEAD
+      - Flare
       - ClothingHeadHelmetPubgMore  # Sunrise-edit
 
-=======
-      - Flare
->>>>>>> e490b69b
   - type: EmagLatheRecipes
     emagStaticRecipes:
       - BoxLethalshot
