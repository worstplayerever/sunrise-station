- type: entity
  id: Jukebox
  name: jukebox
  parent: [ BaseMachinePowered, ConstructibleMachine ]
  description: A machine capable of playing a wide variety of tunes. Enjoyment not guaranteed.
  components:
  - type: StationAiWhitelist
  - type: Sprite
    sprite: Structures/Machines/jukebox.rsi
    layers:
    - state: "off"
      map: ["enum.TapePlayerVisualLayers.Base"] # Sunrise-Edit
  - type: Transform
    anchored: true
  # Sunrise-Start
  - type: TapePlayer
    rolloffFactor: 1
    maxDistance: 20
    decreaseVolume: 0
    tapeSlot:
      insertSound: /Audio/_Sunrise/TapePlayer/insert_tape.ogg
      ejectSound: /Audio/_Sunrise/TapePlayer/eject_tape.ogg
      whitelist:
        components:
        - MusicTape
    onState: on
    offState: off
    buttonSound: /Audio/_Sunrise/TapePlayer/switch.ogg
    needPower: true
  - type: ItemSlots
  - type: ContainerContainer
    containers:
      tape: !type:ContainerSlot
  # Sunrise-End
  - type: Machine
    board: JukeboxCircuitBoard
  - type: Appearance
  - type: ApcPowerReceiver
    powerLoad: 100
  - type: ExtensionCableReceiver
  - type: ActivatableUI # Sunrise-Edit
    key: enum.TapePlayerUiKey.Key # Sunrise-Edit
  - type: ActivatableUIRequiresPower
  - type: UserInterface
    interfaces:
<<<<<<< HEAD
      enum.TapePlayerUiKey.Key: # Sunrise-Edit
        type: TapePlayerBoundUserInterface # Sunrise-Edit
=======
        enum.JukeboxUiKey.Key:
          type: JukeboxBoundUserInterface
        enum.WiresUiKey.Key:
          type: WiresBoundUserInterface
  - type: WiresPanel
  - type: Wires
    boardName: wires-board-name-jukebox
    layoutId: Jukebox
>>>>>>> b940d851
  - type: Damageable
    damageContainer: StructuralInorganic
    damageModifierSet: Metallic
  - type: Destructible
    thresholds:
    - trigger:
        !type:DamageTrigger
        damage: 75
      behaviors:
      - !type:DoActsBehavior
        acts: ["Destruction"]
      - !type:SpawnEntitiesBehavior
        spawn:
          SheetSteel1:
            min: 1
            max: 2
  - type: Physics
    bodyType: Static
  - type: Fixtures
    fixtures:
      fix1:
        shape:
          !type:PhysShapeAabb
          bounds: "-0.25,-0.45,0.25,0.45"
        mask:
        - MachineMask
        layer:
        - MachineLayer
        density: 200<|MERGE_RESOLUTION|>--- conflicted
+++ resolved
@@ -43,19 +43,8 @@
   - type: ActivatableUIRequiresPower
   - type: UserInterface
     interfaces:
-<<<<<<< HEAD
       enum.TapePlayerUiKey.Key: # Sunrise-Edit
         type: TapePlayerBoundUserInterface # Sunrise-Edit
-=======
-        enum.JukeboxUiKey.Key:
-          type: JukeboxBoundUserInterface
-        enum.WiresUiKey.Key:
-          type: WiresBoundUserInterface
-  - type: WiresPanel
-  - type: Wires
-    boardName: wires-board-name-jukebox
-    layoutId: Jukebox
->>>>>>> b940d851
   - type: Damageable
     damageContainer: StructuralInorganic
     damageModifierSet: Metallic
