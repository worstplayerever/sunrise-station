- type: entity
  parent: BaseStructure
  id: CryogenicSleepUnit
  name: cryogenic sleep unit
  description: A super-cooled container that keeps crewmates safe during space travel.
  components:
  - type: Sprite
    noRot: true
    sprite: Structures/cryostorage.rsi
    layers:
    - state: sleeper_0
      map: ["base"]
  - type: UserInterface
    interfaces:
      enum.CryostorageUIKey.Key:
        type: CryostorageBoundUserInterface
  - type: ActivatableUI
    key: enum.CryostorageUIKey.Key
  - type: AccessReader
    breakOnAccessBreaker: false
    access: [["Cryogenics"]]
  - type: InteractionOutline
  - type: Cryostorage
<<<<<<< HEAD
  - type: Physics
    canCollide: false
=======
>>>>>>> 1c8c85ea
  - type: Fixtures
    fixtures:
      fix1:
        shape:
<<<<<<< HEAD
          !type:PhysShapeCircle
          radius: 0.3
        density: 190
        mask:
        - MachineMask
        layer:
        - None
=======
          !type:PhysShapeAabb
          bounds: "-0.45,-0.45,0.45,0.05"
        density: 190
        mask:
        - TableMask
>>>>>>> 1c8c85ea
  - type: DragInsertContainer
    containerId: storage
    entryDelay: 2
  - type: ExitContainerOnMove
    containerId: storage
  - type: PointLight
    color: Lime
    radius: 1.5
    energy: 0.5
    castShadows: false
  - type: ContainerContainer
    containers:
      storage: !type:ContainerSlot
  - type: Appearance
  - type: GenericVisualizer
    visuals:
      enum.CryostorageVisuals.Full:
        base:
          True: { state: sleeper_1 }
          False: { state: sleeper_0 }

# This one handles all spawns, latejoin and roundstart.
- type: entity
  parent: CryogenicSleepUnit
  id: CryogenicSleepUnitSpawner
  suffix: Spawner, Roundstart AllJobs
  components:
  - type: ContainerSpawnPoint
    containerId: storage

# This one only handles latejoin spawns.
- type: entity
  parent: CryogenicSleepUnit
  id: CryogenicSleepUnitSpawnerLateJoin
  suffix: Spawner, LateJoin
  components:
    - type: ContainerSpawnPoint
      containerId: storage
      spawnType: LateJoin<|MERGE_RESOLUTION|>--- conflicted
+++ resolved
@@ -21,30 +21,15 @@
     access: [["Cryogenics"]]
   - type: InteractionOutline
   - type: Cryostorage
-<<<<<<< HEAD
-  - type: Physics
-    canCollide: false
-=======
->>>>>>> 1c8c85ea
   - type: Fixtures
     fixtures:
       fix1:
         shape:
-<<<<<<< HEAD
-          !type:PhysShapeCircle
-          radius: 0.3
-        density: 190
-        mask:
-        - MachineMask
-        layer:
-        - None
-=======
           !type:PhysShapeAabb
           bounds: "-0.45,-0.45,0.45,0.05"
         density: 190
         mask:
         - TableMask
->>>>>>> 1c8c85ea
   - type: DragInsertContainer
     containerId: storage
     entryDelay: 2
