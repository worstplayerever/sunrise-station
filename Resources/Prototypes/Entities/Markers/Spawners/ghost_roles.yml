- type: entity
  abstract: true
  parent: MarkerBase
  id: BaseAntagSpawner
  name: ghost role spawn point
  components:
  - type: GhostRole
    raffle:
      settings: default
  - type: GhostRoleAntagSpawner

- type: entity
  id: SpawnPointGhostRatKing
  name: ghost role spawn point
  suffix: rat king
  parent: MarkerBase
  components:
  - type: GhostRole
    name: ghost-role-information-rat-king-name
    description: ghost-role-information-rat-king-description
<<<<<<< HEAD
    rules: ghost-role-information-rat-king-rules
    requirements:
    - !type:OverallPlaytimeRequirement
      time: 36000 #10 hrs # Sunrise-RoleTime
=======
    rules: ghost-role-information-freeagent-rules
>>>>>>> f041f58a
    raffle:
      settings: default
  - type: GhostRoleMobSpawner
    prototype: MobRatKing
  - type: Sprite
    sprite: Markers/jobs.rsi
    layers:
      - state: green
      - sprite: Mobs/Animals/regalrat.rsi
        state: icon

- type: entity
  id: SpawnPointGhostRemilia
  name: ghost role spawn point
  suffix: Remilia
  parent: MarkerBase
  components:
  - type: GhostRole
    name: ghost-role-information-remilia-name
    description: ghost-role-information-remilia-description
    rules: ghost-role-information-familiar-rules
    raffle:
      settings: short
  - type: GhostRoleMobSpawner
    prototype: MobBatRemilia
  - type: Sprite
    sprite: Markers/jobs.rsi
    layers:
      - state: green
      - sprite: Mobs/Animals/bat.rsi
        state: bat

- type: entity
  id: SpawnPointGhostCerberus
  name: ghost role spawn point
  suffix: cerberus
  parent: MarkerBase
  components:
  - type: GhostRole
    name: ghost-role-information-cerberus-name
    description: ghost-role-information-cerberus-description
    rules: ghost-role-information-familiar-rules
    raffle:
      settings: default
  - type: GhostRoleMobSpawner
    prototype: MobCorgiCerberus
  - type: Sprite
    sprite: Markers/jobs.rsi
    layers:
      - state: green
      - sprite: Mobs/Pets/corgi.rsi
        state: narsian

- type: entity
  noSpawn: true
  id: SpawnPointGhostNukeOperative
  name: ghost role spawn point
  suffix: nukeops
  parent: MarkerBase
  components:
  - type: GhostRole
    rules: ghost-role-information-nukeop-rules
    raffle:
      settings: default
  - type: GhostRoleMobSpawner
    prototype: MobHumanNukeOp
  - type: Sprite
    sprite: Markers/jobs.rsi
    layers:
      - state: green
      - sprite: Structures/Wallmounts/signs.rsi
        state: radiation

- type: entity
  noSpawn: true
  parent: BaseAntagSpawner
  id: SpawnPointLoneNukeOperative
  components:
  - type: GhostRole
    name: ghost-role-information-loneop-name
    description: ghost-role-information-loneop-description
    rules: ghost-role-information-loneop-rules
    requirements:
    - !type:DepartmentTimeRequirement
      department: Security
      time: 54000 #15 hrs # Sunrise-RoleTime
    - !type:OverallPlaytimeRequirement
      time: 90000 #25 hrs # Sunrise-RoleTime
    raffle:
      settings: default
  - type: Sprite
    sprite: Markers/jobs.rsi
    layers:
      - state: green
      - sprite: Structures/Wallmounts/signs.rsi
        state: radiation

- type: entity
  noSpawn: true
  parent: SpawnPointLoneNukeOperative
  id: SpawnPointNukeopsCommander
  components:
  - type: GhostRole
    name: roles-antag-nuclear-operative-commander-name
    description: roles-antag-nuclear-operative-commander-objective
    requirements:
    - !type:OverallPlaytimeRequirement
      time: 36000 # 10h # Sunrise-RoleTime
    - !type:DepartmentTimeRequirement
      department: Security
      time: 18000 # 5h # Sunrise-RoleTime
    raffle:
      settings: default

- type: entity
  noSpawn: true
  parent: SpawnPointLoneNukeOperative
  id: SpawnPointNukeopsMedic
  components:
  - type: GhostRole
    name: roles-antag-nuclear-operative-agent-name
    description: roles-antag-nuclear-operative-agent-objective
    requirements:
    - !type:OverallPlaytimeRequirement
      time: 36000 # 10h # Sunrise-RoleTime
    - !type:RoleTimeRequirement
      role: JobChemist
      time: 18000 # 5h # Sunrise-RoleTime
    - !type:DepartmentTimeRequirement
      department: Security
      time: 18000 # 5h # Sunrise-RoleTime
    raffle:
      settings: default

- type: entity
  noSpawn: true
  parent: SpawnPointLoneNukeOperative
  id: SpawnPointNukeopsOperative
  components:
  - type: GhostRole
    name: roles-antag-nuclear-operative-name
    description: roles-antag-nuclear-operative-objective
    requirements:
    - !type:OverallPlaytimeRequirement
      time: 36000 # 10h # Sunrise-RoleTime
    - !type:DepartmentTimeRequirement
      department: Security
      time: 7200 # 2h # Sunrise-RoleTime
    raffle:
      settings: default

- type: entity
  noSpawn: true
  parent: BaseAntagSpawner
  id: SpawnPointGhostDragon
  components:
  - type: GhostRole
    name: ghost-role-information-space-dragon-name
    description: ghost-role-information-space-dragon-description
<<<<<<< HEAD
    rules: ghost-role-component-default-rules
    requirements:
    - !type:OverallPlaytimeRequirement
      time: 36000 #10 hrs # Sunrise-RoleTime
    raffle:
      settings: default
=======
    rules: ghost-role-component-space-dragon-rules
>>>>>>> f041f58a
  - type: Sprite
    layers:
    - state: green
    - sprite: Mobs/Aliens/Carps/dragon.rsi
      state: alive

- type: entity
  id: SpawnPointGhostSpaceNinja
  name: ghost role spawn point
  suffix: space ninja
  parent: MarkerBase
  components:
  - type: GhostRole
    name: ghost-role-information-space-ninja-name
    description: ghost-role-information-space-ninja-description
<<<<<<< HEAD
    rules: ghost-role-information-space-ninja-rules
    requirements:
    - !type:DepartmentTimeRequirement
      department: Security
      time: 18000 #5 hrs # Sunrise-RoleTime
    - !type:OverallPlaytimeRequirement
      time: 36000 #10 hrs # Sunrise-RoleTime
=======
    rules: ghost-role-information-antagonist-rules
>>>>>>> f041f58a
    raffle:
      settings: default
  - type: GhostRoleMobSpawner
    prototype: MobHumanSpaceNinja
  - type: Sprite
    sprite: Markers/jobs.rsi
    layers:
    - state: green
    - sprite: Objects/Weapons/Melee/energykatana.rsi
      state: icon<|MERGE_RESOLUTION|>--- conflicted
+++ resolved
@@ -18,14 +18,10 @@
   - type: GhostRole
     name: ghost-role-information-rat-king-name
     description: ghost-role-information-rat-king-description
-<<<<<<< HEAD
-    rules: ghost-role-information-rat-king-rules
+    rules: ghost-role-information-freeagent-rules
     requirements:
     - !type:OverallPlaytimeRequirement
       time: 36000 #10 hrs # Sunrise-RoleTime
-=======
-    rules: ghost-role-information-freeagent-rules
->>>>>>> f041f58a
     raffle:
       settings: default
   - type: GhostRoleMobSpawner
@@ -185,16 +181,12 @@
   - type: GhostRole
     name: ghost-role-information-space-dragon-name
     description: ghost-role-information-space-dragon-description
-<<<<<<< HEAD
-    rules: ghost-role-component-default-rules
+    rules: ghost-role-component-space-dragon-rules
     requirements:
     - !type:OverallPlaytimeRequirement
       time: 36000 #10 hrs # Sunrise-RoleTime
     raffle:
       settings: default
-=======
-    rules: ghost-role-component-space-dragon-rules
->>>>>>> f041f58a
   - type: Sprite
     layers:
     - state: green
@@ -210,17 +202,13 @@
   - type: GhostRole
     name: ghost-role-information-space-ninja-name
     description: ghost-role-information-space-ninja-description
-<<<<<<< HEAD
-    rules: ghost-role-information-space-ninja-rules
+    rules: ghost-role-information-antagonist-rules
     requirements:
     - !type:DepartmentTimeRequirement
       department: Security
       time: 18000 #5 hrs # Sunrise-RoleTime
     - !type:OverallPlaytimeRequirement
       time: 36000 #10 hrs # Sunrise-RoleTime
-=======
-    rules: ghost-role-information-antagonist-rules
->>>>>>> f041f58a
     raffle:
       settings: default
   - type: GhostRoleMobSpawner
