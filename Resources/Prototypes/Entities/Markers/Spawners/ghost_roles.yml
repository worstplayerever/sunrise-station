- type: entity
  abstract: true
  parent: MarkerBase
  id: BaseAntagSpawner
  name: ghost role spawn point
  components:
  - type: GhostRole
    raffle:
      settings: default
  - type: GhostRoleAntagSpawner

- type: entity
  id: SpawnPointGhostRatKing
  name: ghost role spawn point
  suffix: rat king
  parent: MarkerBase
  components:
  - type: GhostRole
    name: ghost-role-information-rat-king-name
    description: ghost-role-information-rat-king-description
    rules: ghost-role-information-freeagent-rules
    requirements:
    - !type:OverallPlaytimeRequirement
      time: 36000 #10 hrs # Sunrise-RoleTime
    raffle:
      settings: default
  - type: GhostRoleMobSpawner
    prototype: MobRatKing
  - type: Sprite
    sprite: Markers/jobs.rsi
    layers:
      - state: green
      - sprite: Mobs/Animals/regalrat.rsi
        state: icon

- type: entity
  id: SpawnPointGhostRemilia
  name: ghost role spawn point
  suffix: Remilia
  parent: MarkerBase
  components:
  - type: GhostRole
    name: ghost-role-information-remilia-name
    description: ghost-role-information-remilia-description
    rules: ghost-role-information-familiar-rules
    raffle:
      settings: short
  - type: GhostRoleMobSpawner
    prototype: MobBatRemilia
  - type: Sprite
    sprite: Markers/jobs.rsi
    layers:
      - state: green
      - sprite: Mobs/Animals/bat.rsi
        state: bat

- type: entity
  id: SpawnPointGhostCerberus
  name: ghost role spawn point
  suffix: cerberus
  parent: MarkerBase
  components:
  - type: GhostRole
    name: ghost-role-information-cerberus-name
    description: ghost-role-information-cerberus-description
    rules: ghost-role-information-familiar-rules
    raffle:
      settings: default
  - type: GhostRoleMobSpawner
    prototype: MobCorgiCerberus
  - type: Sprite
    sprite: Markers/jobs.rsi
    layers:
      - state: green
      - sprite: Mobs/Pets/corgi.rsi
        state: narsian

- type: entity
  categories: [ HideSpawnMenu, Spawner ]
  id: SpawnPointGhostNukeOperative
  name: ghost role spawn point
  suffix: nukeops
  parent: MarkerBase
  components:
  - type: GhostRole
    rules: ghost-role-information-rules-default-team-antagonist
    raffle:
      settings: default
  - type: GhostRoleMobSpawner
    prototype: MobHumanNukeOp
  - type: Sprite
    sprite: Markers/jobs.rsi
    layers:
      - state: green
      - sprite: Structures/Wallmounts/signs.rsi
        state: radiation

- type: entity
  categories: [ HideSpawnMenu, Spawner ]
  parent: BaseAntagSpawner
  id: SpawnPointLoneNukeOperative
  components:
  - type: GhostRole
    name: ghost-role-information-loneop-name
    description: ghost-role-information-loneop-description
<<<<<<< HEAD
    rules: ghost-role-information-loneop-rules
    requirements:
    - !type:DepartmentTimeRequirement
      department: Security
      time: 54000 #15 hrs # Sunrise-RoleTime
    - !type:OverallPlaytimeRequirement
      time: 90000 #25 hrs # Sunrise-RoleTime
    raffle:
      settings: default
=======
    rules: ghost-role-information-rules-default-solo-antagonist
>>>>>>> b940d851
  - type: Sprite
    sprite: Markers/jobs.rsi
    layers:
      - state: green
      - sprite: Structures/Wallmounts/signs.rsi
        state: radiation

- type: entity
  categories: [ HideSpawnMenu, Spawner ]
  parent: SpawnPointLoneNukeOperative
  id: SpawnPointNukeopsCommander
  components:
  - type: GhostRole
    name: roles-antag-nuclear-operative-commander-name
    description: roles-antag-nuclear-operative-commander-objective
<<<<<<< HEAD
    requirements:
    - !type:OverallPlaytimeRequirement
      time: 36000 # 10h # Sunrise-RoleTime
    - !type:DepartmentTimeRequirement
      department: Security
      time: 18000 # 5h # Sunrise-RoleTime
    raffle:
      settings: default
=======
    rules: ghost-role-information-rules-default-team-antagonist
>>>>>>> b940d851

- type: entity
  categories: [ HideSpawnMenu, Spawner ]
  parent: SpawnPointLoneNukeOperative
  id: SpawnPointNukeopsMedic
  components:
  - type: GhostRole
    name: roles-antag-nuclear-operative-agent-name
    description: roles-antag-nuclear-operative-agent-objective
<<<<<<< HEAD
    requirements:
    - !type:OverallPlaytimeRequirement
      time: 36000 # 10h # Sunrise-RoleTime
    - !type:RoleTimeRequirement
      role: JobChemist
      time: 18000 # 5h # Sunrise-RoleTime
    - !type:DepartmentTimeRequirement
      department: Security
      time: 18000 # 5h # Sunrise-RoleTime
    raffle:
      settings: default
=======
    rules: ghost-role-information-rules-default-team-antagonist
>>>>>>> b940d851

- type: entity
  categories: [ HideSpawnMenu, Spawner ]
  parent: SpawnPointLoneNukeOperative
  id: SpawnPointNukeopsOperative
  components:
  - type: GhostRole
    name: roles-antag-nuclear-operative-name
    description: roles-antag-nuclear-operative-objective
<<<<<<< HEAD
    requirements:
    - !type:OverallPlaytimeRequirement
      time: 36000 # 10h # Sunrise-RoleTime
    - !type:DepartmentTimeRequirement
      department: Security
      time: 7200 # 2h # Sunrise-RoleTime
    raffle:
      settings: default
=======
    rules: ghost-role-information-rules-default-team-antagonist
>>>>>>> b940d851

- type: entity
  categories: [ HideSpawnMenu, Spawner ]
  parent: BaseAntagSpawner
  id: SpawnPointGhostDragon
  components:
  - type: GhostRole
    name: ghost-role-information-space-dragon-name
    description: ghost-role-information-space-dragon-description
    rules: ghost-role-information-space-dragon-rules
    requirements:
    - !type:OverallPlaytimeRequirement
      time: 36000 #10 hrs # Sunrise-RoleTime
    raffle:
      settings: default
  - type: Sprite
    layers:
    - state: green
    - sprite: Mobs/Aliens/Carps/dragon.rsi
      state: alive

- type: entity
  categories: [ HideSpawnMenu, Spawner ]
  parent: BaseAntagSpawner
  id: SpawnPointGhostSpaceNinja
  components:
  - type: GhostRole
    name: ghost-role-information-space-ninja-name
    description: ghost-role-information-space-ninja-description
    rules: ghost-role-information-antagonist-rules
    requirements:
    - !type:DepartmentTimeRequirement
      department: Security
      time: 18000 #5 hrs # Sunrise-RoleTime
    - !type:OverallPlaytimeRequirement
      time: 36000 #10 hrs # Sunrise-RoleTime
    raffle:
      settings: default
  - type: Sprite
    sprite: Markers/jobs.rsi
    layers:
    - state: green
    - sprite: Objects/Weapons/Melee/energykatana.rsi
      state: icon

- type: entity
  parent: MarkerBase
  id: SpawnPointGhostTerminator
  name: terminator spawn point
  components:
  - type: GhostRole
    name: ghost-role-information-exterminator-name
    description: ghost-role-information-exterminator-description
    rules: ghost-role-information-exterminator-rules
  - type: GhostRoleMobSpawner
    prototype: MobHumanTerminator
  - type: Sprite
    layers:
    - state: green
    - sprite: Mobs/Species/Terminator/parts.rsi
      state: full<|MERGE_RESOLUTION|>--- conflicted
+++ resolved
@@ -103,8 +103,7 @@
   - type: GhostRole
     name: ghost-role-information-loneop-name
     description: ghost-role-information-loneop-description
-<<<<<<< HEAD
-    rules: ghost-role-information-loneop-rules
+    rules: ghost-role-information-rules-default-solo-antagonist
     requirements:
     - !type:DepartmentTimeRequirement
       department: Security
@@ -113,9 +112,6 @@
       time: 90000 #25 hrs # Sunrise-RoleTime
     raffle:
       settings: default
-=======
-    rules: ghost-role-information-rules-default-solo-antagonist
->>>>>>> b940d851
   - type: Sprite
     sprite: Markers/jobs.rsi
     layers:
@@ -131,7 +127,7 @@
   - type: GhostRole
     name: roles-antag-nuclear-operative-commander-name
     description: roles-antag-nuclear-operative-commander-objective
-<<<<<<< HEAD
+    rules: ghost-role-information-rules-default-team-antagonist
     requirements:
     - !type:OverallPlaytimeRequirement
       time: 36000 # 10h # Sunrise-RoleTime
@@ -140,9 +136,6 @@
       time: 18000 # 5h # Sunrise-RoleTime
     raffle:
       settings: default
-=======
-    rules: ghost-role-information-rules-default-team-antagonist
->>>>>>> b940d851
 
 - type: entity
   categories: [ HideSpawnMenu, Spawner ]
@@ -152,7 +145,7 @@
   - type: GhostRole
     name: roles-antag-nuclear-operative-agent-name
     description: roles-antag-nuclear-operative-agent-objective
-<<<<<<< HEAD
+    rules: ghost-role-information-rules-default-team-antagonist
     requirements:
     - !type:OverallPlaytimeRequirement
       time: 36000 # 10h # Sunrise-RoleTime
@@ -164,9 +157,6 @@
       time: 18000 # 5h # Sunrise-RoleTime
     raffle:
       settings: default
-=======
-    rules: ghost-role-information-rules-default-team-antagonist
->>>>>>> b940d851
 
 - type: entity
   categories: [ HideSpawnMenu, Spawner ]
@@ -176,7 +166,7 @@
   - type: GhostRole
     name: roles-antag-nuclear-operative-name
     description: roles-antag-nuclear-operative-objective
-<<<<<<< HEAD
+    rules: ghost-role-information-rules-default-team-antagonist
     requirements:
     - !type:OverallPlaytimeRequirement
       time: 36000 # 10h # Sunrise-RoleTime
@@ -185,9 +175,6 @@
       time: 7200 # 2h # Sunrise-RoleTime
     raffle:
       settings: default
-=======
-    rules: ghost-role-information-rules-default-team-antagonist
->>>>>>> b940d851
 
 - type: entity
   categories: [ HideSpawnMenu, Spawner ]
