- type: entity
  name: Empty Crate Spawner
  id: CrateEmptySpawner
  parent: MarkerBase
  components:
  - type: Sprite
    layers:
    - state: red
    - sprite: Structures/Storage/Crates/generic.rsi
      state: icon
  - type: RandomSpawner
    prototypes:
    - CrateGenericSteel
    - CratePlastic
    - CrateFreezer
    - CrateHydroponics
    - CrateMedical
    - CrateRadiation
    - CrateInternals
    - CrateElectrical
    - CrateEngineering
    - CrateScience
    - CrateSurgery
    chance: 0.7
    offset: 0.0

- type: entityTable
  id: LowValueInstrumentCrateTable
  table: !type:GroupSelector
    children:
    - id: CrateFunInstrumentsVariety
    - id: CrateFunInstrumentsBrass
    - id: CrateFunInstrumentsString
    - id: CrateFunInstrumentsWoodwind
    - id: CrateFunInstrumentsKeyedPercussion
    - id: CrateFunInstrumentsSpecial
      weight: 0.01
    - id: CrateFunSadTromboneImplants
      weight: 0.01

- type: entityTable
  id: LowValueFunCrateTable
  table: !type:GroupSelector
    children:
    - id: CrateFunPlushie
      weight: 2
    - id: CrateFunLizardPlushieBulk
    - id: CrateFunSharkPlushieBulk
    - id: CrateCandles
    - id: CrateFunArtSupplies
    - id: CrateFunFoamGuns
      weight: 0.01

- type: entityTable
  id: LowValueMaterialCrateTable
  table: !type:GroupSelector
    children:
    - id: CrateMaterialGlass
    - id: CrateMaterialSteel
    - id: CrateMaterialPlastic
    - id: CrateMaterialWood
    - id: CrateMaterialPlasteel
    - id: CrateMaterialBasicResource
    - id: CrateMaterialRandom
      weight: 4

- type: entityTable
  id: LowValueEmergencyCrateTable
  table: !type:GroupSelector
    children:
    - id: CrateEmergencyFire
    - id: CrateEmergencyInternals
    - id: CrateEmergencyInflatablewall
      weight: 0.5

- type: entityTable
  id: LowValueServiceCrateTable
  table: !type:GroupSelector
    children:
    - id: CrateServiceColorfulLights
    - id: CrateServiceReplacementLights
    - id: CrateServiceBureaucracy
    - id: PetCarrier
    - id: CrateHydroponicsTools
    - id: CrateHydroponicsSeeds
    - id: CrateHydroponicsSeedsExotic
      weight: 0.5
    - id: CrateHydroponicsSeedsMedicinal
      weight: 0.5
    - id: CrateServiceJanitorialSupplies
    - id: JanitorialTrolley
      weight: 0.2

- type: entityTable
  id: LowValueEngineeringCrateTable
  table: !type:GroupSelector
    children:
    - id: CrateEngineeringCableLV
    - id: CrateEngineeringCableMV
    - id: CrateEngineeringCableHV
    - id: CrateEngineeringCableBulk
    - id: CrateTechBoardRandom
    - id: CrateEngineeringSpaceHeater
    - id: StorageCanister
      weight: 0.5

- type: entityTable
  id: LowValueMedicalCrateTable
  table: !type:GroupSelector
    children:
    - id: CrateEmergencyBurnKit
    - id: CrateEmergencyToxinKit
    - id: CrateEmergencyBruteKit
    - id: CrateEmergencyO2Kit
    - id: CrateEmergencyRadiationKit
    - id: CrateBodyBags
    - id: CrateChemistrySupplies
    - id: CrateChemistryP
      weight: 0.5
    - id: CrateChemistryS
      weight: 0.5
    - id: CrateChemistryD
      weight: 0.5

- type: entityTable
  id: LowValueScienceCrateTable
  table: !type:GroupSelector
    children:
    - id: CrateArtifactContainer
    - id: HandheldArtifactContainer
      weight: 0.2
    - id: CrateMaterialPlasma

- type: entityTable
  id: LowValueCrateTable
  table: !type:GroupSelector
    children:
    - !type:NestedSelector
      tableId: LowValueFunCrateTable
    - !type:NestedSelector
      tableId: LowValueInstrumentCrateTable
      weight: 0.2
    - !type:NestedSelector
      tableId: LowValueMaterialCrateTable
      weight: 2
    - !type:NestedSelector
      tableId: LowValueEmergencyCrateTable
    - !type:NestedSelector
      tableId: LowValueServiceCrateTable
    - !type:NestedSelector
      tableId: LowValueEngineeringCrateTable
    - !type:NestedSelector
      tableId: LowValueMedicalCrateTable
      weight: 0.2
    - !type:NestedSelector
      tableId: LowValueScienceCrateTable
      weight: 0.2

- type: entity
  name: Filled Crate Spawner
  id: CrateFilledSpawner
  suffix: Low Value
  parent: MarkerBase
  components:
  - type: Sprite
    layers:
    - state: red
    - sprite: Structures/Storage/Crates/o2.rsi
      state: icon
<<<<<<< HEAD
  - type: RandomSpawner
    prototypes:
    - CrateServiceReplacementLights
    - CrateServiceBureaucracy
    - CrateChemistrySupplies
    - CrateMaterialGlass
    - CrateMaterialSteel
    - CrateMaterialPlastic
    - CrateMaterialWood
    - CrateMaterialPlasteel
    - CrateMaterialRandom
    - CrateFunArtSupplies
    - CrateEngineeringCableLV
    - CrateEngineeringCableMV
    - CrateEngineeringCableHV
    - CrateEngineeringCableBulk
    - CrateTechBoardRandom
    - CrateEmergencyFire
    - CrateEmergencyInternals
    - CrateEmergencyInflatablewall
    - CrateHydroponicsTools
    - CrateHydroponicsSeeds
    - PetCarrier
    - CrateFunSprayPaints  # Sunrise-edit
    chance: 0.7
    rarePrototypes:
    - CrateMaterialPlasma
    - CrateHydroponicsSeedsExotic
    rareChance: 0.1
=======
  - type: EntityTableSpawner
    table: !type:NestedSelector
      tableId: LowValueCrateTable
      prob: 0.8
>>>>>>> fac4bcd9
    offset: 0.0

- type: entity
  name: random engineering crate spawner
  id: LootSpawnerRandomCrateEngineering
  parent: MarkerBase
  components:
  - type: Sprite
    layers:
    - state: red
    - sprite: Structures/Storage/Crates/engineering.rsi
      state: icon
  - type: RandomSpawner
    rarePrototypes:
    - CrateEngineeringSingularityGenerator
    - CrateEngineeringTeslaGenerator
    - CrateEngineeringTeslaGroundingRod
    - CrateEngineeringParticleAccelerator
    - CrateRCD
    - CrateEngineeringGear
    rareChance: 0.2
    prototypes:
    - CrateEngineering
    - CrateElectrical
    - CrateEngineeringElectricalSupplies
    - CrateRCDAmmo
    - CrateEngineeringCableLV
    - CrateEngineeringCableMV
    - CrateEngineeringCableHV
    - CrateEngineeringCableBulk
    - CrateEngineeringSingularityContainment
    - CrateEngineeringSingularityCollector
    - CrateEngineeringTeslaCoil
    - CrateEngineeringSingularityEmitter
    - CrateEngineeringGyroscope
    - CrateEngineeringThruster
    - CrateEngineeringToolbox
    - CrateEngineeringShuttle
    - CrateEngineeringSolar
    - CrateEngineeringJetpack
    - CrateEmergencyRadiation
    - CrateRadiation
    chance: 0.9
    offset: 0.0

- type: entity
  name: random security crate spawner
  id: LootSpawnerRandomCrateSecurity
  parent: MarkerBase
  components:
  - type: Sprite
    layers:
    - state: red
    - sprite: Structures/Storage/Crates/sec_gear.rsi
      state: icon
  - type: RandomSpawner
    rarePrototypes: #Very useful stuff we probably don't want random people getting on space ruins often, even if there are hurdles to open it
    - CrateArmoryShotgunTrenchgun4034Sawn # Sunrise-Edit
    - CrateArmoryM16A4 # Sunrise-Edit
    - CrateSecurityRiot
    - CrateSecurityNonlethal
    rareChance: 0.1
    prototypes:
    - CrateWeaponSecure
    - CrateArmoryLaser
    - CrateArmoryPistols
    - CrateTrainingBombs
    - CrateTrackingImplants
    - CrateSecurityTrackingMindshieldImplants
    - CrateSecurityHelmet
    - CrateSecurityArmor
    - CrateRestraints
    - CrateEmergencyExplosive
    - CrateSecurityBiosuit
    chance: 0.9
    offset: 0.0

- type: entityTable
  id: LockboxTable
  table: !type:GroupSelector
    children:
    - id: CrateLockBoxEngineering
    - id: CrateLockBoxMedical
    - id: CrateLockBoxSecurity
    - id: CrateLockBoxScience
    - id: CrateLockBoxService

- type: entity
  name: random lockbox spawner
  id: LootSpawnerRandomLockbox
  parent: MarkerBase
  suffix: 90%
  components:
  - type: Sprite
    layers:
    - state: red
    - sprite: Structures/Storage/Crates/lockbox.rsi
      state: icon
  - type: EntityTableSpawner
    table: !type:NestedSelector
      tableId: LockboxTable
      prob: 0.9
    offset: 0.0<|MERGE_RESOLUTION|>--- conflicted
+++ resolved
@@ -167,42 +167,10 @@
     - state: red
     - sprite: Structures/Storage/Crates/o2.rsi
       state: icon
-<<<<<<< HEAD
-  - type: RandomSpawner
-    prototypes:
-    - CrateServiceReplacementLights
-    - CrateServiceBureaucracy
-    - CrateChemistrySupplies
-    - CrateMaterialGlass
-    - CrateMaterialSteel
-    - CrateMaterialPlastic
-    - CrateMaterialWood
-    - CrateMaterialPlasteel
-    - CrateMaterialRandom
-    - CrateFunArtSupplies
-    - CrateEngineeringCableLV
-    - CrateEngineeringCableMV
-    - CrateEngineeringCableHV
-    - CrateEngineeringCableBulk
-    - CrateTechBoardRandom
-    - CrateEmergencyFire
-    - CrateEmergencyInternals
-    - CrateEmergencyInflatablewall
-    - CrateHydroponicsTools
-    - CrateHydroponicsSeeds
-    - PetCarrier
-    - CrateFunSprayPaints  # Sunrise-edit
-    chance: 0.7
-    rarePrototypes:
-    - CrateMaterialPlasma
-    - CrateHydroponicsSeedsExotic
-    rareChance: 0.1
-=======
   - type: EntityTableSpawner
     table: !type:NestedSelector
       tableId: LowValueCrateTable
       prob: 0.8
->>>>>>> fac4bcd9
     offset: 0.0
 
 - type: entity
