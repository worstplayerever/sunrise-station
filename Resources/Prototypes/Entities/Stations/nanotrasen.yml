- type: entity
  abstract: true
  id: BaseStationNanotrasen
  components:
    - type: NpcFactionMember
      factions:
        - NanoTrasen

- type: entity
  id: StandardNanotrasenStation
  parent:
    - BaseStation
    - BaseStationNews
    - BaseStationCargo
    - BaseStationJobsSpawning
    - BaseStationRecords
    - BaseStationArrivals
    - BaseStationGateway
    - BaseStationShuttles
    # Нету смысла пока не будет консоли отправки ОБР
    #- BaseStationCentComm # Sunrise-Edit
    - BaseStationEvacuation
    - BaseStationAlertLevels
    - BaseStationMagnet
    - BaseStationExpeditions
    - BaseStationSiliconLawCrewsimov
    - BaseStationAllEventsEligible
    - BaseStationNanotrasen
<<<<<<< HEAD
    # Sunrise-Start
    - BaseStationTransitHub
    - BaseStationDontSelling
    - BaseStationPlanetPrison
    - BaseStationGoal
    - BaseStationGammaArmory
    - BaseStationAntagsTargets
    - BaseStationCryoTeleport
    - BaseStationMeteorSwarmTarget
    # Sunrise-End
  noSpawn: true
=======
  categories: [ HideSpawnMenu ]
>>>>>>> af47cbd7
  components:
    - type: Transform

- type: entity
  id: NanotrasenCentralCommand
  parent:
    - BaseStation
    - BaseStationAlertLevels
    - BaseStationNanotrasen
<<<<<<< HEAD
    - BaseStationRecords
    - BaseStationJobsSpawning
    # Sunrise-Start
    - BaseCentCommShuttles
    - BaseStationImmortal
    - BaseStationDontSelling
    - BaseStationCryoTeleport
    # Sunrise-End
  noSpawn: true
=======
  categories: [ HideSpawnMenu ]
>>>>>>> af47cbd7
  components:
    - type: Transform

- type: entity
  id: StandardStationArena
  parent:
  - BaseStation
  - BaseStationJobsSpawning
  - BaseStationRecords
  - BaseStationNanotrasen
  categories: [ HideSpawnMenu ]
  components:
    - type: Transform<|MERGE_RESOLUTION|>--- conflicted
+++ resolved
@@ -26,7 +26,6 @@
     - BaseStationSiliconLawCrewsimov
     - BaseStationAllEventsEligible
     - BaseStationNanotrasen
-<<<<<<< HEAD
     # Sunrise-Start
     - BaseStationTransitHub
     - BaseStationDontSelling
@@ -37,10 +36,7 @@
     - BaseStationCryoTeleport
     - BaseStationMeteorSwarmTarget
     # Sunrise-End
-  noSpawn: true
-=======
   categories: [ HideSpawnMenu ]
->>>>>>> af47cbd7
   components:
     - type: Transform
 
@@ -50,7 +46,6 @@
     - BaseStation
     - BaseStationAlertLevels
     - BaseStationNanotrasen
-<<<<<<< HEAD
     - BaseStationRecords
     - BaseStationJobsSpawning
     # Sunrise-Start
@@ -59,10 +54,7 @@
     - BaseStationDontSelling
     - BaseStationCryoTeleport
     # Sunrise-End
-  noSpawn: true
-=======
   categories: [ HideSpawnMenu ]
->>>>>>> af47cbd7
   components:
     - type: Transform
 
