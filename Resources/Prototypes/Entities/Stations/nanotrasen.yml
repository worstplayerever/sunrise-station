--- conflicted
+++ resolved
@@ -27,8 +27,8 @@
     - BaseStationSiliconLawCrewsimov
     - BaseStationAllEventsEligible
     - BaseStationNanotrasen
-<<<<<<< HEAD
-    # Sunrise-Start
+    - BaseStationDeliveries
+  # Sunrise-Start
     - BaseStationTransitHub
     - BaseStationDontSelling
     - BaseStationPlanetPrison
@@ -36,11 +36,8 @@
     - BaseStationAntagsTargets
     - BaseStationCryoTeleport
     - BaseStationMeteorSwarmTarget
-    # Sunrise-End
-=======
-    - BaseStationDeliveries
+  # Sunrise-End
   categories: [ HideSpawnMenu ]
->>>>>>> 1b74de6d
   components:
     - type: Transform
 
