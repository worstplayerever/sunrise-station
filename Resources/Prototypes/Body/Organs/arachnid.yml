--- conflicted
+++ resolved
@@ -27,12 +27,7 @@
 
 - type: entity
   id: OrganArachnidStomach
-<<<<<<< HEAD
   parent: [OrganAnimalStomach, BaseOrganStomach]
-  name: stomach
-=======
-  parent: OrganAnimalStomach
->>>>>>> a8d6dbc3
   description: "Gross. This is hard to stomach."
   components:
   - type: Sprite
