--- conflicted
+++ resolved
@@ -318,7 +318,11 @@
   coefficients:
     Radiation: 0.1
 
-<<<<<<< HEAD
+- type: damageModifierSet
+  id: ManifestedSpirit
+  coefficients:
+    Holy: 2
+
 # terminator's flesh damage set
 - type: damageModifierSet
   id: CyberneticFlesh
@@ -356,7 +360,7 @@
   flatReductions:
     # can't punch the endoskeleton to death
     Blunt: 5
-    
+
 # Mech armor
 - type: damageModifierSet
   id: ThinArmor
@@ -428,10 +432,4 @@
     Heat: 0.75
   flatReductions:
     Blunt: 14
-    Heat: 14
-=======
-- type: damageModifierSet
-  id: ManifestedSpirit
-  coefficients:
-    Holy: 2
->>>>>>> c35505c6
+    Heat: 14