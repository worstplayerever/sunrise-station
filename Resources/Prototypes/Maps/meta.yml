--- conflicted
+++ resolved
@@ -47,6 +47,7 @@
             SecurityOfficer: [ 5, 7 ]
             Detective: [ 1, 1 ]
             SecurityCadet: [ 3, 6 ]
+            Lawyer: [ 2, 2 ]
             #supply
             Quartermaster: [ 1, 1 ]
             SalvageSpecialist: [ 3, 3 ]
@@ -56,13 +57,6 @@
             Clown: [ 1, 1 ]
             Mime: [ 1, 1 ]
             Musician: [ 1, 1 ]
-<<<<<<< HEAD
-            # Sunrise-Law
-            #IAA: [ 1, 1 ]
-            #Lawyer: [ 2, 2 ]
-            #Magistrat: [ 1, 1 ]
-=======
             #silicon
             StationAi: [ 1, 1 ]
-            Borg: [ 2, 2 ]
->>>>>>> b940d851
+            Borg: [ 2, 2 ]