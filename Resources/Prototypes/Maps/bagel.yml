--- conflicted
+++ resolved
@@ -49,6 +49,7 @@
             SecurityOfficer: [ 4, 4 ]
             Detective: [ 1, 1 ]
             SecurityCadet: [ 4, 4 ]
+            Lawyer: [ 2, 2 ]
             #supply
             Quartermaster: [ 1, 1 ]
             SalvageSpecialist: [ 3, 3 ]
@@ -59,13 +60,6 @@
             Mime: [ 1, 1 ]
             Musician: [ 1, 1 ]
             Reporter: [ 2, 2 ]
-<<<<<<< HEAD
-            # Sunrise-Law
-            #IAA: [ 1, 1 ]
-            #Lawyer: [ 2, 2 ]
-            #Magistrat: [ 1, 1 ]
-=======
             #silicon
             StationAi: [ 1, 1 ]
-            Borg: [ 4, 4 ]
->>>>>>> d088c8a0
+            Borg: [ 4, 4 ]