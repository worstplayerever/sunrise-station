--- conflicted
+++ resolved
@@ -1,70 +1,3 @@
-<<<<<<< HEAD
-#- type: gameMap
-#  id: Packed
-#  mapName: 'Packed'
-#  mapPath: /Maps/packed.yml
-#  minPlayers: 7
-#  maxPlayers: 35
-#  stations:
-#    Packed:
-#      stationProto: StandardNanotrasenStation
-#      components:
-#        - type: StationNameSetup
-#          mapNameTemplate: '{0} Packed {1}'
-#          nameGenerator:
-#            !type:NanotrasenNameGenerator
-#            prefixCreator: 'VG'
-#        - type: StationEmergencyShuttle
-#          emergencyShuttlePath: /Maps/Shuttles/emergency_crimson.yml
-#        - type: StationJobs
-#          availableJobs: # 46 jobs total w/o latejoins & interns, 57 jobs total w/ latejoins & interns
-#            #command (7)
-#            Captain: [ 1, 1 ]
-#            HeadOfPersonnel: [ 1, 1 ]
-#            HeadOfSecurity: [ 1, 1 ]
-#            ChiefMedicalOfficer: [ 1, 1 ]
-#            ChiefEngineer: [ 1, 1 ]
-#            ResearchDirector: [ 1, 1 ]
-#            Quartermaster: [ 1, 1 ]
-#            #service (8 - 10)
-#            Bartender: [ 1, 1 ]
-#            Botanist: [ 1, 2 ]
-#            Chef: [ 1, 1 ]
-#            Janitor: [ 1, 2 ]
-#            Chaplain: [ 1, 1 ]
-#            Librarian: [ 1, 1 ]
-#            ServiceWorker: [ 2, 2 ]
-#            #engineering (6)
-#            AtmosphericTechnician: [ 2, 2 ]
-#            StationEngineer: [ 4, 4 ]
-#            TechnicalAssistant: [ 3, 3 ] #intern, not counted
-#            #medical (6)
-#            Chemist: [ 2, 2 ]
-#            MedicalDoctor: [ 3, 3 ]
-#            MedicalIntern: [ 2, 2 ] #intern, not counted
-#            Paramedic: [ 1, 1 ]
-#            #science (4)
-#            Scientist: [ 4, 4 ]
-#            ResearchAssistant: [ 2, 2 ] #intern, not counted
-#            #security (6)
-#            Warden: [ 1, 1 ]
-#            SecurityOfficer: [ 3, 3 ]
-#            Detective: [ 1, 1 ]
-#            SecurityCadet: [ 2, 2 ] #intern, not counted
-#            Lawyer: [ 1, 1 ]
-#            #supply (4)
-#            SalvageSpecialist: [ 2, 2 ]
-#            CargoTechnician: [ 2, 2 ]
-#            #civilian (3+)
-#            Passenger: [ -1, -1 ] #infinite, not counted
-#            Clown: [ 1, 1 ]
-#            Mime: [ 1, 1 ]
-#            Musician: [ 1, 1 ]
-#            #silicon (2)
-#            StationAi: [ 1, 1 ]
-#            Borg: [ 1, 1 ]
-=======
-
 - type: gameMap
   id: Packed
   mapName: 'Packed'
@@ -128,5 +61,4 @@
           Musician: [ 1, 1 ]
           #silicon (3)
           StationAi: [ 1, 1 ]
-          Borg: [ 2, 2 ]
->>>>>>> dc86665c
+          Borg: [ 2, 2 ]