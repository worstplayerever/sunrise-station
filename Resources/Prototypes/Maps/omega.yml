--- conflicted
+++ resolved
@@ -49,15 +49,9 @@
             Warden: [ 1, 1 ]
             SecurityOfficer: [ 4, 4 ]
             Detective: [ 1, 1 ]
-<<<<<<< HEAD
-            SecurityCadet: [ 2, 2 ]
-            #supply
-            Quartermaster: [ 1, 1 ]
-=======
             SecurityCadet: [ 2, 2 ] #intern, not counted
             Lawyer: [ 1, 1 ]
             #supply (4)
->>>>>>> 418b931a
             SalvageSpecialist: [ 2, 2 ]
             CargoTechnician: [ 2, 2 ]
             #civilian (3+)
@@ -67,6 +61,4 @@
             Musician: [ 1, 1 ]
             #silicon (3)
             StationAi: [ 1, 1 ]
-            Borg: [ 2, 2 ]
-            # Sunrise-Law
-            IAA: [ 1, 1 ]+            Borg: [ 2, 2 ]