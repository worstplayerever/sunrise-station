--- conflicted
+++ resolved
@@ -56,12 +56,8 @@
             Clown: [ 1, 1 ]
             Mime: [ 1, 1 ]
             Musician: [ 1, 1 ]
-<<<<<<< HEAD
-            Borg: [ 2, 2 ]
-            # Sunrise-Law
-            IAA: [ 1, 1 ]
-=======
             #silicon
             StationAi: [ 1, 1 ]
             Borg: [ 2, 2 ]
->>>>>>> b940d851
+            # Sunrise-Law
+            IAA: [ 1, 1 ]