- type: gameMap
  id: Core
  mapName: 'Core'
  mapPath: /Maps/core.yml
  minPlayers: 35
  maxPlayers: 70
  stations:
    Core:
      stationProto: StandardNanotrasenStation
      components:
        - type: StationNameSetup
          mapNameTemplate: '{0} Core {1}'
          nameGenerator:
            !type:NanotrasenNameGenerator
            prefixCreator: '14'
        - type: StationEmergencyShuttle
          emergencyShuttlePath: /Maps/Shuttles/emergency_rod.yml
        - type: StationCargoShuttle
          path: /Maps/Shuttles/cargo_core.yml
        - type: StationJobs
          availableJobs:
            #service
            Bartender: [ 2, 2 ]
            Botanist: [ 2, 2]
            Chef: [ 1, 1 ]
            Janitor: [ 2, 2 ]
            Captain: [ 1, 1 ]
            HeadOfPersonnel: [ 1, 1 ]
            Chaplain: [ 1, 1 ]
            Librarian: [ 1, 1 ]
            ServiceWorker: [ 3, 3 ]
            #engineering
            ChiefEngineer: [ 1, 1 ]
            StationEngineer: [ 4, 4 ]
            AtmosphericTechnician: [ 2, 2 ]
            TechnicalAssistant: [ 2, 2 ]
            #medical
            ChiefMedicalOfficer: [ 1, 1 ]
            MedicalDoctor: [ 3, 4 ]
            Chemist: [ 2, 2 ]
            MedicalIntern: [ 2, 2 ]
            Paramedic: [ 1, 2 ]
            #science
            ResearchDirector: [ 1, 1 ]
            Scientist: [ 3, 3 ]
            ResearchAssistant: [ 1, 1 ]
            #security
            HeadOfSecurity: [ 1, 1 ]
            SecurityOfficer: [ 4, 4 ]
            Warden: [ 1, 1 ]
            SecurityCadet: [ 1, 1 ]
            Detective: [ 1, 1 ]
            #supply
            CargoTechnician: [ 3, 3 ]
            Quartermaster: [ 1, 1 ]
            SalvageSpecialist: [ 2, 2 ]
            #civilian
            Passenger: [ -1, -1 ]
            Clown: [ 1, 1 ]
            Mime: [ 1, 1 ]
            Musician: [ 1, 1 ]
            Boxer: [ 2, 2 ]
            Reporter: [ 2, 2 ]
<<<<<<< HEAD
            # Sunrise-Law
            #IAA: [ 1, 1 ]
            #Lawyer: [ 1, 1 ]
            #Magistrat: [ 1, 1 ]
=======
            # silicon
            StationAi: [ 1, 1 ]
            Borg: [ 2, 2 ]
>>>>>>> b940d851
<|MERGE_RESOLUTION|>--- conflicted
+++ resolved
@@ -48,6 +48,7 @@
             HeadOfSecurity: [ 1, 1 ]
             SecurityOfficer: [ 4, 4 ]
             Warden: [ 1, 1 ]
+            Lawyer: [ 1, 1 ]
             SecurityCadet: [ 1, 1 ]
             Detective: [ 1, 1 ]
             #supply
@@ -61,13 +62,6 @@
             Musician: [ 1, 1 ]
             Boxer: [ 2, 2 ]
             Reporter: [ 2, 2 ]
-<<<<<<< HEAD
-            # Sunrise-Law
-            #IAA: [ 1, 1 ]
-            #Lawyer: [ 1, 1 ]
-            #Magistrat: [ 1, 1 ]
-=======
             # silicon
             StationAi: [ 1, 1 ]
-            Borg: [ 2, 2 ]
->>>>>>> b940d851
+            Borg: [ 2, 2 ]