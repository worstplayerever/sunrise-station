--- conflicted
+++ resolved
@@ -1,19 +1,5 @@
 - type: gameMapPool
   id: DefaultMapPool
-<<<<<<< HEAD
   maps: # Sunrise edit - так как прототипы карт закомментированы, нужно и отсюда убрать
   - Empty
-=======
-  maps:
-  - Amber
-  - Bagel
-  - Box
-  - Elkridge
-  - Fland
-  - Marathon
-  - Oasis
-  - Packed
-  - Plasma
-  - Reach
-  - Exo
->>>>>>> 1d4cf48c
+  - Exo