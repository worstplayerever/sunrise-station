--- conflicted
+++ resolved
@@ -34,7 +34,6 @@
   - Atmospherics
   - GenpopEnter
   - GenpopLeave
-<<<<<<< HEAD
   - Magistrat  # Sunrise-edit
   - BlueShield  # Sunrise-edit
   - BlueShieldEnsign  # Sunrise-edit
@@ -43,10 +42,8 @@
   - Mail  # Sunrise-edit
   - CargoPurchaseAccess  # Sunrise-edit
   - ResearchConsoleAccess  # Sunrise-edit
-=======
 
 - type: accessGroup
   id: General
   tags:
-  - Maintenance
->>>>>>> be761ea5
+  - Maintenance