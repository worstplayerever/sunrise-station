--- conflicted
+++ resolved
@@ -705,13 +705,8 @@
   - SunriseMedicalDoctorNeck
   # Sunrise-end
   - MedicalShoes
-<<<<<<< HEAD
   #- MedicalDoctorPDA
-  - Glasses
-=======
-  - MedicalDoctorPDA
   - MedicalEyewear
->>>>>>> fac4bcd9
   - SurvivalMedical
   - Trinkets
   - GroupSpeciesBreathToolMedical
@@ -736,16 +731,12 @@
   - MedicalGloves
   # Sunrise-end
   - MedicalBackpack
-<<<<<<< HEAD
   # Sunrise-start
   - MedicalDoctorOuterClothing
   - SunriseMedicalDoctorNeck
   - MedicalShoes
   # Sunrise-end
-  - Glasses
-=======
   - MedicalEyewear
->>>>>>> fac4bcd9
   - SurvivalMedical
   - Trinkets
   - GroupSpeciesBreathToolMedical
