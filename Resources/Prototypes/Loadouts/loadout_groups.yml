--- conflicted
+++ resolved
@@ -52,11 +52,8 @@
   loadouts:
   - EmergencyNitrogen
   - EmergencyOxygen
-<<<<<<< HEAD
+  - LoadoutSpeciesEVANitrogen
   - EmergencyWithoutGas  # Sunrise-Edit
-=======
-  - LoadoutSpeciesEVANitrogen
->>>>>>> 97d39e0c
 
 # Command
 - type: loadoutGroup
@@ -429,11 +426,8 @@
   loadouts:
   - EmergencyNitrogenClown
   - EmergencyOxygenClown
-<<<<<<< HEAD
+  - LoadoutSpeciesEVANitrogen
   - EmergencyWithoutGasClown # Sunrise-Edit
-=======
-  - LoadoutSpeciesEVANitrogen
->>>>>>> 97d39e0c
 
 - type: loadoutGroup
   id: MimeHead
@@ -738,11 +732,8 @@
   loadouts:
   - EmergencyNitrogenExtended
   - EmergencyOxygenExtended
-<<<<<<< HEAD
+  - LoadoutSpeciesEVANitrogen
   - EmergencyWithoutGasExtended # Sunrise-Edit
-=======
-  - LoadoutSpeciesEVANitrogen
->>>>>>> 97d39e0c
 
 # Science
 - type: loadoutGroup
@@ -982,11 +973,8 @@
   loadouts:
   - EmergencyNitrogenSecurity
   - EmergencyOxygenSecurity
-<<<<<<< HEAD
+  - LoadoutSpeciesEVANitrogen
   - EmergencyWithoutGasSecurity # Sunrise-Edit
-=======
-  - LoadoutSpeciesEVANitrogen
->>>>>>> 97d39e0c
 
 # Medical
 - type: loadoutGroup
@@ -1157,11 +1145,8 @@
   loadouts:
   - EmergencyNitrogenMedical
   - EmergencyOxygenMedical
-<<<<<<< HEAD
+  - LoadoutSpeciesEVANitrogen
   - EmergencyWithoutGasMedical # Sunrise-Edit
-=======
-  - LoadoutSpeciesEVANitrogen
->>>>>>> 97d39e0c
 
 # Wildcards
 - type: loadoutGroup
@@ -1196,10 +1181,8 @@
   loadouts:
   - EmergencyNitrogenSyndicate
   - EmergencyOxygenSyndicate
-<<<<<<< HEAD
+  - LoadoutSpeciesEVANitrogen
   - EmergencyWithoutGasSyndicate # Sunrise-Edit
-=======
-  - LoadoutSpeciesEVANitrogen
 
 - type: loadoutGroup
   id: GroupSpeciesBreathTool
@@ -1226,5 +1209,4 @@
   maxLimit: 1
   hidden: true
   loadouts:
-  - LoadoutSpeciesBreathToolSecurity
->>>>>>> 97d39e0c
+  - LoadoutSpeciesBreathToolSecurity