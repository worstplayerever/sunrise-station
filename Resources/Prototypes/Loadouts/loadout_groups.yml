# Miscellaneous
- type: loadoutGroup
  id: Trinkets
  name: loadout-group-trinkets
  minLimit: 0
  maxLimit: 3
  loadouts:
  - CorporateLaw # Sunrise-edit
  - PlushieLizard
  - PlushieSpaceLizard
  - Lighter
  - CigPackGreen
  - CigPackRed
  - CigPackBlue
  - CigPackBlack
  - CigarCase
  - CigarGold
  - ClothingNeckNanoTrasenPin  # Sunrise
  - ClothingNeckNakamuraPin  # Sunrise
  - ClothingNeckLogistikaPin  # Sunrise
  - ClothingNeckDeForestPin  # Sunrise
  - ClothingNeckDonkPin  # Sunrise
  - ClothingNeckVitezstviPin  # Sunrise
  - ClothingNeckEarthPin  # Sunrise
  - ClothingNeckUSSPPin  # Sunrise
  - ClothingNeckLGBTPin
  - ClothingNeckAromanticPin
  - ClothingNeckAsexualPin
  - ClothingNeckBisexualPin
  - ClothingNeckIntersexPin
  - ClothingNeckLesbianPin
  - ClothingNeckNonBinaryPin
  - ClothingNeckPansexualPin
  - ClothingNeckTransPin
  - ClothingNeckAutismPin
  - ClothingNeckGoldAutismPin

- type: loadoutGroup
  id: Glasses
  name: loadout-group-glasses
  minLimit: 0
  loadouts:
  - Glasses
  - GlassesJamjar
  - GlassesJensen

- type: loadoutGroup
  id: GroupTankHarness
  name: loadout-group-tank-harness
  minLimit: 1
  hidden: true
  loadouts:
  - LoadoutTankHarness

- type: loadoutGroup
  id: Survival
  name: loadout-group-survival-basic
  minLimit: 3
  hidden: true
  loadouts:
  - EmergencyNitrogen
  - EmergencyOxygen
  - LoadoutSpeciesVoxNitrogen

- type: loadoutGroup
  id: GroupEVATank
  name: loadout-group-EVA-tank
  hidden: true
  loadouts:
  - LoadoutSpeciesEVANitrogen
<<<<<<< HEAD
  - EmergencyWithoutGas  # Sunrise-Edit
=======
  - LoadoutSpeciesEVAOxygen
>>>>>>> 7754ea92

# Command
- type: loadoutGroup
  id: CaptainHead
  name: loadout-group-captain-head
  minLimit: 0
  loadouts:
  - CaptainHead
  - CaptainCap

- type: loadoutGroup
  id: CaptainJumpsuit
  name: loadout-group-captain-jumpsuit
  loadouts:
  - CaptainJumpsuit
  - CaptainJumpskirt
  - CaptainFormalSuit
  - CaptainFormalSkirt

- type: loadoutGroup
  id: CaptainNeck
  name: loadout-group-captain-neck
  minLimit: 0
  loadouts:
  - CaptainCloak
  - CaptainCloakFormal
  - CaptainMantle

- type: loadoutGroup
  id: CaptainBackpack
  name: loadout-group-captain-backpack
  loadouts:
  - CaptainBackpack
  - CaptainSatchel
  - CaptainDuffel

- type: loadoutGroup
  id: CaptainOuterClothing
  name: loadout-group-captain-outerclothing
  loadouts:
  - CaptainOuterClothing
  - CaptainWintercoat

- type: loadoutGroup
  id: HoPHead
  name: loadout-group-hop-head
  minLimit: 0
  loadouts:
  - HoPHead

- type: loadoutGroup
  id: HoPJumpsuit
  name: loadout-group-hop-jumpsuit
  loadouts:
  - HoPJumpsuit
  - HoPJumpskirt

- type: loadoutGroup
  id: HoPNeck
  name: loadout-group-hop-neck
  minLimit: 0
  loadouts:
  - HoPCloak
  - HoPMantle

- type: loadoutGroup
  id: HoPBackpack
  name: loadout-group-hop-backpack
  loadouts:
  - CommonBackpack
  - CommonSatchel
  - CommonDuffel
  - HoPBackpackIan

- type: loadoutGroup
  id: HoPOuterClothing
  name: loadout-group-hop-outerclothing
  minLimit: 0
  loadouts:
  - HoPWintercoat

# Civilian
- type: loadoutGroup
  id: PassengerJumpsuit
  name: loadout-group-passenger-jumpsuit
  loadouts:
  - GreyJumpsuit
  - GreyJumpskirt
  - AncientJumpsuit
  - RainbowJumpsuit

- type: loadoutGroup
  id: PassengerFace
  name: loadout-group-passenger-mask
  minLimit: 0
  loadouts:
  - PassengerFace

- type: loadoutGroup
  id: PassengerGloves
  name: loadout-group-passenger-gloves
  minLimit: 0
  loadouts:
  - PassengerGloves

- type: loadoutGroup
  id: CommonBackpack
  name: loadout-group-backpack
  loadouts:
  - CommonBackpack
  - CommonSatchel
  - CommonDuffel

- type: loadoutGroup
  id: PassengerOuterClothing
  name: loadout-group-passenger-outerclothing
  minLimit: 0
  loadouts:
  - PassengerWintercoat

- type: loadoutGroup
  id: PassengerShoes
  name: loadout-group-passenger-shoes
  loadouts:
  - BlackShoes
  - WinterBoots

- type: loadoutGroup
  id: BartenderHead
  name: loadout-group-bartender-head
  minLimit: 0
  loadouts:
  - BartenderHead
  - BartenderBowler

- type: loadoutGroup
  id: BartenderJumpsuit
  name: loadout-group-bartender-jumpsuit
  loadouts:
  - BartenderJumpsuit
  - BartenderJumpskirt
  - BartenderJumpsuitPurple

- type: loadoutGroup
  id: BartenderOuterClothing
  name: loadout-group-bartender-outerclothing
  minLimit: 0
  loadouts:
  - BartenderVest
  - BartenderApron
  - BartenderWintercoat

- type: loadoutGroup
  id: ChefHead
  name: loadout-group-chef-head
  minLimit: 0
  loadouts:
  - ChefHead

- type: loadoutGroup
  id: ChefMask
  name: loadout-group-chef-mask
  minLimit: 0
  loadouts:
  - ChefMask

- type: loadoutGroup
  id: ChefJumpsuit
  name: loadout-group-chef-jumpsuit
  loadouts:
  - ChefJumpsuit
  - ChefJumpskirt

- type: loadoutGroup
  id: ChefOuterClothing
  name: loadout-group-chef-outerclothing
  minLimit: 0
  loadouts:
  - ChefApron
  - ChefJacket
  - ChefWintercoat

- type: loadoutGroup
  id: LibrarianJumpsuit
  name: loadout-group-librarian-jumpsuit
  loadouts:
  - LibrarianJumpsuit
  - LibrarianJumpskirt
  - CuratorJumpsuit
  - CuratorJumpskirt

- type: loadoutGroup
  id: LawyerJumpsuit
  name: loadout-group-lawyer-jumpsuit
  loadouts:
  - LawyerJumpsuit
  - LawyerJumpskirt
  - LawyerJumpsuitBlue
  - LawyerJumpskirtBlue
  - LawyerJumpsuitPurple
  - LawyerJumpskirtPurple
  - LawyerJumpsuitRed
  - LawyerJumpskirtRed
  - LawyerJumpsuitGood
  - LawyerJumpskirtGood

- type: loadoutGroup
  id: LawyerNeck
  name: loadout-group-lawyer-neck
  minLimit: 0
  loadouts:
  - LawyerNeck

- type: loadoutGroup
  id: ChaplainHead
  name: loadout-group-chaplain-head
  minLimit: 0
  loadouts:
  - ChaplainHead
  - ChaplainNunHood
  - ChaplainPlagueHat
  - ChaplainWitchHat
  - ChaplainWitchHatAlt

- type: loadoutGroup
  id: ChaplainMask
  name: loadout-group-chaplain-mask
  minLimit: 0
  loadouts:
  - ChaplainMask

- type: loadoutGroup
  id: ChaplainJumpsuit
  name: loadout-group-chaplain-jumpsuit
  loadouts:
  - ChaplainJumpsuit
  - ChaplainJumpskirt
  - ChaplainRobesLight
  - ChaplainRobesDark

- type: loadoutGroup
  id: ChaplainOuterClothing
  name: loadout-group-chaplain-outerclothing
  minLimit: 0
  loadouts:
  - ChaplainPlagueSuit
  - ChaplainNunRobe
  - ChaplainBlackHoodie
  - ChaplainHoodie

- type: loadoutGroup
  id: ChaplainNeck
  name: loadout-group-chaplain-neck
  minLimit: 0
  loadouts:
  - ChaplainNeck

- type: loadoutGroup
  id: JanitorHead
  name: loadout-group-janitor-head
  minLimit: 0
  loadouts:
  - JanitorHead

- type: loadoutGroup
  id: JanitorJumpsuit
  name: loadout-group-janitor-jumpsuit
  loadouts:
  - JanitorJumpsuit
  - JanitorJumpskirt
  - MaidJumpskirt

- type: loadoutGroup
  id: JanitorGloves
  name: loadout-group-janitor-gloves
  minLimit: 0
  loadouts:
  - JanitorRubberGloves
  - OrangeGloves
  - PurpleGloves

- type: loadoutGroup
  id: JanitorOuterClothing
  name: loadout-group-janitor-outerclothing
  minLimit: 0
  loadouts:
  - JanitorWintercoat

- type: loadoutGroup
  id: JanitorPlunger
  name: loadout-group-janitor-plunger
  minLimit: 0
  loadouts:
  - JanitorGoldenPlunger

- type: loadoutGroup
  id: BotanistHead
  name: loadout-group-botanist-head
  minLimit: 0
  loadouts:
  - BotanistHead
  - BotanistBandana

- type: loadoutGroup
  id: BotanistJumpsuit
  name: loadout-group-botanist-jumpsuit
  loadouts:
  - BotanistJumpsuit
  - BotanistJumpskirt
  - BotanistOveralls

- type: loadoutGroup
  id: BotanistBackpack
  name: loadout-group-botanist-backpack
  loadouts:
  - BotanistBackpack
  - BotanistSatchel
  - BotanistDuffel

- type: loadoutGroup
  id: BotanistOuterClothing
  name: loadout-group-botanist-outerclothing
  minLimit: 0
  loadouts:
  - BotanistApron
  - BotanistWintercoat

- type: loadoutGroup
  id: ClownHead
  name: loadout-group-clown-head
  minLimit: 0
  loadouts:
  - JesterHat

- type: loadoutGroup
  id: ClownJumpsuit
  name: loadout-group-clown-jumpsuit
  loadouts:
  - ClownSuit
  - JesterSuit

- type: loadoutGroup
  id: ClownBackpack
  name: loadout-group-clown-backpack
  loadouts:
  - ClownBackpack
  - ClownSatchel
  - ClownDuffel

- type: loadoutGroup
  id: ClownOuterClothing
  name: loadout-group-clown-outerclothing
  minLimit: 0
  loadouts:
  - ClownRobes
  - ClownWintercoat

- type: loadoutGroup
  id: ClownShoes
  name: loadout-group-clown-shoes
  loadouts:
  - ClownShoes
  - JesterShoes

- type: loadoutGroup
  id: SurvivalClown
  name: loadout-group-survival-clown
  minLimit: 2
  hidden: true
  loadouts:
  - EmergencyNitrogenClown
  - EmergencyOxygenClown
<<<<<<< HEAD
  - LoadoutSpeciesEVANitrogen
  - EmergencyWithoutGasClown # Sunrise-Edit
=======
  - LoadoutSpeciesVoxNitrogen
>>>>>>> 7754ea92

- type: loadoutGroup
  id: MimeHead
  name: loadout-group-mime-head
  minLimit: 0
  loadouts:
  - MimeHead
  - MimeFrenchBeret
  - MimeCap

- type: loadoutGroup
  id: MimeMask
  name: loadout-group-mime-mask
  loadouts:
  - MimeMask
  - MimeMaskSad
  - MimeMaskScared

- type: loadoutGroup
  id: MimeJumpsuit
  name: loadout-group-mime-jumpsuit
  loadouts:
  - MimeJumpsuit
  - MimeJumpskirt

- type: loadoutGroup
  id: MimeBackpack
  name: loadout-group-mime-backpack
  loadouts:
  - MimeBackpack
  - MimeSatchel
  - MimeDuffel

- type: loadoutGroup
  id: MimeOuterClothing
  name: loadout-group-mime-outerclothing
  minLimit: 0
  loadouts:
  - MimeWintercoat

- type: loadoutGroup
  id: MusicianJumpsuit
  name: loadout-group-musician-jumpsuit
  loadouts:
  - MusicianJumpsuit
  - MusicianJumpskirt

- type: loadoutGroup
  id: MusicianOuterClothing
  name: loadout-group-musician-outerclothing
  minLimit: 0
  loadouts:
  - MusicianWintercoat

- type: loadoutGroup
  id: Instruments
  name: loadout-group-instruments
  minLimit: 0
  maxLimit: 2
  loadouts:
  - Glockenspiel
  - MusicBox
  - Xylophone
  - Microphone
  - Synthesizer
  - Kalimba
  - Woodblock
  - ElectricGuitar
  - BassGuitar
  - RockGuitar
  - AcousticGuitar
  - Banjo
  - Violin
  - Viola
  - Cello
  - Trumpet
  - Trombone
  - FrenchHorn
  - Euphonium
  - Saxophone
  - Accordion
  - Harmonica
  - Clarinet
  - Flute
  - Recorder
  - PanFlute
  - Ocarina
  - Bagpipe

# Cargo
- type: loadoutGroup
  id: QuartermasterHead
  name: loadout-group-quartermaster-head
  minLimit: 0
  loadouts:
  - QuartermasterHead
  - QuartermasterBeret

- type: loadoutGroup
  id: QuartermasterJumpsuit
  name: loadout-group-quartermaster-jumpsuit
  loadouts:
  - QuartermasterJumpsuit
  - QuartermasterJumpskirt
  - QuartermasterTurtleneck
  - QuartermasterTurtleneckSkirt
  - QuartermasterFormalSuit

- type: loadoutGroup
  id: QuartermasterNeck
  name: loadout-group-quartermaster-neck
  minLimit: 0
  loadouts:
  - QuartermasterCloak
  - QuartermasterMantle

- type: loadoutGroup
  id: QuartermasterOuterClothing
  name: loadout-group-quartermaster-outerclothing
  minLimit: 0
  loadouts:
  - QuartermasterWintercoat

- type: loadoutGroup
  id: QuartermasterShoes
  name: loadout-group-quartermaster-shoes
  loadouts:
  - BrownShoes
  - CargoWinterBoots

- type: loadoutGroup
  id: CargoTechnicianHead
  name: loadout-group-cargo-technician-head
  minLimit: 0
  loadouts:
  - CargoTechnicianHead

- type: loadoutGroup
  id: CargoTechnicianJumpsuit
  name: loadout-group-cargo-technician-jumpsuit
  loadouts:
  - CargoTechnicianJumpsuit
  - CargoTechnicianJumpskirt

- type: loadoutGroup
  id: CargoTechnicianBackpack
  name: loadout-group-cargo-technician-backpack
  loadouts:
  - CargoTechnicianBackpack
  - CargoTechnicianSatchel
  - CargoTechnicianDuffel

- type: loadoutGroup
  id: CargoTechnicianOuterClothing
  name: loadout-group-cargo-technician-outerclothing
  minLimit: 0
  loadouts:
  - CargoTechnicianWintercoat

- type: loadoutGroup
  id: CargoTechnicianShoes
  name: loadout-group-cargo-technician-shoes
  loadouts:
  - BlackShoes
  - CargoWinterBoots

- type: loadoutGroup
  id: SalvageSpecialistBackpack
  name: loadout-group-salvage-specialist-backpack
  loadouts:
  - SalvageSpecialistBackpack
  - SalvageSpecialistSatchel
  - SalvageSpecialistDuffel

- type: loadoutGroup
  id: SalvageSpecialistOuterClothing
  name: loadout-group-salvage-specialist-outerclothing
  minLimit: 0
  loadouts:
  - SalvageSpecialistWintercoat

- type: loadoutGroup
  id: SalvageSpecialistShoes
  name: loadout-group-salvage-specialist-shoes
  loadouts:
  - SalvageBoots
  - CargoWinterBoots

# Engineering
- type: loadoutGroup
  id: ChiefEngineerJumpsuit
  name: loadout-group-chief-engineer-jumpsuit
  loadouts:
  - ChiefEngineerJumpsuit
  - ChiefEngineerJumpskirt
  - ChiefEngineerTurtleneck
  - ChiefEngineerTurtleneckSkirt

- type: loadoutGroup
  id: ChiefEngineerNeck
  name: loadout-group-chief-engineer-neck
  minLimit: 0
  loadouts:
  - ChiefEngineerCloak
  - ChiefEngineerMantle

- type: loadoutGroup
  id: ChiefEngineerOuterClothing
  name: loadout-group-chief-engineer-outerclothing
  minLimit: 0
  loadouts:
  - ChiefEngineerWintercoat

- type: loadoutGroup
  id: ChiefEngineerShoes
  name: loadout-group-chief-engineer-shoes
  loadouts:
  - BrownShoes
  - EngineeringWinterBoots

- type: loadoutGroup
  id: TechnicalAssistantJumpsuit
  name: loadout-group-technical-assistant-jumpsuit
  loadouts:
  - YellowJumpsuit
  - YellowJumpskirt

- type: loadoutGroup
  id: StationEngineerHead
  name: loadout-group-station-engineer-head
  loadouts:
  - StationEngineerHardhatYellow
  - StationEngineerHardhatOrange
  - StationEngineerHardhatRed

- type: loadoutGroup
  id: StationEngineerJumpsuit
  name: loadout-group-station-engineer-jumpsuit
  loadouts:
  - StationEngineerJumpsuit
  - StationEngineerJumpskirt
  - StationEngineerHazardsuit

- type: loadoutGroup
  id: StationEngineerBackpack
  name: loadout-group-station-engineer-backpack
  loadouts:
  - StationEngineerBackpack
  - StationEngineerSatchel
  - StationEngineerDuffel

- type: loadoutGroup
  id: StationEngineerOuterClothing
  name: loadout-group-station-engineer-outerclothing
  minLimit: 0
  loadouts:
  - StationEngineerOuterVest
  - StationEngineerWintercoat

- type: loadoutGroup
  id: StationEngineerShoes
  name: loadout-group-station-engineer-shoes
  loadouts:
  - WorkBoots
  - EngineeringWinterBoots

- type: loadoutGroup
  id: AtmosphericTechnicianJumpsuit
  name: loadout-group-atmospheric-technician-jumpsuit
  loadouts:
  - AtmosphericTechnicianJumpsuit
  - AtmosphericTechnicianJumpskirt
  - AtmosphericTechnicianJumpsuitCasual

- type: loadoutGroup
  id: AtmosphericTechnicianOuterClothing
  name: loadout-group-atmospheric-technician-outerclothing
  minLimit: 0
  loadouts:
  - AtmosphericTechnicianWintercoat

- type: loadoutGroup
  id: AtmosphericTechnicianBackpack
  name: loadout-group-atmospheric-technician-backpack
  loadouts:
  - AtmosphericTechnicianBackpack
  - AtmosphericTechnicianSatchel
  - AtmosphericTechnicianDuffel

- type: loadoutGroup
  id: AtmosphericTechnicianShoes
  name: loadout-group-atmospheric-technician-shoes
  loadouts:
  - WhiteShoes
  - EngineeringWinterBoots

- type: loadoutGroup
  id: SurvivalExtended
  name: loadout-group-survival-extended
  minLimit: 2
  hidden: true
  loadouts:
  - EmergencyNitrogenExtended
  - EmergencyOxygenExtended
<<<<<<< HEAD
  - LoadoutSpeciesEVANitrogen
  - EmergencyWithoutGasExtended # Sunrise-Edit
=======
  - LoadoutSpeciesVoxNitrogen
>>>>>>> 7754ea92

# Science
- type: loadoutGroup
  id: ResearchDirectorNeck
  name: loadout-group-research-director-neck
  minLimit: 0
  loadouts:
  - ResearchDirectorMantle
  - ResearchDirectorCloak

- type: loadoutGroup
  id: ResearchDirectorJumpsuit
  name: loadout-group-research-director-jumpsuit
  loadouts:
  - ResearchDirectorJumpsuit
  - ResearchDirectorJumpskirt

- type: loadoutGroup
  id: ResearchDirectorOuterClothing
  name: loadout-group-research-director-outerclothing
  minLimit: 0
  loadouts:
  - ResearchDirectorLabCoat
  - ResearchDirectorWintercoat

- type: loadoutGroup
  id: ResearchDirectorShoes
  name: loadout-group-research-director-shoes
  loadouts:
  - BrownShoes
  - ScienceWinterBoots

- type: loadoutGroup
  id: ScientistNeck
  name: loadout-group-scientist-neck
  minLimit: 0
  loadouts:
  - ScientistTie

- type: loadoutGroup
  id: ScientistJumpsuit
  name: loadout-group-scientist-jumpsuit
  loadouts:
  - ScientistJumpsuit
  - ScientistJumpskirt

- type: loadoutGroup
  id: ScientistBackpack
  name: loadout-group-scientist-backpack
  loadouts:
  - ScientistBackpack
  - ScientistSatchel
  - ScientistDuffel

- type: loadoutGroup
  id: ScientistOuterClothing
  name: loadout-group-scientist-outerclothing
  minLimit: 0
  loadouts:
  - RegularLabCoat
  - ScienceLabCoat
  - ScienceWintercoat

- type: loadoutGroup
  id: ScientistShoes
  name: loadout-group-scientist-shoes
  loadouts:
  - WhiteShoes
  - BlackShoes
  - ScienceWinterBoots

- type: loadoutGroup
  id: ScientistGloves
  name: loadout-group-scientist-gloves
  minLimit: 0
  loadouts:
  - LatexGloves
  - PurpleGloves

- type: loadoutGroup
  id: ResearchAssistantJumpsuit
  name: loadout-group-research-assistant-jumpsuit
  loadouts:
  - WhiteJumpsuit
  - WhiteJumpskirt

# Security
- type: loadoutGroup
  id: HeadofSecurityHead
  name: loadout-group-head-of-security-head
  minLimit: 0
  loadouts:
  - HeadofSecurityHead
  - HeadofSecurityBeret

- type: loadoutGroup
  id: HeadofSecurityJumpsuit
  name: loadout-group-head-of-security-jumpsuit
  loadouts:
  - HeadofSecurityJumpsuit
  - HeadofSecurityJumpskirt
  - HeadofSecurityTurtleneck
  - HeadofSecurityTurtleneckSkirt
  - HeadofSecurityFormalSuit
  - HeadofSecurityFormalSkirt

- type: loadoutGroup
  id: HeadofSecurityNeck
  name: loadout-group-head-of-security-neck
  minLimit: 0
  loadouts:
  - HeadofSecurityCloak
  - HeadofSecurityMantle

- type: loadoutGroup
  id: HeadofSecurityOuterClothing
  name: loadout-group-head-of-security-outerclothing
  loadouts:
  - HeadofSecurityCoat
  - HeadofSecurityWinterCoat

- type: loadoutGroup
  id: WardenHead
  name: loadout-group-warden-head
  minLimit: 0
  loadouts:
  - WardenHead
  - WardenBeret

- type: loadoutGroup
  id: WardenJumpsuit
  name: loadout-group-warden-jumpsuit
  loadouts:
  - WardenJumpsuit
  - WardenJumpskirt

- type: loadoutGroup
  id: WardenOuterClothing
  name: loadout-group-warden-outerclothing
  loadouts:
  - WardenCoat
  - WardenArmoredWinterCoat

- type: loadoutGroup
  id: SecurityHead
  name: loadout-group-security-head
  minLimit: 0
  loadouts:
  - SecurityHelmet
  - SecurityBeret
  - SecurityHat

- type: loadoutGroup
  id: SecurityJumpsuit
  name: loadout-group-security-jumpsuit
  loadouts:
  - SecurityJumpsuit
  - SecurityJumpskirt
  - SecurityJumpsuitGrey
  - SecurityJumpskirtGrey

- type: loadoutGroup
  id: SecurityBackpack
  name: loadout-group-security-backpack
  loadouts:
  - SecurityBackpack
  - SecuritySatchel
  - SecurityDuffel

- type: loadoutGroup
  id: SecurityBelt
  name: loadout-group-security-belt
  loadouts:
  - SecurityBelt
  - SecurityWebbing

- type: loadoutGroup
  id: SecurityOuterClothing
  name: loadout-group-security-outerclothing
  loadouts:
  - ArmorVest
  - ArmorVestSlim
  - SecurityOfficerWintercoat

- type: loadoutGroup
  id: SecurityShoes
  name: loadout-group-security-shoes
  loadouts:
  - CombatBoots
  - JackBoots
  - SecurityWinterBoots

- type: loadoutGroup
  id: DetectiveHead
  name: loadout-group-detective-head
  minLimit: 0
  loadouts:
  - DetectiveFedora
  - DetectiveFedoraGrey

- type: loadoutGroup
  id: DetectiveNeck
  name: loadout-group-detective-neck
  minLimit: 0
  loadouts:
  - DetectiveTie

- type: loadoutGroup
  id: DetectiveJumpsuit
  name: loadout-group-detective-jumpsuit
  loadouts:
  - DetectiveJumpsuit
  - DetectiveJumpskirt
  - NoirJumpsuit
  - NoirJumpskirt

- type: loadoutGroup
  id: DetectiveOuterClothing
  name: loadout-group-detective-outerclothing
  minLimit: 0
  loadouts:
  - DetectiveArmorVest
  - DetectiveCoat

- type: loadoutGroup
  id: SecurityCadetJumpsuit
  name: loadout-group-security-cadet-jumpsuit
  loadouts:
  - RedJumpsuit
  - RedJumpskirt

- type: loadoutGroup
  id: SurvivalSecurity
  name: loadout-group-survival-security
  minLimit: 2
  hidden: true
  loadouts:
  - EmergencyNitrogenSecurity
  - EmergencyOxygenSecurity
<<<<<<< HEAD
  - LoadoutSpeciesEVANitrogen
  - EmergencyWithoutGasSecurity # Sunrise-Edit
=======
  - LoadoutSpeciesVoxNitrogen
>>>>>>> 7754ea92

# Medical
- type: loadoutGroup
  id: ChiefMedicalOfficerHead
  name: loadout-group-chief-medical-officer-head
  minLimit: 0
  loadouts:
  - ChiefMedicalOfficerBeret
  - CMOMedicalHeadMirror

- type: loadoutGroup
  id: ChiefMedicalOfficerJumpsuit
  name: loadout-group-chief-medical-officer-jumpsuit
  loadouts:
  - ChiefMedicalOfficerJumpsuit
  - ChiefMedicalOfficerJumpskirt
  - ChiefMedicalOfficerTurtleneckJumpsuit
  - ChiefMedicalOfficerTurtleneckJumpskirt

- type: loadoutGroup
  id: ChiefMedicalOfficerOuterClothing
  name: loadout-group-chief-medical-officer-outerclothing
  minLimit: 0
  loadouts:
  - ChiefMedicalOfficerLabCoat
  - ChiefMedicalOfficerWintercoat

- type: loadoutGroup
  id: ChiefMedicalOfficerNeck
  name: loadout-group-chief-medical-officer-neck
  minLimit: 0
  loadouts:
  - ChiefMedicalOfficerCloak
  - ChiefMedicalOfficerMantle

- type: loadoutGroup
  id: ChiefMedicalOfficerShoes
  name: loadout-group-chief-medical-officer-shoes
  loadouts:
  - BrownShoes
  - MedicalWinterBoots

- type: loadoutGroup
  id: MedicalDoctorHead
  name: loadout-group-medical-doctor-head
  minLimit: 0
  loadouts:
  - MedicalBeret
  - MedicalHeadMirror
  - BlueSurgeryCap
  - GreenSurgeryCap
  - PurpleSurgeryCap
  - NurseHat

- type: loadoutGroup
  id: MedicalDoctorJumpsuit
  name: loadout-group-medical-doctor-jumpsuit
  loadouts:
  - MedicalDoctorJumpsuit
  - MedicalDoctorJumpskirt
  - MedicalBlueScrubs
  - MedicalGreenScrubs
  - MedicalPurpleScrubs

- type: loadoutGroup
  id: MedicalDoctorOuterClothing
  name: loadout-group-medical-doctor-outerclothing
  minLimit: 0
  loadouts:
  - RegularLabCoat
  - MedicalDoctorWintercoat

- type: loadoutGroup
  id: MedicalBackpack
  name: loadout-group-medical-doctor-backpack
  loadouts:
  - MedicalDoctorBackpack
  - MedicalDoctorSatchel
  - MedicalDoctorDuffel

- type: loadoutGroup
  id: MedicalShoes
  name: loadout-group-medical-doctor-shoes
  loadouts:
  - WhiteShoes
  - MedicalWinterBoots

- type: loadoutGroup
  id: MedicalGloves
  name: loadout-group-medical-gloves
  minLimit: 0
  loadouts:
  - LatexGloves
  - NitrileGloves

- type: loadoutGroup
  id: MedicalMask
  name: loadout-group-medical-mask
  minLimit: 0
  loadouts:
  - SterileMask

- type: loadoutGroup
  id: MedicalInternJumpsuit
  name: loadout-group-medical-intern-jumpsuit
  loadouts:
  - WhiteJumpsuit
  - WhiteJumpskirt

- type: loadoutGroup
  id: ChemistJumpsuit
  name: loadout-group-chemist-jumpsuit
  loadouts:
  - ChemistJumpsuit
  - ChemistJumpskirt

- type: loadoutGroup
  id: ChemistOuterClothing
  name: loadout-group-chemist-outerclothing
  minLimit: 0
  loadouts:
  - RegularLabCoat
  - ChemistLabCoat
  - ChemistWintercoat

- type: loadoutGroup
  id: ChemistBackpack
  name: loadout-group-chemist-backpack
  loadouts:
  - ChemistBackpack
  - ChemistSatchel
  - ChemistDuffel

- type: loadoutGroup
  id: ParamedicHead
  name: loadout-group-paramedic-head
  minLimit: 0
  loadouts:
  - ParamedicHead

- type: loadoutGroup
  id: ParamedicJumpsuit
  name: loadout-group-paramedic-jumpsuit
  loadouts:
  - ParamedicJumpsuit
  - ParamedicJumpskirt

- type: loadoutGroup
  id: ParamedicOuterClothing
  name: loadout-group-paramedic-outerclothing
  minLimit: 0
  loadouts:
  - ParamedicWindbreaker
  - ParamedicWintercoat

- type: loadoutGroup
  id: ParamedicShoes
  name: loadout-group-paramedic-shoes
  loadouts:
  - BlueShoes
  - MedicalWinterBoots

- type: loadoutGroup
  id: SurvivalMedical
  name: loadout-group-survival-medical
  minLimit: 2
  hidden: true
  loadouts:
  - EmergencyNitrogenMedical
  - EmergencyOxygenMedical
<<<<<<< HEAD
  - LoadoutSpeciesEVANitrogen
  - EmergencyWithoutGasMedical # Sunrise-Edit
=======
  - LoadoutSpeciesVoxNitrogen
>>>>>>> 7754ea92

# Wildcards
- type: loadoutGroup
  id: ReporterJumpsuit
  name: loadout-group-reporter-jumpsuit
  loadouts:
  - ReporterJumpsuit
  - JournalistJumpsuit

- type: loadoutGroup
  id: BoxerJumpsuit
  name: loadout-group-boxer-jumpsuit
  loadouts:
  - BoxerShorts
  - BoxerShortsWithTop

- type: loadoutGroup
  id: BoxerGloves
  name: loadout-group-boxer-gloves
  loadouts:
  - RedBoxingGloves
  - BlueBoxingGloves
  - GreenBoxingGloves
  - YellowBoxingGloves

# Other
- type: loadoutGroup
  id: SurvivalSyndicate
  name: loadout-group-survival-syndicate
  minLimit: 2
  hidden: true
  loadouts:
  - EmergencyNitrogenSyndicate
  - EmergencyOxygenSyndicate
<<<<<<< HEAD
  - LoadoutSpeciesEVANitrogen
  - EmergencyWithoutGasSyndicate # Sunrise-Edit
=======
  - LoadoutSpeciesVoxNitrogen
>>>>>>> 7754ea92

- type: loadoutGroup
  id: GroupSpeciesBreathTool
  name: loadout-group-breath-tool
  minLimit: 1
  maxLimit: 1
  hidden: true
  loadouts:
  - LoadoutSpeciesBreathTool

- type: loadoutGroup
  id: GroupSpeciesBreathToolMedical
  name: loadout-group-breath-tool
  minLimit: 1
  maxLimit: 1
  hidden: true
  loadouts:
  - LoadoutSpeciesBreathToolMedical

- type: loadoutGroup
  id: GroupSpeciesBreathToolSecurity
  name: loadout-group-breath-tool
  minLimit: 1
  maxLimit: 1
  hidden: true
  loadouts:
  - LoadoutSpeciesBreathToolSecurity<|MERGE_RESOLUTION|>--- conflicted
+++ resolved
@@ -60,6 +60,7 @@
   loadouts:
   - EmergencyNitrogen
   - EmergencyOxygen
+  - EmergencyWithoutGas  # Sunrise-Edit
   - LoadoutSpeciesVoxNitrogen
 
 - type: loadoutGroup
@@ -68,11 +69,7 @@
   hidden: true
   loadouts:
   - LoadoutSpeciesEVANitrogen
-<<<<<<< HEAD
-  - EmergencyWithoutGas  # Sunrise-Edit
-=======
   - LoadoutSpeciesEVAOxygen
->>>>>>> 7754ea92
 
 # Command
 - type: loadoutGroup
@@ -445,12 +442,8 @@
   loadouts:
   - EmergencyNitrogenClown
   - EmergencyOxygenClown
-<<<<<<< HEAD
-  - LoadoutSpeciesEVANitrogen
+  - LoadoutSpeciesVoxNitrogen
   - EmergencyWithoutGasClown # Sunrise-Edit
-=======
-  - LoadoutSpeciesVoxNitrogen
->>>>>>> 7754ea92
 
 - type: loadoutGroup
   id: MimeHead
@@ -755,12 +748,8 @@
   loadouts:
   - EmergencyNitrogenExtended
   - EmergencyOxygenExtended
-<<<<<<< HEAD
-  - LoadoutSpeciesEVANitrogen
+  - LoadoutSpeciesVoxNitrogen
   - EmergencyWithoutGasExtended # Sunrise-Edit
-=======
-  - LoadoutSpeciesVoxNitrogen
->>>>>>> 7754ea92
 
 # Science
 - type: loadoutGroup
@@ -1000,12 +989,8 @@
   loadouts:
   - EmergencyNitrogenSecurity
   - EmergencyOxygenSecurity
-<<<<<<< HEAD
-  - LoadoutSpeciesEVANitrogen
+  - LoadoutSpeciesVoxNitrogen
   - EmergencyWithoutGasSecurity # Sunrise-Edit
-=======
-  - LoadoutSpeciesVoxNitrogen
->>>>>>> 7754ea92
 
 # Medical
 - type: loadoutGroup
@@ -1176,12 +1161,8 @@
   loadouts:
   - EmergencyNitrogenMedical
   - EmergencyOxygenMedical
-<<<<<<< HEAD
-  - LoadoutSpeciesEVANitrogen
+  - LoadoutSpeciesVoxNitrogen
   - EmergencyWithoutGasMedical # Sunrise-Edit
-=======
-  - LoadoutSpeciesVoxNitrogen
->>>>>>> 7754ea92
 
 # Wildcards
 - type: loadoutGroup
@@ -1216,12 +1197,8 @@
   loadouts:
   - EmergencyNitrogenSyndicate
   - EmergencyOxygenSyndicate
-<<<<<<< HEAD
-  - LoadoutSpeciesEVANitrogen
+  - LoadoutSpeciesVoxNitrogen
   - EmergencyWithoutGasSyndicate # Sunrise-Edit
-=======
-  - LoadoutSpeciesVoxNitrogen
->>>>>>> 7754ea92
 
 - type: loadoutGroup
   id: GroupSpeciesBreathTool
