# Miscellaneous
- type: loadoutGroup
  id: Trinkets
  name: loadout-group-trinkets
  minLimit: 0
  maxLimit: 3
  loadouts:
  - CorporateLaw # Sunrise-edit
  - PlushieLizard
  - PlushieSpaceLizard
  - Lighter
  - CigPackGreen
  - CigPackRed
  - CigPackBlue
  - CigPackBlack
  - CigarCase
  - CigarGold
  - ClothingNeckNanoTrasenPin  # Sunrise
  - ClothingNeckNakamuraPin  # Sunrise
  - ClothingNeckLogistikaPin  # Sunrise
  - ClothingNeckDeForestPin  # Sunrise
  - ClothingNeckDonkPin  # Sunrise
  - ClothingNeckVitezstviPin  # Sunrise
  - ClothingNeckEarthPin  # Sunrise
  - ClothingNeckUSSPPin  # Sunrise
  - ClothingNeckReedIndustriesPin  # Sunrise
  - ClothingNeckLGBTPin
  - ClothingNeckAromanticPin
  - ClothingNeckAsexualPin
  - ClothingNeckBisexualPin
  - ClothingNeckIntersexPin
  - ClothingNeckLesbianPin
  - ClothingNeckNonBinaryPin
  - ClothingNeckPansexualPin
  - ClothingNeckTransPin
  - ClothingNeckAutismPin
  - ClothingNeckGoldAutismPin

- type: loadoutGroup
  id: Glasses
  name: loadout-group-glasses
  minLimit: 0
  loadouts:
  - Glasses
  - GlassesJamjar
  - GlassesJensen

- type: loadoutGroup
  id: GroupTankHarness
  name: loadout-group-tank-harness
  minLimit: 1
  hidden: true
  loadouts:
  - LoadoutTankHarness

- type: loadoutGroup
  id: Survival
  name: loadout-group-survival-basic
  minLimit: 3
  hidden: true
  loadouts:
  - EmergencyNitrogen
  - EmergencyOxygen
  - EmergencyWithoutGas  # Sunrise-Edit
  - LoadoutSpeciesVoxNitrogen

- type: loadoutGroup
  id: GroupEVATank
  name: loadout-group-EVA-tank
  hidden: true
  loadouts:
  - LoadoutSpeciesEVANitrogen
  - LoadoutSpeciesEVAOxygen

- type: loadoutGroup
  id: GroupPocketTankDouble
  name: loadout-group-pocket-tank-double
  hidden: true
  loadouts:
  - LoadoutSpeciesPocketDoubleNitrogen
  - LoadoutSpeciesPocketDoubleOxygen

# Command
- type: loadoutGroup
  id: CaptainHead
  name: loadout-group-captain-head
  minLimit: 0
  loadouts:
  - CaptainHead
  - CaptainCap

- type: loadoutGroup
  id: CaptainJumpsuit
  name: loadout-group-captain-jumpsuit
  loadouts:
  - CaptainJumpsuit
  - CaptainJumpskirt
  - CaptainFormalSuit
  - CaptainFormalSkirt

- type: loadoutGroup
  id: CaptainNeck
  name: loadout-group-captain-neck
  minLimit: 0
  loadouts:
  - CaptainCloak
  - CaptainCloakFormal
  - CaptainMantle

- type: loadoutGroup
  id: CaptainBackpack
  name: loadout-group-captain-backpack
  loadouts:
  - CaptainBackpack
  - CaptainSatchel
  - CaptainDuffel

- type: loadoutGroup
  id: CaptainOuterClothing
  name: loadout-group-captain-outerclothing
  loadouts:
  - CaptainOuterClothing
  - CaptainWintercoat

- type: loadoutGroup
  id: HoPHead
  name: loadout-group-hop-head
  minLimit: 0
  loadouts:
  - HoPHead

- type: loadoutGroup
  id: HoPJumpsuit
  name: loadout-group-hop-jumpsuit
  loadouts:
  - HoPJumpsuit
  - HoPJumpskirt

- type: loadoutGroup
  id: HoPNeck
  name: loadout-group-hop-neck
  minLimit: 0
  loadouts:
  - HoPCloak
  - HoPMantle

- type: loadoutGroup
  id: HoPBackpack
  name: loadout-group-hop-backpack
  loadouts:
  - CommonBackpack
  - CommonSatchel
  - CommonDuffel
  - HoPBackpackIan

- type: loadoutGroup
  id: HoPOuterClothing
  name: loadout-group-hop-outerclothing
  minLimit: 0
  loadouts:
  - HoPWintercoat

# Civilian
- type: loadoutGroup
  id: PassengerJumpsuit
  name: loadout-group-passenger-jumpsuit
  loadouts:
  - GreyJumpsuit
  - GreyJumpskirt
  - AncientJumpsuit
  - RainbowJumpsuit

- type: loadoutGroup
  id: PassengerFace
  name: loadout-group-passenger-mask
  minLimit: 0
  loadouts:
  - PassengerFace

- type: loadoutGroup
  id: PassengerGloves
  name: loadout-group-passenger-gloves
  minLimit: 0
  loadouts:
  - PassengerGloves

- type: loadoutGroup
  id: CommonBackpack
  name: loadout-group-backpack
  loadouts:
  - CommonBackpack
  - CommonSatchel
  - CommonDuffel

- type: loadoutGroup
  id: PassengerNeck
  name: loadout-group-passenger-neck
  minLimit: 0
  loadouts:
  - Mantle

- type: loadoutGroup
  id: PassengerOuterClothing
  name: loadout-group-passenger-outerclothing
  minLimit: 0
  loadouts:
  - PassengerWintercoat

- type: loadoutGroup
  id: PassengerShoes
  name: loadout-group-passenger-shoes
  loadouts:
  - BlackShoes
  - WinterBoots

- type: loadoutGroup
  id: BartenderHead
  name: loadout-group-bartender-head
  minLimit: 0
  loadouts:
  - BartenderHead
  - BartenderBowler

- type: loadoutGroup
  id: BartenderJumpsuit
  name: loadout-group-bartender-jumpsuit
  loadouts:
  - BartenderJumpsuit
  - BartenderJumpskirt
  - BartenderJumpsuitPurple

- type: loadoutGroup
  id: BartenderOuterClothing
  name: loadout-group-bartender-outerclothing
  minLimit: 0
  loadouts:
  - BartenderVest
  - BartenderApron
  - BartenderWintercoat

- type: loadoutGroup
  id: ChefHead
  name: loadout-group-chef-head
  minLimit: 0
  loadouts:
  - ChefHead

- type: loadoutGroup
  id: ChefMask
  name: loadout-group-chef-mask
  minLimit: 0
  loadouts:
  - ChefMask

- type: loadoutGroup
  id: ChefJumpsuit
  name: loadout-group-chef-jumpsuit
  loadouts:
  - ChefJumpsuit
  - ChefJumpskirt

- type: loadoutGroup
  id: ChefOuterClothing
  name: loadout-group-chef-outerclothing
  minLimit: 0
  loadouts:
  - ChefApron
  - ChefJacket
  - ChefWintercoat

- type: loadoutGroup
  id: LibrarianJumpsuit
  name: loadout-group-librarian-jumpsuit
  loadouts:
  - LibrarianJumpsuit
  - LibrarianJumpskirt
  - CuratorJumpsuit
  - CuratorJumpskirt

- type: loadoutGroup
  id: LawyerJumpsuit
  name: loadout-group-lawyer-jumpsuit
  loadouts:
  - LawyerJumpsuit
  - LawyerJumpskirt
  - LawyerJumpsuitBlue
  - LawyerJumpskirtBlue
  - LawyerJumpsuitPurple
  - LawyerJumpskirtPurple
  - LawyerJumpsuitRed
  - LawyerJumpskirtRed
  - LawyerJumpsuitGood
  - LawyerJumpskirtGood

- type: loadoutGroup
  id: LawyerNeck
  name: loadout-group-lawyer-neck
  minLimit: 0
  loadouts:
  - LawyerNeck

- type: loadoutGroup
  id: ChaplainHead
  name: loadout-group-chaplain-head
  minLimit: 0
  loadouts:
  - ChaplainHead
  - ChaplainNunHood
  - ChaplainPlagueHat
  - ChaplainWitchHat
  - ChaplainWitchHatAlt

- type: loadoutGroup
  id: ChaplainMask
  name: loadout-group-chaplain-mask
  minLimit: 0
  loadouts:
  - ChaplainMask

- type: loadoutGroup
  id: ChaplainJumpsuit
  name: loadout-group-chaplain-jumpsuit
  loadouts:
  - ChaplainJumpsuit
  - ChaplainJumpskirt
  - ChaplainRobesLight
  - ChaplainRobesDark

- type: loadoutGroup
  id: ChaplainOuterClothing
  name: loadout-group-chaplain-outerclothing
  minLimit: 0
  loadouts:
  - ChaplainPlagueSuit
  - ChaplainNunRobe
  - ChaplainBlackHoodie
  - ChaplainHoodie

- type: loadoutGroup
  id: ChaplainNeck
  name: loadout-group-chaplain-neck
  minLimit: 0
  loadouts:
  - ChaplainNeck

- type: loadoutGroup
  id: JanitorHead
  name: loadout-group-janitor-head
  minLimit: 0
  loadouts:
  - JanitorHead

- type: loadoutGroup
  id: JanitorJumpsuit
  name: loadout-group-janitor-jumpsuit
  loadouts:
  - JanitorJumpsuit
  - JanitorJumpskirt
  - MaidJumpskirt

- type: loadoutGroup
  id: JanitorGloves
  name: loadout-group-janitor-gloves
  minLimit: 0
  loadouts:
  - JanitorRubberGloves
  - OrangeGloves
  - PurpleGloves

- type: loadoutGroup
  id: JanitorOuterClothing
  name: loadout-group-janitor-outerclothing
  minLimit: 0
  loadouts:
  - JanitorWintercoat

- type: loadoutGroup
  id: JanitorPlunger
  name: loadout-group-janitor-plunger
  minLimit: 0
  loadouts:
  - JanitorGoldenPlunger

- type: loadoutGroup
  id: BotanistHead
  name: loadout-group-botanist-head
  minLimit: 0
  loadouts:
  - BotanistHead
  - BotanistBandana

- type: loadoutGroup
  id: BotanistJumpsuit
  name: loadout-group-botanist-jumpsuit
  loadouts:
  - BotanistJumpsuit
  - BotanistJumpskirt
  - BotanistOveralls

- type: loadoutGroup
  id: BotanistBackpack
  name: loadout-group-botanist-backpack
  loadouts:
  - BotanistBackpack
  - BotanistSatchel
  - BotanistDuffel

- type: loadoutGroup
  id: BotanistOuterClothing
  name: loadout-group-botanist-outerclothing
  minLimit: 0
  loadouts:
  - BotanistApron
  - BotanistWintercoat

- type: loadoutGroup
  id: ClownHead
  name: loadout-group-clown-head
  minLimit: 0
  loadouts:
  - JesterHat
  - JesterAltHat

- type: loadoutGroup
  id: ClownJumpsuit
  name: loadout-group-clown-jumpsuit
  loadouts:
  - ClownSuit
  - ClownSkirt
  - JesterSuit
  - JesterAltSuit

- type: loadoutGroup
  id: ClownBackpack
  name: loadout-group-clown-backpack
  loadouts:
  - ClownBackpack
  - ClownSatchel
  - ClownDuffel

- type: loadoutGroup
  id: ClownOuterClothing
  name: loadout-group-clown-outerclothing
  minLimit: 0
  loadouts:
  - ClownRobes
  - ClownWintercoat

- type: loadoutGroup
  id: ClownShoes
  name: loadout-group-clown-shoes
  loadouts:
  - ClownShoes
  - JesterShoes

- type: loadoutGroup
  id: SurvivalClown
  name: loadout-group-survival-clown
  minLimit: 2
  hidden: true
  loadouts:
  - EmergencyNitrogenClown
  - EmergencyOxygenClown
  - LoadoutSpeciesVoxNitrogen
  - EmergencyWithoutGasClown # Sunrise-Edit

- type: loadoutGroup
  id: MimeHead
  name: loadout-group-mime-head
  minLimit: 0
  loadouts:
  - MimeHead
  - MimeFrenchBeret
  - MimeCap

- type: loadoutGroup
  id: MimeMask
  name: loadout-group-mime-mask
  loadouts:
  - MimeMask
  - MimeMaskSad
  - MimeMaskScared

- type: loadoutGroup
  id: MimeJumpsuit
  name: loadout-group-mime-jumpsuit
  loadouts:
  - MimeJumpsuit
  - MimeJumpskirt

- type: loadoutGroup
  id: MimeBackpack
  name: loadout-group-mime-backpack
  loadouts:
  - MimeBackpack
  - MimeSatchel
  - MimeDuffel

- type: loadoutGroup
  id: MimeOuterClothing
  name: loadout-group-mime-outerclothing
  minLimit: 0
  loadouts:
  - MimeWintercoat

- type: loadoutGroup
  id: MimeBelt
  name: loadout-group-mime-belt
  loadouts:
  - MimeSuspendersRed
  - MimeSuspendersBlack

- type: loadoutGroup
  id: SurvivalMime
  name: loadout-group-survival-mime
  minLimit: 2
  hidden: true
  loadouts:
  - EmergencyNitrogenMime
  - EmergencyOxygenMime
  - LoadoutSpeciesVoxNitrogen

- type: loadoutGroup
  id: MusicianJumpsuit
  name: loadout-group-musician-jumpsuit
  loadouts:
  - MusicianJumpsuit
  - MusicianJumpskirt

- type: loadoutGroup
  id: MusicianOuterClothing
  name: loadout-group-musician-outerclothing
  minLimit: 0
  loadouts:
  - MusicianWintercoat

- type: loadoutGroup
  id: Instruments
  name: loadout-group-instruments
  minLimit: 0
  maxLimit: 2
  loadouts:
  - Glockenspiel
  - MusicBox
  - Xylophone
  - Microphone
  - Synthesizer
  - Kalimba
  - Woodblock
  - ElectricGuitar
  - BassGuitar
  - RockGuitar
  - AcousticGuitar
  - Banjo
  - Violin
  - Viola
  - Cello
  - Trumpet
  - Trombone
  - FrenchHorn
  - Euphonium
  - Saxophone
  - Accordion
  - Harmonica
  - Clarinet
  - Flute
  - Recorder
  - PanFlute
  - Ocarina
  - Bagpipe

# Cargo
- type: loadoutGroup
  id: QuartermasterHead
  name: loadout-group-quartermaster-head
  minLimit: 0
  loadouts:
  - QuartermasterHead
  - QuartermasterBeret

- type: loadoutGroup
  id: QuartermasterJumpsuit
  name: loadout-group-quartermaster-jumpsuit
  loadouts:
  - QuartermasterJumpsuit
  - QuartermasterJumpskirt
  - QuartermasterTurtleneck
  - QuartermasterTurtleneckSkirt
  - QuartermasterFormalSuit

- type: loadoutGroup
  id: QuartermasterNeck
  name: loadout-group-quartermaster-neck
  minLimit: 0
  loadouts:
  - QuartermasterCloak
  - QuartermasterMantle

- type: loadoutGroup
  id: QuartermasterOuterClothing
  name: loadout-group-quartermaster-outerclothing
  minLimit: 0
  loadouts:
  - QuartermasterWintercoat

- type: loadoutGroup
  id: QuartermasterShoes
  name: loadout-group-quartermaster-shoes
  loadouts:
  - BrownShoes
  - CargoWinterBoots

- type: loadoutGroup
  id: CargoTechnicianHead
  name: loadout-group-cargo-technician-head
  minLimit: 0
  loadouts:
  - CargoTechnicianHead

- type: loadoutGroup
  id: CargoTechnicianJumpsuit
  name: loadout-group-cargo-technician-jumpsuit
  loadouts:
  - CargoTechnicianJumpsuit
  - CargoTechnicianJumpskirt

- type: loadoutGroup
  id: CargoTechnicianBackpack
  name: loadout-group-cargo-technician-backpack
  loadouts:
  - CargoTechnicianBackpack
  - CargoTechnicianSatchel
  - CargoTechnicianDuffel

- type: loadoutGroup
  id: CargoTechnicianOuterClothing
  name: loadout-group-cargo-technician-outerclothing
  minLimit: 0
  loadouts:
  - CargoTechnicianWintercoat

- type: loadoutGroup
  id: CargoTechnicianShoes
  name: loadout-group-cargo-technician-shoes
  loadouts:
  - BlackShoes
  - CargoWinterBoots

- type: loadoutGroup
  id: SalvageSpecialistBackpack
  name: loadout-group-salvage-specialist-backpack
  loadouts:
  - SalvageSpecialistBackpack
  - SalvageSpecialistSatchel
  - SalvageSpecialistDuffel

- type: loadoutGroup
  id: SalvageSpecialistOuterClothing
  name: loadout-group-salvage-specialist-outerclothing
  minLimit: 0
  loadouts:
  - SalvageSpecialistWintercoat

- type: loadoutGroup
  id: SalvageSpecialistShoes
  name: loadout-group-salvage-specialist-shoes
  loadouts:
  - SalvageBoots
  - CargoWinterBoots

# Engineering
- type: loadoutGroup
  id: ChiefEngineerJumpsuit
  name: loadout-group-chief-engineer-jumpsuit
  loadouts:
  - ChiefEngineerJumpsuit
  - ChiefEngineerJumpskirt
  - ChiefEngineerTurtleneck
  - ChiefEngineerTurtleneckSkirt

- type: loadoutGroup
  id: ChiefEngineerNeck
  name: loadout-group-chief-engineer-neck
  minLimit: 0
  loadouts:
  - ChiefEngineerCloak
  - ChiefEngineerMantle

- type: loadoutGroup
  id: ChiefEngineerOuterClothing
  name: loadout-group-chief-engineer-outerclothing
  minLimit: 0
  loadouts:
  - ChiefEngineerWintercoat

- type: loadoutGroup
  id: ChiefEngineerShoes
  name: loadout-group-chief-engineer-shoes
  loadouts:
  - BrownShoes
  - EngineeringWinterBoots

- type: loadoutGroup
  id: TechnicalAssistantJumpsuit
  name: loadout-group-technical-assistant-jumpsuit
  loadouts:
  - YellowJumpsuit
  - YellowJumpskirt

- type: loadoutGroup
  id: StationEngineerHead
  name: loadout-group-station-engineer-head
  loadouts:
  - StationEngineerHardhatYellow
  - StationEngineerHardhatOrange
  - StationEngineerHardhatRed

- type: loadoutGroup
  id: StationEngineerJumpsuit
  name: loadout-group-station-engineer-jumpsuit
  loadouts:
  - StationEngineerJumpsuit
  - StationEngineerJumpskirt
  - StationEngineerHazardsuit

- type: loadoutGroup
  id: StationEngineerBackpack
  name: loadout-group-station-engineer-backpack
  loadouts:
  - StationEngineerBackpack
  - StationEngineerSatchel
  - StationEngineerDuffel

- type: loadoutGroup
  id: StationEngineerOuterClothing
  name: loadout-group-station-engineer-outerclothing
  minLimit: 0
  loadouts:
  - StationEngineerOuterVest
  - StationEngineerWintercoat

- type: loadoutGroup
  id: StationEngineerShoes
  name: loadout-group-station-engineer-shoes
  loadouts:
  - WorkBoots
  - EngineeringWinterBoots

- type: loadoutGroup
  id: AtmosphericTechnicianJumpsuit
  name: loadout-group-atmospheric-technician-jumpsuit
  loadouts:
  - AtmosphericTechnicianJumpsuit
  - AtmosphericTechnicianJumpskirt
  - AtmosphericTechnicianJumpsuitCasual

- type: loadoutGroup
  id: AtmosphericTechnicianOuterClothing
  name: loadout-group-atmospheric-technician-outerclothing
  minLimit: 0
  loadouts:
  - AtmosphericTechnicianWintercoat

- type: loadoutGroup
  id: AtmosphericTechnicianBackpack
  name: loadout-group-atmospheric-technician-backpack
  loadouts:
  - AtmosphericTechnicianBackpack
  - AtmosphericTechnicianSatchel
  - AtmosphericTechnicianDuffel

- type: loadoutGroup
  id: AtmosphericTechnicianShoes
  name: loadout-group-atmospheric-technician-shoes
  loadouts:
  - WhiteShoes
  - EngineeringWinterBoots

- type: loadoutGroup
  id: SurvivalExtended
  name: loadout-group-survival-extended
  minLimit: 2
  hidden: true
  loadouts:
  - EmergencyNitrogenExtended
  - EmergencyOxygenExtended
  - LoadoutSpeciesVoxNitrogen
  - EmergencyWithoutGasExtended # Sunrise-Edit

# Science
- type: loadoutGroup
  id: ResearchDirectorNeck
  name: loadout-group-research-director-neck
  minLimit: 0
  loadouts:
  - ResearchDirectorMantle
  - ResearchDirectorCloak

- type: loadoutGroup
  id: ResearchDirectorJumpsuit
  name: loadout-group-research-director-jumpsuit
  loadouts:
  - ResearchDirectorJumpsuit
  - ResearchDirectorJumpskirt

- type: loadoutGroup
  id: ResearchDirectorOuterClothing
  name: loadout-group-research-director-outerclothing
  minLimit: 0
  loadouts:
  - ResearchDirectorLabCoat
  - ResearchDirectorWintercoat

- type: loadoutGroup
  id: ResearchDirectorShoes
  name: loadout-group-research-director-shoes
  loadouts:
  - BrownShoes
  - ScienceWinterBoots

- type: loadoutGroup
  id: ScientistNeck
  name: loadout-group-scientist-neck
  minLimit: 0
  loadouts:
  - ScientistTie

- type: loadoutGroup
  id: ScientistJumpsuit
  name: loadout-group-scientist-jumpsuit
  loadouts:
  - ScientistJumpsuit
  - ScientistJumpskirt

- type: loadoutGroup
  id: ScientistBackpack
  name: loadout-group-scientist-backpack
  loadouts:
  - ScientistBackpack
  - ScientistSatchel
  - ScientistDuffel

- type: loadoutGroup
  id: ScientistOuterClothing
  name: loadout-group-scientist-outerclothing
  minLimit: 0
  loadouts:
  - RegularLabCoat
  - ScienceLabCoat
  - ScienceWintercoat

- type: loadoutGroup
  id: ScientistShoes
  name: loadout-group-scientist-shoes
  loadouts:
  - WhiteShoes
  - BlackShoes
  - ScienceWinterBoots

- type: loadoutGroup
  id: ScientistGloves
  name: loadout-group-scientist-gloves
  minLimit: 0
  loadouts:
  - LatexGloves
  - PurpleGloves

- type: loadoutGroup
  id: ResearchAssistantJumpsuit
  name: loadout-group-research-assistant-jumpsuit
  loadouts:
  - WhiteJumpsuit
  - WhiteJumpskirt

# Security
- type: loadoutGroup
  id: HeadofSecurityHead
  name: loadout-group-head-of-security-head
  minLimit: 0
  loadouts:
  - HeadofSecurityHead
  - HeadofSecurityBeret

- type: loadoutGroup
  id: HeadofSecurityJumpsuit
  name: loadout-group-head-of-security-jumpsuit
  loadouts:
  - HeadofSecurityJumpsuit
  - HeadofSecurityJumpskirt
  - HeadofSecurityTurtleneck
  - HeadofSecurityTurtleneckSkirt
  - HeadofSecurityFormalSuit
  - HeadofSecurityFormalSkirt

- type: loadoutGroup
  id: HeadofSecurityNeck
  name: loadout-group-head-of-security-neck
  minLimit: 0
  loadouts:
  - HeadofSecurityCloak
  - HeadofSecurityMantle

- type: loadoutGroup
  id: HeadofSecurityOuterClothing
  name: loadout-group-head-of-security-outerclothing
  loadouts:
  - HeadofSecurityCoat
  - HeadofSecurityWinterCoat

- type: loadoutGroup
  id: WardenHead
  name: loadout-group-warden-head
  minLimit: 0
  loadouts:
  - WardenHead
  - WardenBeret

- type: loadoutGroup
  id: WardenJumpsuit
  name: loadout-group-warden-jumpsuit
  loadouts:
  - WardenJumpsuit
  - WardenJumpskirt

- type: loadoutGroup
  id: WardenOuterClothing
  name: loadout-group-warden-outerclothing
  loadouts:
  - WardenCoat
  - WardenArmoredWinterCoat

- type: loadoutGroup
  id: SecurityHead
  name: loadout-group-security-head
  minLimit: 0
  loadouts:
  - SecurityHelmet
  - SecurityBeret
  - SecurityHat
  - TrooperHat

- type: loadoutGroup
  id: SecurityJumpsuit
  name: loadout-group-security-jumpsuit
  loadouts:
  - SecurityJumpsuit
  - SecurityJumpskirt
  - SecurityJumpsuitGrey
  - SecurityJumpskirtGrey
<<<<<<< HEAD
=======
  - SeniorOfficerJumpsuit
  - SeniorOfficerJumpskirt
  - TrooperUniform
>>>>>>> b940d851

- type: loadoutGroup
  id: SecurityBackpack
  name: loadout-group-security-backpack
  loadouts:
  - SecurityBackpack
  - SecuritySatchel
  - SecurityDuffel

- type: loadoutGroup
  id: SecurityBelt
  name: loadout-group-security-belt
  loadouts:
  - SecurityBelt
  - SecurityWebbing

- type: loadoutGroup
  id: SecurityOuterClothing
  name: loadout-group-security-outerclothing
  loadouts:
  - ArmorVest
  - ArmorVestSlim
  - SecurityOfficerWintercoat

- type: loadoutGroup
  id: SecurityShoes
  name: loadout-group-security-shoes
  loadouts:
  - JackBoots
  - SecurityWinterBoots

- type: loadoutGroup
  id: DetectiveHead
  name: loadout-group-detective-head
  minLimit: 0
  loadouts:
  - DetectiveFedora
  - DetectiveFedoraGrey

- type: loadoutGroup
  id: DetectiveNeck
  name: loadout-group-detective-neck
  minLimit: 0
  loadouts:
  - DetectiveTie

- type: loadoutGroup
  id: DetectiveJumpsuit
  name: loadout-group-detective-jumpsuit
  loadouts:
  - DetectiveJumpsuit
  - DetectiveJumpskirt
  - NoirJumpsuit
  - NoirJumpskirt

- type: loadoutGroup
  id: DetectiveOuterClothing
  name: loadout-group-detective-outerclothing
  minLimit: 0
  loadouts:
  - DetectiveArmorVest
  - DetectiveCoat

- type: loadoutGroup
  id: SecurityCadetJumpsuit
  name: loadout-group-security-cadet-jumpsuit
  loadouts:
  - RedJumpsuit
  - RedJumpskirt

- type: loadoutGroup
  id: SurvivalSecurity
  name: loadout-group-survival-security
  minLimit: 2
  hidden: true
  loadouts:
  - EmergencyNitrogenSecurity
  - EmergencyOxygenSecurity
  - LoadoutSpeciesVoxNitrogen
  - EmergencyWithoutGasSecurity # Sunrise-Edit

- type: loadoutGroup
  id: SecurityStar
  name: loadout-group-security-star
  minLimit: 0
  loadouts:
  - SecStar

# Medical
- type: loadoutGroup
  id: ChiefMedicalOfficerHead
  name: loadout-group-chief-medical-officer-head
  minLimit: 0
  loadouts:
  - ChiefMedicalOfficerBeret
  - CMOMedicalHeadMirror

- type: loadoutGroup
  id: ChiefMedicalOfficerJumpsuit
  name: loadout-group-chief-medical-officer-jumpsuit
  loadouts:
  - ChiefMedicalOfficerJumpsuit
  - ChiefMedicalOfficerJumpskirt
  - ChiefMedicalOfficerTurtleneckJumpsuit
  - ChiefMedicalOfficerTurtleneckJumpskirt

- type: loadoutGroup
  id: ChiefMedicalOfficerOuterClothing
  name: loadout-group-chief-medical-officer-outerclothing
  minLimit: 0
  loadouts:
  - ChiefMedicalOfficerLabCoat
  - ChiefMedicalOfficerWintercoat

- type: loadoutGroup
  id: ChiefMedicalOfficerNeck
  name: loadout-group-chief-medical-officer-neck
  minLimit: 0
  loadouts:
  - ChiefMedicalOfficerCloak
  - ChiefMedicalOfficerMantle

- type: loadoutGroup
  id: ChiefMedicalOfficerShoes
  name: loadout-group-chief-medical-officer-shoes
  loadouts:
  - BrownShoes
  - MedicalWinterBoots

- type: loadoutGroup
  id: MedicalDoctorHead
  name: loadout-group-medical-doctor-head
  minLimit: 0
  loadouts:
  - MedicalBeret
  - MedicalHeadMirror
  - BlueSurgeryCap
  - GreenSurgeryCap
  - PurpleSurgeryCap
  - NurseHat

- type: loadoutGroup
  id: MedicalDoctorJumpsuit
  name: loadout-group-medical-doctor-jumpsuit
  loadouts:
  - MedicalDoctorJumpsuit
  - MedicalDoctorJumpskirt
  - MedicalBlueScrubs
  - MedicalGreenScrubs
  - MedicalPurpleScrubs

- type: loadoutGroup
  id: MedicalDoctorOuterClothing
  name: loadout-group-medical-doctor-outerclothing
  minLimit: 0
  loadouts:
  - RegularLabCoat
  - MedicalDoctorWintercoat

- type: loadoutGroup
  id: MedicalBackpack
  name: loadout-group-medical-doctor-backpack
  loadouts:
  - MedicalDoctorBackpack
  - MedicalDoctorSatchel
  - MedicalDoctorDuffel

- type: loadoutGroup
  id: MedicalShoes
  name: loadout-group-medical-doctor-shoes
  loadouts:
  - WhiteShoes
  - MedicalWinterBoots

- type: loadoutGroup
  id: MedicalGloves
  name: loadout-group-medical-gloves
  minLimit: 0
  loadouts:
  - LatexGloves
  - NitrileGloves

- type: loadoutGroup
  id: MedicalMask
  name: loadout-group-medical-mask
  minLimit: 0
  loadouts:
  - SterileMask

- type: loadoutGroup
  id: MedicalInternJumpsuit
  name: loadout-group-medical-intern-jumpsuit
  loadouts:
  - WhiteJumpsuit
  - WhiteJumpskirt

- type: loadoutGroup
  id: ChemistJumpsuit
  name: loadout-group-chemist-jumpsuit
  loadouts:
  - ChemistJumpsuit
  - ChemistJumpskirt

- type: loadoutGroup
  id: ChemistOuterClothing
  name: loadout-group-chemist-outerclothing
  minLimit: 0
  loadouts:
  - RegularLabCoat
  - ChemistLabCoat
  - ChemistWintercoat

- type: loadoutGroup
  id: ChemistBackpack
  name: loadout-group-chemist-backpack
  loadouts:
  - ChemistBackpack
  - ChemistSatchel
  - ChemistDuffel

- type: loadoutGroup
  id: ParamedicHead
  name: loadout-group-paramedic-head
  minLimit: 0
  loadouts:
  - ParamedicHead

- type: loadoutGroup
  id: ParamedicJumpsuit
  name: loadout-group-paramedic-jumpsuit
  loadouts:
  - ParamedicJumpsuit
  - ParamedicJumpskirt

- type: loadoutGroup
  id: ParamedicOuterClothing
  name: loadout-group-paramedic-outerclothing
  minLimit: 0
  loadouts:
  - ParamedicWindbreaker
  - ParamedicWintercoat

- type: loadoutGroup
  id: ParamedicShoes
  name: loadout-group-paramedic-shoes
  loadouts:
  - BlueShoes
  - MedicalWinterBoots

- type: loadoutGroup
  id: SurvivalMedical
  name: loadout-group-survival-medical
  minLimit: 2
  hidden: true
  loadouts:
  - EmergencyNitrogenMedical
  - EmergencyOxygenMedical
  - LoadoutSpeciesVoxNitrogen
  - EmergencyWithoutGasMedical # Sunrise-Edit

# Wildcards
- type: loadoutGroup
  id: ReporterJumpsuit
  name: loadout-group-reporter-jumpsuit
  loadouts:
  - ReporterJumpsuit
  - JournalistJumpsuit

- type: loadoutGroup
  id: PsychologistJumpsuit
  name: loadout-group-psychologist-jumpsuit
  loadouts:
  - PsychologistJumpsuit
  - PsychologistJumpskirt

- type: loadoutGroup
  id: BoxerJumpsuit
  name: loadout-group-boxer-jumpsuit
  loadouts:
  - BoxerShorts
  - BoxerShortsWithTop

- type: loadoutGroup
  id: BoxerGloves
  name: loadout-group-boxer-gloves
  loadouts:
  - RedBoxingGloves
  - BlueBoxingGloves
  - GreenBoxingGloves
  - YellowBoxingGloves

# Other
- type: loadoutGroup
  id: SurvivalSyndicate
  name: loadout-group-survival-syndicate
  minLimit: 2
  hidden: true
  loadouts:
  - EmergencyNitrogenSyndicate
  - EmergencyOxygenSyndicate
  - LoadoutSpeciesVoxNitrogen
  - EmergencyWithoutGasSyndicate # Sunrise-Edit

- type: loadoutGroup
  id: GroupSpeciesBreathTool
  name: loadout-group-breath-tool
  minLimit: 1
  maxLimit: 1
  hidden: true
  loadouts:
  - LoadoutSpeciesBreathTool

- type: loadoutGroup
  id: GroupSpeciesBreathToolMedical
  name: loadout-group-breath-tool
  minLimit: 1
  maxLimit: 1
  hidden: true
  loadouts:
  - LoadoutSpeciesBreathToolMedical

- type: loadoutGroup
  id: GroupSpeciesBreathToolSecurity
  name: loadout-group-breath-tool
  minLimit: 1
  maxLimit: 1
  hidden: true
  loadouts:
  - LoadoutSpeciesBreathToolSecurity<|MERGE_RESOLUTION|>--- conflicted
+++ resolved
@@ -947,12 +947,9 @@
   - SecurityJumpskirt
   - SecurityJumpsuitGrey
   - SecurityJumpskirtGrey
-<<<<<<< HEAD
-=======
-  - SeniorOfficerJumpsuit
-  - SeniorOfficerJumpskirt
+#  - SeniorOfficerJumpsuit # Sunrise-Edit
+#  - SeniorOfficerJumpskirt # Sunrise-Edit
   - TrooperUniform
->>>>>>> b940d851
 
 - type: loadoutGroup
   id: SecurityBackpack
