--- conflicted
+++ resolved
@@ -7,31 +7,11 @@
 # Jumpsuit
 - type: loadout
   id: CargoTechnicianJumpsuit
-<<<<<<< HEAD
-  equipment: CargoTechnicianJumpsuit
-  effects:
-  - !type:GroupLoadoutEffect
-    proto: MaleMoment
-
-- type: startingGear
-  id: CargoTechnicianJumpsuit
-=======
->>>>>>> f7d8b4e7
   equipment:
     jumpsuit: ClothingUniformJumpsuitCargo
 
 - type: loadout
   id: CargoTechnicianJumpskirt
-<<<<<<< HEAD
-  equipment: CargoTechnicianJumpskirt
-  effects:
-  - !type:GroupLoadoutEffect
-    proto: WomanMoment
-
-- type: startingGear
-  id: CargoTechnicianJumpskirt
-=======
->>>>>>> f7d8b4e7
   equipment:
     jumpsuit: ClothingUniformJumpskirtCargo
 
