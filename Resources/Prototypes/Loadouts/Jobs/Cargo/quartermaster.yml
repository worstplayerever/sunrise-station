--- conflicted
+++ resolved
@@ -1,76 +1,26 @@
 # Jumpsuit
 - type: loadout
   id: QuartermasterJumpsuit
-<<<<<<< HEAD
-  equipment: QuartermasterJumpsuit
-  effects:
-  - !type:GroupLoadoutEffect
-    proto: MaleMoment
-
-- type: startingGear
-  id: QuartermasterJumpsuit
-=======
->>>>>>> f7d8b4e7
   equipment:
     jumpsuit: ClothingUniformJumpsuitQM
 
 - type: loadout
   id: QuartermasterJumpskirt
-<<<<<<< HEAD
-  equipment: QuartermasterJumpskirt
-  effects:
-  - !type:GroupLoadoutEffect
-    proto: WomanMoment
-
-- type: startingGear
-  id: QuartermasterJumpskirt
-=======
->>>>>>> f7d8b4e7
   equipment:
     jumpsuit: ClothingUniformJumpskirtQM
 
 - type: loadout
   id: QuartermasterTurtleneck
-<<<<<<< HEAD
-  equipment: QuartermasterTurtleneck
-  effects:
-  - !type:GroupLoadoutEffect
-    proto: MaleMoment
-
-- type: startingGear
-  id: QuartermasterTurtleneck
-=======
->>>>>>> f7d8b4e7
   equipment:
     jumpsuit: ClothingUniformJumpsuitQMTurtleneck
 
 - type: loadout
   id: QuartermasterTurtleneckSkirt
-<<<<<<< HEAD
-  equipment: QuartermasterTurtleneckSkirt
-  effects:
-  - !type:GroupLoadoutEffect
-    proto: WomanMoment
-
-- type: startingGear
-  id: QuartermasterTurtleneckSkirt
-=======
->>>>>>> f7d8b4e7
   equipment:
     jumpsuit: ClothingUniformJumpskirtQMTurtleneck
 
 - type: loadout
   id: QuartermasterFormalSuit
-<<<<<<< HEAD
-  equipment: QuartermasterFormalSuit
-  effects:
-  - !type:GroupLoadoutEffect
-    proto: MaleMoment
-
-- type: startingGear
-  id: QuartermasterFormalSuit
-=======
->>>>>>> f7d8b4e7
   equipment:
     jumpsuit: ClothingUniformJumpsuitQMFormal
 
