--- conflicted
+++ resolved
@@ -1,60 +1,20 @@
 # Jumpsuit
 - type: loadout
   id: LibrarianJumpsuit
-<<<<<<< HEAD
-  equipment: LibrarianJumpsuit
-  effects:
-  - !type:GroupLoadoutEffect
-    proto: MaleMoment
-
-- type: startingGear
-  id: LibrarianJumpsuit
-=======
->>>>>>> f7d8b4e7
   equipment:
     jumpsuit: ClothingUniformJumpsuitLibrarian
 
 - type: loadout
   id: LibrarianJumpskirt
-<<<<<<< HEAD
-  equipment: LibrarianJumpskirt
-  effects:
-  - !type:GroupLoadoutEffect
-    proto: WomanMoment
-
-- type: startingGear
-  id: LibrarianJumpskirt
-=======
->>>>>>> f7d8b4e7
   equipment:
     jumpsuit: ClothingUniformJumpskirtLibrarian
 
 - type: loadout
   id: CuratorJumpsuit
-<<<<<<< HEAD
-  equipment: CuratorJumpsuit
-  effects:
-  - !type:GroupLoadoutEffect
-    proto: MaleMoment
-
-- type: startingGear
-  id: CuratorJumpsuit
-=======
->>>>>>> f7d8b4e7
   equipment:
     jumpsuit: ClothingUniformJumpsuitCurator
 
 - type: loadout
   id: CuratorJumpskirt
-<<<<<<< HEAD
-  equipment: CuratorJumpskirt
-  effects:
-  - !type:GroupLoadoutEffect
-    proto: WomanMoment
-
-- type: startingGear
-  id: CuratorJumpskirt
-=======
->>>>>>> f7d8b4e7
   equipment:
     jumpsuit: ClothingUniformJumpskirtCurator