--- conflicted
+++ resolved
@@ -27,31 +27,11 @@
 # Jumpsuit
 - type: loadout
   id: JanitorJumpsuit
-<<<<<<< HEAD
-  equipment: JanitorJumpsuit
-  effects:
-  - !type:GroupLoadoutEffect
-    proto: MaleMoment
-
-- type: startingGear
-  id: JanitorJumpsuit
-=======
->>>>>>> f7d8b4e7
   equipment:
     jumpsuit: ClothingUniformJumpsuitJanitor
 
 - type: loadout
   id: JanitorJumpskirt
-<<<<<<< HEAD
-  equipment: JanitorJumpskirt
-  effects:
-  - !type:GroupLoadoutEffect
-    proto: WomanMoment
-
-- type: startingGear
-  id: JanitorJumpskirt
-=======
->>>>>>> f7d8b4e7
   equipment:
     jumpsuit: ClothingUniformJumpskirtJanitor
 
