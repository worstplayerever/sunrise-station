--- conflicted
+++ resolved
@@ -1,151 +1,51 @@
 # Jumpsuit
 - type: loadout
   id: LawyerJumpsuit
-<<<<<<< HEAD
-  equipment: LawyerJumpsuit
-  effects:
-  - !type:GroupLoadoutEffect
-    proto: MaleMoment
-
-- type: startingGear
-  id: LawyerJumpsuit
-=======
->>>>>>> f7d8b4e7
   equipment:
     jumpsuit: ClothingUniformJumpsuitLawyerBlack
 
 - type: loadout
   id: LawyerJumpskirt
-<<<<<<< HEAD
-  equipment: LawyerJumpskirt
-  effects:
-  - !type:GroupLoadoutEffect
-    proto: WomanMoment
-
-- type: startingGear
-  id: LawyerJumpskirt
-=======
->>>>>>> f7d8b4e7
   equipment:
     jumpsuit: ClothingUniformJumpskirtLawyerBlack
 
 - type: loadout
   id: LawyerJumpsuitBlue
-<<<<<<< HEAD
-  equipment: LawyerJumpsuitBlue
-  effects:
-  - !type:GroupLoadoutEffect
-    proto: MaleMoment
-
-- type: startingGear
-  id: LawyerJumpsuitBlue
-=======
->>>>>>> f7d8b4e7
   equipment:
     jumpsuit: ClothingUniformJumpsuitLawyerBlue
 
 - type: loadout
   id: LawyerJumpskirtBlue
-<<<<<<< HEAD
-  equipment: LawyerJumpskirtBlue
-  effects:
-  - !type:GroupLoadoutEffect
-    proto: WomanMoment
-
-- type: startingGear
-  id: LawyerJumpskirtBlue
-=======
->>>>>>> f7d8b4e7
   equipment:
     jumpsuit: ClothingUniformJumpskirtLawyerBlue
 
 - type: loadout
   id: LawyerJumpsuitPurple
-<<<<<<< HEAD
-  equipment: LawyerJumpsuitPurple
-  effects:
-  - !type:GroupLoadoutEffect
-    proto: MaleMoment
-
-- type: startingGear
-  id: LawyerJumpsuitPurple
-=======
->>>>>>> f7d8b4e7
   equipment:
     jumpsuit: ClothingUniformJumpsuitLawyerPurple
 
 - type: loadout
   id: LawyerJumpskirtPurple
-<<<<<<< HEAD
-  equipment: LawyerJumpskirtPurple
-  effects:
-  - !type:GroupLoadoutEffect
-    proto: WomanMoment
-
-- type: startingGear
-  id: LawyerJumpskirtPurple
-=======
->>>>>>> f7d8b4e7
   equipment:
     jumpsuit: ClothingUniformJumpskirtLawyerPurple
 
 - type: loadout
   id: LawyerJumpsuitRed
-<<<<<<< HEAD
-  equipment: LawyerJumpsuitRed
-  effects:
-  - !type:GroupLoadoutEffect
-    proto: MaleMoment
-
-- type: startingGear
-  id: LawyerJumpsuitRed
-=======
->>>>>>> f7d8b4e7
   equipment:
     jumpsuit: ClothingUniformJumpsuitLawyerRed
 
 - type: loadout
   id: LawyerJumpskirtRed
-<<<<<<< HEAD
-  equipment: LawyerJumpskirtRed
-  effects:
-  - !type:GroupLoadoutEffect
-    proto: WomanMoment
-
-- type: startingGear
-  id: LawyerJumpskirtRed
-=======
->>>>>>> f7d8b4e7
   equipment:
     jumpsuit: ClothingUniformJumpskirtLawyerRed
 
 - type: loadout
   id: LawyerJumpsuitGood
-<<<<<<< HEAD
-  equipment: LawyerJumpsuitGood
-  effects:
-  - !type:GroupLoadoutEffect
-    proto: MaleMoment
-
-- type: startingGear
-  id: LawyerJumpsuitGood
-=======
->>>>>>> f7d8b4e7
   equipment:
     jumpsuit: ClothingUniformJumpsuitLawyerGood
 
 - type: loadout
   id: LawyerJumpskirtGood
-<<<<<<< HEAD
-  equipment: LawyerJumpskirtGood
-  effects:
-  - !type:GroupLoadoutEffect
-    proto: WomanMoment
-
-- type: startingGear
-  id: LawyerJumpskirtGood
-=======
->>>>>>> f7d8b4e7
   equipment:
     jumpsuit: ClothingUniformJumpskirtLawyerGood
 
