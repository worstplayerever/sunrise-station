# Head
- type: loadout
  id: BartenderHead
  equipment:
    head: ClothingHeadHatTophat

- type: loadout
  id: BartenderBowler
  equipment:
    head: ClothingHeadHatBowlerHat

# Jumpsuit
- type: loadout
  id: BartenderJumpsuit
<<<<<<< HEAD
  equipment: BartenderJumpsuit
  effects:
  - !type:GroupLoadoutEffect
    proto: MaleMoment

- type: startingGear
  id: BartenderJumpsuit
=======
>>>>>>> f7d8b4e7
  equipment:
    jumpsuit: ClothingUniformJumpsuitBartender

- type: loadout
  id: BartenderJumpskirt
<<<<<<< HEAD
  equipment: BartenderJumpskirt
  effects:
  - !type:GroupLoadoutEffect
    proto: WomanMoment

- type: startingGear
  id: BartenderJumpskirt
=======
>>>>>>> f7d8b4e7
  equipment:
    jumpsuit: ClothingUniformJumpskirtBartender

- type: loadout
  id: BartenderJumpsuitPurple
<<<<<<< HEAD
  equipment: BartenderJumpsuitPurple
  effects:
  - !type:GroupLoadoutEffect
    proto: MaleMoment

- type: startingGear
  id: BartenderJumpsuitPurple
=======
>>>>>>> f7d8b4e7
  equipment:
    jumpsuit: ClothingUniformJumpsuitBartenderPurple

# Outer clothing
- type: loadout
  id: BartenderApron
  equipment:
    outerClothing: ClothingOuterApronBar

- type: loadout
  id: BartenderVest
  equipment:
    outerClothing: ClothingOuterVest

- type: loadout
  id: BartenderWintercoat
  equipment:
    outerClothing: ClothingOuterWinterBar<|MERGE_RESOLUTION|>--- conflicted
+++ resolved
@@ -12,46 +12,16 @@
 # Jumpsuit
 - type: loadout
   id: BartenderJumpsuit
-<<<<<<< HEAD
-  equipment: BartenderJumpsuit
-  effects:
-  - !type:GroupLoadoutEffect
-    proto: MaleMoment
-
-- type: startingGear
-  id: BartenderJumpsuit
-=======
->>>>>>> f7d8b4e7
   equipment:
     jumpsuit: ClothingUniformJumpsuitBartender
 
 - type: loadout
   id: BartenderJumpskirt
-<<<<<<< HEAD
-  equipment: BartenderJumpskirt
-  effects:
-  - !type:GroupLoadoutEffect
-    proto: WomanMoment
-
-- type: startingGear
-  id: BartenderJumpskirt
-=======
->>>>>>> f7d8b4e7
   equipment:
     jumpsuit: ClothingUniformJumpskirtBartender
 
 - type: loadout
   id: BartenderJumpsuitPurple
-<<<<<<< HEAD
-  equipment: BartenderJumpsuitPurple
-  effects:
-  - !type:GroupLoadoutEffect
-    proto: MaleMoment
-
-- type: startingGear
-  id: BartenderJumpsuitPurple
-=======
->>>>>>> f7d8b4e7
   equipment:
     jumpsuit: ClothingUniformJumpsuitBartenderPurple
 
