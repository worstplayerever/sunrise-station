--- conflicted
+++ resolved
@@ -13,31 +13,11 @@
 # Jumpsuit
 - type: loadout
   id: ChefJumpsuit
-<<<<<<< HEAD
-  equipment: ChefJumpsuit
-  effects:
-  - !type:GroupLoadoutEffect
-    proto: MaleMoment
-
-- type: startingGear
-  id: ChefJumpsuit
-=======
->>>>>>> f7d8b4e7
   equipment:
     jumpsuit: ClothingUniformJumpsuitChef
 
 - type: loadout
   id: ChefJumpskirt
-<<<<<<< HEAD
-  equipment: ChefJumpskirt
-  effects:
-  - !type:GroupLoadoutEffect
-    proto: WomanMoment
-
-- type: startingGear
-  id: ChefJumpskirt
-=======
->>>>>>> f7d8b4e7
   equipment:
     jumpsuit: ClothingUniformJumpskirtChef
 
