--- conflicted
+++ resolved
@@ -18,61 +18,21 @@
 # Jumpsuit
 - type: loadout
   id: DetectiveJumpsuit
-<<<<<<< HEAD
-  equipment: DetectiveJumpsuit
-  effects:
-  - !type:GroupLoadoutEffect
-    proto: MaleMoment
-
-- type: startingGear
-  id: DetectiveJumpsuit
-=======
->>>>>>> f7d8b4e7
   equipment:
     jumpsuit: ClothingUniformJumpsuitDetective
 
 - type: loadout
   id: DetectiveJumpskirt
-<<<<<<< HEAD
-  equipment: DetectiveJumpskirt
-  effects:
-  - !type:GroupLoadoutEffect
-    proto: WomanMoment
-
-- type: startingGear
-  id: DetectiveJumpskirt
-=======
->>>>>>> f7d8b4e7
   equipment:
     jumpsuit: ClothingUniformJumpskirtDetective
 
 - type: loadout
   id: NoirJumpsuit
-<<<<<<< HEAD
-  equipment: NoirJumpsuit
-  effects:
-  - !type:GroupLoadoutEffect
-    proto: MaleMoment
-
-- type: startingGear
-  id: NoirJumpsuit
-=======
->>>>>>> f7d8b4e7
   equipment:
     jumpsuit: ClothingUniformJumpsuitDetectiveGrey
 
 - type: loadout
   id: NoirJumpskirt
-<<<<<<< HEAD
-  equipment: NoirJumpskirt
-  effects:
-  - !type:GroupLoadoutEffect
-    proto: WomanMoment
-
-- type: startingGear
-  id: NoirJumpskirt
-=======
->>>>>>> f7d8b4e7
   equipment:
     jumpsuit: ClothingUniformJumpskirtDetectiveGrey
 
