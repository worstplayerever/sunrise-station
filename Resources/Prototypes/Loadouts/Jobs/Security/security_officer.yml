<<<<<<< HEAD
=======
# Senior Time
- type: loadoutEffectGroup
  id: SeniorOfficer
  effects:
  - !type:JobRequirementLoadoutEffect
    requirement:
      !type:RoleTimeRequirement
      role: JobWarden
      time: 21600 #6 hrs
  - !type:JobRequirementLoadoutEffect
    requirement:
      !type:DepartmentTimeRequirement
      department: Security
      time: 216000 # 60 hrs

#Security Star
- type: loadoutEffectGroup
  id: SecurityStarWorthy
  effects:
    - !type:JobRequirementLoadoutEffect
      requirement:
        !type:DepartmentTimeRequirement
        department: Security
        time: 360000 #100 hrs

>>>>>>> 20334f91
# Head
- type: loadout
  id: SecurityHelmet
  equipment:
    head: ClothingHeadHelmetBasic

- type: loadout
  id: SecurityHat
  equipment:
    head: ClothingHeadHatSecsoft

- type: loadout
  id: SecurityBeret
  equipment:
    head: ClothingHeadHatBeretSecurity

# Jumpsuit
- type: loadout
  id: SecurityJumpsuit
  equipment:
    jumpsuit: ClothingUniformJumpsuitSec

- type: loadout
  id: SecurityJumpskirt
  equipment:
    jumpsuit: ClothingUniformJumpskirtSec

- type: loadout
  id: SecurityJumpsuitGrey
  equipment:
    jumpsuit: ClothingUniformJumpsuitSecGrey

- type: loadout
  id: SecurityJumpskirtGrey
  equipment:
    jumpsuit: ClothingUniformJumpskirtSecGrey

# Back
- type: loadout
  id: SecurityBackpack
  equipment:
    back: ClothingBackpackSecurity

- type: loadout
  id: SecuritySatchel
  equipment:
    back: ClothingBackpackSatchelSecurity

- type: loadout
  id: SecurityDuffel
  equipment:
    back: ClothingBackpackDuffelSecurity

# Belt
- type: loadout
  id: SecurityBelt
  equipment:
    belt: ClothingBeltSecurityFilled

- type: loadout
  id: SecurityWebbing
  equipment:
    belt: ClothingBeltSecurityWebbingFilled

# Outerclothing
- type: loadout
  id: ArmorVest
  equipment:
    outerClothing: ClothingOuterArmorBasic

- type: loadout
  id: ArmorVestSlim
  equipment:
    outerClothing: ClothingOuterArmorBasicSlim

- type: loadout
  id: SecurityOfficerWintercoat
  equipment:
    outerClothing: ClothingOuterWinterSec

# Shoes
- type: loadout
  id: CombatBoots
  equipment:
    shoes: ClothingShoesBootsCombatFilled

- type: loadout
  id: JackBoots
  equipment:
    shoes: ClothingShoesBootsJackFilled

- type: loadout
  id: SecurityWinterBoots
  equipment:
<<<<<<< HEAD
    shoes: ClothingShoesBootsWinterSecFilled
=======
    shoes: ClothingShoesBootsWinterSecFilled

# PDA
- type: loadout
  id: SecurityPDA
  equipment:
    id: SecurityPDA

- type: loadout
  id: SeniorOfficerPDA
  effects:
  - !type:GroupLoadoutEffect
    proto: SeniorOfficer
  equipment:
    id: SeniorOfficerPDA

# Misc
- type: loadout
  id: SecStar
  effects:
  - !type:GroupLoadoutEffect
    proto: SecurityStarWorthy
  storage:
    back:
    - Dinkystar
>>>>>>> 20334f91
<|MERGE_RESOLUTION|>--- conflicted
+++ resolved
@@ -1,19 +1,18 @@
-<<<<<<< HEAD
-=======
-# Senior Time
-- type: loadoutEffectGroup
-  id: SeniorOfficer
-  effects:
-  - !type:JobRequirementLoadoutEffect
-    requirement:
-      !type:RoleTimeRequirement
-      role: JobWarden
-      time: 21600 #6 hrs
-  - !type:JobRequirementLoadoutEffect
-    requirement:
-      !type:DepartmentTimeRequirement
-      department: Security
-      time: 216000 # 60 hrs
+# Sunrise-Edit
+## Senior Time
+#- type: loadoutEffectGroup
+#  id: SeniorOfficer
+#  effects:
+#  - !type:JobRequirementLoadoutEffect
+#    requirement:
+#      !type:RoleTimeRequirement
+#      role: JobWarden
+#      time: 21600 #6 hrs
+#  - !type:JobRequirementLoadoutEffect
+#    requirement:
+#      !type:DepartmentTimeRequirement
+#      department: Security
+#      time: 216000 # 60 hrs
 
 #Security Star
 - type: loadoutEffectGroup
@@ -25,7 +24,6 @@
         department: Security
         time: 360000 #100 hrs
 
->>>>>>> 20334f91
 # Head
 - type: loadout
   id: SecurityHelmet
@@ -62,6 +60,23 @@
   id: SecurityJumpskirtGrey
   equipment:
     jumpsuit: ClothingUniformJumpskirtSecGrey
+
+# Sunrise-Edit
+#- type: loadout
+#  id: SeniorOfficerJumpsuit
+#  effects:
+#  - !type:GroupLoadoutEffect
+#    proto: SeniorOfficer
+#  equipment:
+#    jumpsuit: ClothingUniformJumpsuitSeniorOfficer
+#
+#- type: loadout
+#  id: SeniorOfficerJumpskirt
+#  effects:
+#  - !type:GroupLoadoutEffect
+#    proto: SeniorOfficer
+#  equipment:
+#    jumpsuit: ClothingUniformJumpskirtSeniorOfficer
 
 # Back
 - type: loadout
@@ -120,24 +135,22 @@
 - type: loadout
   id: SecurityWinterBoots
   equipment:
-<<<<<<< HEAD
-    shoes: ClothingShoesBootsWinterSecFilled
-=======
     shoes: ClothingShoesBootsWinterSecFilled
 
+# Sunrise-Edit
 # PDA
-- type: loadout
-  id: SecurityPDA
-  equipment:
-    id: SecurityPDA
-
-- type: loadout
-  id: SeniorOfficerPDA
-  effects:
-  - !type:GroupLoadoutEffect
-    proto: SeniorOfficer
-  equipment:
-    id: SeniorOfficerPDA
+#- type: loadout
+#  id: SecurityPDA
+#  equipment:
+#    id: SecurityPDA
+#
+#- type: loadout
+#  id: SeniorOfficerPDA
+#  effects:
+#  - !type:GroupLoadoutEffect
+#    proto: SeniorOfficer
+#  equipment:
+#    id: SeniorOfficerPDA
 
 # Misc
 - type: loadout
@@ -147,5 +160,4 @@
     proto: SecurityStarWorthy
   storage:
     back:
-    - Dinkystar
->>>>>>> 20334f91
+    - Dinkystar