--- conflicted
+++ resolved
@@ -17,77 +17,21 @@
 # Jumpsuit
 - type: loadout
   id: SecurityJumpsuit
-<<<<<<< HEAD
-  equipment: SecurityJumpsuit
-  effects:
-  - !type:GroupLoadoutEffect
-    proto: MaleMoment
-
-- type: startingGear
-  id: SecurityJumpsuit
-=======
->>>>>>> f7d8b4e7
   equipment:
     jumpsuit: ClothingUniformJumpsuitSec
 
 - type: loadout
   id: SecurityJumpskirt
-<<<<<<< HEAD
-  equipment: SecurityJumpskirt
-  effects:
-  - !type:GroupLoadoutEffect
-    proto: WomanMoment
-
-- type: startingGear
-  id: SecurityJumpskirt
-=======
->>>>>>> f7d8b4e7
   equipment:
     jumpsuit: ClothingUniformJumpskirtSec
 
 - type: loadout
   id: SecurityJumpsuitGrey
-<<<<<<< HEAD
-  equipment: SecurityJumpsuitGrey
-  effects:
-  - !type:GroupLoadoutEffect
-    proto: MaleMoment
-
-- type: startingGear
-  id: SecurityJumpsuitGrey
-=======
->>>>>>> f7d8b4e7
   equipment:
     jumpsuit: ClothingUniformJumpsuitSecGrey
 
 - type: loadout
   id: SecurityJumpskirtGrey
-<<<<<<< HEAD
-  equipment: SecurityJumpskirtGrey
-  effects:
-  - !type:GroupLoadoutEffect
-    proto: WomanMoment
-
-- type: startingGear
-  id: SecurityJumpskirtGrey
-=======
-  equipment:
-    jumpsuit: ClothingUniformJumpskirtSecGrey
-
-- type: loadout
-  id: SeniorOfficerJumpsuit
-  effects:
-  - !type:GroupLoadoutEffect
-    proto: SeniorOfficer
-  equipment:
-    jumpsuit: ClothingUniformJumpsuitSeniorOfficer
-
-- type: loadout
-  id: SeniorOfficerJumpskirt
-  effects:
-  - !type:GroupLoadoutEffect
-    proto: SeniorOfficer
->>>>>>> f7d8b4e7
   equipment:
     jumpsuit: ClothingUniformJumpskirtSecGrey
 
@@ -148,22 +92,4 @@
 - type: loadout
   id: SecurityWinterBoots
   equipment:
-<<<<<<< HEAD
-    shoes: ClothingShoesBootsWinterSecFilled
-=======
-    shoes: ClothingShoesBootsWinterSecFilled
-
-# PDA
-- type: loadout
-  id: SecurityPDA
-  equipment:
-    id: SecurityPDA
-
-- type: loadout
-  id: SeniorOfficerPDA
-  effects:
-  - !type:GroupLoadoutEffect
-    proto: SeniorOfficer
-  equipment:
-    id: SeniorOfficerPDA
->>>>>>> f7d8b4e7
+    shoes: ClothingShoesBootsWinterSecFilled