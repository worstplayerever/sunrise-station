--- conflicted
+++ resolved
@@ -1,39 +1,3 @@
-<<<<<<< HEAD
-=======
-# Senior Time
-- type: loadoutEffectGroup
-  id: SeniorResearcher
-  effects:
-  - !type:JobRequirementLoadoutEffect
-    requirement:
-      !type:DepartmentTimeRequirement
-      department: Science
-      time: 216000 #60 hrs
-
-# Head
-- type: startingGear
-  id: ScientificBeret
-  equipment:
-    head: ClothingHeadHatBeretRND
-
-- type: loadout
-  id: ScientificBeret
-  startingGear: ScientificBeret
-  effects:
-  - !type:GroupLoadoutEffect
-    proto: SeniorResearcher
-
-- type: loadout
-  id: RoboticistCap
-  equipment:
-    head: ClothingHeadHatCorpsoft
-
-- type: loadout
-  id: SkullBandana
-  equipment:
-    head: ClothingHeadBandSkull
-
->>>>>>> f7d8b4e7
 # Neck
 
 - type: loadout
@@ -44,77 +8,21 @@
 # Jumpsuit
 - type: loadout
   id: ScientistJumpsuit
-<<<<<<< HEAD
-  equipment: ScientistJumpsuit
-  effects:
-  - !type:GroupLoadoutEffect
-    proto: MaleMoment
-
-- type: startingGear
-  id: ScientistJumpsuit
-=======
->>>>>>> f7d8b4e7
   equipment:
     jumpsuit: ClothingUniformJumpsuitScientist
 
 - type: loadout
   id: ScientistJumpskirt
-<<<<<<< HEAD
-  equipment: ScientistJumpskirt
-  effects:
-  - !type:GroupLoadoutEffect
-    proto: WomanMoment
-
-- type: startingGear
-  id: ScientistJumpskirt
-=======
->>>>>>> f7d8b4e7
   equipment:
     jumpsuit: ClothingUniformJumpskirtScientist
 
 - type: loadout
   id: RoboticistJumpsuit
-<<<<<<< HEAD
-  equipment: RoboticistJumpsuit
-  effects:
-  - !type:GroupLoadoutEffect
-    proto: MaleMoment
-
-- type: startingGear
-  id: RoboticistJumpsuit
-=======
->>>>>>> f7d8b4e7
   equipment:
     jumpsuit: ClothingUniformJumpsuitRoboticist
 
 - type: loadout
   id: RoboticistJumpskirt
-<<<<<<< HEAD
-  equipment: RoboticistJumpskirt
-  effects:
-  - !type:GroupLoadoutEffect
-    proto: WomanMoment
-
-- type: startingGear
-  id: RoboticistJumpskirt
-=======
-  equipment:
-    jumpsuit: ClothingUniformJumpskirtRoboticist
-
-- type: loadout
-  id: SeniorResearcherJumpsuit
-  effects:
-  - !type:GroupLoadoutEffect
-    proto: SeniorResearcher
-  equipment:
-    jumpsuit: ClothingUniformJumpsuitSeniorResearcher
-
-- type: loadout
-  id: SeniorResearcherJumpskirt
-  effects:
-  - !type:GroupLoadoutEffect
-    proto: SeniorResearcher
->>>>>>> f7d8b4e7
   equipment:
     jumpsuit: ClothingUniformJumpskirtRoboticist
 
@@ -160,60 +68,20 @@
   equipment:
     outerClothing: ClothingOuterWinterRobo
 
-<<<<<<< HEAD
-=======
-- type: loadout
-  id: SeniorResearcherLabCoat
-  effects:
-  - !type:GroupLoadoutEffect
-    proto: SeniorResearcher
-  equipment:
-    outerClothing: ClothingOuterCoatLabSeniorResearcher
-
->>>>>>> f7d8b4e7
 # Gloves
 - type: loadout
   id: LatexGloves
   equipment:
     gloves: ClothingHandsGlovesLatex
 
-<<<<<<< HEAD
 # Sunrise-Edit: Только для робототехника
 #- type: loadout
 #  id: RobohandsGloves
-#  equipment: RobohandsGloves
-#
-#- type: startingGear
-#  id: RobohandsGloves
 #  equipment:
 #    gloves: ClothingHandsGlovesRobohands
-=======
-- type: loadout
-  id: RobohandsGloves
-  equipment:
-    gloves: ClothingHandsGlovesRobohands
->>>>>>> f7d8b4e7
 
 # Shoes
 - type: loadout
   id: ScienceWinterBoots
   equipment:
-<<<<<<< HEAD
-    shoes: ClothingShoesBootsWinterSci
-=======
-    shoes: ClothingShoesBootsWinterSci
-
-# ID
-- type: loadout
-  id: ScientistPDA
-  equipment:
-    id: SciencePDA
-
-- type: loadout
-  id: SeniorResearcherPDA
-  effects:
-  - !type:GroupLoadoutEffect
-    proto: SeniorResearcher
-  equipment:
-    id: SeniorResearcherPDA
->>>>>>> f7d8b4e7
+    shoes: ClothingShoesBootsWinterSci