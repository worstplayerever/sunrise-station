--- conflicted
+++ resolved
@@ -1,5 +1,3 @@
-<<<<<<< HEAD
-=======
 # For mantles
 - type: loadoutEffectGroup
   id: MasterRD
@@ -15,7 +13,6 @@
   id: ResearchDirectorBeret
   startingGear: ScientificBeret
 
->>>>>>> 890c0eeb
 # Neck
 - type: loadout
   id: ResearchDirectorMantle
