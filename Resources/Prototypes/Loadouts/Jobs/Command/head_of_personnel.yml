# Professional HoP Time
- type: loadoutEffectGroup
  id: ProfessionalHoP
  effects:
  - !type:JobRequirementLoadoutEffect
    requirement:
      !type:RoleTimeRequirement
      role: JobHeadOfPersonnel
      time: 36000 #10 hrs Sunrise-RoleTime

# Jumpsuit
- type: loadout
  id: HoPJumpsuit
<<<<<<< HEAD
  equipment: HoPJumpsuit
  effects:
  - !type:GroupLoadoutEffect
    proto: MaleMoment

- type: startingGear
  id: HoPJumpsuit
=======
>>>>>>> f7d8b4e7
  equipment:
    jumpsuit: ClothingUniformJumpsuitHoP

- type: loadout
  id: HoPJumpskirt
<<<<<<< HEAD
  equipment: HoPJumpskirt
  effects:
  - !type:GroupLoadoutEffect
    proto: WomanMoment

- type: startingGear
  id: HoPJumpskirt
=======
>>>>>>> f7d8b4e7
  equipment:
    jumpsuit: ClothingUniformJumpskirtHoP

# Head
- type: loadout
  id: HoPHead
  equipment:
    head: ClothingHeadHatHopcap

# Neck
- type: loadout
  id: HoPCloak
  equipment:
    neck: ClothingNeckCloakHop

- type: loadout
  id: HoPMantle
  equipment:
    neck: ClothingNeckMantleHOP

# Back
- type: loadout
  id: HoPBackpackIan
  effects:
  - !type:GroupLoadoutEffect
    proto: ProfessionalHoP
  equipment:
    back: ClothingBackpackIan

# Outerclothing
- type: loadout
  id: HoPWintercoat
  equipment:
    outerClothing: ClothingOuterWinterHoP<|MERGE_RESOLUTION|>--- conflicted
+++ resolved
@@ -6,36 +6,16 @@
     requirement:
       !type:RoleTimeRequirement
       role: JobHeadOfPersonnel
-      time: 36000 #10 hrs Sunrise-RoleTime
+      time: 54000 #15 hrs, special reward for HoP mains
 
 # Jumpsuit
 - type: loadout
   id: HoPJumpsuit
-<<<<<<< HEAD
-  equipment: HoPJumpsuit
-  effects:
-  - !type:GroupLoadoutEffect
-    proto: MaleMoment
-
-- type: startingGear
-  id: HoPJumpsuit
-=======
->>>>>>> f7d8b4e7
   equipment:
     jumpsuit: ClothingUniformJumpsuitHoP
 
 - type: loadout
   id: HoPJumpskirt
-<<<<<<< HEAD
-  equipment: HoPJumpskirt
-  effects:
-  - !type:GroupLoadoutEffect
-    proto: WomanMoment
-
-- type: startingGear
-  id: HoPJumpskirt
-=======
->>>>>>> f7d8b4e7
   equipment:
     jumpsuit: ClothingUniformJumpskirtHoP
 
