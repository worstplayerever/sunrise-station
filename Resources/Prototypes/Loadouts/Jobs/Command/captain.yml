--- conflicted
+++ resolved
@@ -1,61 +1,21 @@
 # Jumpsuit
 - type: loadout
   id: CaptainJumpsuit
-<<<<<<< HEAD
-  equipment: CaptainJumpsuit
-  effects:
-  - !type:GroupLoadoutEffect
-    proto: MaleMoment
-
-- type: startingGear
-  id: CaptainJumpsuit
-=======
->>>>>>> f7d8b4e7
   equipment:
     jumpsuit: ClothingUniformJumpsuitCaptain
 
 - type: loadout
   id: CaptainJumpskirt
-<<<<<<< HEAD
-  equipment: CaptainJumpskirt
-  effects:
-  - !type:GroupLoadoutEffect
-    proto: WomanMoment
-
-- type: startingGear
-  id: CaptainJumpskirt
-=======
->>>>>>> f7d8b4e7
   equipment:
     jumpsuit: ClothingUniformJumpskirtCaptain
 
 - type: loadout
   id: CaptainFormalSuit
-<<<<<<< HEAD
-  equipment: CaptainFormalSuit
-  effects:
-  - !type:GroupLoadoutEffect
-    proto: MaleMoment
-
-- type: startingGear
-  id: CaptainFormalSuit
-=======
->>>>>>> f7d8b4e7
   equipment:
     jumpsuit: ClothingUniformJumpsuitCapFormal
 
 - type: loadout
   id: CaptainFormalSkirt
-<<<<<<< HEAD
-  equipment: CaptainFormalSkirt
-  effects:
-  - !type:GroupLoadoutEffect
-    proto: WomanMoment
-
-- type: startingGear
-  id: CaptainFormalSkirt
-=======
->>>>>>> f7d8b4e7
   equipment:
     jumpsuit: ClothingUniformJumpskirtCapFormalDress
 
@@ -75,13 +35,6 @@
   id: CaptainCloak
   equipment:
     neck: ClothingNeckCloakCap
-<<<<<<< HEAD
-
-- type: loadout
-  id: CaptainCloakFormal
-  equipment: CaptainCloakFormal
-=======
->>>>>>> f7d8b4e7
 
 - type: loadout
   id: CaptainCloakFormal
