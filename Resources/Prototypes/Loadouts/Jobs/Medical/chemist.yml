--- conflicted
+++ resolved
@@ -1,31 +1,11 @@
 # Jumpsuit
 - type: loadout
   id: ChemistJumpsuit
-<<<<<<< HEAD
-  equipment: ChemistJumpsuit
-  effects:
-  - !type:GroupLoadoutEffect
-    proto: MaleMoment
-
-- type: startingGear
-  id: ChemistJumpsuit
-=======
->>>>>>> f7d8b4e7
   equipment:
     jumpsuit: ClothingUniformJumpsuitChemistry
 
 - type: loadout
   id: ChemistJumpskirt
-<<<<<<< HEAD
-  equipment: ChemistJumpskirt
-  effects:
-  - !type:GroupLoadoutEffect
-    proto: WomanMoment
-
-- type: startingGear
-  id: ChemistJumpskirt
-=======
->>>>>>> f7d8b4e7
   equipment:
     jumpsuit: ClothingUniformJumpskirtChemistry
 
