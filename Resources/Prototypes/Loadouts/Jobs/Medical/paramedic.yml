--- conflicted
+++ resolved
@@ -7,31 +7,11 @@
 # Jumpsuit
 - type: loadout
   id: ParamedicJumpsuit
-<<<<<<< HEAD
-  equipment: ParamedicJumpsuit
-  effects:
-  - !type:GroupLoadoutEffect
-    proto: MaleMoment
-
-- type: startingGear
-  id: ParamedicJumpsuit
-=======
->>>>>>> f7d8b4e7
   equipment:
     jumpsuit: ClothingUniformJumpsuitParamedic
 
 - type: loadout
   id: ParamedicJumpskirt
-<<<<<<< HEAD
-  equipment: ParamedicJumpskirt
-  effects:
-  - !type:GroupLoadoutEffect
-    proto: WomanMoment
-
-- type: startingGear
-  id: ParamedicJumpskirt
-=======
->>>>>>> f7d8b4e7
   equipment:
     jumpsuit: ClothingUniformJumpskirtParamedic
 
