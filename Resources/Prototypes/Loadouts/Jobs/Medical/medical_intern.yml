--- conflicted
+++ resolved
@@ -1,30 +1,10 @@
 # Jumpsuit
 - type: loadout
   id: WhiteJumpsuit
-<<<<<<< HEAD
-  equipment: WhiteJumpsuit
-  effects:
-  - !type:GroupLoadoutEffect
-    proto: MaleMoment
-
-- type: startingGear
-  id: WhiteJumpsuit
-=======
->>>>>>> f7d8b4e7
   equipment:
     jumpsuit: ClothingUniformJumpsuitColorWhite
 
 - type: loadout
   id: WhiteJumpskirt
-<<<<<<< HEAD
-  equipment: WhiteJumpskirt
-  effects:
-  - !type:GroupLoadoutEffect
-    proto: WomanMoment
-
-- type: startingGear
-  id: WhiteJumpskirt
-=======
->>>>>>> f7d8b4e7
   equipment:
     jumpsuit: ClothingUniformJumpskirtColorWhite