# Jumpsuit
- type: loadout
  id: ChiefEngineerJumpsuit
<<<<<<< HEAD
  equipment: ChiefEngineerJumpsuit
  effects:
  - !type:GroupLoadoutEffect
    proto: MaleMoment

- type: startingGear
  id: ChiefEngineerJumpsuit
=======
>>>>>>> f7d8b4e7
  equipment:
    jumpsuit: ClothingUniformJumpsuitChiefEngineer

- type: loadout
  id: ChiefEngineerJumpskirt
<<<<<<< HEAD
  equipment: ChiefEngineerJumpskirt
  effects:
  - !type:GroupLoadoutEffect
    proto: WomanMoment

- type: startingGear
  id: ChiefEngineerJumpskirt
=======
>>>>>>> f7d8b4e7
  equipment:
    jumpsuit: ClothingUniformJumpskirtChiefEngineer

- type: loadout
  id: ChiefEngineerTurtleneck
<<<<<<< HEAD
  equipment: ChiefEngineerTurtleneck
  effects:
  - !type:GroupLoadoutEffect
    proto: MaleMoment

- type: startingGear
  id: ChiefEngineerTurtleneck
=======
>>>>>>> f7d8b4e7
  equipment:
    jumpsuit: ClothingUniformJumpsuitChiefEngineerTurtle

- type: loadout
  id: ChiefEngineerTurtleneckSkirt
<<<<<<< HEAD
  equipment: ChiefEngineerTurtleneckSkirt
  effects:
  - !type:GroupLoadoutEffect
    proto: WomanMoment

- type: startingGear
  id: ChiefEngineerTurtleneckSkirt
  equipment:
    jumpsuit: ClothingUniformJumpskirtChiefEngineerTurtle

=======
  equipment:
    jumpsuit: ClothingUniformJumpskirtChiefEngineerTurtle

# Head
- type: loadout
  id: ChiefEngineerHead
  equipment:
    head: ClothingHeadHatHardhatWhite

- type: loadout
  id: ChiefEngineerBeret
  startingGear: EngineeringBeret

>>>>>>> f7d8b4e7
# Neck
- type: loadout
  id: ChiefEngineerCloak
  equipment:
    neck: ClothingNeckCloakCe

- type: loadout
  id: ChiefEngineerMantle
  equipment:
    neck: ClothingNeckMantleCE

# OuterClothing
- type: loadout
  id: ChiefEngineerWintercoat
  equipment:
    outerClothing: ClothingOuterWinterCE

# Shoes
- type: loadout
  id: BrownShoes
  equipment:
    shoes: ClothingShoesColorBrown<|MERGE_RESOLUTION|>--- conflicted
+++ resolved
@@ -1,77 +1,24 @@
 # Jumpsuit
 - type: loadout
   id: ChiefEngineerJumpsuit
-<<<<<<< HEAD
-  equipment: ChiefEngineerJumpsuit
-  effects:
-  - !type:GroupLoadoutEffect
-    proto: MaleMoment
-
-- type: startingGear
-  id: ChiefEngineerJumpsuit
-=======
->>>>>>> f7d8b4e7
   equipment:
     jumpsuit: ClothingUniformJumpsuitChiefEngineer
 
 - type: loadout
   id: ChiefEngineerJumpskirt
-<<<<<<< HEAD
-  equipment: ChiefEngineerJumpskirt
-  effects:
-  - !type:GroupLoadoutEffect
-    proto: WomanMoment
-
-- type: startingGear
-  id: ChiefEngineerJumpskirt
-=======
->>>>>>> f7d8b4e7
   equipment:
     jumpsuit: ClothingUniformJumpskirtChiefEngineer
 
 - type: loadout
   id: ChiefEngineerTurtleneck
-<<<<<<< HEAD
-  equipment: ChiefEngineerTurtleneck
-  effects:
-  - !type:GroupLoadoutEffect
-    proto: MaleMoment
-
-- type: startingGear
-  id: ChiefEngineerTurtleneck
-=======
->>>>>>> f7d8b4e7
   equipment:
     jumpsuit: ClothingUniformJumpsuitChiefEngineerTurtle
 
 - type: loadout
   id: ChiefEngineerTurtleneckSkirt
-<<<<<<< HEAD
-  equipment: ChiefEngineerTurtleneckSkirt
-  effects:
-  - !type:GroupLoadoutEffect
-    proto: WomanMoment
-
-- type: startingGear
-  id: ChiefEngineerTurtleneckSkirt
   equipment:
     jumpsuit: ClothingUniformJumpskirtChiefEngineerTurtle
 
-=======
-  equipment:
-    jumpsuit: ClothingUniformJumpskirtChiefEngineerTurtle
-
-# Head
-- type: loadout
-  id: ChiefEngineerHead
-  equipment:
-    head: ClothingHeadHatHardhatWhite
-
-- type: loadout
-  id: ChiefEngineerBeret
-  startingGear: EngineeringBeret
-
->>>>>>> f7d8b4e7
 # Neck
 - type: loadout
   id: ChiefEngineerCloak
