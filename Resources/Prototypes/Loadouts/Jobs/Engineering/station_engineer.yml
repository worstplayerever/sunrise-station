--- conflicted
+++ resolved
@@ -4,7 +4,7 @@
   equipment:
     head: ClothingHeadHatBeretEngineering
 
-- type: loadout
+- type: startingGear
   id: StationEngineerHardhatYellow
   equipment:
     head: ClothingHeadHatHardhatYellow
@@ -19,75 +19,19 @@
   equipment:
     head: ClothingHeadHatHardhatRed
 
-<<<<<<< HEAD
 # Jumpsuit
 - type: loadout
   id: StationEngineerJumpsuit
-  equipment: StationEngineerJumpsuit
-  effects:
-  - !type:GroupLoadoutEffect
-    proto: MaleMoment
-
-- type: startingGear
-  id: StationEngineerJumpsuit
-=======
-- type: loadout
-  id: SeniorEngineerBeret
-  startingGear: EngineeringBeret
-  effects:
-  - !type:GroupLoadoutEffect
-    proto: SeniorEngineering
-
-# Jumpsuit
-- type: loadout
-  id: StationEngineerJumpsuit
->>>>>>> f7d8b4e7
   equipment:
     jumpsuit: ClothingUniformJumpsuitEngineering
 
 - type: loadout
   id: StationEngineerJumpskirt
-<<<<<<< HEAD
-  equipment: StationEngineerJumpskirt
-  effects:
-  - !type:GroupLoadoutEffect
-    proto: WomanMoment
-
-- type: startingGear
-  id: StationEngineerJumpskirt
-=======
->>>>>>> f7d8b4e7
   equipment:
     jumpsuit: ClothingUniformJumpskirtEngineering
 
 - type: loadout
   id: StationEngineerHazardsuit
-<<<<<<< HEAD
-  equipment: StationEngineerHazardsuit
-  effects:
-  - !type:GroupLoadoutEffect
-    proto: MaleMoment
-
-- type: startingGear
-  id: StationEngineerHazardsuit
-=======
-  equipment:
-    jumpsuit: ClothingUniformJumpsuitEngineeringHazard
-
-- type: loadout
-  id: SeniorEngineerJumpsuit
-  effects:
-  - !type:GroupLoadoutEffect
-    proto: SeniorEngineering
-  equipment:
-    jumpsuit: ClothingUniformJumpsuitSeniorEngineer
-
-- type: loadout
-  id: SeniorEngineerJumpskirt
-  effects:
-  - !type:GroupLoadoutEffect
-    proto: SeniorEngineering
->>>>>>> f7d8b4e7
   equipment:
     jumpsuit: ClothingUniformJumpsuitEngineeringHazard
 
@@ -112,13 +56,6 @@
   id: StationEngineerOuterVest
   equipment:
     outerClothing: ClothingOuterVestHazard
-<<<<<<< HEAD
-
-- type: loadout
-  id: StationEngineerWintercoat
-  equipment: StationEngineerWintercoat
-=======
->>>>>>> f7d8b4e7
 
 - type: loadout
   id: StationEngineerWintercoat
@@ -134,22 +71,4 @@
 - type: loadout
   id: EngineeringWinterBoots
   equipment:
-<<<<<<< HEAD
-    shoes: ClothingShoesBootsWinterEngi
-=======
-    shoes: ClothingShoesBootsWinterEngi
-
-# ID
-- type: loadout
-  id: StationEngineerPDA
-  equipment:
-    id: EngineerPDA
-
-- type: loadout
-  id: SeniorEngineerPDA
-  effects:
-  - !type:GroupLoadoutEffect
-    proto: SeniorEngineering
-  equipment:
-    id: SeniorEngineerPDA
->>>>>>> f7d8b4e7
+    shoes: ClothingShoesBootsWinterEngi