# Jumpsuit
- type: loadout
  id: AtmosphericTechnicianJumpsuit
<<<<<<< HEAD
  equipment: AtmosphericTechnicianJumpsuit
  effects:
  - !type:GroupLoadoutEffect
    proto: MaleMoment

- type: startingGear
  id: AtmosphericTechnicianJumpsuit
=======
>>>>>>> f7d8b4e7
  equipment:
    jumpsuit: ClothingUniformJumpsuitAtmos

- type: loadout
  id: AtmosphericTechnicianJumpskirt
<<<<<<< HEAD
  equipment: AtmosphericTechnicianJumpskirt
  effects:
  - !type:GroupLoadoutEffect
    proto: WomanMoment

- type: startingGear
  id: AtmosphericTechnicianJumpskirt
=======
>>>>>>> f7d8b4e7
  equipment:
    jumpsuit: ClothingUniformJumpskirtAtmos

- type: loadout
  id: AtmosphericTechnicianJumpsuitCasual
<<<<<<< HEAD
  equipment: AtmosphericTechnicianJumpsuitCasual
  effects:
  - !type:GroupLoadoutEffect
    proto: MaleMoment

- type: startingGear
  id: AtmosphericTechnicianJumpsuitCasual
=======
>>>>>>> f7d8b4e7
  equipment:
    jumpsuit: ClothingUniformJumpsuitAtmosCasual

# Back
- type: loadout
  id: AtmosphericTechnicianBackpack
  equipment:
    back: ClothingBackpackAtmospherics

- type: loadout
  id: AtmosphericTechnicianSatchel
  equipment:
    back: ClothingBackpackSatchelAtmospherics

- type: loadout
  id: AtmosphericTechnicianDuffel
  equipment:
    back: ClothingBackpackDuffelAtmospherics

# OuterClothing
- type: loadout
  id: AtmosphericTechnicianWintercoat
  equipment:
    outerClothing: ClothingOuterWinterAtmos

# Shoes
- type: loadout
  id: WhiteShoes
  equipment:
    shoes: ClothingShoesColorWhite<|MERGE_RESOLUTION|>--- conflicted
+++ resolved
@@ -1,46 +1,16 @@
 # Jumpsuit
 - type: loadout
   id: AtmosphericTechnicianJumpsuit
-<<<<<<< HEAD
-  equipment: AtmosphericTechnicianJumpsuit
-  effects:
-  - !type:GroupLoadoutEffect
-    proto: MaleMoment
-
-- type: startingGear
-  id: AtmosphericTechnicianJumpsuit
-=======
->>>>>>> f7d8b4e7
   equipment:
     jumpsuit: ClothingUniformJumpsuitAtmos
 
 - type: loadout
   id: AtmosphericTechnicianJumpskirt
-<<<<<<< HEAD
-  equipment: AtmosphericTechnicianJumpskirt
-  effects:
-  - !type:GroupLoadoutEffect
-    proto: WomanMoment
-
-- type: startingGear
-  id: AtmosphericTechnicianJumpskirt
-=======
->>>>>>> f7d8b4e7
   equipment:
     jumpsuit: ClothingUniformJumpskirtAtmos
 
 - type: loadout
   id: AtmosphericTechnicianJumpsuitCasual
-<<<<<<< HEAD
-  equipment: AtmosphericTechnicianJumpsuitCasual
-  effects:
-  - !type:GroupLoadoutEffect
-    proto: MaleMoment
-
-- type: startingGear
-  id: AtmosphericTechnicianJumpsuitCasual
-=======
->>>>>>> f7d8b4e7
   equipment:
     jumpsuit: ClothingUniformJumpsuitAtmosCasual
 
