--- conflicted
+++ resolved
@@ -1,21 +1,6 @@
-# Non-fungible apes, anyone?
+﻿# Non-fungible apes, anyone?
 - type: nameIdentifierGroup
   id: Monkey
-<<<<<<< HEAD
-  prefix: ОБ # Sunrise-Localization
-
-- type: nameIdentifierGroup
-  id: Kobold
-  prefix: КБ # Sunrise-Localization
-
-- type: nameIdentifierGroup
-  id: Holoparasite
-  prefix: ГОЛО # Sunrise-Localization
-
-- type: nameIdentifierGroup
-  id: MMI
-  prefix: ЧМИ # Sunrise-Localization
-=======
   format: name-identifier-format-monkey
 
 - type: nameIdentifierGroup
@@ -29,25 +14,17 @@
 - type: nameIdentifierGroup
   id: MMI
   format: name-identifier-format-mmi
->>>>>>> 3f9d303c
   minValue: 100
   maxValue: 999
 
 - type: nameIdentifierGroup
   id: PositronicBrain
-<<<<<<< HEAD
-  prefix: ПМ # Sunrise-Localization
-=======
   format: name-identifier-format-positronic-brain
->>>>>>> 3f9d303c
   minValue: 10
   maxValue: 99
 
 - type: nameIdentifierGroup
   id: Silicon
-<<<<<<< HEAD
-  prefix: Кр # Sunrise-Localization
-=======
   format: name-identifier-format-silicon
   minValue: 1000
   maxValue: 9999
@@ -55,7 +32,6 @@
 - type: nameIdentifierGroup
   id: Xenoborg
   format: name-identifier-format-xenoborg
->>>>>>> 3f9d303c
   minValue: 1000
   maxValue: 9999
 
