- type: dataset
  id: verbs
  values:
<<<<<<< HEAD
  - сказать
  - говорить
  - хотеть
  - иметь
  - видеть
  - думать
  - сделать
  - понимать
  - жить
  - делать
  - работать
  - стоять
  - пойти
  - считать
  - смотреть
  - взять
  - получать
  - сидеть
  - становиться
  - спросить
  - принимать
  - любить
  - увидеть
  - прийти
  - представлять
  - писать
  - казаться
  - называть
  - начинать
  - понять
  - дать
  - начать
  - остаться
  - помнить
  - находить
  - ждать
  - выйти
  - следовать
  - проводить
  - происходить
  - написать
  - создавать
  - посмотреть
  - играть
  - подумать
  - решить
  - вернуться
  - проходить
  - приходить
  - ходить
  - ответить
  - отвечать
  - лежать
  - читать
  - использовать
  - выходить
  - рассказывать
  - пройти
  - занимать
  - хотеться
  - существовать
  - получить
  - продолжать
  - показывать
  - слышать
  - стоить
  - уходить
  - прийтись
  - вести
  - бояться
  - спрашивать
  - появиться
  - находиться
  - составлять
  - позволять
  - найти
  - чувствовать
  - слушать
  - предлагать
  - решать
  - уйти
  - пытаться
  - помогать
  - оказываться
  - просить
  - вызывать
  - входить
  - держать
  - искать
  - собираться
  - приводить
  - брать
  - требовать
  - определять
  - вспоминать
  - верить
  - пить
  - открывать
  - устанавливать
  - глядеть
  - ехать
  - возникать
  - приходиться
  - заметить
  - купить
  - заниматься
  - узнать
  - приехать
  - удаться
  - оставлять
  - начаться
  - произойти
  - выполнять
  - касаться
  - выступать
  - объяснять
  - снимать
  - стараться
  - принять
  - отмечать
  - успеть
  - уметь
  - рассматривать
  - нравиться
  - рассказать
  - действовать
  - обеспечивать
  - поехать
  - относиться
  - услышать
  - показать
  - появляться
  - поставлять
  - полагать
  - собирать
  - подойти
  - подходить
  - войти
  - забыть
  - вспомнить
  - замечать
  - состоять
  - поднимать
  - ставить
  - случиться
  - надеяться
  - получиться
  - кричать
  - получаться
  - забывать
  - бежать
  - хватать
  - утверждать
  - сесть
  - выглядеть
  - узнавать
  - встречать
  - служить
  - умереть
  - выбирать
  - попасть
  - попросить
  - иметься
  - молчать
  - обращать
  - приезжать
  - открыть
  - отдавать
  - расти
  - предложить
  - звать
  - встать
  - поставить
  - значить
  - потерять
  - включать
  - осуществлять
  - ожидать
  - передавать
  - начинаться
  - зависеть
  - позволить
  - желать
  - позвонить
  - напоминать
  - предусматривать
  - судить
  - заявить
  - согласиться
  - нести
  - называться
  - участвовать
  - убивать
  - построить
  - учить
  - почувствовать
  - привести
  - попадать
  - располагать
  - поддерживать
  - показаться
  - носить
  - бить
  - оставить
  - улыбаться
  - производить
  - бросать
  - соответствовать
  - принадлежать
  - сообщить
  - являть
  - обращаться
  - платить
  - встречаться
  - содержать
  - устраивать
  - наблюдать
  - обещать
  - звонить
  - остановиться
  - обладать
  - бросить
  - вставать
  - состояться
  - предполагать
  - признавать
  - повторять
  - поднять
  - принести
  - выделять
  - поступать
  - учитывать
  - продавать
  - сохранять
  - упасть
  - означать
  - разрабатывать
  - относить
  - хватить
  - смеяться
  - подняться
  - поверить
  - возвращаться
  - попробовать
  - мешать
  - приносить
  - улыбнуться
  - плакать
  - положить
  - менять
  - разуметься
  - садиться
  - рассчитывать
  - родиться
  - назвать
  - заставлять
  - описывать
  - возникнуть
  - умирать
  - ездить
  - совершать
  - готовить
  - считаться
  - закрывать
  - защищать
  - перестать
  - испытывать
  - провести
  - подниматься
  - разговаривать
  - понравиться
  - выпускать
  - выражать
  - произнести
  - оказывать
  - указывать
  - случаться
  - изменять
  - объяснить
  - простить
  - уехать
  - изучать
  - достигать
  - учиться
  - кивнуть
  - оценивать
  - покупать
  - падать
  - суметь
  - обнаруживать
  - отдать
  - посвящать
  - сообщать
  - исчезнуть
  - снять
  - вызвать
  - пользоваться
  - приглашать
  - подавать
  - поговорить
  - обсуждать
  - проверять
  - вводить
  - звучать
  - попытаться
  - убить
  - применять
  - направлять
  - выдавать
  - отличаться
  - лететь
  - измениться
  - задавать
  - отказываться
  - сыграть
  - приобретать
  - скрывать
  - предоставлять
  - переходить
  - говориться
  - составить
  - гореть
  - выпить
  - доказывать
  - удивиться
  - развивать
  - переживать
  - висеть
  - отказаться
  - бороться
  - терять
  - следить
  - заходить
  - заканчивать
  - вздохнуть
  - уезжать
  - добавлять
  - допускать
  - привлекать
  - встретить
  - представить
  - погибнуть
  - вырасти
  - складываться
  - исходить
  - добавить
  - делаться
  - спасать
  - назначать
  - тянуть
  - захотеть
  - обратиться
  - исполнять
  - мечтать
  - свидетельствовать
  - крикнуть
  - кончиться
  - требоваться
  - исключать
  - вернуть
  - заявлять
  - останавливаться
  - взяться
  - болеть
  - окружать
  - достать
  - интересовать
  - вступать
  - подтверждать
  - способствовать
  - ощущать
  - успевать
  - стремиться
  - удаваться
  - вносить
  - собраться
  - сходить
  - держаться
  - подчеркивать
  - проживать
  - познакомиться
  - увеличивать
  - заключать
  - стрелять
  - выпивать
  - здравствовать
  - отдыхать
  - представляться
  - извинить
  - обнаружить
  - проявлять
  - переводить
  - сдавать
  - объединять
  - пахнуть
  - дойти
  - привыкнуть
  - предстоять
  - воспринимать
  - разделять
  - строить
  - протянуть
  - добиваться
  - курить
  - дышать
  - объявлять
  - использоваться
  - страдать
  - посылать
  - отправиться
  - записывать
  - изображать
  - произносить
  - явиться
  - объявить
  - перейти
  - закричать
  - отправлять
  - возвращать
  - привезти
  - запрещать
  - пригласить
  - подписывать
  - подарить
  - придумать
  - подготавливать
  - заключаться
  - отметить
  - останавливать
  - поступить
  - бегать
  - подождать
  - отражать
  - зайти
  - повезти
  - приняться
  - наступать
  - прочитывать
  - покрывать
  - придумывать
  - нарушать
  - упоминать
  - определяться
  - гулять
  - зарабатывать
  - спешить
  - поймать
  - повторить
  - заставить
  - проводиться
  - сомневаться
  - побежать
  - исчезать
  - готовиться
  - разбираться
  - встретиться
  - найтись
  - создать
  - осуществляться
  - выбрать
  - повернуться
  - превышать
  - основывать
  - пускать
  - допустить
  - реализовать
  - доставать
  - продолжаться
  - убеждать
  - прощать
  - достигнуть
  - закончиться
  - кормить
  - выясниться
  - двигаться
  - хранить
  - посадить
  - повышать
  - терпеть
  - разрешать
  - отличать
  - передать
  - организовывать
  - засмеяться
  - меняться
  - придавать
  - отсутствовать
  - броситься
  - наступить
  - голосовать
  - избегать
  - связывать
  - ложиться
  - потребовать
  - соглашаться
  - спорить
  - нуждаться
  - занять
  - уничтожать
  - решаться
  - опускать
  - превращаться
  - воевать
  - послушать
  - закончить
  - закрыть
  - приказать
  - предпочитать
  - выступить
  - складывать
  - жалеть
  - дрожать
  - напомнить
  - заменять
  - ударить
  - общаться
  - превратиться
  - лечь
  - покидать
  - поражать
  - лезть
  - открыться
  - двигать
  - выводить
  - доходить
  - позвать
  - выявлять
  - повести
  - казать
  - сложиться
  - владеть
  - испугаться
  - выносить
  - превращать
  - постараться
  - предназначать
  - сопровождать
  - подтвердить
  - ловить
  - усмехнуться
  - убирать
  - предупреждать
  - проснуться
  - рождаться
  - набирать
  - летать
  - догадываться
  - временить
  - восстанавливать
  - освобождать
  - рождать
  - закладывать
  - влиять
  - устроить
  - открываться
  - опубликовывать
  - послать
  - велеть
  - разбирать
  - признаваться
  - раздаться
  - образовывать
  - заговорить
  - признаться
  - обратить
  - разрушать
  - торчать
  - править
  - снижать
  - заплатить
  - спасти
  - воскликнуть
  - обернуться
  - уважать
  - заглядывать
  - возглавлять
  - высказывать
  - сводить
  - сравнивать
  - прочесть
  - побеждать
  - везти
  - создаваться
  - выдержать
  - издавать
  - доверять
  - обозначать
  - управлять
  - врать
  - взглянуть
  - отпускать
  - устать
  - ненавидеть
  - побывать
  - развиваться
  - пожать
  - контролировать
  - подлежать
  - наносить
  - воспользоваться
  - надевать
  - планировать
  - страивать
  - одевать
  - догадаться
  - завершать
  - дождаться
  - торопиться
  - пользовать
  - подозревать
  - схватить
  - последовать
  - волновать
  - исследовать
  - плыть
  - радоваться
  - вкладывать
  - вестись
  - собрать
  - доставлять
  - благодарить
  - ограничивать
  - посещать
  - научиться
  - отправляться
  - пропускать
  - отказывать
  - сунуть
  - преодолевать
  - решиться
  - поинтересоваться
  - понадобиться
  - раскрывать
  - переставать
  - обойтись
  - избирать
  - удивляться
  - волноваться
  - захватывать
  - сойти
  - вытащить
  - освещать
  - заполнять
  - договориться
  - орать
  - обходиться
  - разрешить
  - обрадоваться
  - охватывать
  - отпустить
  - вынуждать
  - целовать
  - привозить
  - задумываться
  - возражать
  - отойти
  - руководить
  - отправить
  - забирать
  - засыпать
  - доводить
  - настаивать
  - выхаживать
  - рекомендовать
  - удерживать
  - прикрывать
  - оглядываться
  - сделаться
  - лечить
  - выдерживать
  - подбирать
  - спрятать
  - задерживать
  - проговорить
  - прибыть
  - приближаться
  - предъявлять
  - приниматься
  - махнуть
  - шутить
  - пустить
  - прыгать
  - тратить
  - признать
  - глянуть
  - запомнить
  - сокращать
  - пугать
  - прочитать
  - рисовать
  - выиграть
  - мыслить
  - переносить
  - кончать
  - удивлять
  - прожить
  - полагаться
  - справляться
  - остановить
  - осознавать
  - танцевать
  - демонстрировать
  - призывать
  - обходить
  - отводить
  - сохраниться
  - делить
  - надоесть
  - поздравлять
  - поглядеть
  - формировать
  - лишать
  - обуславливать
  - просыпаться
  - уступать
  - пояснить
  - выставлять
  - водить
  - совпадать
  - грозить
  - пробовать
  - достаться
  - тереть
  - поддержать
  - приобрести
  - обижать
  - потрясать
  - прекращать
  - украшать
  - сохраняться
  - задуматься
  - радовать
  - заводить
  - излагать
  - успокоиться
  - добывать
  - наблюдаться
  - нарисовать
  - пытать
  - сиять
  - стучать
  - захотеться
  - посоветовать
  - трогать
  - арестовывать
  - подписать
  - выигрывать
  - зарегистрировать
  - гнать
  - определить
  - интересоваться
  - поворачивать
  - наполнять
  - выпустить
  - совершить
  - жениться
  - предполагаться
  - выскочить
  - спускаться
  - прозвучать
  - постоять
  - бродить
  - оформлять
  - обманывать
  - оправдывать
  - вскочить
  - отозваться
  - пропадать
  - ошибаться
  - разглядывать
  - тянуться
  - гордиться
  - соединять
  - расширять
  - советовать
  - забрать
  - отходить
  - успокаивать
  - перевести
  - плавать
  - посидеть
  - заглянуть
  - тащить
  - выражаться
  - жаловаться
  - кончаться
  - класть
  - пообещать
  - прятать
  - заканчиваться
  - беседовать
  - мучить
  - опасаться
  - полезть
  - обвинять
  - протягивать
  - напечатать
  - вступить
  - двинуться
  - рассматриваться
  - опираться
  - украсть
  - рухнуть
  - замереть
  - помешать
  - поцеловать
  - реагировать
  - указать
  - возрастать
  - характеризовать
  - заливать
  - повесить
  - рассуждать
  - торговать
  - покачать
  - подавлять
  - победить
  - прибывать
  - ценить
  - предпринимать
  - произвести
  - выдвигать
  - помолчать
  - сталкиваться
  - набрать
  - сломать
  - творить
  - оглянуться
  - пробормотать
  - проникать
  - рисковать
  - пожалеть
  - возбуждать
  - продолжить
  - воспитывать
  - вырастать
  - сбивать
  - выдать
  - изменить
  - сформулировать
  - добраться
  - продать
  - ломать
  - соблюдать
  - вздыхать
  - соображать
  - добиться
  - попадаться
  - заказывать
  - производиться
  - образоваться
  - заняться
  - выезжать
  - охранять
  - применяться
  - прислушиваться
  - надеть
  - убеждаться
  - настраивать
  - выбрасывать
  - счесть
  - крутить
  - полететь
  - присылать
  - докладывать
  - отбирать
  - показываться
  - проявляться
  - объясняться
  - взглядывать
  - пострадать
  - употреблять
  - вырабатывать
  - бросаться
  - обнимать
  - расставаться
  - раздражать
  - опустить
  - перечислять
  - спуститься
  - направиться
  - прислать
  - браться
  - разводить
  - планироваться
  - отменять
  - возить
  - включить
  - полюбить
  - даваться
  - разглядеть
  - разбивать
  - размещать
  - беспокоить
  - различать
  - потребоваться
  - уверять
  - мыть
  - отрывать
  - прошептать
  - понести
  - порождать
  - увеличиться
  - подводить
  - установить
  - утрачивать
  - частить
  - командовать
  - потерпеть
  - кинуться
  - оплачивать
  - сметь
  - сдать
  - провожать
  - спускать
  - размышлять
  - рвать
  - поделиться
  - миновать
  - пожелать
  - шептать
  - поворачиваться
  - почитать
  - замолчать
  - обретать
  - сдерживать
  - закреплять
  - покинуть
  - располагаться
  - уговаривать
  - съесть
  - строиться
  - договариваться
  - молить
  - расходиться
  - повернуть
  - потянуть
  - уменьшать
  - укреплять
  - прижимать
  - видеться
  - блестеть
  - осуждать
  - разобраться
  - очищать
  - добираться
  - преследовать
  - потянуться
  - отрезать
  - ругать
  - обидеться
  - гарантировать
  - рассмеяться
  - вытаскивать
  - дружить
  - заслуживать
  - уделять
  - походить
  - изготовлять
  - приближать
  - укладывать
  - привыкать
  - намечать
  - откладывать
  - предлагаться
  - организовать
  - противоречить
  - продемонстрировать
  - хохотать
  - устанавливаться
  - приветствовать
  - приготавливать
  - уснуть
  - выделяться
  - вывести
  - убрать
  - послужить
  - печатать
  - стесняться
  - давить
  - погибать
  - шагать
  - предупредить
  - отделять
  - записать
  - послышаться
  - заплакать
  - поглядывать
  - осваивать
  - разбудить
  - заболеть
=======
  - accept
  - add
  - admire
  - admit
  - advise
  - afford
  - agree
  - alert
  - allow
  - amuse
  - analyse
  - announce
  - annoy
  - answer
  - apologise
  - appear
  - applaud
  - appreciate
  - approve
  - argue
  - arrange
  - arrest
  - arrive
  - ask
  - attach
  - attack
  - attempt
  - attend
  - attract
  - avoid
  - back
  - bake
  - balance
  - ban
  - bang
  - bare
  - bat
  - bathe
  - battle
  - beam
  - beg
  - behave
  - belong
  - bleach
  - bless
  - blind
  - blink
  - blot
  - blush
  - boast
  - boil
  - bolt
  - bomb
  - book
  - bore
  - borrow
  - bounce
  - bow
  - box
  - brake
  - brake
  - branch
  - breathe
  - bruise
  - brush
  - bubble
  - bump
  - burn
  - bury
  - buzz
  - calculate
  - call
  - camp
  - care
  - carry
  - carve
  - cause
  - challenge
  - change
  - charge
  - chase
  - cheat
  - check
  - cheer
  - chew
  - choke
  - chop
  - claim
  - clap
  - clean
  - clear
  - clip
  - close
  - coach
  - coil
  - collect
  - colour
  - comb
  - command
  - communicate
  - compare
  - compete
  - complain
  - complete
  - concentrate
  - concern
  - confess
  - confuse
  - connect
  - consider
  - consist
  - contain
  - continue
  - copy
  - correct
  - cough
  - count
  - cover
  - crack
  - crash
  - crawl
  - cross
  - crush
  - cry
  - cure
  - curl
  - curve
  - cycle
  - dam
  - damage
  - dance
  - dare
  - decay
  - deceive
  - decide
  - decorate
  - delay
  - delight
  - deliver
  - depend
  - describe
  - desert
  - deserve
  - destroy
  - detect
  - develop
  - disagree
  - disappear
  - disapprove
  - disarm
  - discover
  - dislike
  - divide
  - double
  - doubt
  - drag
  - drain
  - dream
  - dress
  - drip
  - drop
  - drown
  - drum
  - dry
  - dust
  - earn
  - educate
  - embarrass
  - employ
  - empty
  - encourage
  - end
  - enjoy
  - enter
  - entertain
  - escape
  - examine
  - excite
  - excuse
  - exercise
  - exist
  - expand
  - expect
  - explain
  - explode
  - extend
  - face
  - fade
  - fail
  - fancy
  - fasten
  - fax
  - fear
  - fence
  - fetch
  - file
  - fill
  - film
  - fire
  - fit
  - fix
  - flap
  - flash
  - float
  - flood
  - flow
  - flower
  - fold
  - follow
  - fool
  - force
  - form
  - found
  - frame
  - frighten
  - fry
  - gather
  - gaze
  - glow
  - glue
  - grab
  - grate
  - grease
  - greet
  - grin
  - grip
  - groan
  - guarantee
  - guard
  - guess
  - guide
  - hammer
  - hand
  - handle
  - hang
  - happen
  - harass
  - harm
  - hate
  - haunt
  - head
  - heal
  - heap
  - heat
  - help
  - hook
  - hop
  - hope
  - hover
  - hug
  - hum
  - hunt
  - hurry
  - identify
  - ignore
  - imagine
  - impress
  - improve
  - include
  - increase
  - influence
  - inform
  - inject
  - injure
  - instruct
  - intend
  - interest
  - interfere
  - interrupt
  - introduce
  - invent
  - invite
  - irritate
  - itch
  - jail
  - jam
  - jog
  - join
  - joke
  - judge
  - juggle
  - jump
  - kick
  - kill
  - kiss
  - kneel
  - knit
  - knock
  - knot
  - label
  - land
  - last
  - laugh
  - launch
  - learn
  - level
  - license
  - lick
  - lie
  - lighten
  - like
  - list
  - listen
  - live
  - load
  - lock
  - long
  - look
  - love
  - man
  - manage
  - march
  - mark
  - marry
  - match
  - mate
  - matter
  - measure
  - meddle
  - melt
  - memorise
  - mend
  - messup
  - milk
  - mine
  - miss
  - mix
  - moan
  - moor
  - mourn
  - move
  - muddle
  - mug
  - multiply
  - murder
  - nail
  - name
  - need
  - nest
  - nod
  - note
  - notice
  - number
  - obey
  - object
  - observe
  - obtain
  - occur
  - offend
  - offer
  - open
  - order
  - overflow
  - owe
  - own
  - pack
  - paddle
  - paint
  - park
  - part
  - pass
  - paste
  - pat
  - pause
  - peck
  - pedal
  - peel
  - peep
  - perform
  - permit
  - phone
  - pick
  - pinch
  - pine
  - place
  - plan
  - plant
  - play
  - please
  - plug
  - point
  - poke
  - polish
  - pop
  - possess
  - post
  - pour
  - practise
  - pray
  - preach
  - precede
  - prefer
  - prepare
  - present
  - preserve
  - press
  - pretend
  - prevent
  - prick
  - print
  - produce
  - program
  - promise
  - protect
  - provide
  - pull
  - pump
  - punch
  - puncture
  - punish
  - push
  - question
  - queue
  - race
  - radiate
  - rain
  - raise
  - reach
  - realise
  - receive
  - recognise
  - record
  - reduce
  - reflect
  - refuse
  - regret
  - reign
  - reject
  - rejoice
  - relax
  - release
  - rely
  - remain
  - remember
  - remind
  - remove
  - repair
  - repeat
  - replace
  - reply
  - report
  - reproduce
  - request
  - rescue
  - retire
  - return
  - rhyme
  - rinse
  - risk
  - rob
  - rock
  - roll
  - rot
  - rub
  - ruin
  - rule
  - rush
  - sack
  - sail
  - satisfy
  - save
  - saw
  - scare
  - scatter
  - scold
  - scorch
  - scrape
  - scratch
  - scream
  - screw
  - scribble
  - scrub
  - seal
  - search
  - separate
  - serve
  - settle
  - shade
  - share
  - shave
  - shelter
  - shiver
  - shock
  - shop
  - shriek
  - shrug
  - sigh
  - sign
  - signal
  - sin
  - sip
  - ski
  - skip
  - slap
  - slip
  - slow
  - smash
  - smell
  - smile
  - smoke
  - snatch
  - sneeze
  - sniff
  - snore
  - snow
  - soak
  - soothe
  - sound
  - spare
  - spark
  - sparkle
  - spell
  - spill
  - spoil
  - spot
  - spray
  - sprout
  - squash
  - squeak
  - squeal
  - squeeze
  - stain
  - stamp
  - stare
  - start
  - stay
  - steer
  - step
  - stir
  - stitch
  - stop
  - store
  - strap
  - strengthen
  - stretch
  - stroke
  - stuff
  - subtract
  - succeed
  - suck
  - suffer
  - suggest
  - suit
  - supply
  - support
  - suppose
  - surprise
  - surround
  - suspect
  - suspend
  - switch
  - talk
  - tame
  - tap
  - taste
  - tease
  - telephone
  - tempt
  - terrify
  - test
  - thank
  - thaw
  - tick
  - tickle
  - tie
  - time
  - tip
  - tire
  - touch
  - tour
  - tow
  - trace
  - trade
  - train
  - transport
  - trap
  - travel
  - treat
  - tremble
  - trick
  - trip
  - trot
  - trouble
  - trust
  - try
  - tug
  - tumble
  - turn
  - twist
  - type
  - unfasten
  - unite
  - unlock
  - unpack
  - untidy
  - use
  - vanish
  - visit
  - wail
  - wait
  - walk
  - wander
  - want
  - warm
  - warn
  - wash
  - waste
  - watch
  - water
  - wave
  - weigh
  - welcome
  - whine
  - whip
  - whirl
  - whistle
  - wink
  - wipe
  - wish
  - wobble
  - wonder
  - work
  - worry
  - wrap
  - wreck
  - wrestle
  - wriggle
  - yawn
  - yell
  - zip
  - zoom
>>>>>>> d088c8a0
<|MERGE_RESOLUTION|>--- conflicted
+++ resolved
@@ -1,7 +1,6 @@
 - type: dataset
   id: verbs
   values:
-<<<<<<< HEAD
   - сказать
   - говорить
   - хотеть
@@ -992,637 +991,4 @@
   - поглядывать
   - осваивать
   - разбудить
-  - заболеть
-=======
-  - accept
-  - add
-  - admire
-  - admit
-  - advise
-  - afford
-  - agree
-  - alert
-  - allow
-  - amuse
-  - analyse
-  - announce
-  - annoy
-  - answer
-  - apologise
-  - appear
-  - applaud
-  - appreciate
-  - approve
-  - argue
-  - arrange
-  - arrest
-  - arrive
-  - ask
-  - attach
-  - attack
-  - attempt
-  - attend
-  - attract
-  - avoid
-  - back
-  - bake
-  - balance
-  - ban
-  - bang
-  - bare
-  - bat
-  - bathe
-  - battle
-  - beam
-  - beg
-  - behave
-  - belong
-  - bleach
-  - bless
-  - blind
-  - blink
-  - blot
-  - blush
-  - boast
-  - boil
-  - bolt
-  - bomb
-  - book
-  - bore
-  - borrow
-  - bounce
-  - bow
-  - box
-  - brake
-  - brake
-  - branch
-  - breathe
-  - bruise
-  - brush
-  - bubble
-  - bump
-  - burn
-  - bury
-  - buzz
-  - calculate
-  - call
-  - camp
-  - care
-  - carry
-  - carve
-  - cause
-  - challenge
-  - change
-  - charge
-  - chase
-  - cheat
-  - check
-  - cheer
-  - chew
-  - choke
-  - chop
-  - claim
-  - clap
-  - clean
-  - clear
-  - clip
-  - close
-  - coach
-  - coil
-  - collect
-  - colour
-  - comb
-  - command
-  - communicate
-  - compare
-  - compete
-  - complain
-  - complete
-  - concentrate
-  - concern
-  - confess
-  - confuse
-  - connect
-  - consider
-  - consist
-  - contain
-  - continue
-  - copy
-  - correct
-  - cough
-  - count
-  - cover
-  - crack
-  - crash
-  - crawl
-  - cross
-  - crush
-  - cry
-  - cure
-  - curl
-  - curve
-  - cycle
-  - dam
-  - damage
-  - dance
-  - dare
-  - decay
-  - deceive
-  - decide
-  - decorate
-  - delay
-  - delight
-  - deliver
-  - depend
-  - describe
-  - desert
-  - deserve
-  - destroy
-  - detect
-  - develop
-  - disagree
-  - disappear
-  - disapprove
-  - disarm
-  - discover
-  - dislike
-  - divide
-  - double
-  - doubt
-  - drag
-  - drain
-  - dream
-  - dress
-  - drip
-  - drop
-  - drown
-  - drum
-  - dry
-  - dust
-  - earn
-  - educate
-  - embarrass
-  - employ
-  - empty
-  - encourage
-  - end
-  - enjoy
-  - enter
-  - entertain
-  - escape
-  - examine
-  - excite
-  - excuse
-  - exercise
-  - exist
-  - expand
-  - expect
-  - explain
-  - explode
-  - extend
-  - face
-  - fade
-  - fail
-  - fancy
-  - fasten
-  - fax
-  - fear
-  - fence
-  - fetch
-  - file
-  - fill
-  - film
-  - fire
-  - fit
-  - fix
-  - flap
-  - flash
-  - float
-  - flood
-  - flow
-  - flower
-  - fold
-  - follow
-  - fool
-  - force
-  - form
-  - found
-  - frame
-  - frighten
-  - fry
-  - gather
-  - gaze
-  - glow
-  - glue
-  - grab
-  - grate
-  - grease
-  - greet
-  - grin
-  - grip
-  - groan
-  - guarantee
-  - guard
-  - guess
-  - guide
-  - hammer
-  - hand
-  - handle
-  - hang
-  - happen
-  - harass
-  - harm
-  - hate
-  - haunt
-  - head
-  - heal
-  - heap
-  - heat
-  - help
-  - hook
-  - hop
-  - hope
-  - hover
-  - hug
-  - hum
-  - hunt
-  - hurry
-  - identify
-  - ignore
-  - imagine
-  - impress
-  - improve
-  - include
-  - increase
-  - influence
-  - inform
-  - inject
-  - injure
-  - instruct
-  - intend
-  - interest
-  - interfere
-  - interrupt
-  - introduce
-  - invent
-  - invite
-  - irritate
-  - itch
-  - jail
-  - jam
-  - jog
-  - join
-  - joke
-  - judge
-  - juggle
-  - jump
-  - kick
-  - kill
-  - kiss
-  - kneel
-  - knit
-  - knock
-  - knot
-  - label
-  - land
-  - last
-  - laugh
-  - launch
-  - learn
-  - level
-  - license
-  - lick
-  - lie
-  - lighten
-  - like
-  - list
-  - listen
-  - live
-  - load
-  - lock
-  - long
-  - look
-  - love
-  - man
-  - manage
-  - march
-  - mark
-  - marry
-  - match
-  - mate
-  - matter
-  - measure
-  - meddle
-  - melt
-  - memorise
-  - mend
-  - messup
-  - milk
-  - mine
-  - miss
-  - mix
-  - moan
-  - moor
-  - mourn
-  - move
-  - muddle
-  - mug
-  - multiply
-  - murder
-  - nail
-  - name
-  - need
-  - nest
-  - nod
-  - note
-  - notice
-  - number
-  - obey
-  - object
-  - observe
-  - obtain
-  - occur
-  - offend
-  - offer
-  - open
-  - order
-  - overflow
-  - owe
-  - own
-  - pack
-  - paddle
-  - paint
-  - park
-  - part
-  - pass
-  - paste
-  - pat
-  - pause
-  - peck
-  - pedal
-  - peel
-  - peep
-  - perform
-  - permit
-  - phone
-  - pick
-  - pinch
-  - pine
-  - place
-  - plan
-  - plant
-  - play
-  - please
-  - plug
-  - point
-  - poke
-  - polish
-  - pop
-  - possess
-  - post
-  - pour
-  - practise
-  - pray
-  - preach
-  - precede
-  - prefer
-  - prepare
-  - present
-  - preserve
-  - press
-  - pretend
-  - prevent
-  - prick
-  - print
-  - produce
-  - program
-  - promise
-  - protect
-  - provide
-  - pull
-  - pump
-  - punch
-  - puncture
-  - punish
-  - push
-  - question
-  - queue
-  - race
-  - radiate
-  - rain
-  - raise
-  - reach
-  - realise
-  - receive
-  - recognise
-  - record
-  - reduce
-  - reflect
-  - refuse
-  - regret
-  - reign
-  - reject
-  - rejoice
-  - relax
-  - release
-  - rely
-  - remain
-  - remember
-  - remind
-  - remove
-  - repair
-  - repeat
-  - replace
-  - reply
-  - report
-  - reproduce
-  - request
-  - rescue
-  - retire
-  - return
-  - rhyme
-  - rinse
-  - risk
-  - rob
-  - rock
-  - roll
-  - rot
-  - rub
-  - ruin
-  - rule
-  - rush
-  - sack
-  - sail
-  - satisfy
-  - save
-  - saw
-  - scare
-  - scatter
-  - scold
-  - scorch
-  - scrape
-  - scratch
-  - scream
-  - screw
-  - scribble
-  - scrub
-  - seal
-  - search
-  - separate
-  - serve
-  - settle
-  - shade
-  - share
-  - shave
-  - shelter
-  - shiver
-  - shock
-  - shop
-  - shriek
-  - shrug
-  - sigh
-  - sign
-  - signal
-  - sin
-  - sip
-  - ski
-  - skip
-  - slap
-  - slip
-  - slow
-  - smash
-  - smell
-  - smile
-  - smoke
-  - snatch
-  - sneeze
-  - sniff
-  - snore
-  - snow
-  - soak
-  - soothe
-  - sound
-  - spare
-  - spark
-  - sparkle
-  - spell
-  - spill
-  - spoil
-  - spot
-  - spray
-  - sprout
-  - squash
-  - squeak
-  - squeal
-  - squeeze
-  - stain
-  - stamp
-  - stare
-  - start
-  - stay
-  - steer
-  - step
-  - stir
-  - stitch
-  - stop
-  - store
-  - strap
-  - strengthen
-  - stretch
-  - stroke
-  - stuff
-  - subtract
-  - succeed
-  - suck
-  - suffer
-  - suggest
-  - suit
-  - supply
-  - support
-  - suppose
-  - surprise
-  - surround
-  - suspect
-  - suspend
-  - switch
-  - talk
-  - tame
-  - tap
-  - taste
-  - tease
-  - telephone
-  - tempt
-  - terrify
-  - test
-  - thank
-  - thaw
-  - tick
-  - tickle
-  - tie
-  - time
-  - tip
-  - tire
-  - touch
-  - tour
-  - tow
-  - trace
-  - trade
-  - train
-  - transport
-  - trap
-  - travel
-  - treat
-  - tremble
-  - trick
-  - trip
-  - trot
-  - trouble
-  - trust
-  - try
-  - tug
-  - tumble
-  - turn
-  - twist
-  - type
-  - unfasten
-  - unite
-  - unlock
-  - unpack
-  - untidy
-  - use
-  - vanish
-  - visit
-  - wail
-  - wait
-  - walk
-  - wander
-  - want
-  - warm
-  - warn
-  - wash
-  - waste
-  - watch
-  - water
-  - wave
-  - weigh
-  - welcome
-  - whine
-  - whip
-  - whirl
-  - whistle
-  - wink
-  - wipe
-  - wish
-  - wobble
-  - wonder
-  - work
-  - worry
-  - wrap
-  - wreck
-  - wrestle
-  - wriggle
-  - yawn
-  - yell
-  - zip
-  - zoom
->>>>>>> d088c8a0
+  - заболеть