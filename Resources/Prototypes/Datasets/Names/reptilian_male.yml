- type: localizedDataset
  id: NamesReptilianMale
  values:
<<<<<<< HEAD
  - Абиджу
  - Ах
  - Аджум
  - Ам
  - Амузай
  - Ан
  - Ану
  - Аожи
  - Асум
  - Аз
  - Азил
  - Азинар
  - Азжай
  - Баар
  - Банка
  - Бар
  - Барнакси
  - Батар
  - Батус
  - Бим
  - Бешнус
  - Бету
  - Бекс
  - Бийот
  - Бимее
  - Биньяар
  - Босекус
  - Бранд
  - Бун
  - Бунах
  - Буниш
  - Бушеус
  - Буджан
  - Чакук
  - Чалиш
  - Чалурил
  - Чат
  - Чи
  - Чидал
  - Чилвир
  - Читакус
  - Чивиш
  - Чульц
  - Чуна
  - Да
  - Даки
  - Дан
  - Дар
  - Дараскен
  - ДарДжи
  - Дебамил
  - Дид
  - Дигита
  - Дих
  - Диконус
  - Дикум
  - Декус
  - Дирказа
  - Дитум
  - Димепа
  - Депаса
  - Деркетус
  - Дерох
  - Дезану
  - Дрет
  - Друмарз
  - Дум
  - Дуназит 
  - Эффе
  - Ай
  - Айду
  - Айус
  - Айюс
  - Айкс
  - Элидал
  - Эр
  - Эску
  - Этаку
  - Га
  - Гаджул
  - Гам
  - Ги
  - Гил
  - Гим
  - Ге
  - Гих
  - Джин
  - Джох
  - Гулум
  - Хадж
  - Хан
  - Харан
  - Харейа
  - Хатей
  - Хидул
  - Хиим
  - Хей
  - Хейр
  - Хикси
  - Хулейя
  - Хузеи
  - Илас
  - Им
  - Ини
  - Итан
  - Дж'рам
  - Джа
  - Джах
  - Джаралет
  - Джаре
  - Джас
  - Джасайин
  - Джазин
  - Джат
  - Джи
  - Джила
  - Джилиус
  - Джилус
  - Джин
  - Джир
  - Джитум
  - Джеи
  - Джилуус
  - Жин
  - Жон
  - Джул
  - Джулан
  - Джунал
  - Джуш
  - Джунеи
  - Каи
  - Каджин
  - Камакс
  - Кас
  - Кима
  - Кир
  - Кеираса
  - Кепану
  - Киа
  - Киамид
  - Килайа
  - Киурз
  - Кур
  - Куз
  - Ла
  - Лах
  - Лаи
  - Лан
  - Лара
  - Лиим
  - Леи
  - Ло
  - Лоташ
  - Лух
  - Лурз
  - Лютема
  - Маахи
  - Мадези
  - Махелиус
  - Махеи
  - Махт
  - Малз
  - Марз
  - Матхай
  - Максатх
  - Мейж
  - Миджапа
  - Минсуда
  - Мер
  - Мема
  - Мере
  - Метаку
  - Митарил
  - Милос
  - Миюн
  - Мобарид
  - Мохимем
  - Мопакуз
  - Мотуу
  - Муджин
  - Муранатепа
  - Маш
  - Муз
  - На
  - Напетуи
  - Назуукс
  - Небутил
  - Нити
  - Нитинеи
  - Нитреназа
  - Нитзара
  - Ниус
  - Нема
  - Непош
  - Нетапату
  - Нексит
  - Нодиус
  - Ному
  - Нозалит
  - Новажим
  - Ноией
  - Нулаз
  - Нур
  - Обаксит
  - Окан
  - Окав
  - Оки
  - Олид
  - Олин
  - Олик
  - Олинк
  - Онуджа
  - Онураи
  - Опатиил
  - Отумил
  - Овай
  - Пачат
  - Пачива
  - Пад
  - Падукси
  - Паджин
  - Пераш
  - Пирадих
  - Педжурил
  - Петаксаи
  - Пидилус
  - Пимакси
  - Поджил
  - Ра
  - Радитхас
  - Раж
  - Рарил
  - Раша
  - Редииус
  - Ре
  - Ри
  - Рех
  - Римукиус
  - Ринум
  - Риса
  - Риит
  - Риизал
  - Резари
  - Рикер
  - Ру
  - Рупах
  - Сакипа
  - Сакиус
  - Сакка
  - Салиит
  - Сар
  - Щиавас
  - Сик
  - Сивул
  - Сеи
  - Сежаижилакс
  - Шакиис
  - Шехс
  - Шеи
  - Силм
  - Скии
  - Скиитул
  - Зуриус
  - Та
  - Таэд
  - Тах
  - Талиэл
  - Тален
  - Тан
  - Танака
  - Танан
  - Ти
  - Тииба
  - Тиигла
  - Тиика
  - Тиикиус
  - Тимиита
  - Тиус
  - Техат
  - Теи
  - Теинаава
  - Теинижа
  - Теризиус
  - Тикааши
  - Тим
  - Топет
  - Топит
  - Тслеикс
  - Тул
  - Тулм
  - Тун
  - Укатсеи
  - Укавеи
  - Ула
  - Улава
  - Уллис
  - Уша
  - Ушиижа
  - Утадеик
  - Утамукеус
  - Утатул
  - Уксит
  - Вара
  - Виекас
  - Виеназа
  - Виезара
  - Вистха
  - Вудиэлал
  - Ванан
  - Ванум
  - Вэйитех
  - Виибам
  - Виелтул
  - Виер
  - Вих
  - Вюд
  - Вюлиин
  - Вюлм
  - Вюмиек
  - Ксал
  - Ксемо
  - Йинз
  - Йинз'р
  - Зоу
  - Зе
  - Зиен
  - Зиеус
  - Зиш
  - Лякуша
  - Дзухаллаг
  - Ге'на
  
=======
    prefix: names-reptilian-male-dataset-
    count: 328
>>>>>>> 1b74de6d
<|MERGE_RESOLUTION|>--- conflicted
+++ resolved
@@ -1,340 +1,5 @@
 - type: localizedDataset
   id: NamesReptilianMale
   values:
-<<<<<<< HEAD
-  - Абиджу
-  - Ах
-  - Аджум
-  - Ам
-  - Амузай
-  - Ан
-  - Ану
-  - Аожи
-  - Асум
-  - Аз
-  - Азил
-  - Азинар
-  - Азжай
-  - Баар
-  - Банка
-  - Бар
-  - Барнакси
-  - Батар
-  - Батус
-  - Бим
-  - Бешнус
-  - Бету
-  - Бекс
-  - Бийот
-  - Бимее
-  - Биньяар
-  - Босекус
-  - Бранд
-  - Бун
-  - Бунах
-  - Буниш
-  - Бушеус
-  - Буджан
-  - Чакук
-  - Чалиш
-  - Чалурил
-  - Чат
-  - Чи
-  - Чидал
-  - Чилвир
-  - Читакус
-  - Чивиш
-  - Чульц
-  - Чуна
-  - Да
-  - Даки
-  - Дан
-  - Дар
-  - Дараскен
-  - ДарДжи
-  - Дебамил
-  - Дид
-  - Дигита
-  - Дих
-  - Диконус
-  - Дикум
-  - Декус
-  - Дирказа
-  - Дитум
-  - Димепа
-  - Депаса
-  - Деркетус
-  - Дерох
-  - Дезану
-  - Дрет
-  - Друмарз
-  - Дум
-  - Дуназит 
-  - Эффе
-  - Ай
-  - Айду
-  - Айус
-  - Айюс
-  - Айкс
-  - Элидал
-  - Эр
-  - Эску
-  - Этаку
-  - Га
-  - Гаджул
-  - Гам
-  - Ги
-  - Гил
-  - Гим
-  - Ге
-  - Гих
-  - Джин
-  - Джох
-  - Гулум
-  - Хадж
-  - Хан
-  - Харан
-  - Харейа
-  - Хатей
-  - Хидул
-  - Хиим
-  - Хей
-  - Хейр
-  - Хикси
-  - Хулейя
-  - Хузеи
-  - Илас
-  - Им
-  - Ини
-  - Итан
-  - Дж'рам
-  - Джа
-  - Джах
-  - Джаралет
-  - Джаре
-  - Джас
-  - Джасайин
-  - Джазин
-  - Джат
-  - Джи
-  - Джила
-  - Джилиус
-  - Джилус
-  - Джин
-  - Джир
-  - Джитум
-  - Джеи
-  - Джилуус
-  - Жин
-  - Жон
-  - Джул
-  - Джулан
-  - Джунал
-  - Джуш
-  - Джунеи
-  - Каи
-  - Каджин
-  - Камакс
-  - Кас
-  - Кима
-  - Кир
-  - Кеираса
-  - Кепану
-  - Киа
-  - Киамид
-  - Килайа
-  - Киурз
-  - Кур
-  - Куз
-  - Ла
-  - Лах
-  - Лаи
-  - Лан
-  - Лара
-  - Лиим
-  - Леи
-  - Ло
-  - Лоташ
-  - Лух
-  - Лурз
-  - Лютема
-  - Маахи
-  - Мадези
-  - Махелиус
-  - Махеи
-  - Махт
-  - Малз
-  - Марз
-  - Матхай
-  - Максатх
-  - Мейж
-  - Миджапа
-  - Минсуда
-  - Мер
-  - Мема
-  - Мере
-  - Метаку
-  - Митарил
-  - Милос
-  - Миюн
-  - Мобарид
-  - Мохимем
-  - Мопакуз
-  - Мотуу
-  - Муджин
-  - Муранатепа
-  - Маш
-  - Муз
-  - На
-  - Напетуи
-  - Назуукс
-  - Небутил
-  - Нити
-  - Нитинеи
-  - Нитреназа
-  - Нитзара
-  - Ниус
-  - Нема
-  - Непош
-  - Нетапату
-  - Нексит
-  - Нодиус
-  - Ному
-  - Нозалит
-  - Новажим
-  - Ноией
-  - Нулаз
-  - Нур
-  - Обаксит
-  - Окан
-  - Окав
-  - Оки
-  - Олид
-  - Олин
-  - Олик
-  - Олинк
-  - Онуджа
-  - Онураи
-  - Опатиил
-  - Отумил
-  - Овай
-  - Пачат
-  - Пачива
-  - Пад
-  - Падукси
-  - Паджин
-  - Пераш
-  - Пирадих
-  - Педжурил
-  - Петаксаи
-  - Пидилус
-  - Пимакси
-  - Поджил
-  - Ра
-  - Радитхас
-  - Раж
-  - Рарил
-  - Раша
-  - Редииус
-  - Ре
-  - Ри
-  - Рех
-  - Римукиус
-  - Ринум
-  - Риса
-  - Риит
-  - Риизал
-  - Резари
-  - Рикер
-  - Ру
-  - Рупах
-  - Сакипа
-  - Сакиус
-  - Сакка
-  - Салиит
-  - Сар
-  - Щиавас
-  - Сик
-  - Сивул
-  - Сеи
-  - Сежаижилакс
-  - Шакиис
-  - Шехс
-  - Шеи
-  - Силм
-  - Скии
-  - Скиитул
-  - Зуриус
-  - Та
-  - Таэд
-  - Тах
-  - Талиэл
-  - Тален
-  - Тан
-  - Танака
-  - Танан
-  - Ти
-  - Тииба
-  - Тиигла
-  - Тиика
-  - Тиикиус
-  - Тимиита
-  - Тиус
-  - Техат
-  - Теи
-  - Теинаава
-  - Теинижа
-  - Теризиус
-  - Тикааши
-  - Тим
-  - Топет
-  - Топит
-  - Тслеикс
-  - Тул
-  - Тулм
-  - Тун
-  - Укатсеи
-  - Укавеи
-  - Ула
-  - Улава
-  - Уллис
-  - Уша
-  - Ушиижа
-  - Утадеик
-  - Утамукеус
-  - Утатул
-  - Уксит
-  - Вара
-  - Виекас
-  - Виеназа
-  - Виезара
-  - Вистха
-  - Вудиэлал
-  - Ванан
-  - Ванум
-  - Вэйитех
-  - Виибам
-  - Виелтул
-  - Виер
-  - Вих
-  - Вюд
-  - Вюлиин
-  - Вюлм
-  - Вюмиек
-  - Ксал
-  - Ксемо
-  - Йинз
-  - Йинз'р
-  - Зоу
-  - Зе
-  - Зиен
-  - Зиеус
-  - Зиш
-  - Лякуша
-  - Дзухаллаг
-  - Ге'на
-  
-=======
     prefix: names-reptilian-male-dataset-
-    count: 328
->>>>>>> 1b74de6d
+    count: 328