--- conflicted
+++ resolved
@@ -1,35 +1,5 @@
 - type: localizedDataset
   id: NamesSkeletonFirst
   values:
-<<<<<<< HEAD
-  - Стернум
-  - Рибс
-  - Вертебрей
-  - Сакрум
-  - Мандибул
-  - Клавикл
-  - Скапула
-  - Хумерус
-  - Радиус
-  - Ална
-  - Карплс
-  - Фанаджес
-  - Пелвис
-  - Фимур
-  - Тибия
-  - Фибула
-  - Мерроу
-  - Тарсалс
-  - Пателла
-  - Тейлбоун
-  - Бонер
-  - Риб
-  - Гиоид
-  - Кокикс
-  - Тарсус
-  - Лакрмаль
-  - Бон
-=======
     prefix: names-skeleton-first-dataset-
-    count: 27
->>>>>>> 1b74de6d
+    count: 27