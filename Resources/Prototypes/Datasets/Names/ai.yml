<<<<<<< HEAD
- type: dataset
  id: names_ai
=======
﻿- type: localizedDataset
  id: NamesAI
>>>>>>> 44daf855
  values:
    prefix: names-ai-dataset-
    count: 108<|MERGE_RESOLUTION|>--- conflicted
+++ resolved
@@ -1,10 +1,5 @@
-<<<<<<< HEAD
-- type: dataset
-  id: names_ai
-=======
-﻿- type: localizedDataset
+- type: localizedDataset
   id: NamesAI
->>>>>>> 44daf855
   values:
     prefix: names-ai-dataset-
     count: 108