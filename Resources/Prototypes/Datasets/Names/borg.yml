# only used roundstart, names can be changed after
- type: localizedDataset
  id: NamesBorg
  values:
<<<<<<< HEAD
  - Bob
  - Joe
  - Beep
  - Beep II
  - Boombox
  - Tour Guide-otron
  - Taffy
  - Boop
  - Boop II
  - Buzz
  - Buzz II
  - Toaster
  - Head of Robots
  - EVA 1
  - Mr. Robist
  - Junk
  - R2-PO
  - C-3-D2
  - Robby
  - Robobot
  - Fixer
  - Sonny
  - Autobot
  - Whitley
  - Keller
  - Xenos
  - Echo
  - Vector
  - B-0-RG
  - Megabyte
  - Butt-Bot
  - Deceptiborg
  - Le Borgue
  - Beepers
  - Cute-Bot
  - Makeshifter
  - Twin
  - S.A.U.L
  - Honker
  - Clanker
  - Is-The-Robot
  - 9 of 7
  - Dank bot
=======
    prefix: names-borg-dataset-
    count: 43
>>>>>>> 1b74de6d
<|MERGE_RESOLUTION|>--- conflicted
+++ resolved
@@ -2,51 +2,5 @@
 - type: localizedDataset
   id: NamesBorg
   values:
-<<<<<<< HEAD
-  - Bob
-  - Joe
-  - Beep
-  - Beep II
-  - Boombox
-  - Tour Guide-otron
-  - Taffy
-  - Boop
-  - Boop II
-  - Buzz
-  - Buzz II
-  - Toaster
-  - Head of Robots
-  - EVA 1
-  - Mr. Robist
-  - Junk
-  - R2-PO
-  - C-3-D2
-  - Robby
-  - Robobot
-  - Fixer
-  - Sonny
-  - Autobot
-  - Whitley
-  - Keller
-  - Xenos
-  - Echo
-  - Vector
-  - B-0-RG
-  - Megabyte
-  - Butt-Bot
-  - Deceptiborg
-  - Le Borgue
-  - Beepers
-  - Cute-Bot
-  - Makeshifter
-  - Twin
-  - S.A.U.L
-  - Honker
-  - Clanker
-  - Is-The-Robot
-  - 9 of 7
-  - Dank bot
-=======
     prefix: names-borg-dataset-
-    count: 43
->>>>>>> 1b74de6d
+    count: 43