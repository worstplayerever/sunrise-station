--- conflicted
+++ resolved
@@ -1,17 +1,5 @@
 - type: localizedDataset
   id: TraitorCorporations
   values:
-<<<<<<< HEAD
-  - "CyberSun Industries"
-  - "Мародёры Горлекса"
-  - "MI13"
-  - "Tiger Cooperative"
-  - "S.E.L.F."
-  - "Animal Rights Consortium"
-  - "Donk Corporation"
-  - "Waffle Corporation"
-  - "Interdyne Pharmaceutics"
-=======
     prefix: traitor-corporations-dataset-
-    count: 9
->>>>>>> 1b74de6d
+    count: 9