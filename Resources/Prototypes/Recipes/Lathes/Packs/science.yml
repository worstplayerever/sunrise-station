--- conflicted
+++ resolved
@@ -55,13 +55,10 @@
   - WeaponPistolCHIMP
   - WeaponForceGun
   - WeaponProtoKineticAccelerator
-<<<<<<< HEAD
   - WeaponPlasmaCutter  # Sunrise-Add
-=======
   - PKAUpgradeDamage
   - PKAUpgradeRange
   - PKAUpgradeFireRate
->>>>>>> fac4bcd9
   - WeaponTetherGun
   - WeaponGauntletGorilla
 
