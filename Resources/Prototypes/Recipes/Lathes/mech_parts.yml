--- conflicted
+++ resolved
@@ -1,176 +1,3 @@
-<<<<<<< HEAD
-# Clarke
-- type: latheRecipe
-  id: ClarkeHarness
-  result: ClarkeHarness
-  category: Clarke
-  completetime: 10
-  materials:
-    Steel: 2000
-    Glass: 1500
-
-- type: latheRecipe
-  id: ClarkeHead
-  result: ClarkeHead
-  category: Clarke
-  completetime: 10
-  materials:
-    Steel: 1550
-    Glass: 950
-
-- type: latheRecipe
-  id: ClarkeLArm
-  result: ClarkeLArm
-  category: Clarke
-  completetime: 10
-  materials:
-    Steel: 900
-    Glass: 800
-
-- type: latheRecipe
-  id: ClarkeRArm
-  result: ClarkeRArm
-  category: Clarke
-  completetime: 10
-  materials:
-    Steel: 900
-    Glass: 800
-
-- type: latheRecipe
-  id: ClarkeTreads
-  result: ClarkeTreads
-  category: Clarke
-  completetime: 10
-  materials:
-    Steel: 950
-
-# Durand
-- type: latheRecipe
-  id: DurandHarness
-  result: DurandHarness
-  category: Durand
-  completetime: 10
-  materials:
-    Steel: 2500
-    Glass: 2000
-    Silver: 1500
-
-- type: latheRecipe
-  id: DurandArmor
-  result: DurandArmorPlate
-  category: Durand
-  completetime: 10
-  materials:
-    Steel: 3000
-    Silver: 900
-
-- type: latheRecipe
-  id: DurandHead
-  result: DurandHead
-  category: Durand
-  completetime: 10
-  materials:
-    Steel: 1500
-    Glass: 800
-    Silver: 250
-    Diamond: 100
-
-- type: latheRecipe
-  id: DurandLArm
-  result: DurandLArm
-  category: Durand
-  completetime: 10
-  materials:
-    Steel: 1100
-    Silver: 250
-
-- type: latheRecipe
-  id: DurandLLeg
-  result: DurandLLeg
-  category: Durand
-  completetime: 10
-  materials:
-    Steel: 1100
-    Silver: 250
-
-- type: latheRecipe
-  id: DurandRLeg
-  result: DurandRLeg
-  category: Durand
-  completetime: 10
-  materials:
-    Steel: 1100
-    Silver: 250
-
-- type: latheRecipe
-  id: DurandRArm
-  result: DurandRArm
-  category: Durand
-  completetime: 10
-  materials:
-    Steel: 1100
-    Silver: 250
-
-# Gygax
-- type: latheRecipe
-  id: GygaxHarness
-  result: GygaxHarness
-  category: Gygax
-  completetime: 10
-  materials:
-    Steel: 2500
-    Glass: 2000
-
-- type: latheRecipe
-  id: GygaxArmor
-  result: GygaxArmorPlate
-  category: Gygax
-  completetime: 10
-  materials:
-    Steel: 3000
-
-- type: latheRecipe
-  id: GygaxHead
-  result: GygaxHead
-  category: Gygax
-  completetime: 10
-  materials:
-    Steel: 1500
-    Glass: 250
-    Diamond: 100
-
-- type: latheRecipe
-  id: GygaxLArm
-  result: GygaxLArm
-  category: Gygax
-  completetime: 10
-  materials:
-    Steel: 1100
-
-- type: latheRecipe
-  id: GygaxLLeg
-  result: GygaxLLeg
-  category: Gygax
-  completetime: 10
-  materials:
-    Steel: 1100
-
-- type: latheRecipe
-  id: GygaxRLeg
-  result: GygaxRLeg
-  category: Gygax
-  completetime: 10
-  materials:
-    Steel: 1100
-
-- type: latheRecipe
-  id: GygaxRArm
-  result: GygaxRArm
-  category: Gygax
-  completetime: 10
-  materials:
-    Steel: 1100
-=======
 # Base prototypes
 
 - type: latheRecipe
@@ -180,18 +7,12 @@
   completetime: 10
 
 # Recipes
->>>>>>> 44daf855
 
 # Ripley
 - type: latheRecipe
   parent: BaseMechPartRecipe
   id: RipleyHarness
   result: RipleyHarness
-<<<<<<< HEAD
-  category: Ripley
-  completetime: 10
-=======
->>>>>>> 44daf855
   materials:
     Steel: 1500
     Glass: 1200
@@ -200,11 +21,6 @@
   parent: BaseMechPartRecipe
   id: RipleyLArm
   result: RipleyLArm
-<<<<<<< HEAD
-  category: Ripley
-  completetime: 10
-=======
->>>>>>> 44daf855
   materials:
     Steel: 1000
     Glass: 750
@@ -213,75 +29,30 @@
   parent: RipleyLArm
   id: RipleyLLeg
   result: RipleyLLeg
-<<<<<<< HEAD
-  category: Ripley
-  completetime: 10
-  materials:
-    Steel: 1000
-    Glass: 750
-=======
->>>>>>> 44daf855
 
 - type: latheRecipe
   parent: RipleyLLeg
   id: RipleyRLeg
   result: RipleyRLeg
-<<<<<<< HEAD
-  category: Ripley
-  completetime: 10
-  materials:
-    Steel: 1000
-    Glass: 750
-=======
->>>>>>> 44daf855
 
 - type: latheRecipe
   parent: RipleyLArm
   id: RipleyRArm
   result: RipleyRArm
-<<<<<<< HEAD
-  category: Ripley
-  completetime: 10
-  materials:
-    Steel: 1000
-    Glass: 750
-=======
->>>>>>> 44daf855
-
-# Ripley MK-II
-- type: latheRecipe
-<<<<<<< HEAD
-  id: RipleyMKIIHarness
-  result: RipleyMKIIHarness
-  category: RipleyMKII
-  completetime: 10
-  materials:
-    Steel: 1500
-    Glass: 1200
 
 - type: latheRecipe
-  id: RipleyUpgradeKit
-  result: RipleyUpgradeKit
-  category: RipleyMKII
-  completetime: 10
-=======
   parent: BaseMechPartRecipe
   id: MechEquipmentGrabber
   result: MechEquipmentGrabber
->>>>>>> 44daf855
   materials:
     Steel: 500
+    Plastic: 200
 
 # H.O.N.K.
 - type: latheRecipe
   parent: BaseMechPartRecipe
   id: HonkerHarness
   result: HonkerHarness
-<<<<<<< HEAD
-  category: Honker
-  completetime: 10
-=======
->>>>>>> 44daf855
   materials:
     Steel: 3000
     Glass: 1200
@@ -291,11 +62,6 @@
   parent: BaseMechPartRecipe
   id: HonkerLArm
   result: HonkerLArm
-<<<<<<< HEAD
-  category: Honker
-  completetime: 10
-=======
->>>>>>> 44daf855
   materials:
     Steel: 2000
     Glass: 750
@@ -305,43 +71,16 @@
   parent: HonkerLArm
   id: HonkerLLeg
   result: HonkerLLeg
-<<<<<<< HEAD
-  category: Honker
-  completetime: 10
-  materials:
-    Steel: 3000
-    Glass: 1200
-    Bananium: 500
-=======
->>>>>>> 44daf855
 
 - type: latheRecipe
   parent: HonkerLLeg
   id: HonkerRLeg
   result: HonkerRLeg
-<<<<<<< HEAD
-  category: Honker
-  completetime: 10
-  materials:
-    Steel: 3000
-    Glass: 1200
-    Bananium: 500
-=======
->>>>>>> 44daf855
 
 - type: latheRecipe
   parent: HonkerLArm
   id: HonkerRArm
   result: HonkerRArm
-<<<<<<< HEAD
-  category: Honker
-  completetime: 10
-  materials:
-    Steel: 3000
-    Glass: 1200
-    Bananium: 500
-
-=======
 
 - type: latheRecipe
   parent: BaseMechPartRecipe
@@ -351,17 +90,11 @@
     Steel: 500
     Bananium: 200
 
->>>>>>> 44daf855
 # HAMTR
 - type: latheRecipe
   parent: BaseMechPartRecipe
   id: HamtrHarness
   result: HamtrHarness
-<<<<<<< HEAD
-  category: Hamptr
-  completetime: 10
-=======
->>>>>>> 44daf855
   materials:
     Steel: 1200
     Glass: 1000
@@ -370,11 +103,6 @@
   parent: BaseMechPartRecipe
   id: HamtrLArm
   result: HamtrLArm
-<<<<<<< HEAD
-  category: Hamptr
-  completetime: 10
-=======
->>>>>>> 44daf855
   materials:
     Steel: 800
     Glass: 600
@@ -383,220 +111,31 @@
   parent: HamtrLArm
   id: HamtrLLeg
   result: HamtrLLeg
-<<<<<<< HEAD
-  category: Hamptr
-  completetime: 10
-  materials:
-    Steel: 800
-    Glass: 600
-=======
->>>>>>> 44daf855
 
 - type: latheRecipe
   parent: HamtrLLeg
   id: HamtrRLeg
   result: HamtrRLeg
-<<<<<<< HEAD
-  category: Hamptr
-  completetime: 10
-  materials:
-    Steel: 800
-    Glass: 600
-=======
->>>>>>> 44daf855
 
 - type: latheRecipe
   parent: HamtrLArm
   id: HamtrRArm
   result: HamtrRArm
-<<<<<<< HEAD
-  category: Hamptr
-  completetime: 10
-  materials:
-    Steel: 800
-    Glass: 600
-=======
->>>>>>> 44daf855
-
-# Vim
-- type: latheRecipe
-  id: VimHarness
-  result: VimHarness
-  category: Vim
-  completetime: 5
-  materials:
-    Steel: 500
-    Glass: 200
-    
-#Phazon
-
-- type: latheRecipe
-  id: PhazonHarness
-  result: PhazonHarness
-  category: Phazon
-  completetime: 10
-  materials:
-    Steel: 2500
-    Glass: 2000
-
-- type: latheRecipe
-  id: PhazonArmor
-  result: PhazonArmorPlate
-  category: Phazon
-  completetime: 10
-  materials:
-    Steel: 3000
-    Plasma: 1000
-
-- type: latheRecipe
-  id: PhazonHead
-  result: PhazonHead
-  category: Phazon
-  completetime: 10
-  materials:
-    Steel: 1500
-    Glass: 250
-    Plasma: 500
-
-- type: latheRecipe
-  id: PhazonLArm
-  result: PhazonLArm
-  category: Phazon
-  completetime: 10
-  materials:
-    Steel: 1100
-    Plasma: 250
-
-- type: latheRecipe
-  id: PhazonLLeg
-  result: PhazonLLeg
-  category: Phazon
-  completetime: 10
-  materials:
-    Steel: 1100
-    Plasma: 250
-
-- type: latheRecipe
-  id: PhazonRLeg
-  result: PhazonRLeg
-  category: Phazon
-  completetime: 10
-  materials:
-    Steel: 1100
-    Plasma: 250
-
-- type: latheRecipe
-  id: PhazonRArm
-  result: PhazonRArm
-  category: Phazon
-  completetime: 10
-  materials:
-    Steel: 1100
-    Plasma: 250
-
-
-# Equipment
-- type: latheRecipe
-  id: MechEquipmentDrill
-  result: WeaponMechMelleDrill
-  category: MechEquipment
-  completetime: 10
-  materials:
-    Steel: 1000
-    Glass: 250
-
-- type: latheRecipe
-  id: MechEquipmentDrillDiamond
-  result: WeaponMechMelleDrillDiamond
-  category: MechEquipment
-  completetime: 10
-  materials:
-    Steel: 1000
-    Plastic: 150
-    Silver: 350
-    Diamond: 150
-
-- type: latheRecipe
-  id: MechEquipmentGrabber
-  result: MechEquipmentGrabber
-  category: MechEquipment
-  completetime: 10
-  materials:
-    Steel: 500
-    Plastic: 200
 
 - type: latheRecipe
   parent: BaseMechPartRecipe
   id: MechEquipmentGrabberSmall
   result: MechEquipmentGrabberSmall
-<<<<<<< HEAD
-  category: MechEquipment
-  completetime: 10
-=======
->>>>>>> 44daf855
   materials:
     Steel: 400
     Plastic: 100
 
+# Vim
 - type: latheRecipe
-<<<<<<< HEAD
-  id: MechEquipmentHorn
-  result: MechEquipmentHorn
-  category: MechEquipment
-  completetime: 10
-=======
   parent: BaseMechPartRecipe
   id: VimHarness
   result: VimHarness
   completetime: 5
->>>>>>> 44daf855
   materials:
     Steel: 500
-    Bananium: 200
-
-- type: latheRecipe
-  id: MechEquipmentHonkerBananaMortar
-  result: WeaponMechSpecialBananaMortar
-  category: MechEquipment
-  completetime: 10
-  materials:
-    Steel: 1150
-    Bananium: 800
-
-- type: latheRecipe
-  id: MechEquipmentHonkerMousetrapMortar
-  result: WeaponMechSpecialMousetrapMortar
-  category: MechEquipment
-  completetime: 10
-  materials:
-    Steel: 1200
-    Bananium: 300
-
-# Misc
-- type: latheRecipe
-  id: MechPhasicScanningModule
-  result: MechPhasicScanningModule
-  category: MechEquipment
-  completetime: 10
-  materials:
-    Steel: 2000
-    Glass: 500
-    Silver: 100
-
-- type: latheRecipe
-  id: MechAirTank
-  result: MechAirTank
-  category: MechEquipment
-  completetime: 10
-  materials:
-    Steel: 1000
-    Glass: 150
-
-- type: latheRecipe
-  id: MechThruster
-  result: MechThruster
-  category: MechEquipment
-  completetime: 10
-  materials:
-    Steel: 1000
-    Glass: 150+    Glass: 200