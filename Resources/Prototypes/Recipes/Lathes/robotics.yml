--- conflicted
+++ resolved
@@ -266,15 +266,9 @@
     Gold: 200
 
 - type: latheRecipe
-<<<<<<< HEAD
+  parent: BaseRoboticsRecipe
   id: Boris
   result: Boris
-  category: Robotics
-=======
-  parent: BaseRoboticsRecipe
-  id: PositronicBrain
-  result: PositronicBrain
->>>>>>> b940d851
   completetime: 3
   materials:
     Steel: 500
