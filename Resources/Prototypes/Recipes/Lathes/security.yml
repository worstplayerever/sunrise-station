# Base prototypes

- type: latheRecipe
  abstract: true
  id: BaseShieldRecipe
  categories:
  - Tools
  completetime: 4

- type: latheRecipe
  abstract: true
  id: BaseTargetRecipe
  categories:
  - Tools
  completetime: 5
  applyMaterialDiscount: false # ingredients dropped when destroyed
  materials:
    Steel: 500

- type: latheRecipe
  abstract: true
  id: BaseWeaponRecipe
  categories:
  - Weapons

- type: latheRecipe
  abstract: true
  parent: BaseWeaponRecipe
  id: BaseWeaponRecipeMelee
  completetime: 2

- type: latheRecipe
  abstract: true
  parent: BaseWeaponRecipe
  id: BaseWeaponRecipePractice
  completetime: 4

- type: latheRecipe
  abstract: true
  parent: BaseWeaponRecipe
  id: BaseWeaponRecipeLong
  completetime: 5

- type: latheRecipe
  abstract: true
  parent: BaseWeaponRecipe
  id: BaseWeaponRecipeSidearm
  completetime: 6

<<<<<<< HEAD
- type: latheRecipe
  parent: BaseWeaponRecipeLong
  id: WeaponGunLaserCarbineSemi
  result: WeaponGunLaserCarbineSemi
  materials:
    Steel: 1800
    Plastic: 50
    Gold: 300 #sunrise-Edit

- type: latheRecipe
  parent: BaseWeaponRecipeLong
  id: WeaponXrayCannon
  result: WeaponXrayCannon
  materials:
    Steel: 1500
    Glass: 500
    Plastic: 250
    Gold: 100
=======
## Recipes
>>>>>>> 69f8fe39

# Clothing
- type: latheRecipe
  id: ClothingBackpackElectropack
  result: ClothingBackpackElectropack
  categories:
  - Clothing
  completetime: 4
  materials:
    Steel: 500
    Plastic: 250
    Cloth: 500

- type: latheRecipe
  id: ClothingEyesHudSecurity
  result: ClothingEyesHudSecurity
  categories:
  - Clothing
  completetime: 2
  materials:
    Steel: 300
    Glass: 200

- type: latheRecipe
  id: PortableRecharger
  result: PortableRecharger
  categories:
  - Clothing
  completetime: 15
  materials:
    Steel: 2000
    Uranium: 2000
    Plastic: 1000
    Plasma: 500
    Glass: 500

# Shields
- type: latheRecipe
  parent: BaseShieldRecipe
  id: RiotShield
  result: RiotShield
  materials:
    Steel: 400
    Glass: 400

- type: latheRecipe
  parent: BaseShieldRecipe
  id: TelescopicShield
  result: TelescopicShield
  materials:
    Steel: 300
    Glass: 800

# Targets
- type: latheRecipe
  parent: BaseTargetRecipe
  id: TargetHuman
  result: TargetHuman

- type: latheRecipe
  parent: BaseTargetRecipe
  id: TargetClown
  result: TargetClown

- type: latheRecipe
  parent: BaseTargetRecipe
  id: TargetSyndicate
  result: TargetSyndicate

# Tools
- type: latheRecipe
  parent: BaseToolRecipe
  id: Handcuffs
  result: Handcuffs
  materials:
    Steel: 300

- type: latheRecipe
  parent: BaseToolRecipe
  id: Zipties
  result: Zipties
  materials:
    Plastic: 200

- type: latheRecipe
  parent: BaseToolRecipe
  id: ForensicPad
  result: ForensicPad
  completetime: 4
  materials:
    Plastic: 100

- type: latheRecipe
  parent: BaseToolRecipe
  id: HoloprojectorSecurity
  result: HoloprojectorSecurityEmpty
  materials:
    Steel: 300
    Glass: 50
    Plastic: 50

- type: latheRecipe
  parent: BaseToolRecipe
  id: Flash
  result: Flash
  materials:
    Glass: 100
    Plastic: 200
    Steel: 100

## Weapons

<<<<<<< HEAD
#- type: latheRecipe Sunrise-edit
#  parent: BaseAmmoRecipe
#  id: BoxShotgunFlare
#  result: BoxShotgunFlare
#  materials:
#    Steel: 80
#    Plastic: 80

- type: latheRecipe
  parent: BaseAmmoRecipe
  id: BoxShotgunIncendiary
  result: BoxShotgunIncendiary
  materials:
    Steel: 80
    Plastic: 320

- type: latheRecipe
  parent: BaseAmmoRecipe
  id: MagazineBoxPistolPractice
  result: MagazineBoxPistolPractice
=======
# Melee
- type: latheRecipe
  parent: BaseWeaponRecipeMelee
  id: Stunbaton
  result: Stunbaton
>>>>>>> 69f8fe39
  materials:
    Steel: 300
    Plastic: 300

- type: latheRecipe
  parent: BaseWeaponRecipeMelee
  id: Truncheon
  result: Truncheon
  materials:
    Steel: 300
    Plastic: 300

- type: latheRecipe
  parent: BaseWeaponRecipeMelee
  id: CombatKnife
  result: CombatKnife
  materials:
    Steel: 250
    Plastic: 100

# Practice weapons
- type: latheRecipe
  parent: BaseWeaponRecipePractice
  id: WeaponDisablerPractice
  result: WeaponDisablerPractice
  materials:
    Steel: 500
    Glass: 100
    Plastic: 200

- type: latheRecipe
  parent: BaseWeaponRecipePractice
  id: WeaponLaserCarbinePractice
  result: WeaponLaserCarbinePractice
  materials:
    Steel: 1800
    Glass: 400
    Plastic: 250

# Long Guns
- type: latheRecipe
  parent: BaseWeaponRecipeLong
  id: WeaponLaserCarbine
  result: WeaponLaserCarbine
  materials:
    Steel: 2000
    Glass: 800
    Plastic: 500

- type: latheRecipe
  parent: BaseWeaponRecipeLong
  id: WeaponAdvancedLaser
  result: WeaponAdvancedLaser
  materials:
    Steel: 1500
    Glass: 1000
    Gold: 850

- type: latheRecipe
  parent: BaseWeaponRecipeLong
  id: WeaponLaserCannon
  result: WeaponLaserCannon
  materials:
    Steel: 1250
    Plastic: 750
    Gold: 500

- type: latheRecipe
  parent: BaseWeaponRecipeLong
  id: WeaponXrayCannon
  result: WeaponXrayCannon
  materials:
    Steel: 1500
    Glass: 500
    Plastic: 250
    Gold: 100

- type: latheRecipe
  parent: BaseWeaponRecipeLong
  id: WeaponTemperatureGun
  result: WeaponTemperatureGun
  materials:
    Steel: 2000
    Glass: 500
    Plastic: 500
    Gold: 500

# Sidearms
- type: latheRecipe
  parent: BaseWeaponRecipeSidearm
  id: WeaponDisabler
  result: WeaponDisabler
  materials:
    Steel: 300
    Glass: 200
    Plastic: 200

- type: latheRecipe
  parent: BaseWeaponRecipeSidearm
  id: WeaponDisablerSMG
  result: WeaponDisablerSMG
  materials:
    Steel: 1000
    Glass: 500
    Plastic: 500

- type: latheRecipe
  parent: BaseWeaponRecipeSidearm
  id: WeaponLaserSvalinn
  result: WeaponLaserSvalinn
  materials:
<<<<<<< HEAD
    Steel: 150
    Plastic: 50

#- type: latheRecipe
#  id: GrenadeEMP
#  result: GrenadeEMP
#  completetime: 3
#  materials:
#    Steel: 150
#    Plastic: 100
#    Glass: 20
#
#- type: latheRecipe
#  id: GrenadeBlast
#  result: GrenadeBlast
#  completetime: 3
#  materials:
#    Steel: 450
#    Plastic: 300
#    Gold: 150
#
#- type: latheRecipe
#  id: GrenadeFlash
#  result: GrenadeFlash
#  completetime: 3
#  materials:
#    Steel: 150
#    Plastic: 100
#    Glass: 20

- type: latheRecipe
  id: PortableRecharger
  result: PortableRecharger
  completetime: 15
  materials:
    Steel: 2000
    Uranium: 2000
    Plastic: 1000
    Plasma: 500
    Glass: 500
=======
    Steel: 2000
    Gold: 500

- type: latheRecipe
  parent: BaseWeaponRecipeSidearm
  id: WeaponFlareGunSecurity
  result: WeaponFlareGunSecurity
  materials:
    Plastic: 100
    Steel: 400
>>>>>>> 69f8fe39
<|MERGE_RESOLUTION|>--- conflicted
+++ resolved
@@ -47,28 +47,7 @@
   id: BaseWeaponRecipeSidearm
   completetime: 6
 
-<<<<<<< HEAD
-- type: latheRecipe
-  parent: BaseWeaponRecipeLong
-  id: WeaponGunLaserCarbineSemi
-  result: WeaponGunLaserCarbineSemi
-  materials:
-    Steel: 1800
-    Plastic: 50
-    Gold: 300 #sunrise-Edit
-
-- type: latheRecipe
-  parent: BaseWeaponRecipeLong
-  id: WeaponXrayCannon
-  result: WeaponXrayCannon
-  materials:
-    Steel: 1500
-    Glass: 500
-    Plastic: 250
-    Gold: 100
-=======
 ## Recipes
->>>>>>> 69f8fe39
 
 # Clothing
 - type: latheRecipe
@@ -181,34 +160,11 @@
 
 ## Weapons
 
-<<<<<<< HEAD
-#- type: latheRecipe Sunrise-edit
-#  parent: BaseAmmoRecipe
-#  id: BoxShotgunFlare
-#  result: BoxShotgunFlare
-#  materials:
-#    Steel: 80
-#    Plastic: 80
-
-- type: latheRecipe
-  parent: BaseAmmoRecipe
-  id: BoxShotgunIncendiary
-  result: BoxShotgunIncendiary
-  materials:
-    Steel: 80
-    Plastic: 320
-
-- type: latheRecipe
-  parent: BaseAmmoRecipe
-  id: MagazineBoxPistolPractice
-  result: MagazineBoxPistolPractice
-=======
 # Melee
 - type: latheRecipe
   parent: BaseWeaponRecipeMelee
   id: Stunbaton
   result: Stunbaton
->>>>>>> 69f8fe39
   materials:
     Steel: 300
     Plastic: 300
@@ -320,48 +276,6 @@
   id: WeaponLaserSvalinn
   result: WeaponLaserSvalinn
   materials:
-<<<<<<< HEAD
-    Steel: 150
-    Plastic: 50
-
-#- type: latheRecipe
-#  id: GrenadeEMP
-#  result: GrenadeEMP
-#  completetime: 3
-#  materials:
-#    Steel: 150
-#    Plastic: 100
-#    Glass: 20
-#
-#- type: latheRecipe
-#  id: GrenadeBlast
-#  result: GrenadeBlast
-#  completetime: 3
-#  materials:
-#    Steel: 450
-#    Plastic: 300
-#    Gold: 150
-#
-#- type: latheRecipe
-#  id: GrenadeFlash
-#  result: GrenadeFlash
-#  completetime: 3
-#  materials:
-#    Steel: 150
-#    Plastic: 100
-#    Glass: 20
-
-- type: latheRecipe
-  id: PortableRecharger
-  result: PortableRecharger
-  completetime: 15
-  materials:
-    Steel: 2000
-    Uranium: 2000
-    Plastic: 1000
-    Plasma: 500
-    Glass: 500
-=======
     Steel: 2000
     Gold: 500
 
@@ -371,5 +285,4 @@
   result: WeaponFlareGunSecurity
   materials:
     Plastic: 100
-    Steel: 400
->>>>>>> 69f8fe39
+    Steel: 400