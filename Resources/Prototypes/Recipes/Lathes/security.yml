--- conflicted
+++ resolved
@@ -96,8 +96,9 @@
   result: WeaponTemperatureGun
   materials:
     Steel: 2000
-<<<<<<< HEAD
-    Gold: 200 #sunrise-Edit
+    Glass: 500
+    Plastic: 500
+    Gold: 500
 
 - type: latheRecipe
   parent: BaseWeaponRecipeLong
@@ -107,11 +108,6 @@
     Steel: 1800
     Plastic: 50
     Gold: 300 #sunrise-Edit
-=======
-    Glass: 500
-    Plastic: 500
-    Gold: 500
->>>>>>> a28a1214
 
 - type: latheRecipe
   parent: BaseWeaponRecipeLong
@@ -663,4 +659,50 @@
   materials:
     Steel: 1000
     Glass: 500
-    Plastic: 500+    Plastic: 500
+
+- type: latheRecipe
+  id: MagazineGrenadeEmpty
+  result: MagazineGrenadeEmpty
+  completetime: 3
+  materials:
+    Steel: 150
+    Plastic: 50
+
+- type: latheRecipe
+  id: GrenadeEMP
+  result: GrenadeEMP
+  completetime: 3
+  materials:
+    Steel: 150
+    Plastic: 100
+    Glass: 20
+
+- type: latheRecipe
+  id: GrenadeBlast
+  result: GrenadeBlast
+  completetime: 3
+  materials:
+    Steel: 450
+    Plastic: 300
+    Gold: 150
+
+- type: latheRecipe
+  id: GrenadeFlash
+  result: GrenadeFlash
+  completetime: 3
+  materials:
+    Steel: 150
+    Plastic: 100
+    Glass: 20
+
+- type: latheRecipe
+  id: PortableRecharger
+  result: PortableRecharger
+  completetime: 15
+  materials:
+    Steel: 2000
+    Uranium: 2000
+    Plastic: 1000
+    Plasma: 500
+    Glass: 500