# Generic
- type: latheCategory
  id: Ammo
  name: lathe-category-ammo

- type: latheCategory
  id: Circuitry
  name: lathe-category-circuitry

- type: latheCategory
  id: Lights
  name: lathe-category-lights

- type: latheCategory
  id: Parts
  name: lathe-category-parts

- type: latheCategory
  id: Robotics
  name: lathe-category-robotics

- type: latheCategory
  id: Tools
  name: lathe-category-tools

- type: latheCategory
  id: Weapons
  name: lathe-category-weapons

# Biogen
- type: latheCategory
  id: Food
  name: lathe-category-food

- type: latheCategory
  id: Chemicals
  name: lathe-category-chemicals

- type: latheCategory
  id: Materials
  name: lathe-category-materials

<<<<<<< HEAD
# Exosuit
- type: latheCategory
  id: Vim
  name: lathe-category-mechs-vim

- type: latheCategory
  id: Honker
  name: lathe-category-mechs-honker

- type: latheCategory
  id: Hamptr
  name: lathe-category-mechs-hamptr

- type: latheCategory
  id: Ripley
  name: lathe-category-mechs-ripley

- type: latheCategory
  id: RipleyMKII
  name: lathe-category-mechs-ripleymkii

- type: latheCategory
  id: Clarke
  name: lathe-category-mechs-clarke

- type: latheCategory
  id: Gygax
  name: lathe-category-mechs-gygax

- type: latheCategory
  id: Durand
  name: lathe-category-mechs-durand
  
- type: latheCategory
  id: Phazon
  name: lathe-category-mechs-phazon

- type: latheCategory
  id: MechEquipment
  name: lathe-category-mechs-equipment

- type: latheCategory
  id: MechWeapons
  name: lathe-category-mechs-weapons
=======
# Uniform printer
- type: latheCategory
  id: Bedsheets
  name: lathe-category-bedsheets

- type: latheCategory
  id: Carpets
  name: lathe-category-carpets

- type: latheCategory
  id: Coats
  name: lathe-category-coats

- type: latheCategory
  id: Command
  name: lathe-category-command

- type: latheCategory
  id: Hats
  name: lathe-category-hats

- type: latheCategory
  id: Jumpsuits
  name: lathe-category-jumpsuits

- type: latheCategory
  id: Neck
  name: lathe-category-neck
>>>>>>> 1b74de6d
<|MERGE_RESOLUTION|>--- conflicted
+++ resolved
@@ -40,7 +40,35 @@
   id: Materials
   name: lathe-category-materials
 
-<<<<<<< HEAD
+# Uniform printer
+- type: latheCategory
+  id: Bedsheets
+  name: lathe-category-bedsheets
+
+- type: latheCategory
+  id: Carpets
+  name: lathe-category-carpets
+
+- type: latheCategory
+  id: Coats
+  name: lathe-category-coats
+
+- type: latheCategory
+  id: Command
+  name: lathe-category-command
+
+- type: latheCategory
+  id: Hats
+  name: lathe-category-hats
+
+- type: latheCategory
+  id: Jumpsuits
+  name: lathe-category-jumpsuits
+
+- type: latheCategory
+  id: Neck
+  name: lathe-category-neck
+
 # Exosuit
 - type: latheCategory
   id: Vim
@@ -73,7 +101,7 @@
 - type: latheCategory
   id: Durand
   name: lathe-category-mechs-durand
-  
+
 - type: latheCategory
   id: Phazon
   name: lathe-category-mechs-phazon
@@ -84,34 +112,4 @@
 
 - type: latheCategory
   id: MechWeapons
-  name: lathe-category-mechs-weapons
-=======
-# Uniform printer
-- type: latheCategory
-  id: Bedsheets
-  name: lathe-category-bedsheets
-
-- type: latheCategory
-  id: Carpets
-  name: lathe-category-carpets
-
-- type: latheCategory
-  id: Coats
-  name: lathe-category-coats
-
-- type: latheCategory
-  id: Command
-  name: lathe-category-command
-
-- type: latheCategory
-  id: Hats
-  name: lathe-category-hats
-
-- type: latheCategory
-  id: Jumpsuits
-  name: lathe-category-jumpsuits
-
-- type: latheCategory
-  id: Neck
-  name: lathe-category-neck
->>>>>>> 1b74de6d
+  name: lathe-category-mechs-weapons