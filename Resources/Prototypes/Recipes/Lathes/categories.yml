--- conflicted
+++ resolved
@@ -102,71 +102,63 @@
   id: Wood
   name: lathe-category-wood
 
-<<<<<<< HEAD
-=======
-# Science
+- type: latheCategory
+  id: Modules
+  name: lathe-category-modules
+
+- type: latheCategory
+  id: Robotics
+  name: lathe-category-robotics
+
+# Security TechFab
+- type: latheCategory
+  id: Ammo
+  name: lathe-category-ammo
+
+- type: latheCategory
+  id: Boxes
+  name: lathe-category-boxes
+
+- type: latheCategory
+  id: Magazines
+  name: lathe-category-magazines
+
+# Uniform printer
+- type: latheCategory
+  id: Bedsheets
+  name: lathe-category-bedsheets
+
+- type: latheCategory
+  id: Carpets
+  name: lathe-category-carpets
+
+- type: latheCategory
+  id: Coats
+  name: lathe-category-coats
+
+- type: latheCategory
+  id: Command
+  name: lathe-category-command
+
+- type: latheCategory
+  id: Hats
+  name: lathe-category-hats
+
+- type: latheCategory
+  id: Jumpsuits
+  name: lathe-category-jumpsuits
+
+- type: latheCategory
+  id: Neck
+  name: lathe-category-neck
+
+# Exosuit
+
 - type: latheCategory
   id: Mech
   name: lathe-category-mechs
 
 - type: latheCategory
-  id: Modules
-  name: lathe-category-modules
-
-- type: latheCategory
-  id: Robotics
-  name: lathe-category-robotics
-
->>>>>>> 82f598a0
-# Security TechFab
-- type: latheCategory
-  id: Ammo
-  name: lathe-category-ammo
-
-- type: latheCategory
-  id: Boxes
-  name: lathe-category-boxes
-
-- type: latheCategory
-  id: Magazines
-  name: lathe-category-magazines
-
-# Uniform printer
-- type: latheCategory
-  id: Bedsheets
-  name: lathe-category-bedsheets
-
-- type: latheCategory
-  id: Carpets
-  name: lathe-category-carpets
-
-- type: latheCategory
-  id: Coats
-  name: lathe-category-coats
-
-- type: latheCategory
-  id: Command
-  name: lathe-category-command
-
-- type: latheCategory
-  id: Hats
-  name: lathe-category-hats
-
-- type: latheCategory
-  id: Jumpsuits
-  name: lathe-category-jumpsuits
-
-- type: latheCategory
-  id: Neck
-  name: lathe-category-neck
-
-# Exosuit
-
-- type: latheCategory
-  id: Mech
-  name: lathe-category-mechs
-
-- type: latheCategory
   id: Vim
   name: lathe-category-mechs-vim
 
