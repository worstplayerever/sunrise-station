# Generic
- type: latheCategory
  id: Circuitry
  name: lathe-category-circuitry

- type: latheCategory
  id: Clothing
  name: lathe-category-clothing

- type: latheCategory
  id: Lights
  name: lathe-category-lights

- type: latheCategory
  id: Machines
  name: lathe-category-machines

- type: latheCategory
  id: Parts
  name: lathe-category-parts

- type: latheCategory
  id: Robotics
  name: lathe-category-robotics

- type: latheCategory
  id: Tiles
  name: lathe-category-tiles

- type: latheCategory
  id: Tools
  name: lathe-category-tools

- type: latheCategory
  id: Weapons
  name: lathe-category-weapons

# Biogen
- type: latheCategory
  id: Food
  name: lathe-category-food

- type: latheCategory
  id: Chemicals
  name: lathe-category-chemicals

- type: latheCategory
  id: Materials
  name: lathe-category-materials

# Circuit imprinter
- type: latheCategory
  id: Computers
  name: lathe-category-computers

- type: latheCategory
  id: Engineering
  name: lathe-category-engineering

- type: latheCategory
  id: General
  name: lathe-category-general

- type: latheCategory
  id: Medical
  name: lathe-category-medical

- type: latheCategory
  id: Research
  name: lathe-category-research

- type: latheCategory
  id: Security
  name: lathe-category-security

- type: latheCategory
  id: Service
  name: lathe-category-service

- type: latheCategory
  id: Supply
  name: lathe-category-supply

<<<<<<< HEAD
# Sec
=======
# Cutter machine
- type: latheCategory
  id: Concrete
  name: lathe-category-concrete

- type: latheCategory
  id: Dark
  name: lathe-category-dark

- type: latheCategory
  id: Maints
  name: lathe-category-maints

- type: latheCategory
  id: Steel
  name: lathe-category-steel

- type: latheCategory
  id: White
  name: lathe-category-white

- type: latheCategory
  id: Wood
  name: lathe-category-wood

# Science
- type: latheCategory
  id: Mech
  name: lathe-category-mechs

# Security TechFab
>>>>>>> 1c8c85ea
- type: latheCategory
  id: Ammo
  name: lathe-category-ammo

- type: latheCategory
  id: Boxes
  name: lathe-category-boxes

- type: latheCategory
  id: Magazines
  name: lathe-category-magazines

# Uniform printer
- type: latheCategory
  id: Bedsheets
  name: lathe-category-bedsheets

- type: latheCategory
  id: Carpets
  name: lathe-category-carpets

- type: latheCategory
  id: Coats
  name: lathe-category-coats

- type: latheCategory
  id: Command
  name: lathe-category-command

- type: latheCategory
  id: Hats
  name: lathe-category-hats

- type: latheCategory
  id: Jumpsuits
  name: lathe-category-jumpsuits

- type: latheCategory
  id: Neck
  name: lathe-category-neck

# Exosuit

- type: latheCategory
  id: Mech
  name: lathe-category-mechs

- type: latheCategory
  id: Vim
  name: lathe-category-mechs-vim

- type: latheCategory
  id: Honker
  name: lathe-category-mechs-honker

- type: latheCategory
  id: Hamptr
  name: lathe-category-mechs-hamptr

- type: latheCategory
  id: Ripley
  name: lathe-category-mechs-ripley

- type: latheCategory
  id: RipleyMKII
  name: lathe-category-mechs-ripleymkii

- type: latheCategory
  id: Clarke
  name: lathe-category-mechs-clarke

- type: latheCategory
  id: Gygax
  name: lathe-category-mechs-gygax

- type: latheCategory
  id: Durand
  name: lathe-category-mechs-durand

- type: latheCategory
  id: Phazon
  name: lathe-category-mechs-phazon

- type: latheCategory
  id: MechEquipment
  name: lathe-category-mechs-equipment

- type: latheCategory
  id: MechWeapons
  name: lathe-category-mechs-weapons<|MERGE_RESOLUTION|>--- conflicted
+++ resolved
@@ -81,9 +81,6 @@
   id: Supply
   name: lathe-category-supply
 
-<<<<<<< HEAD
-# Sec
-=======
 # Cutter machine
 - type: latheCategory
   id: Concrete
@@ -115,7 +112,6 @@
   name: lathe-category-mechs
 
 # Security TechFab
->>>>>>> 1c8c85ea
 - type: latheCategory
   id: Ammo
   name: lathe-category-ammo
