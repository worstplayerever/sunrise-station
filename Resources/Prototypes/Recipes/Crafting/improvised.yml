--- conflicted
+++ resolved
@@ -145,11 +145,7 @@
   targetNode: shell
   category: construction-category-weapons
   objectType: Item
-<<<<<<< HEAD
   description: Самодельный патрон для дробовика.  # Sunrise-recipes
-=======
-  description: A homemade shotgun shell that shoots painful glass shrapnel. The spread is so wide that it couldn't hit the broad side of a barn.
->>>>>>> bf80f3ab
   icon:
     sprite: Objects/Weapons/Guns/Ammunition/Casings/shotgun_shell.rsi
     state: improvised
