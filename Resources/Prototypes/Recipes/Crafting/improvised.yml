--- conflicted
+++ resolved
@@ -158,36 +158,18 @@
   category: construction-category-clothing
   objectType: Item
 
-<<<<<<< HEAD
- #Sunrise-Start #If merge Scrap Armor PR Delete
 - type: construction
-  name: construction-graph-tag-scrap-armor
-=======
-- type: construction
->>>>>>> 546bfd0a
   id: scraparmor
   graph: scraparmor
   startNode: start
   targetNode: scraparmorfinished
   category: construction-category-clothing
-<<<<<<< HEAD
-  description: construction-graph-tag-scrap-armor-desc
   objectType: Item
 
 - type: construction
-  name: construction-graph-tag-scrap-helmet
-=======
-  objectType: Item
-
-- type: construction
->>>>>>> 546bfd0a
   id: scraphelmet
   graph: scraphelmet
   startNode: start
   targetNode: scraphelmet
   category: construction-category-clothing
-<<<<<<< HEAD
-  description: construction-graph-tag-scrap-helmet-desc
-=======
->>>>>>> 546bfd0a
   objectType: Item