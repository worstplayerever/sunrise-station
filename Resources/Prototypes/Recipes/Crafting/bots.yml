- type: construction
  name: чистобот  # Sunrise-recipes
  id: cleanbot
  graph: CleanBot
  startNode: start
  targetNode: bot
  category: construction-category-utilities
  objectType: Item
  description: Этот бот перемещается по станции, вытирая все лужи, которые он видит.  # Sunrise-recipes
  icon:
    sprite: Mobs/Silicon/Bots/cleanbot.rsi
    state: cleanbot

- type: construction
<<<<<<< HEAD
  name: хонкобот  # Sunrise-recipes
=======
  name: firebot
  id: firebot
  graph: FireBot
  startNode: start
  targetNode: bot
  category: construction-category-utilities
  objectType: Item
  description: This bot puts out fires wherever it goes.
  icon:
    sprite: Mobs/Silicon/Bots/firebot.rsi
    state: firebot

- type: construction
  name: honkbot
>>>>>>> b050e833
  id: honkbot
  graph: HonkBot
  startNode: start
  targetNode: bot
  category: construction-category-utilities
  objectType: Item
  description: Этот бот хонкает и подскальзывает людей  # Sunrise-recipes
  icon:
    sprite: Mobs/Silicon/Bots/honkbot.rsi
    state: honkbot

- type: construction
  name: кринжбот  # Sunrise-recipes
  id: jonkbot
  graph: JonkBot
  startNode: start
  targetNode: bot
  category: construction-category-utilities
  objectType: Item
  description: Ужасающе  # Sunrise-recipes
  icon:
    sprite: Mobs/Silicon/Bots/honkbot.rsi
    state: jonkbot

- type: construction
  name: медибот  # Sunrise-recipes
  id: medibot
  graph: MediBot
  startNode: start
  targetNode: bot
  category: construction-category-utilities
  objectType: Item
  description: Этот бот помогает медикам.
  icon:
    sprite: Mobs/Silicon/Bots/medibot.rsi
    state: medibot

- type: construction
  name: мимбот  # Sunrise-recipes
  id: mimebot
  graph: MimeBot
  startNode: start
  targetNode: bot
  category: construction-category-utilities
  objectType: Item
  description: Этот бот знает как махать рукой.  # Sunrise-recipes
  icon:
    sprite: Mobs/Silicon/Bots/mimebot.rsi
    state: mimebot

- type: construction
  name: грузобот  # Sunrise-recipes
  id: supplybot
  graph: SupplyBot
  startNode: start
  targetNode: bot
  category: construction-category-utilities
  objectType: Item
  description: Доставляет грузы!  # Sunrise-recipes
  icon:
    sprite: Mobs/Silicon/Bots/supplybot.rsi
    state: supplybot<|MERGE_RESOLUTION|>--- conflicted
+++ resolved
@@ -12,9 +12,6 @@
     state: cleanbot
 
 - type: construction
-<<<<<<< HEAD
-  name: хонкобот  # Sunrise-recipes
-=======
   name: firebot
   id: firebot
   graph: FireBot
@@ -28,8 +25,7 @@
     state: firebot
 
 - type: construction
-  name: honkbot
->>>>>>> b050e833
+  name: хонкобот  # Sunrise-recipes
   id: honkbot
   graph: HonkBot
   startNode: start
