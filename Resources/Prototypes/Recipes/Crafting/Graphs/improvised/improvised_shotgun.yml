--- conflicted
+++ resolved
@@ -10,11 +10,7 @@
         icon:
           sprite: Structures/Piping/Atmospherics/pipe.rsi
           state: pipeStraight
-<<<<<<< HEAD
-        name: step-pipe-name
-=======
         name: construction-graph-tag-pipe
->>>>>>> 7b352643
       - tag: ModularReceiver
         icon:
           sprite: Objects/Misc/modular_receiver.rsi
