- type: constructionGraph
  id: PowerCellPotato
  start: start
  graph:
    - node: start
      edges:
        - to: potatobattery
          steps:
            - tag: Potato
              name:  step-potato-name
              icon:
                sprite: Objects/Specific/Hydroponics/potato.rsi
                state: produce
              doAfter: 1
            - material: MetalRod
              amount: 2
              doAfter: 1
            - material: Cable
              amount: 1
              doAfter: 1
    - node: potatobattery
      entity: PowerCellPotato

- type: constructionGraph
  id: PotatoAI
  start: start
  graph:
    - node: start
      edges:
        - to: potatoai
          steps:
            - tag: PotatoBattery
              name: step-potato-battery-name
              icon:
                sprite: Objects/Power/power_cells.rsi
                state: potato
              doAfter: 1
            - tag: SmallAIChip
              name: a super-compact AI chip
              icon:
                sprite: Objects/Misc/potatoai_chip.rsi
                state: icon
    - node: potatoai
      entity: PotatoAI

- type: constructionGraph
  id: PotatoAIChip
  start: start
  graph:
    - node: start
      edges:
        - to: potatoaichip
          steps:
            - material: Steel
              amount: 1
              doAfter: 1
            - material: Glass
              amount: 1
              doAfter: 1
            - material: Cable
              amount: 2
              doAfter: 1
<<<<<<< HEAD
            - tag: CapacitorStockPart
              name: step-capacitor-name
              icon:
                sprite: Objects/Misc/stock_parts.rsi
                state: capacitor
            - tag: CapacitorStockPart
              name: step-capacitor-name
              icon:
                sprite: Objects/Misc/stock_parts.rsi
                state: capacitor
=======
            - material: Capacitor
              amount: 2
>>>>>>> cb246f5d
    - node: potatoaichip
      entity: PotatoAIChip<|MERGE_RESOLUTION|>--- conflicted
+++ resolved
@@ -60,20 +60,7 @@
             - material: Cable
               amount: 2
               doAfter: 1
-<<<<<<< HEAD
-            - tag: CapacitorStockPart
-              name: step-capacitor-name
-              icon:
-                sprite: Objects/Misc/stock_parts.rsi
-                state: capacitor
-            - tag: CapacitorStockPart
-              name: step-capacitor-name
-              icon:
-                sprite: Objects/Misc/stock_parts.rsi
-                state: capacitor
-=======
             - material: Capacitor
               amount: 2
->>>>>>> cb246f5d
     - node: potatoaichip
       entity: PotatoAIChip