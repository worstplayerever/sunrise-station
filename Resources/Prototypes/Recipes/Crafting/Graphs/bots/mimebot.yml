--- conflicted
+++ resolved
@@ -21,40 +21,24 @@
         icon:
           sprite: Objects/Misc/proximity_sensor.rsi
           state: icon
-<<<<<<< HEAD
-        name: step-proximity-sensor-name
-=======
         name: construction-graph-tag-proximity-sensor
->>>>>>> 7b352643
       - tag: BorgHead
         icon:
           sprite: Objects/Specific/Robotics/cyborg_parts.rsi
           state: borg_head
-<<<<<<< HEAD
-        name: step-borg-head-name
-=======
         name: construction-graph-tag-borg-head
->>>>>>> 7b352643
         doAfter: 2
       - tag: BorgArm
         icon:
           sprite: Mobs/Silicon/drone.rsi
           state: l_hand
-<<<<<<< HEAD
-        name: step-borg-arm-name
-=======
         name: construction-graph-tag-borg-arm
->>>>>>> 7b352643
         doAfter: 2
       - tag: BorgArm
         icon:
           sprite: Mobs/Silicon/drone.rsi
           state: l_hand
-<<<<<<< HEAD
-        name: step-borg-arm-name
-=======
         name: construction-graph-tag-borg-arm
->>>>>>> 7b352643
         doAfter: 2
   - node: bot
     entity: MobMimeBot