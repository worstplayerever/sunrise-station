--- conflicted
+++ resolved
@@ -10,20 +10,12 @@
         icon:
           sprite: Objects/Misc/proximity_sensor.rsi
           state: icon
-<<<<<<< HEAD
-        name: step-proximity-sensor-name
-=======
         name: construction-graph-tag-proximity-sensor
->>>>>>> 7b352643
       - tag: BorgHead
         icon:
           sprite: Objects/Specific/Robotics/cyborg_parts.rsi
           state: borg_head
-<<<<<<< HEAD
-        name: step-borg-head-name
-=======
         name: construction-graph-tag-borg-head
->>>>>>> 7b352643
         doAfter: 1
       - material: Steel
         amount: 10
