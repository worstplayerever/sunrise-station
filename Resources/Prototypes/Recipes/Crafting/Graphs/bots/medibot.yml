- type: constructionGraph
  id: MediBot
  start: start
  graph:
  - node: start
    edges:
    - to: bot
      steps:
      - tag: Medkit
        icon:
          sprite: Objects/Specific/Medical/firstaidkits.rsi
          state: firstaid
        name: construction-graph-tag-medkit
      - tag: DiscreteHealthAnalyzer
        icon:
          sprite: Objects/Specific/Medical/healthanalyzer.rsi
          state: analyzer
        name: construction-graph-tag-health-analyzer
        doAfter: 2
      - tag: ProximitySensor
        icon:
          sprite: Objects/Misc/proximity_sensor.rsi
          state: icon
<<<<<<< HEAD
        name: step-proximity-sensor-name
=======
        name: construction-graph-tag-proximity-sensor
>>>>>>> 7b352643
        doAfter: 2
      - tag: BorgArm
        icon:
          sprite: Mobs/Silicon/drone.rsi
          state: l_hand
<<<<<<< HEAD
        name: step-borg-arm-name
=======
        name: construction-graph-tag-borg-arm
>>>>>>> 7b352643
        doAfter: 2
  - node: bot
    entity: MobMedibot<|MERGE_RESOLUTION|>--- conflicted
+++ resolved
@@ -21,21 +21,13 @@
         icon:
           sprite: Objects/Misc/proximity_sensor.rsi
           state: icon
-<<<<<<< HEAD
-        name: step-proximity-sensor-name
-=======
         name: construction-graph-tag-proximity-sensor
->>>>>>> 7b352643
         doAfter: 2
       - tag: BorgArm
         icon:
           sprite: Mobs/Silicon/drone.rsi
           state: l_hand
-<<<<<<< HEAD
-        name: step-borg-arm-name
-=======
         name: construction-graph-tag-borg-arm
->>>>>>> 7b352643
         doAfter: 2
   - node: bot
     entity: MobMedibot