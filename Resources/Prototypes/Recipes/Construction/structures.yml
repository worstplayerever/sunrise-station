--- conflicted
+++ resolved
@@ -582,13 +582,6 @@
   startNode: start
   targetNode: turnstile
   category: construction-category-structures
-<<<<<<< HEAD
-  description: A mechanical door that permits one-way access and prevents tailgating.
-  icon:
-    sprite: _Sunrise/Structures/Doors/turnstile.rsi #Sunrise-edit
-    state: turnstile
-=======
->>>>>>> 7b352643
   objectType: Structure
   placementMode: SnapgridCenter
   canBuildInImpassable: false
@@ -1091,6 +1084,7 @@
   conditions:
     - !type:TileNotBlocked
 
+#conveyor
 - type: construction
   id: ConveyorBelt
   graph: ConveyorGraph
