--- conflicted
+++ resolved
@@ -16,42 +16,14 @@
         store: part-container
 
       - component: Flash
-        name: step-flash-name
+        name: flash
         store: part-container
         icon:
           sprite: Objects/Weapons/Melee/flash.rsi
           state: flash
 
       - component: Flash
-        name: step-second-flash-name
-        store: part-container
-        icon:
-          sprite: Objects/Weapons/Melee/flash.rsi
-          state: flash
-
-      - tool: Screwing
-        doAfter: 0.5
-<<<<<<< HEAD
-
-    - to: engineer
-      steps:
-      - assemblyId: engineer
-        guideString: borg-construction-guide-string
-
-      - material: Cable
-        amount: 1
-        doAfter: 1
-        store: part-container
-
-      - component: Flash
-        name: step-flash-name
-        store: part-container
-        icon:
-          sprite: Objects/Weapons/Melee/flash.rsi
-          state: flash
-
-      - component: Flash
-        name: step-second-flash-name
+        name: second flash
         store: part-container
         icon:
           sprite: Objects/Weapons/Melee/flash.rsi
@@ -60,225 +32,5 @@
       - tool: Screwing
         doAfter: 0.5
 
-    - to: janitor
-      steps:
-      - assemblyId: janitor
-        guideString: borg-construction-guide-string
-
-      - material: Cable
-        amount: 1
-        doAfter: 1
-        store: part-container
-
-      - component: Flash
-        name: step-flash-name
-        store: part-container
-        icon:
-          sprite: Objects/Weapons/Melee/flash.rsi
-          state: flash
-
-      - component: Flash
-        name: step-second-flash-name
-        store: part-container
-        icon:
-          sprite: Objects/Weapons/Melee/flash.rsi
-          state: flash
-
-      - tool: Screwing
-        doAfter: 0.5
-
-    - to: medical
-      steps:
-      - assemblyId: medical
-        guideString: borg-construction-guide-string
-
-      - material: Cable
-        amount: 1
-        doAfter: 1
-        store: part-container
-
-      - component: Flash
-        name: step-flash-name
-        store: part-container
-        icon:
-          sprite: Objects/Weapons/Melee/flash.rsi
-          state: flash
-
-      - component: Flash
-        name: step-second-flash-name
-        store: part-container
-        icon:
-          sprite: Objects/Weapons/Melee/flash.rsi
-          state: flash
-
-      - tool: Screwing
-        doAfter: 0.5
-
-    - to: mining
-      steps:
-      - assemblyId: mining
-        guideString: borg-construction-guide-string
-
-      - material: Cable
-        amount: 1
-        doAfter: 1
-        store: part-container
-
-      - component: Flash
-        name: step-flash-name
-        store: part-container
-        icon:
-          sprite: Objects/Weapons/Melee/flash.rsi
-          state: flash
-
-      - component: Flash
-        name: step-second-flash-name
-        store: part-container
-        icon:
-          sprite: Objects/Weapons/Melee/flash.rsi
-          state: flash
-
-      - tool: Screwing
-        doAfter: 0.5
-
-    - to: service
-      steps:
-      - assemblyId: service
-        guideString: borg-construction-guide-string
-
-      - material: Cable
-        amount: 1
-        doAfter: 1
-        store: part-container
-
-      - component: Flash
-        name: step-flash-name
-        store: part-container
-        icon:
-          sprite: Objects/Weapons/Melee/flash.rsi
-          state: flash
-
-      - component: Flash
-        name: step-second-flash-name
-        store: part-container
-        icon:
-          sprite: Objects/Weapons/Melee/flash.rsi
-          state: flash
-
-      - tool: Screwing
-        doAfter: 0.5
-
-    # Sunrise-Start
-    - to: peace
-      steps:
-      - assemblyId: peace
-        guideString: borg-construction-guide-string
-
-      - material: Cable
-        amount: 1
-        doAfter: 1
-        store: part-container
-
-      - component: Flash
-        name: step-flash-name
-        store: part-container
-        icon:
-          sprite: Objects/Weapons/Melee/flash.rsi
-          state: flash
-
-      - component: Flash
-        name: step-second-flash-name
-        store: part-container
-        icon:
-          sprite: Objects/Weapons/Melee/flash.rsi
-          state: flash
-
-      - tool: Screwing
-        doAfter: 0.5
-=======
->>>>>>> e3b61108
-
-    - to: clown
-      steps:
-      - assemblyId: clown
-        guideString: borg-construction-guide-string
-
-      - material: Cable
-        amount: 1
-        doAfter: 1
-        store: part-container
-
-      - component: Flash
-        name: step-flash-name
-        store: part-container
-        icon:
-          sprite: Objects/Weapons/Melee/flash.rsi
-          state: flash
-
-      - component: Flash
-        name: step-second-flash-name
-        store: part-container
-        icon:
-          sprite: Objects/Weapons/Melee/flash.rsi
-          state: flash
-
-      - tool: Screwing
-        doAfter: 0.5
-    # Sunrise-End
-
   - node: cyborg
-<<<<<<< HEAD
-    entity: BorgChassisGeneric
-
-  - node: engineer
-    entity: BorgChassisEngineer
-
-  - node: janitor
-    entity: BorgChassisJanitor
-
-  - node: mining
-    entity: BorgChassisMining
-
-  - node: medical
-    entity: BorgChassisMedical
-
-  - node: service
-    entity: BorgChassisService
-
-  - node: syndicateassault
-    entity: BorgChassisSyndicateAssault
-
-  - node: syndicatemedical
-    entity: BorgChassisSyndicateMedical
-
-  - node: syndicatesaboteur
-    entity: BorgChassisSyndicateSaboteur
-
-# Sunrise-Start
-  - node: security
-    entity: BorgChassisSecurity
-
-  - node: securitycombat
-    entity: BorgChassisSecurityCombat
-
-  - node: ertcombat
-    entity: BorgChassisERT
-
-  - node: peace
-    entity: BorgChassisPeace
-
-  - node: clown
-    entity: BorgChassisClown
-
-  - node: syndicate_reaper
-    entity: BorgChassisSyndicateReaper
-
-  - node: syndicate_heavy
-    entity: BorgChassisSyndicateHeavy
-
-  - node: syndicate_spider
-    entity: BorgChassisSyndicateSpider
-# Sunrise-End
-=======
-    entity: BorgChassisSelectable
->>>>>>> e3b61108
+    entity: BorgChassisSelectable