﻿- type: constructionGraph
  id: LogicGate
  start: start
  graph:
  - node: start
    edges:
    - to: empty
      steps:
      - material: Steel
        amount: 3
        doAfter: 1
  - node: empty
    entity: LogicEmptyCircuit
    edges:
    - to: start
      steps:
      - tool: Screwing
        doAfter: 2
      completed:
      - !type:SpawnPrototype
        prototype: SheetSteel1
        amount: 3
      - !type:DeleteEntity {}
    - to: logic_gate
      steps:
      - material: Cable
        amount: 2
        doAfter: 1
    - to: edge_detector
      steps:
      - material: Glass
        amount: 2
        doAfter: 1
      - material: Cable
        amount: 2
        doAfter: 1
    - to: power_sensor
      steps:
      - tag: Multitool
        icon:
          sprite: Objects/Tools/multitool.rsi
          state: icon
        name: step-multitool-name
      - material: Cable
        amount: 2
        doAfter: 1
    - to: memory_cell
      steps:
<<<<<<< HEAD
      - tag: CapacitorStockPart
        icon:
          sprite: Objects/Misc/stock_parts.rsi
          state: capacitor
        name: step-capacitor-name
=======
      - material: Capacitor
        amount: 1
>>>>>>> cb246f5d
      - material: Cable
        amount: 2
        doAfter: 1
  - node: logic_gate
    entity: LogicGateOr
    edges:
    - to: empty
      steps:
      - tool: Prying
        doAfter: 2
      completed:
      - !type:SpawnPrototype
        prototype: CableApcStack1
        amount: 2
  - node: edge_detector
    entity: EdgeDetector
    edges:
    - to: empty
      steps:
      - tool: Prying
        doAfter: 2
      completed:
      - !type:SpawnPrototype
        prototype: SheetGlass1
        amount: 2
      - !type:SpawnPrototype
        prototype: CableApcStack1
        amount: 2
  - node: power_sensor
    entity: PowerSensor
    edges:
    - to: empty
      steps:
      - tool: Prying
        doAfter: 2
      completed:
      - !type:SpawnPrototype
        prototype: Multitool
      - !type:SpawnPrototype
        prototype: CableApcStack1
        amount: 2
  - node: memory_cell
    entity: MemoryCell
    edges:
    - to: empty
      steps:
      - tool: Prying
        doAfter: 2
      completed:
      - !type:SpawnPrototype
        prototype: CapacitorStockPart
      - !type:SpawnPrototype
        prototype: CableApcStack1
        amount: 2<|MERGE_RESOLUTION|>--- conflicted
+++ resolved
@@ -46,16 +46,8 @@
         doAfter: 1
     - to: memory_cell
       steps:
-<<<<<<< HEAD
-      - tag: CapacitorStockPart
-        icon:
-          sprite: Objects/Misc/stock_parts.rsi
-          state: capacitor
-        name: step-capacitor-name
-=======
       - material: Capacitor
         amount: 1
->>>>>>> cb246f5d
       - material: Cable
         amount: 2
         doAfter: 1
