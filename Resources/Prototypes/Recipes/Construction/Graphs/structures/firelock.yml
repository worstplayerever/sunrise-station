--- conflicted
+++ resolved
@@ -50,11 +50,7 @@
           steps:
             - tag: FirelockElectronics
               store: board
-<<<<<<< HEAD
-              name: step-firelock-electronics-name
-=======
               name: construction-graph-tag-firelock-electronics-circuit-board
->>>>>>> 7b352643
               icon:
                 sprite: "Objects/Misc/module.rsi"
                 state: "mainboard"
