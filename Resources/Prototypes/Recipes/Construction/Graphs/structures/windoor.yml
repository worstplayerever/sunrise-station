- type: constructionGraph
  id: Windoor
  start: start
  graph:
  - node: start
    edges:
    - to: assembly
      completed:
      - !type:SetAnchor
        value: false
      steps:
      - material: Steel
        amount: 4
        doAfter: 2
    - to: assemblySecure
      completed:
      - !type:SetAnchor
        value: false
      steps:
      - material: Plasteel
        amount: 4
        doAfter: 2

    - to: assemblyClockwork
      completed:
      - !type:SetAnchor
        value: false
      steps:
      - material: Brass
        amount: 4
        doAfter: 2

  - node: assembly
    entity: WindoorAssembly
    actions:
    - !type:SnapToGrid {}
    - !type:SetAnchor {}
    edges:
    #to normal
    - to: glass
      conditions:
      - !type:EntityAnchored {}
      steps:
      - material: Glass
        amount: 5
        doAfter: 1

    #to plasma
    - to: pglass
      conditions:
      - !type:EntityAnchored {}
      steps:
      - material: PlasmaGlass
        amount: 5
        doAfter: 1

    #to uranium
    - to: uglass
      conditions:
      - !type:EntityAnchored {}
      steps:
      - material: UraniumGlass
        amount: 5
        doAfter: 1

    #back to start
    - to: start
      conditions:
      - !type:EntityAnchored
        anchored: false
      completed:
      - !type:SpawnPrototype
        prototype: SheetSteel1
        amount: 4
      - !type:DeleteEntity {}
      steps:
      - tool: Welding
        doAfter: 2

  #normal windoor node
  - node: glass
    entity: WindoorAssembly
    edges:
    - to: wired
      conditions:
      - !type:EntityAnchored { }
      steps:
      - material: Cable
        amount: 5
        doAfter: 1
    - to: assembly
      conditions:
      - !type:EntityAnchored
        anchored: false
      completed:
      - !type:SpawnPrototype
        prototype: SheetGlass1
        amount: 5
      steps:
      - tool: Screwing
        doAfter: 2

  - node: wired
    entity: WindoorAssembly
    edges:
    - to: electronics
      conditions:
      - !type:EntityAnchored {}
      steps:
      - component: DoorElectronics
        store: board
<<<<<<< HEAD
        name: step-door-electronics-circuit-board-name
=======
        name: construction-graph-component-door-electronics-circuit-board
>>>>>>> 7b352643
        icon:
          sprite: "Objects/Misc/module.rsi"
          state: "door_electronics"
        doAfter: 1
    - to: glass
      completed:
      - !type:SpawnPrototype
        prototype: CableApcStack1
        amount: 5
      steps:
      - tool: Cutting
        doAfter: 1

  - node: electronics
    entity: WindoorAssembly
    edges:
    - to: windoor
      conditions:
      - !type:EntityAnchored {}
      steps:
      - tool: Screwing
        doAfter: 2

  - node: windoor
    entity: Windoor
    edges:
    - to: wired
      conditions:
      - !type:EntityAnchored {}
      - !type:DoorBolted
        value: false
      - !type:WirePanel {}
      - !type:AllWiresCut
      completed:
      - !type:EmptyAllContainers
        pickup: true
        emptyAtUser: true
      steps:
      - tool: Anchoring
        doAfter: 1

  #plasma windoor node
  - node: pglass
    entity: WindoorAssemblyPlasma
    edges:
    - to: pwired
      conditions:
      - !type:EntityAnchored { }
      steps:
      - material: Cable
        amount: 5
        doAfter: 1
    - to: assembly
      conditions:
      - !type:EntityAnchored
        anchored: false
      completed:
      - !type:SpawnPrototype
        prototype: SheetPGlass1
        amount: 5
      steps:
      - tool: Screwing
        doAfter: 2

  - node: pwired
    entity: WindoorAssemblyPlasma
    edges:
    - to: pelectronics
      conditions:
      - !type:EntityAnchored {}
      steps:
      - tag: DoorElectronics
        store: board
<<<<<<< HEAD
        name: step-door-electronics-circuit-board-name
=======
        name: construction-graph-tag-door-electronics-circuit-board
>>>>>>> 7b352643
        icon:
          sprite: "Objects/Misc/module.rsi"
          state: "door_electronics"
        doAfter: 1
    - to: pglass
      completed:
      - !type:SpawnPrototype
        prototype: CableApcStack1
        amount: 5
      steps:
      - tool: Cutting
        doAfter: 1

  - node: pelectronics
    entity: WindoorAssemblyPlasma
    edges:
    - to: pwindoor
      conditions:
      - !type:EntityAnchored {}
      steps:
      - tool: Screwing
        doAfter: 2

  - node: pwindoor
    entity: WindoorPlasma
    edges:
    - to: pwired
      conditions:
      - !type:EntityAnchored {}
      - !type:DoorBolted
        value: false
      - !type:WirePanel {}
      - !type:AllWiresCut
      completed:
      - !type:EmptyAllContainers
        pickup: true
        emptyAtUser: true
      steps:
      - tool: Anchoring
        doAfter: 1

  #uranium windoor node
  - node: uglass
    entity: WindoorAssemblyUranium
    edges:
    - to: uwired
      conditions:
      - !type:EntityAnchored { }
      steps:
      - material: Cable
        amount: 5
        doAfter: 1
    - to: assembly
      conditions:
      - !type:EntityAnchored
        anchored: false
      completed:
      - !type:SpawnPrototype
        prototype: SheetUGlass1
        amount: 5
      steps:
      - tool: Screwing
        doAfter: 2

  - node: uwired
    entity: WindoorAssemblyUranium
    edges:
    - to: uelectronics
      conditions:
      - !type:EntityAnchored {}
      steps:
      - tag: DoorElectronics
        store: board
<<<<<<< HEAD
        name: step-door-electronics-circuit-board-name
=======
        name: construction-graph-tag-door-electronics-circuit-board
>>>>>>> 7b352643
        icon:
          sprite: "Objects/Misc/module.rsi"
          state: "door_electronics"
        doAfter: 1
    - to: uglass
      completed:
      - !type:SpawnPrototype
        prototype: CableApcStack1
        amount: 5
      steps:
      - tool: Cutting
        doAfter: 1

  - node: uelectronics
    entity: WindoorAssemblyUranium
    edges:
    - to: uwindoor
      conditions:
      - !type:EntityAnchored {}
      steps:
      - tool: Screwing
        doAfter: 2

  - node: uwindoor
    entity: WindoorUranium
    edges:
    - to: uwired
      conditions:
      - !type:EntityAnchored {}
      - !type:DoorBolted
        value: false
      - !type:WirePanel {}
      - !type:AllWiresCut
      completed:
      - !type:EmptyAllContainers
        pickup: true
        emptyAtUser: true
      steps:
      - tool: Anchoring
        doAfter: 1

  #secure windoor nodes
  - node: assemblySecure
    entity: WindoorAssemblySecure
    actions:
    - !type:SnapToGrid { }
    - !type:SetAnchor { }
    edges:
    #to secure
    - to: glassSecure
      conditions:
      - !type:EntityAnchored { }
      steps:
      - material: ReinforcedGlass
        amount: 5
        doAfter: 1

    #to secure plasma
    - to: pglassSecure
      conditions:
      - !type:EntityAnchored { }
      steps:
      - material: ReinforcedPlasmaGlass
        amount: 5
        doAfter: 1

    #to secure uranium
    - to: uglassSecure
      conditions:
      - !type:EntityAnchored { }
      steps:
      - material: ReinforcedUraniumGlass
        amount: 5
        doAfter: 1

    #back to start
    - to: start
      conditions:
      - !type:EntityAnchored
        anchored: false
      completed:
      - !type:SpawnPrototype
        prototype: SheetPlasteel1
        amount: 4
      - !type:DeleteEntity { }
      steps:
      - tool: Welding
        doAfter: 10

  #secure node
  - node: glassSecure
    entity: WindoorAssemblySecure
    edges:
    - to: wiredSecure
      conditions:
      - !type:EntityAnchored { }
      steps:
      - material: Cable
        amount: 5
        doAfter: 1
    - to: assemblySecure
      conditions:
      - !type:EntityAnchored
        anchored: false
      completed:
      - !type:SpawnPrototype
        prototype: SheetRGlass1
        amount: 5
      steps:
      - tool: Screwing
        doAfter: 4

  - node: wiredSecure
    entity: WindoorAssemblySecure
    edges:
    - to: electronicsSecure
      conditions:
      - !type:EntityAnchored { }
      steps:
      - component: DoorElectronics
        store: board
<<<<<<< HEAD
        name: step-door-electronics-circuit-board-name
=======
        name: construction-graph-component-door-electronics-circuit-board
>>>>>>> 7b352643
        icon:
          sprite: "Objects/Misc/module.rsi"
          state: "door_electronics"
        doAfter: 1
    - to: glassSecure
      completed:
      - !type:SpawnPrototype
        prototype: CableApcStack1
        amount: 5
      steps:
      - tool: Cutting
        doAfter: 3

  - node: electronicsSecure
    entity: WindoorAssemblySecure
    edges:
    - to: windoorSecure
      conditions:
      - !type:EntityAnchored { }
      steps:
      - tool: Screwing
        doAfter: 4

  - node: windoorSecure
    entity: WindoorSecure
    doNotReplaceInheritingEntities: true
    actions:
    - !type:SetWiresPanelSecurity
      wiresAccessible: true
    edges:
    - to: wiredSecure
      conditions:
      - !type:EntityAnchored {}
      - !type:DoorBolted
        value: false
      - !type:WirePanel {}
      - !type:AllWiresCut
      completed:
      - !type:EmptyAllContainers
        pickup: true
        emptyAtUser: true
      steps:
      - tool: Anchoring
        doAfter: 4

    - to: medSecurityUnfinished
      conditions:
      - !type:WirePanel {}
      steps:
      - material: Steel
        amount: 2
        doAfter: 2

#Clockwork
  - node: assemblyClockwork
    entity: WindoorAssemblyClockwork
    actions:
    - !type:SnapToGrid { }
    - !type:SetAnchor { }
    edges:
    - to: glassClockwork
      conditions:
      - !type:EntityAnchored { }
      steps:
      - material: ClockworkGlass
        amount: 5
        doAfter: 1
    - to: start
      conditions:
      - !type:EntityAnchored
        anchored: false
      completed:
      - !type:SpawnPrototype
        prototype: SheetBrass1
        amount: 4
      - !type:DeleteEntity { }
      steps:
      - tool: Welding
        doAfter: 10

  - node: glassClockwork
    entity: WindoorAssemblyClockwork
    edges:
    - to: wiredClockwork
      conditions:
      - !type:EntityAnchored { }
      steps:
      - material: Cable
        amount: 5
        doAfter: 1
    - to: assemblyClockwork
      conditions:
      - !type:EntityAnchored
        anchored: false
      completed:
      - !type:SpawnPrototype
        prototype: SheetClockworkGlass1
        amount: 5
      steps:
      - tool: Screwing
        doAfter: 4

  - node: wiredClockwork
    entity: WindoorAssemblyClockwork
    edges:
    - to: electronicsClockwork
      conditions:
      - !type:EntityAnchored { }
      steps:
      - tag: DoorElectronics
        store: board
<<<<<<< HEAD
        name: step-door-electronics-circuit-board-name
=======
        name: construction-graph-tag-door-electronics-circuit-board
>>>>>>> 7b352643
        icon:
          sprite: "Objects/Misc/module.rsi"
          state: "door_electronics"
        doAfter: 1
    - to: glassClockwork
      completed:
      - !type:SpawnPrototype
        prototype: CableApcStack1
        amount: 5
      steps:
      - tool: Cutting
        doAfter: 3

  - node: electronicsClockwork
    entity: WindoorAssemblyClockwork
    edges:
    - to: windoorClockwork
      conditions:
      - !type:EntityAnchored { }
      steps:
      - tool: Screwing
        doAfter: 4

  - node: windoorClockwork
    entity: WindoorClockwork
    edges:
    - to: wiredClockwork
      conditions:
      - !type:EntityAnchored {}
      - !type:DoorBolted
        value: false
      - !type:WirePanel {}
      - !type:AllWiresCut
      completed:
      - !type:EmptyAllContainers
        pickup: true
        emptyAtUser: true
      steps:
      - tool: Anchoring
        doAfter: 4

  #secure plasma node
  - node: pglassSecure
    entity: WindoorAssemblySecurePlasma
    edges:
    - to: pwiredSecure
      conditions:
      - !type:EntityAnchored { }
      steps:
      - material: Cable
        amount: 5
        doAfter: 1

    - to: assemblySecure
      conditions:
      - !type:EntityAnchored
        anchored: false
      completed:
      - !type:SpawnPrototype
        prototype: SheetRPGlass1
        amount: 5
      steps:
      - tool: Screwing
        doAfter: 4

  - node: pwiredSecure
    entity: WindoorAssemblySecurePlasma
    edges:
    - to: pelectronicsSecure
      conditions:
      - !type:EntityAnchored { }
      steps:
      - tag: DoorElectronics
        store: board
<<<<<<< HEAD
        name: step-door-electronics-circuit-board-name
=======
        name: construction-graph-tag-door-electronics-circuit-board
>>>>>>> 7b352643
        icon:
          sprite: "Objects/Misc/module.rsi"
          state: "door_electronics"
        doAfter: 1
    - to: pglassSecure
      completed:
      - !type:SpawnPrototype
        prototype: CableApcStack1
        amount: 5
      steps:
      - tool: Cutting
        doAfter: 3

  - node: pelectronicsSecure
    entity: WindoorAssemblySecurePlasma
    edges:
    - to: pwindoorSecure
      conditions:
      - !type:EntityAnchored { }
      steps:
      - tool: Screwing
        doAfter: 4

  - node: pwindoorSecure
    entity: WindoorSecurePlasma
    doNotReplaceInheritingEntities: true
    actions:
    - !type:SetWiresPanelSecurity
      wiresAccessible: true
    edges:
    - to: pwiredSecure
      conditions:
      - !type:EntityAnchored {}
      - !type:DoorBolted
        value: false
      - !type:WirePanel {}
      - !type:AllWiresCut
      completed:
      - !type:EmptyAllContainers
        pickup: true
        emptyAtUser: true
      steps:
      - tool: Anchoring
        doAfter: 4

  #secure Uranium node
  - node: uglassSecure
    entity: WindoorAssemblySecureUranium
    edges:
    - to: uwiredSecure
      conditions:
      - !type:EntityAnchored { }
      steps:
      - material: Cable
        amount: 5
        doAfter: 1
    - to: assemblySecure
      conditions:
      - !type:EntityAnchored
        anchored: false
      completed:
      - !type:SpawnPrototype
        prototype: SheetRUGlass1
        amount: 5
      steps:
      - tool: Screwing
        doAfter: 4

  - node: uwiredSecure
    entity: WindoorAssemblySecureUranium
    edges:
    - to: uelectronicsSecure
      conditions:
      - !type:EntityAnchored { }
      steps:
      - tag: DoorElectronics
        store: board
<<<<<<< HEAD
        name: step-door-electronics-circuit-board-name
=======
        name: construction-graph-tag-door-electronics-circuit-board
>>>>>>> 7b352643
        icon:
          sprite: "Objects/Misc/module.rsi"
          state: "door_electronics"
        doAfter: 1
    - to: uglassSecure
      completed:
      - !type:SpawnPrototype
        prototype: CableApcStack1
        amount: 5
      steps:
      - tool: Cutting
        doAfter: 3

  - node: uelectronicsSecure
    entity: WindoorAssemblySecureUranium
    edges:
    - to: uwindoorSecure
      conditions:
      - !type:EntityAnchored { }
      steps:
      - tool: Screwing
        doAfter: 4

  - node: uwindoorSecure
    entity: WindoorSecureUranium
    doNotReplaceInheritingEntities: true
    actions:
    - !type:SetWiresPanelSecurity
      wiresAccessible: true
    edges:
    - to: uwiredSecure
      conditions:
      - !type:EntityAnchored {}
      - !type:DoorBolted
        value: false
      - !type:WirePanel {}
      - !type:AllWiresCut
      completed:
      - !type:EmptyAllContainers
        pickup: true
        emptyAtUser: true
      steps:
      - tool: Anchoring
        doAfter: 4

#Security Panels
  - node: medSecurityUnfinished
    actions:
    - !type:SetWiresPanelSecurity
      examine: wires-panel-component-on-examine-security-level1
      wiresAccessible: false
    edges:
    - to: windoorSecure
      completed:
      - !type:GivePrototype
        prototype: SheetSteel1
        amount: 2
      conditions:
      - !type:WirePanel {}
      - !type:HasTag
        tag: SecureWindoor
      steps:
      - tool: Prying
        doAfter: 4

    - to: pwindoorSecure
      completed:
      - !type:GivePrototype
        prototype: SheetSteel1
        amount: 2
      conditions:
      - !type:WirePanel {}
      - !type:HasTag
        tag: SecurePlasmaWindoor
      steps:
      - tool: Prying
        doAfter: 4

    - to: uwindoorSecure
      completed:
      - !type:GivePrototype
        prototype: SheetSteel1
        amount: 2
      conditions:
      - !type:WirePanel {}
      - !type:HasTag
        tag: SecureUraniumWindoor
      steps:
      - tool: Prying
        doAfter: 4

    - to: medSecurity
      conditions:
      - !type:WirePanel {}
      steps:
      - tool: Welding
        doAfter: 3

  - node: medSecurity
    actions:
    - !type:SetWiresPanelSecurity
      examine: wires-panel-component-on-examine-security-level2
      wiresAccessible: false
    edges:
    - to: medSecurityUnfinished
      conditions:
      - !type:WirePanel {}
      steps:
      - tool: Welding
        doAfter: 10<|MERGE_RESOLUTION|>--- conflicted
+++ resolved
@@ -109,11 +109,7 @@
       steps:
       - component: DoorElectronics
         store: board
-<<<<<<< HEAD
-        name: step-door-electronics-circuit-board-name
-=======
         name: construction-graph-component-door-electronics-circuit-board
->>>>>>> 7b352643
         icon:
           sprite: "Objects/Misc/module.rsi"
           state: "door_electronics"
@@ -187,11 +183,7 @@
       steps:
       - tag: DoorElectronics
         store: board
-<<<<<<< HEAD
-        name: step-door-electronics-circuit-board-name
-=======
         name: construction-graph-tag-door-electronics-circuit-board
->>>>>>> 7b352643
         icon:
           sprite: "Objects/Misc/module.rsi"
           state: "door_electronics"
@@ -265,11 +257,7 @@
       steps:
       - tag: DoorElectronics
         store: board
-<<<<<<< HEAD
-        name: step-door-electronics-circuit-board-name
-=======
         name: construction-graph-tag-door-electronics-circuit-board
->>>>>>> 7b352643
         icon:
           sprite: "Objects/Misc/module.rsi"
           state: "door_electronics"
@@ -391,11 +379,7 @@
       steps:
       - component: DoorElectronics
         store: board
-<<<<<<< HEAD
-        name: step-door-electronics-circuit-board-name
-=======
         name: construction-graph-component-door-electronics-circuit-board
->>>>>>> 7b352643
         icon:
           sprite: "Objects/Misc/module.rsi"
           state: "door_electronics"
@@ -507,11 +491,7 @@
       steps:
       - tag: DoorElectronics
         store: board
-<<<<<<< HEAD
-        name: step-door-electronics-circuit-board-name
-=======
         name: construction-graph-tag-door-electronics-circuit-board
->>>>>>> 7b352643
         icon:
           sprite: "Objects/Misc/module.rsi"
           state: "door_electronics"
@@ -586,11 +566,7 @@
       steps:
       - tag: DoorElectronics
         store: board
-<<<<<<< HEAD
-        name: step-door-electronics-circuit-board-name
-=======
         name: construction-graph-tag-door-electronics-circuit-board
->>>>>>> 7b352643
         icon:
           sprite: "Objects/Misc/module.rsi"
           state: "door_electronics"
@@ -668,11 +644,7 @@
       steps:
       - tag: DoorElectronics
         store: board
-<<<<<<< HEAD
-        name: step-door-electronics-circuit-board-name
-=======
         name: construction-graph-tag-door-electronics-circuit-board
->>>>>>> 7b352643
         icon:
           sprite: "Objects/Misc/module.rsi"
           state: "door_electronics"
