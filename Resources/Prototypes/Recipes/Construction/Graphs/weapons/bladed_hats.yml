--- conflicted
+++ resolved
@@ -7,11 +7,7 @@
     - to: icon
       steps:
       - tag: GlassShard
-<<<<<<< HEAD
-        name: step-glass-shard-name
-=======
         name: construction-graph-tag-glass-shard
->>>>>>> 7b352643
         icon:
           sprite: Objects/Materials/Shards/shard.rsi
           state: shard1
