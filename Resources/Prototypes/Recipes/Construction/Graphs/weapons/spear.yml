--- conflicted
+++ resolved
@@ -17,11 +17,7 @@
               amount: 3
               doAfter: 1
             - tag: GlassShard
-<<<<<<< HEAD
-              name: step-glass-shard-name
-=======
               name: construction-graph-tag-glass-shard
->>>>>>> 7b352643
               icon:
                 sprite: Objects/Materials/Shards/shard.rsi
                 state: shard1
@@ -48,11 +44,7 @@
               amount: 3
               doAfter: 1
             - tag: ReinforcedGlassShard
-<<<<<<< HEAD
-              name: step-reinforced-glass-shard-name
-=======
               name: construction-graph-tag-reinforced-glass-shard
->>>>>>> 7b352643
               icon:
                 sprite: Objects/Materials/Shards/shard.rsi
                 state: shard1
@@ -79,11 +71,7 @@
               amount: 3
               doAfter: 1
             - tag: PlasmaGlassShard
-<<<<<<< HEAD
-              name: step-plasma-glass-shard-name
-=======
               name: construction-graph-tag-plasma-glass-shard
->>>>>>> 7b352643
               icon:
                 sprite: Objects/Materials/Shards/shard.rsi
                 state: shard1
@@ -110,11 +98,7 @@
               amount: 3
               doAfter: 1
             - tag: UraniumGlassShard
-<<<<<<< HEAD
-              name: step-uranium-glass-shard-name
-=======
               name: construction-graph-tag-uranium-glass-shard
->>>>>>> 7b352643
               icon:
                 sprite: Objects/Materials/Shards/shard.rsi
                 state: shard1
