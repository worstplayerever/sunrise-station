﻿- type: constructionGraph
  id: ModularMineGraph
  start: start
  graph:

  - node: start
    edges:
    - to: emptyCase
      steps:
      - material: Steel
        amount: 5
        doAfter: 1

  - node: emptyCase
    entity: LandMineModularUnarmed
    edges:
    - to: wiredCase
      steps:
      - material: Cable
        doAfter: 0.5
      - tag: ProximitySensor
        icon:
          sprite: Objects/Misc/proximity_sensor.rsi
          state: icon
<<<<<<< HEAD
        name: step-proximity-sensor-name
=======
        name: construction-graph-tag-proximity-sensor
>>>>>>> 7b352643
    - to: start
      completed:
      - !type:SpawnPrototype
        prototype: SheetSteel1
        amount: 5
      - !type:DeleteEntity
      steps:
      - tool: Welding
        doAfter: 2

  - node: wiredCase
    entity: LandMineModularUnarmed
    actions:
    - !type:PlaySound
      sound: /Audio/Machines/button.ogg
    edges:
    - to: emptyCase
      steps:
      - tool: Cutting
        doAfter: 0.5
        completed:
        - !type:SpawnPrototype
          prototype: CableApcStack1
        - !type:SpawnPrototype
          prototype: ProximitySensor
    - to: mine
      steps:
      - tag: Payload
        store: payload
<<<<<<< HEAD
        name: step-payload-name
=======
        name: construction-graph-tag-payload
>>>>>>> 7b352643
        doAfter: 0.5

  - node: mine
    actions:
    - !type:PlaySound
      sound: /Audio/Machines/button.ogg
    - !type:AdminLog
      message: "A mine was crafted"
    edges:
    - to: wiredCase
      steps:
      - tool: Prying
        doAfter: 0.5
        completed:
        - !type:EmptyContainer
          container: payload<|MERGE_RESOLUTION|>--- conflicted
+++ resolved
@@ -22,11 +22,7 @@
         icon:
           sprite: Objects/Misc/proximity_sensor.rsi
           state: icon
-<<<<<<< HEAD
-        name: step-proximity-sensor-name
-=======
         name: construction-graph-tag-proximity-sensor
->>>>>>> 7b352643
     - to: start
       completed:
       - !type:SpawnPrototype
@@ -56,11 +52,7 @@
       steps:
       - tag: Payload
         store: payload
-<<<<<<< HEAD
-        name: step-payload-name
-=======
         name: construction-graph-tag-payload
->>>>>>> 7b352643
         doAfter: 0.5
 
   - node: mine
