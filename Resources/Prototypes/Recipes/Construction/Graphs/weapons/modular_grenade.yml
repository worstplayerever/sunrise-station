- type: constructionGraph
  id: ModularGrenadeGraph
  start: start
  graph:

  - node: start
    edges:
    - to: emptyCase
      steps:
      - material: Steel
        amount: 5
        doAfter: 1

  - node: emptyCase
    entity: ModularGrenade
    actions:
    - !type:AppearanceChange
    edges:
    - to: wiredCase
      steps:
      - material: Cable
        doAfter: 0.5
    - to: start
      completed:
      - !type:SpawnPrototype
        prototype: SheetSteel1
        amount: 5
      - !type:DeleteEntity
      steps:
      - tool: Welding
        doAfter: 2

  - node: wiredCase
    entity: ModularGrenade
    actions:
    - !type:AppearanceChange
    - !type:PlaySound
      sound: /Audio/Machines/button.ogg
    edges:
    - to: emptyCase
      steps:
      - tool: Cutting
        doAfter: 0.5
        completed:
        - !type:SpawnPrototype
          prototype: CableApcStack1
    - to: caseWithTrigger
      steps:
      - component: PayloadTrigger
        store: payloadTrigger
<<<<<<< HEAD
        name: step-trigger-name
=======
        name: construction-graph-component-payload-trigger
>>>>>>> 7b352643
        doAfter: 0.5
    - to: caseWithPayload
      steps:
      - tag: Payload
        store: payload
<<<<<<< HEAD
        name: step-payload-name
=======
        name: construction-graph-tag-payload
>>>>>>> 7b352643
        doAfter: 0.5

  - node: caseWithTrigger
    actions:
    - !type:AppearanceChange
    - !type:PlaySound
      sound: /Audio/Machines/button.ogg
    edges:
    - to: wiredCase
      steps:
      - tool: Prying
        doAfter: 0.5
        completed:
        - !type:EmptyContainer
          container: payloadTrigger
    - to: grenade
      steps:
      - tag: Payload
        store: payload
<<<<<<< HEAD
        name: step-payload-name
=======
        name: construction-graph-tag-payload
>>>>>>> 7b352643
        doAfter: 0.5

  - node: caseWithPayload
    actions:
    - !type:AppearanceChange
    - !type:PlaySound
      sound: /Audio/Machines/button.ogg
    edges:
    - to: wiredCase
      steps:
      - tool: Prying
        doAfter: 0.5
        completed:
        - !type:EmptyContainer
          container: payload
    - to: grenade
      steps:
      - component: PayloadTrigger
        store: payloadTrigger
<<<<<<< HEAD
        name: step-trigger-name
=======
        name: construction-graph-component-payload-trigger
>>>>>>> 7b352643
        doAfter: 0.5

  - node: grenade
    actions:
    - !type:AppearanceChange
    - !type:PlaySound
      sound: /Audio/Machines/button.ogg
    - !type:AdminLog
      message: "A grenade was crafted"
    edges:
    - to: caseWithTrigger
      steps:
      - tool: Prying
        doAfter: 0.5
        completed:
        - !type:EmptyContainer
          container: payload<|MERGE_RESOLUTION|>--- conflicted
+++ resolved
@@ -48,21 +48,13 @@
       steps:
       - component: PayloadTrigger
         store: payloadTrigger
-<<<<<<< HEAD
-        name: step-trigger-name
-=======
         name: construction-graph-component-payload-trigger
->>>>>>> 7b352643
         doAfter: 0.5
     - to: caseWithPayload
       steps:
       - tag: Payload
         store: payload
-<<<<<<< HEAD
-        name: step-payload-name
-=======
         name: construction-graph-tag-payload
->>>>>>> 7b352643
         doAfter: 0.5
 
   - node: caseWithTrigger
@@ -82,11 +74,7 @@
       steps:
       - tag: Payload
         store: payload
-<<<<<<< HEAD
-        name: step-payload-name
-=======
         name: construction-graph-tag-payload
->>>>>>> 7b352643
         doAfter: 0.5
 
   - node: caseWithPayload
@@ -106,11 +94,7 @@
       steps:
       - component: PayloadTrigger
         store: payloadTrigger
-<<<<<<< HEAD
-        name: step-trigger-name
-=======
         name: construction-graph-component-payload-trigger
->>>>>>> 7b352643
         doAfter: 0.5
 
   - node: grenade
