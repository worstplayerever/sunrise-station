--- conflicted
+++ resolved
@@ -34,11 +34,7 @@
           data: 4
 
       - tag: RipleyCentralControlModule
-<<<<<<< HEAD
-        name: step-ripley-central-control-module-name
-=======
         name: construction-graph-tag-ripley-central-control-module
->>>>>>> 7b352643
         icon:
           sprite: "Objects/Misc/module.rsi"
           state: "mainboard"
@@ -55,11 +51,7 @@
           data: 6
 
       - tag: RipleyPeripheralsControlModule
-<<<<<<< HEAD
-        name: step-ripley-peripherals-control-module-name
-=======
         name: construction-graph-tag-ripley-peripherals-control-module
->>>>>>> 7b352643
         icon:
           sprite: "Objects/Misc/module.rsi"
           state: id_mod
@@ -78,13 +70,8 @@
 #i omitted the steps involving inserting machine parts because
 #currently mechs don't support upgrading. add them back in once that's squared away.
 
-<<<<<<< HEAD
       - tag: PowerCage
-        name: step-powercage-name
-=======
-      - component: PowerCell
-        name: construction-graph-component-power-cell
->>>>>>> 7b352643
+        name: construction-graph-component-power-cage
         store: battery-container
         icon:
           sprite: Objects/Power/power_cages.rsi
