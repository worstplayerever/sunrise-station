﻿- type: constructionGraph
  id: BananaClownJumpsuit
  start: start
  graph:
    - node: start
      edges:
        - to: jumpsuit
          steps:
            - tag: BananaPeel
<<<<<<< HEAD
              name: step-banana-peel-name
=======
              name: construction-graph-tag-banana-peel
>>>>>>> 7b352643
              icon:
                sprite: Objects/Specific/Hydroponics/banana.rsi
                state: peel
              doAfter: 1
            - tag: BananaPeel
<<<<<<< HEAD
              name: step-banana-peel-name
=======
              name: construction-graph-tag-banana-peel
>>>>>>> 7b352643
              icon:
                sprite: Objects/Specific/Hydroponics/banana.rsi
                state: peel
              doAfter: 1
            - tag: BananaPeel
<<<<<<< HEAD
              name: step-banana-peel-name
=======
              name: construction-graph-tag-banana-peel
>>>>>>> 7b352643
              icon:
                sprite: Objects/Specific/Hydroponics/banana.rsi
                state: peel
              doAfter: 1
            - material: Bananium
              amount: 1
              doAfter: 1
            - tag: ClownSuit
<<<<<<< HEAD
              name: step-clown-suit-name
=======
              name: construction-graph-tag-clown-suit
>>>>>>> 7b352643
              icon:
                sprite: Clothing/Uniforms/Jumpsuit/clown.rsi
                state: icon
              doAfter: 1
    - node: jumpsuit
      entity: ClothingUniformJumpsuitClownBanana

- type: constructionGraph
  id: BananaClownShoes
  start: start
  graph:
    - node: start
      edges:
        - to: shoes
          steps:
            - tag: BananaPeel
<<<<<<< HEAD
              name: step-banana-peel-name
=======
              name: construction-graph-tag-banana-peel
>>>>>>> 7b352643
              icon:
                sprite: Objects/Specific/Hydroponics/banana.rsi
                state: peel
              doAfter: 1
            - tag: BananaPeel
<<<<<<< HEAD
              name: step-banana-peel-name
=======
              name: construction-graph-tag-banana-peel
>>>>>>> 7b352643
              icon:
                sprite: Objects/Specific/Hydroponics/banana.rsi
                state: peel
              doAfter: 1
            - tag: BananaPeel
<<<<<<< HEAD
              name: step-banana-peel-name
=======
              name: construction-graph-tag-banana-peel
>>>>>>> 7b352643
              icon:
                sprite: Objects/Specific/Hydroponics/banana.rsi
                state: peel
              doAfter: 1
            - material: Bananium
              amount: 1
              doAfter: 1
            - tag: ClownShoes
<<<<<<< HEAD
              name: step-clown-shoes-name
=======
              name: construction-graph-tag-clown-shoes
>>>>>>> 7b352643
              icon:
                sprite: Clothing/Shoes/Specific/clown.rsi
                state: icon
              doAfter: 1
    - node: shoes
      entity: ClothingShoesClownBanana

- type: constructionGraph
  id: BananaClownMask
  start: start
  graph:
    - node: start
      edges:
        - to: mask
          steps:
            - tag: BananaPeel
<<<<<<< HEAD
              name: step-banana-peel-name
=======
              name: construction-graph-tag-banana-peel
>>>>>>> 7b352643
              icon:
                sprite: Objects/Specific/Hydroponics/banana.rsi
                state: peel
              doAfter: 1
            - tag: BananaPeel
<<<<<<< HEAD
              name: step-banana-peel-name
=======
              name: construction-graph-tag-banana-peel
>>>>>>> 7b352643
              icon:
                sprite: Objects/Specific/Hydroponics/banana.rsi
                state: peel
              doAfter: 1
            - tag: BananaPeel
<<<<<<< HEAD
              name: step-banana-peel-name
=======
              name: construction-graph-tag-banana-peel
>>>>>>> 7b352643
              icon:
                sprite: Objects/Specific/Hydroponics/banana.rsi
                state: peel
              doAfter: 1
            - material: Bananium
              amount: 1
              doAfter: 1
            - tag: ClownMask
<<<<<<< HEAD
              name: step-clown-mask-name
=======
              name: construction-graph-tag-clown-mask
>>>>>>> 7b352643
              icon:
                sprite: Clothing/Mask/clown.rsi
                state: icon
              doAfter: 1
    - node: mask
      entity: ClothingMaskClownBanana<|MERGE_RESOLUTION|>--- conflicted
+++ resolved
@@ -7,31 +7,19 @@
         - to: jumpsuit
           steps:
             - tag: BananaPeel
-<<<<<<< HEAD
-              name: step-banana-peel-name
-=======
               name: construction-graph-tag-banana-peel
->>>>>>> 7b352643
               icon:
                 sprite: Objects/Specific/Hydroponics/banana.rsi
                 state: peel
               doAfter: 1
             - tag: BananaPeel
-<<<<<<< HEAD
-              name: step-banana-peel-name
-=======
               name: construction-graph-tag-banana-peel
->>>>>>> 7b352643
               icon:
                 sprite: Objects/Specific/Hydroponics/banana.rsi
                 state: peel
               doAfter: 1
             - tag: BananaPeel
-<<<<<<< HEAD
-              name: step-banana-peel-name
-=======
               name: construction-graph-tag-banana-peel
->>>>>>> 7b352643
               icon:
                 sprite: Objects/Specific/Hydroponics/banana.rsi
                 state: peel
@@ -40,11 +28,7 @@
               amount: 1
               doAfter: 1
             - tag: ClownSuit
-<<<<<<< HEAD
-              name: step-clown-suit-name
-=======
               name: construction-graph-tag-clown-suit
->>>>>>> 7b352643
               icon:
                 sprite: Clothing/Uniforms/Jumpsuit/clown.rsi
                 state: icon
@@ -61,31 +45,19 @@
         - to: shoes
           steps:
             - tag: BananaPeel
-<<<<<<< HEAD
-              name: step-banana-peel-name
-=======
               name: construction-graph-tag-banana-peel
->>>>>>> 7b352643
               icon:
                 sprite: Objects/Specific/Hydroponics/banana.rsi
                 state: peel
               doAfter: 1
             - tag: BananaPeel
-<<<<<<< HEAD
-              name: step-banana-peel-name
-=======
               name: construction-graph-tag-banana-peel
->>>>>>> 7b352643
               icon:
                 sprite: Objects/Specific/Hydroponics/banana.rsi
                 state: peel
               doAfter: 1
             - tag: BananaPeel
-<<<<<<< HEAD
-              name: step-banana-peel-name
-=======
               name: construction-graph-tag-banana-peel
->>>>>>> 7b352643
               icon:
                 sprite: Objects/Specific/Hydroponics/banana.rsi
                 state: peel
@@ -94,11 +66,7 @@
               amount: 1
               doAfter: 1
             - tag: ClownShoes
-<<<<<<< HEAD
-              name: step-clown-shoes-name
-=======
               name: construction-graph-tag-clown-shoes
->>>>>>> 7b352643
               icon:
                 sprite: Clothing/Shoes/Specific/clown.rsi
                 state: icon
@@ -115,31 +83,19 @@
         - to: mask
           steps:
             - tag: BananaPeel
-<<<<<<< HEAD
-              name: step-banana-peel-name
-=======
               name: construction-graph-tag-banana-peel
->>>>>>> 7b352643
               icon:
                 sprite: Objects/Specific/Hydroponics/banana.rsi
                 state: peel
               doAfter: 1
             - tag: BananaPeel
-<<<<<<< HEAD
-              name: step-banana-peel-name
-=======
               name: construction-graph-tag-banana-peel
->>>>>>> 7b352643
               icon:
                 sprite: Objects/Specific/Hydroponics/banana.rsi
                 state: peel
               doAfter: 1
             - tag: BananaPeel
-<<<<<<< HEAD
-              name: step-banana-peel-name
-=======
               name: construction-graph-tag-banana-peel
->>>>>>> 7b352643
               icon:
                 sprite: Objects/Specific/Hydroponics/banana.rsi
                 state: peel
@@ -148,11 +104,7 @@
               amount: 1
               doAfter: 1
             - tag: ClownMask
-<<<<<<< HEAD
-              name: step-clown-mask-name
-=======
               name: construction-graph-tag-clown-mask
->>>>>>> 7b352643
               icon:
                 sprite: Clothing/Mask/clown.rsi
                 state: icon
