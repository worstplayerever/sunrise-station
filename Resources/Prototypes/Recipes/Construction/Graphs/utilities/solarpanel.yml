--- conflicted
+++ resolved
@@ -7,11 +7,7 @@
         - to: solarassembly
           steps:
             - tag: SolarAssemblyFlatpack
-<<<<<<< HEAD
-              name: step-solar-assembly-parts-name
-=======
               name: construction-graph-tag-solar-assembly-parts
->>>>>>> 7b352643
               icon:
                 sprite: Objects/Devices/flatpack.rsi
                 state: solar-assembly-part
@@ -61,11 +57,7 @@
             - !type:EntityAnchored
           steps:
             - tag: SolarTrackerElectronics
-<<<<<<< HEAD
-              name: step-solar-tracker-electronics-name
-=======
               name: construction-graph-tag-solar-tracker-electronics
->>>>>>> 7b352643
               icon:
                 sprite: Objects/Misc/module.rsi
                 state: engineering
