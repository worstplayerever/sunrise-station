--- conflicted
+++ resolved
@@ -39,11 +39,7 @@
       steps:
       - tag: IntercomElectronics
         store: board
-<<<<<<< HEAD
-        name: step-intercom-electronics-name
-=======
         name: construction-graph-tag-intercom-electronics
->>>>>>> 7b352643
         icon:
           sprite: "Objects/Misc/module.rsi"
           state: "id_mod"
