--- conflicted
+++ resolved
@@ -57,17 +57,8 @@
             sprite: "Objects/Power/power_cells.rsi"
             state: "medium"
           doAfter: 0.5
-<<<<<<< HEAD
-        - tag: CapacitorStockPart
-          name: step-capacitor-name
-          store: capacitor
-          icon:
-            sprite: "Objects/Misc/stock_parts.rsi"
-            state: "capacitor"
-=======
         - material: Capacitor
           amount: 1
->>>>>>> cb246f5d
           doAfter: 0.5
       - to: frame
         completed:
