--- conflicted
+++ resolved
@@ -14,19 +14,15 @@
     CMOHyposprayStealObjective: 1
     #CMOCrewMonitorStealObjective: 1 # Sunrise-Edit
     RDHardsuitStealObjective: 1
+    NukeDiskStealObjective: 1
     MagbootsStealObjective: 1
     CorgiMeatStealObjective: 1
     ClipboardStealObjective: 1
     CaptainGunStealObjective: 0.5
     CaptainJetpackStealObjective: 0.5
     HandTeleporterStealObjective: 0.5
-<<<<<<< HEAD
-    SecretDocumentsStealObjective: 0.5
-    PlutoniumCoreStealObjective: 0.5
-    NukeDiskStealObjective: 0.25
-=======
     EnergyShotgunStealObjective: 0.5
->>>>>>> ed7ae5c6
+    PlutoniumCoreStealObjective: 0.5 # Sunrise-Edit
 
 - type: weightedRandom
   id: TraitorObjectiveGroupKill
