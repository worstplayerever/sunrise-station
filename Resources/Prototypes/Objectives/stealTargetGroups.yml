--- conflicted
+++ resolved
@@ -7,22 +7,13 @@
     sprite: Objects/Specific/Medical/hypospray.rsi
     state: hypo
 
-<<<<<<< HEAD
 # Sunrise-Edit
 #- type: stealTargetGroup
 #  id: HandheldCrewMonitor
-#  name: handheld crew monitor
+#  name: steal-target-groups-handheld-crew-monitor
 #  sprite:
 #    sprite: Objects/Specific/Medical/handheldcrewmonitor.rsi
 #    state: scanner
-=======
-- type: stealTargetGroup
-  id: HandheldCrewMonitor
-  name: steal-target-groups-handheld-crew-monitor
-  sprite:
-    sprite: Objects/Specific/Medical/handheldcrewmonitor.rsi
-    state: scanner
->>>>>>> ccc5f615
 
 - type: stealTargetGroup
   id: ClothingOuterHardsuitRd
