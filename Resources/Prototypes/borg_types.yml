# Generic borg
- type: borgType
  id: generic

  # Sunrise-Start
  job: Borg
  # Sunrise-End

  # Description
  dummyPrototype: BorgChassisGeneric

  # Functional
  extraModuleCount: 5
  moduleWhitelist:
    tags:
    - BorgModuleGeneric
    - BorgModuleScience #until sciborgs are added

  defaultModules:
  - BorgModuleTool
  - BorgModuleArtifact
  - BorgModuleAnomaly
  radioChannels:
  - Science

  # Sunrise-Start
  footstepCollection:
    collection: FootstepCyborgSpider
    params:
      volume: -15
  # Sunrise-End

  # Visual
  inventoryTemplateId: borgShort
  spriteBodyState: robot
  spriteHasMindState: robot_e
  spriteNoMindState: robot_e_r
  spriteToggleLightState: robot_l

  # Pet
  petSuccessString: petting-success-generic-cyborg
  petFailureString: petting-failure-generic-cyborg


# Engineering borg
- type: borgType
  id: engineering

  # Sunrise-Start
  job: EngineerBorg
  # Sunrise-End

  # Description
  dummyPrototype: BorgChassisEngineer

  # Functional
  extraModuleCount: 5
  moduleWhitelist:
    tags:
    - BorgModuleGeneric
    - BorgModuleEngineering

  defaultModules:
  - BorgModuleStandart
  - BorgModuleAdvancedTool
  - BorgModuleCable
  - BorgModuleConstruction
  - BorgModuleRCD

  radioChannels:
  - Engineering
  - Science

  # Sunrise-Start
  footstepCollection:
    collection: FootstepCyborgSpider
    params:
      volume: -15
  addComponents:
  - type: InnateItem
    instantActions:
    - AtmosAlertsMonitor
    - EngiAlertsMonitor
  # Sunrise-End

  # Visual
  inventoryTemplateId: borgShort
  spriteBodyState: engineer
  spriteHasMindState: engineer_e
  spriteNoMindState: engineer_e_r
  spriteToggleLightState: engineer_l

  # Pet
  petSuccessString: petting-success-engineer-cyborg
  petFailureString: petting-failure-engineer-cyborg


# Salvage borg
- type: borgType
  id: mining

  # Sunrise-Start
  job: MiningBorg
  # Sunrise-End

  # Description
  dummyPrototype: BorgChassisMining

  # Functional
  extraModuleCount: 5
  moduleWhitelist:
    tags:
    - BorgModuleGeneric
    - BorgModuleCargo

  defaultModules:
<<<<<<< HEAD
  - BorgModuleStandart
  - BorgModuleMining
  - BorgModuleGrapplingGun
  - BorgModuleGPS
  - BorgModuleJetpack # Sunrise-Edit
=======
  - BorgModuleTool
  - BorgModuleMining
  - BorgModuleTraversal
  - BorgModuleAppraisal
>>>>>>> fac4bcd9

  radioChannels:
  - Supply
  - Science

  # Sunrise-Start
  footstepCollection:
    collection: FootstepCyborgSpider
    params:
      volume: -15
  # Sunrise-End

  # Visual
  inventoryTemplateId: borgTall
  spriteBodyState: miner
  spriteBodyMovementState: miner_moving
  spriteHasMindState: miner_e
  spriteNoMindState: miner_e_r
  spriteToggleLightState: miner_l

  # Pet
  petSuccessString: petting-success-salvage-cyborg
  petFailureString: petting-failure-salvage-cyborg


# Janitor borg
- type: borgType
  id: janitor

  # Sunrise-Start
  job: JanitorBorg
  # Sunrise-End

  # Description
  dummyPrototype: BorgChassisJanitor

  # Functional
  extraModuleCount: 3
  moduleWhitelist:
    tags:
    - BorgModuleGeneric
    - BorgModuleJanitor

  defaultModules:
<<<<<<< HEAD
  - BorgModuleStandart
  - BorgModuleLightReplacer
  - BorgModuleAdvancedCleaning # Sunrise-Edit
=======
  - BorgModuleTool
  - BorgModuleCleaning
  - BorgModuleCustodial
>>>>>>> fac4bcd9

  radioChannels:
  - Science
  - Service

  # Sunrise-Start
  footstepCollection:
    collection: FootstepJanitorBorg
    params:
      volume: -5
  # Sunrise-Start

  # Visual
  inventoryTemplateId: borgShort
  spriteBodyState: janitor
  spriteBodyMovementState: janitor_moving
  spriteHasMindState: janitor_e
  spriteNoMindState: janitor_e_r
  spriteToggleLightState: janitor_l

  # Pet
  petSuccessString: petting-success-janitor-cyborg
  petFailureString: petting-failure-janitor-cyborg
  addComponents:
  - type: FootprintAreaCleaner


# Medical borg
- type: borgType
  id: medical

  # Sunrise-Start
  job: MedicalBorg
  # Sunrise-End

  # Description
  dummyPrototype: BorgChassisMedical

  # Functional
  extraModuleCount: 4
  moduleWhitelist:
    tags:
    - BorgModuleGeneric
    - BorgModuleMedical

  defaultModules:
<<<<<<< HEAD
  - BorgModuleStandart
  - BorgModuleAdvancedTreatment # Sunrise-Edit
  - BorgModuleTreatment
  - BorgModuleDefibrillator # Sunrise-Edit
=======
  - BorgModuleTool
  - BorgModuleChemical
  - BorgModuleTopicals
  - BorgModuleRescue
>>>>>>> fac4bcd9

  radioChannels:
  - Science
  - Medical

  addComponents:
  - type: SolutionScanner
  - type: ShowHealthBars
    damageContainers:
    - Biological
  - type: ShowHealthIcons
    damageContainers:
    - Biological
  # Sunrise-Start
  - type: TTS
    voice: TurretFloor
  - type: MovementSpeedModifier
    baseWalkSpeed : 3
    baseSprintSpeed : 5
  - type: FabricateCandy
  - type: InnateItem
    instantActions:
    - HandheldCrewMonitorBorg
    worldTargetActions:
    - HandheldHealthAnalyzerUnpowered
  # Sunrise-End

  # Visual
  inventoryTemplateId: borgDutch
  spriteBodyState: medical
  spriteBodyMovementState: medical_moving
  spriteHasMindState: medical_e
  spriteNoMindState: medical_e_r
  spriteToggleLightState: medical_l

  # Pet
  petSuccessString: petting-success-medical-cyborg
  petFailureString: petting-failure-medical-cyborg

  # Sounds
  footstepCollection:
    collection: FootstepHoverBorg


# Service borg
- type: borgType
  id: service

  # Sunrise-Start
  job: ServiceBorg
  # Sunrise-End

  # Description
  dummyPrototype: BorgChassisService

  # Functional
  extraModuleCount: 3
  moduleWhitelist:
    tags:
    - BorgModuleGeneric
    - BorgModuleService

  defaultModules:
<<<<<<< HEAD
  - BorgModuleStandart
  - BorgModuleMusique
  - BorgModuleService

=======
  - BorgModuleTool
  - BorgModuleMusique
  - BorgModuleService
  - BorgModuleClowning
  - BorgModuleGardening
  - BorgModuleHarvesting
>>>>>>> fac4bcd9
  radioChannels:
  - Science
  - Service

  # Visual
  inventoryTemplateId: borgTall
  spriteBodyState: service
  spriteHasMindState: service_e
  spriteNoMindState: service_e_r
  spriteToggleLightState: service_l

  # Pet
  petSuccessString: petting-success-service-cyborg
  petFailureString: petting-failure-service-cyborg<|MERGE_RESOLUTION|>--- conflicted
+++ resolved
@@ -20,6 +20,7 @@
   - BorgModuleTool
   - BorgModuleArtifact
   - BorgModuleAnomaly
+
   radioChannels:
   - Science
 
@@ -114,18 +115,11 @@
     - BorgModuleCargo
 
   defaultModules:
-<<<<<<< HEAD
   - BorgModuleStandart
   - BorgModuleMining
-  - BorgModuleGrapplingGun
+  - BorgModuleTraversal
   - BorgModuleGPS
   - BorgModuleJetpack # Sunrise-Edit
-=======
-  - BorgModuleTool
-  - BorgModuleMining
-  - BorgModuleTraversal
-  - BorgModuleAppraisal
->>>>>>> fac4bcd9
 
   radioChannels:
   - Supply
@@ -163,22 +157,17 @@
   dummyPrototype: BorgChassisJanitor
 
   # Functional
-  extraModuleCount: 3
+  extraModuleCount: 4
   moduleWhitelist:
     tags:
     - BorgModuleGeneric
     - BorgModuleJanitor
 
   defaultModules:
-<<<<<<< HEAD
-  - BorgModuleStandart
+  - BorgModuleStandart
+  - BorgModuleAdvancedCleaning # Sunrise-Edit
+  - BorgModuleCustodial
   - BorgModuleLightReplacer
-  - BorgModuleAdvancedCleaning # Sunrise-Edit
-=======
-  - BorgModuleTool
-  - BorgModuleCleaning
-  - BorgModuleCustodial
->>>>>>> fac4bcd9
 
   radioChannels:
   - Science
@@ -218,24 +207,18 @@
   dummyPrototype: BorgChassisMedical
 
   # Functional
-  extraModuleCount: 4
+  extraModuleCount: 5
   moduleWhitelist:
     tags:
     - BorgModuleGeneric
     - BorgModuleMedical
 
   defaultModules:
-<<<<<<< HEAD
   - BorgModuleStandart
   - BorgModuleAdvancedTreatment # Sunrise-Edit
-  - BorgModuleTreatment
   - BorgModuleDefibrillator # Sunrise-Edit
-=======
-  - BorgModuleTool
-  - BorgModuleChemical
   - BorgModuleTopicals
   - BorgModuleRescue
->>>>>>> fac4bcd9
 
   radioChannels:
   - Science
@@ -292,26 +275,20 @@
   dummyPrototype: BorgChassisService
 
   # Functional
-  extraModuleCount: 3
+  extraModuleCount: 6
   moduleWhitelist:
     tags:
     - BorgModuleGeneric
     - BorgModuleService
 
   defaultModules:
-<<<<<<< HEAD
-  - BorgModuleStandart
-  - BorgModuleMusique
-  - BorgModuleService
-
-=======
-  - BorgModuleTool
+  - BorgModuleStandart
   - BorgModuleMusique
   - BorgModuleService
   - BorgModuleClowning
   - BorgModuleGardening
   - BorgModuleHarvesting
->>>>>>> fac4bcd9
+
   radioChannels:
   - Science
   - Service
