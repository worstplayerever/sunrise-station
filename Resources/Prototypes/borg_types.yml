# Generic borg
- type: borgType
  id: generic

  # Sunrise-Start
  job: Borg
  # Sunrise-End

  # Description
  dummyPrototype: BorgChassisGeneric

  # Functional
  extraModuleCount: 5
  moduleWhitelist:
    tags:
    - BorgModuleGeneric
    - BorgModuleScience #until sciborgs are added

  defaultModules:
  - BorgModuleTool

  radioChannels:
  - Science

  # Sunrise-Start
  footstepCollection:
    collection: FootstepCyborgSpider
    params:
      volume: -15
  # Sunrise-End

  # Visual
  inventoryTemplateId: borgShort
  spriteBodyState: robot
  spriteHasMindState: robot_e
  spriteNoMindState: robot_e_r
  spriteToggleLightState: robot_l

  # Pet
  petSuccessString: petting-success-generic-cyborg
  petFailureString: petting-failure-generic-cyborg


# Engineering borg
- type: borgType
  id: engineering

  # Sunrise-Start
  job: EngineerBorg
  # Sunrise-End

  # Description
  dummyPrototype: BorgChassisEngineer

  # Functional
  extraModuleCount: 5
  moduleWhitelist:
    tags:
    - BorgModuleGeneric
    - BorgModuleEngineering

  defaultModules:
  - BorgModuleStandart
  - BorgModuleAdvancedTool
  - BorgModuleCable
  - BorgModuleConstruction
  - BorgModuleRCD

  radioChannels:
  - Engineering
  - Science

  # Sunrise-Start
  footstepCollection:
    collection: FootstepCyborgSpider
    params:
      volume: -15
  addComponents:
  - type: InnateItem
    instantActions:
    - AtmosAlertsMonitor
    - EngiAlertsMonitor
  # Sunrise-End

  # Visual
  inventoryTemplateId: borgShort
  spriteBodyState: engineer
  spriteHasMindState: engineer_e
  spriteNoMindState: engineer_e_r
  spriteToggleLightState: engineer_l

  # Pet
  petSuccessString: petting-success-engineer-cyborg
  petFailureString: petting-failure-engineer-cyborg


# Salvage borg
- type: borgType
  id: mining

  # Sunrise-Start
  job: MiningBorg
  # Sunrise-End

  # Description
  dummyPrototype: BorgChassisMining

  # Functional
  extraModuleCount: 4
  moduleWhitelist:
    tags:
    - BorgModuleGeneric
    - BorgModuleCargo

  defaultModules:
<<<<<<< HEAD
  - BorgModuleStandart
  - BorgModuleMining
  - BorgModuleGPS
  - BorgModuleJetpack # Sunrise-Edit
=======
  - BorgModuleMining
  - BorgModuleGrapplingGun
  - BorgModuleAppraisal
  - BorgModuleTool
>>>>>>> a327a59c

  radioChannels:
  - Supply
  - Science

  # Sunrise-Start
  footstepCollection:
    collection: FootstepCyborgSpider
    params:
      volume: -15
  # Sunrise-End

  # Visual
  inventoryTemplateId: borgTall
  spriteBodyState: miner
  spriteBodyMovementState: miner_moving
  spriteHasMindState: miner_e
  spriteNoMindState: miner_e_r
  spriteToggleLightState: miner_l

  # Pet
  petSuccessString: petting-success-salvage-cyborg
  petFailureString: petting-failure-salvage-cyborg


# Janitor borg
- type: borgType
  id: janitor

  # Sunrise-Start
  job: JanitorBorg
  # Sunrise-End

  # Description
  dummyPrototype: BorgChassisJanitor

  # Functional
  extraModuleCount: 3
  moduleWhitelist:
    tags:
    - BorgModuleGeneric
    - BorgModuleJanitor

  defaultModules:
  - BorgModuleStandart
  - BorgModuleLightReplacer
  - BorgModuleAdvancedCleaning # Sunrise-Edit

  radioChannels:
  - Science
  - Service

  # Sunrise-Start
  footstepCollection:
    collection: FootstepJanitorBorg
    params:
      volume: -5
  # Sunrise-Start

  # Visual
  inventoryTemplateId: borgShort
  spriteBodyState: janitor
  spriteBodyMovementState: janitor_moving
  spriteHasMindState: janitor_e
  spriteNoMindState: janitor_e_r
  spriteToggleLightState: janitor_l

  # Pet
  petSuccessString: petting-success-janitor-cyborg
  petFailureString: petting-failure-janitor-cyborg
  addComponents:
  - type: FootprintAreaCleaner


# Medical borg
- type: borgType
  id: medical

  # Sunrise-Start
  job: MedicalBorg
  # Sunrise-End

  # Description
  dummyPrototype: BorgChassisMedical

  # Functional
  extraModuleCount: 4
  moduleWhitelist:
    tags:
    - BorgModuleGeneric
    - BorgModuleMedical

  defaultModules:
  - BorgModuleStandart
  - BorgModuleAdvancedTreatment # Sunrise-Edit
  - BorgModuleTreatment
  - BorgModuleDefibrillator # Sunrise-Edit

  radioChannels:
  - Science
  - Medical

  addComponents:
  - type: SolutionScanner
  - type: ShowHealthBars
    damageContainers:
    - Biological
  - type: ShowHealthIcons
    damageContainers:
    - Biological
  # Sunrise-Start
  - type: TTS
    voice: TurretFloor
  - type: MovementSpeedModifier
    baseWalkSpeed : 3
    baseSprintSpeed : 5
  - type: FabricateCandy
  - type: InnateItem
    instantActions:
    - HandheldCrewMonitorBorg
    worldTargetActions:
    - HandheldHealthAnalyzerUnpowered
  # Sunrise-End

  # Visual
  inventoryTemplateId: borgDutch
  spriteBodyState: medical
  spriteBodyMovementState: medical_moving
  spriteHasMindState: medical_e
  spriteNoMindState: medical_e_r
  spriteToggleLightState: medical_l

  # Pet
  petSuccessString: petting-success-medical-cyborg
  petFailureString: petting-failure-medical-cyborg

  # Sounds
  footstepCollection:
    collection: FootstepHoverBorg


# Service borg
- type: borgType
  id: service

  # Sunrise-Start
  job: ServiceBorg
  # Sunrise-End

  # Description
  dummyPrototype: BorgChassisService

  # Functional
  extraModuleCount: 3
  moduleWhitelist:
    tags:
    - BorgModuleGeneric
    - BorgModuleService

  defaultModules:
  - BorgModuleStandart
  - BorgModuleMusique
  - BorgModuleService

  radioChannels:
  - Science
  - Service

  # Visual
  inventoryTemplateId: borgTall
  spriteBodyState: service
  spriteHasMindState: service_e
  spriteNoMindState: service_e_r
  spriteToggleLightState: service_l

  # Pet
  petSuccessString: petting-success-service-cyborg
  petFailureString: petting-failure-service-cyborg<|MERGE_RESOLUTION|>--- conflicted
+++ resolved
@@ -106,24 +106,18 @@
   dummyPrototype: BorgChassisMining
 
   # Functional
-  extraModuleCount: 4
+  extraModuleCount: 5
   moduleWhitelist:
     tags:
     - BorgModuleGeneric
     - BorgModuleCargo
 
   defaultModules:
-<<<<<<< HEAD
   - BorgModuleStandart
   - BorgModuleMining
+  - BorgModuleGrapplingGun
   - BorgModuleGPS
   - BorgModuleJetpack # Sunrise-Edit
-=======
-  - BorgModuleMining
-  - BorgModuleGrapplingGun
-  - BorgModuleAppraisal
-  - BorgModuleTool
->>>>>>> a327a59c
 
   radioChannels:
   - Supply
