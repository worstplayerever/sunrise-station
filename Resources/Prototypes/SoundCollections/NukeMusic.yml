--- conflicted
+++ resolved
@@ -4,8 +4,5 @@
     - /Audio/StationEvents/running_out.ogg
     - /Audio/StationEvents/countdown.ogg
     - /Audio/StationEvents/sound_station_14.ogg
-<<<<<<< HEAD
-    - /Audio/_Sunrise/StationEvents/level.ogg
-=======
     - /Audio/StationEvents/blatantly_nuclear.ogg
->>>>>>> be761ea5
+    - /Audio/_Sunrise/StationEvents/level.ogg