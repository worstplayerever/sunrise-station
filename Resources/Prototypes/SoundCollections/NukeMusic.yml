﻿- type: soundCollection
  id: NukeMusic
  files:
    - /Audio/StationEvents/running_out.ogg
    - /Audio/StationEvents/countdown.ogg
<<<<<<< HEAD
    - /Audio/StationEvents/clearly_nuclear.ogg
    - /Audio/_Sunrise/StationEvents/level.ogg
    - /Audio/_Sunrise/Music/Spectral_Synth.ogg  # Sunrise-Music
=======
    - /Audio/StationEvents/clearly_nuclear.ogg    
    - /Audio/StationEvents/sound_station_14.ogg
>>>>>>> 08352151
<|MERGE_RESOLUTION|>--- conflicted
+++ resolved
@@ -3,11 +3,7 @@
   files:
     - /Audio/StationEvents/running_out.ogg
     - /Audio/StationEvents/countdown.ogg
-<<<<<<< HEAD
     - /Audio/StationEvents/clearly_nuclear.ogg
+    - /Audio/StationEvents/sound_station_14.ogg
     - /Audio/_Sunrise/StationEvents/level.ogg
-    - /Audio/_Sunrise/Music/Spectral_Synth.ogg  # Sunrise-Music
-=======
-    - /Audio/StationEvents/clearly_nuclear.ogg    
-    - /Audio/StationEvents/sound_station_14.ogg
->>>>>>> 08352151
+    - /Audio/_Sunrise/Music/Spectral_Synth.ogg  # Sunrise-Music