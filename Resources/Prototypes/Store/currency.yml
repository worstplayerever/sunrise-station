- type: currency
  id: Telecrystal
  displayName: store-currency-display-telecrystal
  cash:
    1: Telecrystal1
  canWithdraw: true

- type: currency
  id: Bluecrystal
  displayName: store-currency-display-bluecrystal
  cash:
    1: Bluecrystal1
  canWithdraw: true

- type: currency
  id: Crystallite
  displayName: store-currency-display-crystallite
  cash:
    1: Crystallite1
  canWithdraw: true

- type: currency
  id: StolenEssence
  displayName: store-currency-display-stolen-essence
  canWithdraw: false

- type: currency
<<<<<<< HEAD
  id: BloodEssence
  displayName: store-currency-display-blood-essence
=======
  id: SiliconMemory
  displayName: store-currency-display-silicon-memory
>>>>>>> fac4bcd9
  canWithdraw: false

- type: currency
  id: WizCoin
  displayName: store-currency-display-wizcoin
  canWithdraw: false

#debug
- type: currency
  id: DebugDollar
  displayName: store-currency-display-debugdollar

- type: currency
  id: EvolutionPoint
  displayName: store-currency-display-evolutionpoints
  canWithdraw: false<|MERGE_RESOLUTION|>--- conflicted
+++ resolved
@@ -25,13 +25,13 @@
   canWithdraw: false
 
 - type: currency
-<<<<<<< HEAD
   id: BloodEssence
   displayName: store-currency-display-blood-essence
-=======
+  canWithdraw: false
+
+- type: currency
   id: SiliconMemory
   displayName: store-currency-display-silicon-memory
->>>>>>> fac4bcd9
   canWithdraw: false
 
 - type: currency
