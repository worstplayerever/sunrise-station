--- conflicted
+++ resolved
@@ -50,7 +50,7 @@
   gasOverlayState: tritium
   color: 13FF4B
   reagent: Tritium
-  pricePerMole: 3
+  pricePerMole: 2.5
 
 - type: gas
   id: 5
@@ -76,7 +76,7 @@
   gasVisbilityFactor: 3.5
   color: 56941E
   reagent: Ammonia
-  pricePerMole: 1
+  pricePerMole: 0.15
 
 - type: gas
   id: 7
@@ -99,8 +99,4 @@
   gasMolesVisible: 0.6
   color: 3a758c
   reagent: Frezon
-<<<<<<< HEAD
-  pricePerMole: 5
-=======
-  pricePerMole: 1
->>>>>>> 036bf9e8
+  pricePerMole: 1