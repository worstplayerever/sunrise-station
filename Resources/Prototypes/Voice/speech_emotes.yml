--- conflicted
+++ resolved
@@ -413,9 +413,6 @@
   name: chat-emote-name-weh
   category: Vocal
   icon: Interface/Emotes/weh.png
-<<<<<<< HEAD
-  chatMessages: [издаёт вех!]
-=======
   chatMessages: ["chat-emote-msg-weh"]
 
 - type: emote
@@ -424,7 +421,6 @@
   category: Vocal
   icon: Interface/Emotes/hew.png
   chatMessages: ["chat-emote-msg-hew"]
->>>>>>> 1abe9db9
 
 - type: emote
   id: Chirp
