--- conflicted
+++ resolved
@@ -253,14 +253,8 @@
     components:
     - Hands
   blacklist:
-<<<<<<< HEAD
-    components:
-    - Ghost
-    - BorgChassis
-=======
-    tags:
-    - SiliconEmotes
->>>>>>> fac4bcd9
+    tags:
+    - SiliconEmotes
   chatMessages: ["chat-emote-msg-clap"]
   chatTriggers:
     - claps
@@ -345,14 +339,8 @@
     components:
     - Hands
   blacklist:
-<<<<<<< HEAD
-    components:
-    - BorgChassis
-    - Ghost
-=======
-    tags:
-    - SiliconEmotes
->>>>>>> fac4bcd9
+    tags:
+    - SiliconEmotes
   chatMessages: ["chat-emote-msg-thump"]
   chatTriggers:
     - thump
@@ -375,14 +363,8 @@
     components:
     - Hands
   blacklist:
-<<<<<<< HEAD
-    components:
-    - BorgChassis
-    - Ghost
-=======
-    tags:
-    - SiliconEmotes
->>>>>>> fac4bcd9
+    tags:
+    - SiliconEmotes
   chatMessages: ["chat-emote-msg-salute"]
   chatTriggers:
     - salute
