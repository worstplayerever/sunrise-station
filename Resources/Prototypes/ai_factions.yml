--- conflicted
+++ resolved
@@ -33,14 +33,10 @@
   - Zombie
   - Xeno
   - AllHostile
-<<<<<<< HEAD
+  - Wizard
   # Sunrise Edit
   - Carps
   - Flesh
-=======
-  - Wizard
-  - Dragon
->>>>>>> 1b74de6d
 
 - type: npcFaction
   id: SimpleHostile
@@ -53,7 +49,6 @@
   - Revolutionary
   - AllHostile
   - Wizard
-<<<<<<< HEAD
   # Sunrise Edit
   - Thief
   - Carps
@@ -61,9 +56,6 @@
   - Vampire
   - FleshHuman
   - Flesh
-=======
-  - Dragon
->>>>>>> 1b74de6d
 
 - type: npcFaction
   id: SimpleNeutral
@@ -97,7 +89,6 @@
   - Revolutionary
   - AllHostile
   - Wizard
-<<<<<<< HEAD
   # Sunrise Edit
   - Thief
   - Carps
@@ -105,9 +96,6 @@
   - Vampire
   - FleshHuman
   - Flesh
-=======
-  - Dragon
->>>>>>> 1b74de6d
 
 - type: npcFaction
   id: Zombie
@@ -121,7 +109,6 @@
   - Revolutionary
   - AllHostile
   - Wizard
-<<<<<<< HEAD
   # Sunrise Edit
   - Thief
   - Carps
@@ -129,9 +116,6 @@
   - Vampire
   - FleshHuman
   - Flesh
-=======
-  - Dragon
->>>>>>> 1b74de6d
 
 - type: npcFaction
   id: Revolutionary
@@ -174,13 +158,9 @@
   id: Wizard
   hostile:
   - NanoTrasen
-<<<<<<< HEAD
-=======
-  - Dragon
   - Mouse
   - Passive
   - PetsNT
->>>>>>> 1b74de6d
   - SimpleHostile
   - SimpleNeutral
   - Syndicate
