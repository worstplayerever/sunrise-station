--- conflicted
+++ resolved
@@ -29,18 +29,15 @@
   - Revolutionary
   - AllHostile
   - Wizard
-<<<<<<< HEAD
-  - Dragon
-  # Sunrise Edit
-  - Thief
-  - Carps
-  - Changeling
-  - Vampire
-  - Flesh
-  - BloodCult
-=======
-  - Xenoborg
->>>>>>> fac4bcd9
+  - Xenoborg
+  - Dragon
+  # Sunrise Edit
+  - Thief
+  - Carps
+  - Changeling
+  - Vampire
+  - Flesh
+  - BloodCult
 
 - type: npcFaction
   id: Mouse
@@ -79,18 +76,15 @@
   - Xeno
   - AllHostile
   - Wizard
-<<<<<<< HEAD
-  # Sunrise Edit
-  - Thief
-  - Carps
-  - Changeling
-  - Vampire
-  - FleshHuman
-  - Flesh
-  - BloodCult
-=======
-  - Xenoborg
->>>>>>> fac4bcd9
+  - Xenoborg
+  # Sunrise Edit
+  - Thief
+  - Carps
+  - Changeling
+  - Vampire
+  - FleshHuman
+  - Flesh
+  - BloodCult
 
 - type: npcFaction
   id: SimpleNeutral
@@ -105,19 +99,16 @@
   - Zombie
   - AllHostile
   - Wizard
-<<<<<<< HEAD
-  - Dragon
-  # Sunrise Edit
-  - Thief
-  - Carps
-  - Changeling
-  - Vampire
-  - FleshHuman
-  - Flesh
-  - BloodCult
-=======
-  - Xenoborg
->>>>>>> fac4bcd9
+  - Xenoborg
+  - Dragon
+  # Sunrise Edit
+  - Thief
+  - Carps
+  - Changeling
+  - Vampire
+  - FleshHuman
+  - Flesh
+  - BloodCult
 
 - type: npcFaction
   id: Xeno
@@ -131,18 +122,15 @@
   - AllHostile
   - Wizard
   - Dragon
-<<<<<<< HEAD
-  # Sunrise Edit
-  - Thief
-  - Carps
-  - Changeling
-  - Vampire
-  - FleshHuman
-  - Flesh
-  - BloodCult
-=======
-  - Xenoborg
->>>>>>> fac4bcd9
+  - Xenoborg
+  # Sunrise Edit
+  - Thief
+  - Carps
+  - Changeling
+  - Vampire
+  - FleshHuman
+  - Flesh
+  - BloodCult
 
 - type: npcFaction
   id: Zombie
@@ -157,18 +145,15 @@
   - AllHostile
   - Wizard
   - Dragon
-<<<<<<< HEAD
-  # Sunrise Edit
-  - Thief
-  - Carps
-  - Changeling
-  - Vampire
-  - FleshHuman
-  - Flesh
-  - BloodCult
-=======
-  - Xenoborg
->>>>>>> fac4bcd9
+  - Xenoborg
+  # Sunrise Edit
+  - Thief
+  - Carps
+  - Changeling
+  - Vampire
+  - FleshHuman
+  - Flesh
+  - BloodCult
 
 - type: npcFaction
   id: Revolutionary
@@ -178,18 +163,15 @@
   - SimpleHostile
   - AllHostile
   - Wizard
-<<<<<<< HEAD
-  - Dragon
-  # Sunrise Edit
-  - Carps
-  - Changeling
-  - Vampire
-  - FleshHuman
-  - Flesh
-  - BloodCult
-=======
-  - Xenoborg
->>>>>>> fac4bcd9
+  - Xenoborg
+  - Dragon
+  # Sunrise Edit
+  - Carps
+  - Changeling
+  - Vampire
+  - FleshHuman
+  - Flesh
+  - BloodCult
 
 - type: npcFaction
   id: AllHostile
@@ -205,19 +187,16 @@
   - Zombie
   - Revolutionary
   - Wizard
-<<<<<<< HEAD
-  - Dragon
-  # Sunrise Edit
-  - Thief
-  - Carps
-  - Changeling
-  - Vampire
-  - FleshHuman
-  - Flesh
-  - BloodCult
-=======
-  - Xenoborg
->>>>>>> fac4bcd9
+  - Xenoborg
+  - Dragon
+  # Sunrise Edit
+  - Thief
+  - Carps
+  - Changeling
+  - Vampire
+  - FleshHuman
+  - Flesh
+  - BloodCult
 
 - type: npcFaction
   id: Wizard
@@ -233,19 +212,17 @@
   - Zombie
   - Revolutionary
   - AllHostile
-<<<<<<< HEAD
-  - Dragon
-  # Sunrise Edit
-  - Thief
-  - Carps
-  - Changeling
-  - Vampire
-  - FleshHuman
-  - Flesh
-  - Xeno
-  - BloodCult
-=======
-  - Xenoborg
+  - Xenoborg
+  - Dragon
+  # Sunrise Edit
+  - Thief
+  - Carps
+  - Changeling
+  - Vampire
+  - FleshHuman
+  - Flesh
+  - Xeno
+  - BloodCult
 
 - type: npcFaction
   id: Xenoborg
@@ -260,6 +237,15 @@
   - Xeno # rivalry
 
   # cause they are hostile to them
-  - SimpleHostile 
-  - AllHostile
->>>>>>> fac4bcd9
+  - SimpleHostile
+  - AllHostile
+
+  # Sunrise Edit
+  - Thief
+  - Carps
+  - Changeling
+  - Vampire
+  - FleshHuman
+  - Flesh
+  - Xeno
+  - BloodCult