--- conflicted
+++ resolved
@@ -28,7 +28,7 @@
   recipeUnlocks:
   - RadarConsoleCircuitboard
   - HandHeldMassScanner
-  
+
 - type: technology
   id: AdvancedPowercells
   name: research-technology-advanced-powercells
@@ -183,53 +183,10 @@
     - OreBagOfHolding
     - MiningDrillDiamond
     - AdvancedMineralScannerEmpty
-<<<<<<< HEAD
+    - BorgModuleAdvancedMining
     - MechEquipmentDrillDiamond
     - MechIndustrialPlasmaCutter # Sunrise-Add
     - WeaponPlasmaCutter # Sunrise-Add
-
-- type: technology
-  id: Ripley2
-  name: research-technology-ripley-mkii
-  icon:
-    sprite: Objects/Specific/Mech/ripley.rsi
-    state: ripleymkii
-  discipline: Industrial
-  tier: 2
-  cost: 5000
-  recipeUnlocks:
-  - RipleyMKIIHarness
-  - RipleyUpgradeKit
-  - PaintRipleyAluminizer
-  - PaintRipleyFirestarter
-  - PaintRipleyHauler
-  - PaintRipleyZairjah
-  technologyPrerequisites:
-  - RipleyAPLU
-
-- type: technology
-  id: Clarke
-  name: research-technology-clarke
-  icon:
-    sprite: Objects/Specific/Mech/clarke.rsi
-    state: clarke
-  discipline: Industrial
-  tier: 2
-  cost: 9000
-  recipeUnlocks:
-  - ClarkeHarness
-  - ClarkeHead
-  - ClarkeLArm
-  - ClarkeRArm
-  - ClarkeTreads
-  - ClarkeCentralElectronics
-  - ClarkePeripheralsElectronics
-  - PaintClarkeOrangey
-  technologyPrerequisites:
-  - Ripley2
-=======
-    - BorgModuleAdvancedMining
->>>>>>> fac4bcd9
 
 # Tier 3
 
