- type: gamePreset
  id: Survival
  alias:
    - survival
  name: survival-title
  showInVote: false # secret
  description: survival-description
  rules:
    - RampingStationEventScheduler
    - GameRuleMeteorScheduler
    - BasicRoundstartVariation

- type: gamePreset
  id: AllAtOnce
  name: all-at-once-title
  description: all-at-once-description
  showInVote: false
  rules:
    - Nukeops
    - Traitor
    - Revolutionary
    - Zombie
    - RampingStationEventScheduler
    - GameRuleMeteorScheduler

- type: gamePreset
  id: Extended
  alias:
  - extended
  - shittersafari
  name: extended-title
  showInVote: false #2boring2vote
  description: extended-description
  rules:
  - BasicStationEventScheduler
  - GameRuleMeteorScheduler
  - BasicRoundstartVariation

- type: gamePreset
  id: Greenshift
  alias:
  - greenshift
  - shittersafarideluxeedition
  name: greenshift-title
  showInVote: false #4boring4vote
  description: greenshift-description
  rules:
  - BasicRoundstartVariation
<<<<<<< HEAD
  - GameRuleMeteorScheduler
  - GreenshiftAnnouncement # Sunrise-Edit
=======
>>>>>>> 542e1db9

- type: gamePreset
  id: Secret
  alias:
    - secret
    - sekrit
  name: secret-title
  showInVote: true
  description: secret-description
  rules:
    - Secret

- type: gamePreset
  id: SecretExtended #For Admin Use: Runs Extended but shows "Secret" in lobby.
  alias:
    - secretextended
  name: secret-title
  showInVote: false #Admin Use
  description: secret-description
  rules:
    - BasicStationEventScheduler
    - GameRuleMeteorScheduler

- type: gamePreset
  id: SecretGreenshift #For Admin Use: Runs Greenshift but shows "Secret" in lobby.
  alias:
  - secretgreenshift
  name: secret-title
  showInVote: false #Admin Use
  description: secret-description

- type: gamePreset
  id: Sandbox
  alias:
    - sandbox
  name: sandbox-title
  description: sandbox-description
  showInVote: false # Not suitable for use without admin intervention, since entity spamming can quickly crash a server
  maxPlayers: 5
  rules:
    - Sandbox

- type: gamePreset
  id: Traitor
  alias:
    - traitor
  name: traitor-title
  description: traitor-description
  showInVote: false
  rules:
    - Traitor
    - SubGamemodesRule
    - BasicStationEventScheduler
    - GameRuleMeteorScheduler
    - BasicRoundstartVariation

- type: gamePreset
  id: Deathmatch
  alias:
    - deathmatch
    - dm
  name: death-match-title
  description: death-match-description
  maxPlayers: 15
  showInVote: true
  supportedMaps: DeathMatchMapPool
  rules:
    - DeathMatch31

- type: gamePreset
  id: Nukeops
  alias:
    - nukeops
  name: nukeops-title
  description: nukeops-description
  showInVote: false
  rules:
    - Nukeops
    - SubGamemodesRule
    - BasicStationEventScheduler
    - GameRuleMeteorScheduler
    - BasicRoundstartVariation

- type: gamePreset
  id: Revolutionary
  alias:
    - rev
    - revs
    - revolutionaries
  name: rev-title
  description: rev-description
  showInVote: false
  rules:
    - Revolutionary
    - SubGamemodesRule
    - BasicStationEventScheduler
    - GameRuleMeteorScheduler
    - BasicRoundstartVariation

- type: gamePreset
  id: Zombie
  alias:
  - zombie
  - zombies
  - Zombies
  - zz14
  - zomber
  name: zombie-title
  description: zombie-description
  showInVote: false
  rules:
  - Zombie
  - BasicStationEventScheduler
  - GameRuleMeteorScheduler
  - BasicRoundstartVariation<|MERGE_RESOLUTION|>--- conflicted
+++ resolved
@@ -46,11 +46,7 @@
   description: greenshift-description
   rules:
   - BasicRoundstartVariation
-<<<<<<< HEAD
-  - GameRuleMeteorScheduler
   - GreenshiftAnnouncement # Sunrise-Edit
-=======
->>>>>>> 542e1db9
 
 - type: gamePreset
   id: Secret
