- type: thiefBackpackSet
  id: ChameleonSet
  name: thief-backpack-category-chameleon-name
  description: thief-backpack-category-chameleon-description
  sprite:
    sprite: /Textures/Clothing/OuterClothing/Misc/black_hoodie.rsi
    state: icon
  content:
  - ChameleonPDA
  - ClothingUniformJumpsuitChameleon
  - ClothingOuterChameleon
  - ClothingNeckChameleon
  - ClothingMaskGasChameleon
  - ClothingHeadHatChameleon
  - ClothingEyesChameleon
  - ClothingHeadsetChameleon
  - ClothingShoesChameleon
  - BarberScissors
  - ChameleonProjector
  - FakeMindShieldImplanter
  - AgentIDCard

- type: thiefBackpackSet
  id: ToolsSet
  name: thief-backpack-category-tools-name
  description: thief-backpack-category-tools-description
  sprite:
    sprite: Objects/Tools/jaws_of_life.rsi
    state: jaws_pry
  content:
  - WelderIndustrialAdvanced
  - ClothingEyesGlassesMeson
  - ClothingHandsGlovesColorYellow
  - JawsOfLife
  - FreedomImplant # Sunrise-Edit
  - RemoteSignaller
  - Multitool
  - C4
  - C4

- type: thiefBackpackSet
  id: ChemistrySet
  name: thief-backpack-category-chemistry-name
  description: thief-backpack-category-chemistry-description
  sprite:
    sprite: Objects/Specific/Medical/implanter.rsi
    state: implanter0
  content:
  - StorageImplanter
  - DnaScramblerImplanter
  - ChemistryBottleEphedrine
  - SoapOmega
  - Syringe
  - DrinkShaker

- type: thiefBackpackSet
  id: SyndieSet
  name: thief-backpack-category-syndie-name
  description: thief-backpack-category-syndie-description
  sprite:
    sprite: Objects/Specific/Syndicate/telecrystal.rsi
    state: telecrystal
  content:
  - RadioJammer
  - EmpImplanter # Sunrise-Edit
  - TraitorCodePaper
  - Emag
  - AccessBreaker
  - Lighter
  - CigPackSyndicate
  - SyndicatePersonalAI # Sunrise-Edit
  - Telecrystal10 #The thief cannot use them, but it may induce communication with traitors

- type: thiefBackpackSet
  id: SleeperSet
  name: thief-backpack-category-sleeper-name
  description: thief-backpack-category-sleeper-description
  sprite:
    sprite: Objects/Tanks/anesthetic.rsi
    state: icon
  content:
<<<<<<< HEAD
  - ScramImplanter # Sunrise-Edit
  - NocturineChemistryBottle
  - NocturineChemistryBottle
=======
  - ChemistryBottleNocturine
  - ChemistryBottleNocturine
>>>>>>> 1b74de6d
  - HypopenBox
  - NitrousOxideTankFilled

- type: thiefBackpackSet
  id: CommunicatorSet
  name: thief-backpack-category-communicator-name
  description: thief-backpack-category-communicator-description
  sprite:
    sprite: Objects/Tools/spy_device.rsi
    state: icon
  content:
  - EncryptionKeyStationMaster
  - CyberPen
  - BriefcaseThiefBribingBundleFilled
  - ClothingMaskGasVoiceChameleon
  #- todo Chameleon Stamp

- type: thiefBackpackSet
  id: SmugglerSet
  name: thief-backpack-category-smuggler-name
  description: thief-backpack-category-smuggler-description
  sprite:
    sprite: Clothing/Neck/Cloaks/void.rsi
    state: icon
  content:
  - ScramImplanter # Sunrise-Edit
  - InvisibleCrate
  - FultonBeacon
  - Fulton
  - SmokeGrenade
  - SmokeGrenade
  - SmokeGrenade<|MERGE_RESOLUTION|>--- conflicted
+++ resolved
@@ -79,16 +79,11 @@
     sprite: Objects/Tanks/anesthetic.rsi
     state: icon
   content:
-<<<<<<< HEAD
-  - ScramImplanter # Sunrise-Edit
-  - NocturineChemistryBottle
-  - NocturineChemistryBottle
-=======
   - ChemistryBottleNocturine
   - ChemistryBottleNocturine
->>>>>>> 1b74de6d
   - HypopenBox
   - NitrousOxideTankFilled
+  - ScramImplanter # Sunrise-Edit
 
 - type: thiefBackpackSet
   id: CommunicatorSet
