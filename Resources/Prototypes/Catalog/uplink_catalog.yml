# TODO: make more categories
# Guns

- type: listing
  id: UplinkPistolViper
  name: uplink-pistol-viper-name
  description: uplink-pistol-viper-desc
  productEntity: WeaponPistolViperBiocode # Sunrise-edit
  discountCategory: rareDiscounts
  discountDownTo:
    Telecrystal: 2
  cost:
    Telecrystal: 3
  categories:
  - UplinkWeaponry

- type: listing
  id: UplinkRevolverPython
  name: uplink-revolver-python-name
  description: uplink-revolver-python-desc
  productEntity: WeaponRevolverPythonAPBiocode # Sunrise-edit
  discountCategory: rareDiscounts
  discountDownTo:
    Telecrystal: 2
  cost:
    Telecrystal: 4 # Originally was 13 and then 8 TC but was not used due to high cost
  categories:
  - UplinkWeaponry

# Inbuilt suppressor so it's sneaky + more expensive.
- type: listing
  id: UplinkPistolCobra
  name: uplink-pistol-cobra-name
  description: uplink-pistol-cobra-desc
  productEntity: WeaponPistolCobraBiocode # Sunrise-edit
  discountCategory: rareDiscounts
  discountDownTo:
    Telecrystal: 2
  cost:
    Telecrystal: 4
  categories:
  - UplinkWeaponry

# Poor accuracy, slow to fire, cheap option
- type: listing
  id: UplinkRifleMosin
  name: uplink-rifle-mosin-name
  description: uplink-rifle-mosin-desc
  productEntity: WeaponSniperMosin
  cost:
    Telecrystal: 1
  categories:
  - UplinkWeaponry
  #Sunrise-start
  conditions:
  - !type:StoreWhitelistCondition
    blacklist:
      tags:
      - AssaultOpsUplink
  #Sunrise-end

- type: listing
  id: UplinkEsword
  name: uplink-esword-name
  description: uplink-esword-desc
  icon: { sprite: /Textures/Objects/Weapons/Melee/e_sword.rsi, state: icon }
  discountCategory: veryRareDiscounts
  discountDownTo:
    Telecrystal: 4
  productEntity: EnergySwordBiocode # Sunrise-edit
  cost:
    Telecrystal: 8
  categories:
  - UplinkWeaponry
  #Sunrise-start
  conditions:
  - !type:StoreWhitelistCondition
    blacklist:
      tags:
      - AssaultOpsUplink
      - SubdermalImplant
      - NukeOpsUplink
  - !type:ListingLimitedStockCondition
    stock: 1
  #Sunrise-end

- type: listing
  id: UplinkEnergyDagger
  name: uplink-edagger-name
  description: uplink-edagger-desc
  icon: { sprite: /Textures/Objects/Weapons/Melee/e_dagger.rsi, state: icon }
  productEntity: EnergyDaggerBox
  discountCategory: rareDiscounts
  discountDownTo:
    Telecrystal: 1
  cost:
    Telecrystal: 2
  categories:
  - UplinkWeaponry

- type: listing
  id: UplinkThrowingKnivesKit
  name: uplink-knives-kit-name
  description: uplink-knives-kit-desc
  icon: { sprite: /Textures/Objects/Storage/boxicons.rsi, state: throwing_knives }
  productEntity: ThrowingKnivesKit
  discountCategory: rareDiscounts
  discountDownTo:
    Telecrystal: 3
  cost:
    Telecrystal: 6
  categories:
    - UplinkWeaponry

- type: listing
  id: UplinkGlovesNorthStar
  name: uplink-gloves-north-star-name
  description: uplink-gloves-north-star-desc
  productEntity: ClothingHandsGlovesNorthStar
  discountCategory: veryRareDiscounts
  discountDownTo:
    Telecrystal: 4
  cost:
    Telecrystal: 8
  categories:
  - UplinkWeaponry

- type: listing
  id: UplinkDisposableTurret
  name: uplink-disposable-turret-name
  description: uplink-disposable-turret-desc
  productEntity: ToolboxElectricalTurretFilled
  discountCategory: usualDiscounts
  discountDownTo:
    Telecrystal: 3
  cost:
    Telecrystal: 6
  categories:
  - UplinkWeaponry
  conditions:
    - !type:StoreWhitelistCondition
      blacklist:
        tags:
          - NukeOpsUplink

- type: listing
  id: UplinkEshield
  name: uplink-eshield-name
  description: uplink-eshield-desc
  icon: { sprite: /Textures/Objects/Weapons/Melee/e_shield.rsi, state: eshield-on }
  productEntity: EnergyShieldBiocode
  discountCategory: veryRareDiscounts
  discountDownTo:
    Telecrystal: 4
  cost:
    Telecrystal: 8
  categories:
  - UplinkWeaponry
  #Sunrise-start
  conditions:
  - !type:StoreWhitelistCondition
    blacklist:
      tags:
      - AssaultOpsUplink
  #Sunrise-end

- type: listing
  id: UplinkSniperBundle
  name: uplink-sniper-bundle-name
  description: uplink-sniper-bundle-desc
  icon: { sprite: /Textures/Objects/Weapons/Guns/Snipers/heavy_sniper.rsi, state: base }
  productEntity: BriefcaseSyndieSniperBundleFilled
  discountCategory: usualDiscounts
  discountDownTo:
    Telecrystal: 6
  cost:
    Telecrystal: 12
  categories:
  - UplinkWeaponry
  #Sunrise-start
  conditions:
  - !type:StoreWhitelistCondition
    blacklist:
      tags:
      - AssaultOpsUplink
  #Sunrise-end

- type: listing
  id: UplinkC20RBundle
  name: uplink-c20r-bundle-name
  description: uplink-c20r-bundle-desc
  icon: { sprite: /Textures/Objects/Weapons/Guns/SMGs/c20r.rsi, state: icon }
  productEntity: ClothingBackpackDuffelSyndicateFilledSMG
  discountCategory: veryRareDiscounts
  discountDownTo:
    Telecrystal: 10
  cost:
    Telecrystal: 17
  categories:
  - UplinkWeaponry
  #Sunrise-start
  conditions:
  - !type:StoreWhitelistCondition
    blacklist:
      tags:
      - AssaultOpsUplink
  #Sunrise-end

- type: listing
  id: UplinkBulldogBundle
  name: uplink-buldog-bundle-name
  description: uplink-buldog-bundle-desc
  icon: { sprite: /Textures/Objects/Weapons/Guns/Shotguns/bulldog.rsi, state: icon }
  productEntity: ClothingBackpackDuffelSyndicateFilledShotgun
  discountCategory: veryRareDiscounts
  discountDownTo:
    Telecrystal: 12
  cost:
    Telecrystal: 20
  categories:
  - UplinkWeaponry
  #Sunrise-start
  conditions:
  - !type:StoreWhitelistCondition
    blacklist:
      tags:
      - AssaultOpsUplink
  #Sunrise-end

- type: listing
  id: UplinkGrenadeLauncherBundle
  name: uplink-grenade-launcher-bundle-name
  description: uplink-grenade-launcher-bundle-desc
  icon: { sprite: /Textures/Objects/Weapons/Guns/Launchers/china_lake.rsi, state: icon }
  productEntity: ClothingBackpackDuffelSyndicateFilledGrenadeLauncher
  discountCategory: veryRareDiscounts
  discountDownTo:
    Telecrystal: 20
  cost:
    Telecrystal: 25
  categories:
  - UplinkWeaponry
#Sunrise-start
  conditions:
  - !type:StoreWhitelistCondition
    whitelist:
      tags:
      - NukeOpsUplink
#Sunrise-end

- type: listing
  id: UplinkL6SawBundle
  name: uplink-l6-saw-bundle-name
  description: uplink-l6-saw-bundle-desc
  icon: { sprite: /Textures/Objects/Weapons/Guns/LMGs/l6.rsi, state: icon }
  productEntity: ClothingBackpackDuffelSyndicateFilledLMG
  discountCategory: veryRareDiscounts
  discountDownTo:
    Telecrystal: 24
  cost:
    Telecrystal: 30
  categories:
  - UplinkWeaponry
#Sunrise-start
  conditions:
  - !type:StoreWhitelistCondition
    whitelist:
      tags:
      - NukeOpsUplink
#Sunrise-end

# Explosives

- type: listing
  id: UplinkExplosiveGrenade
  name: uplink-explosive-grenade-name
  description: uplink-explosive-grenade-desc
  productEntity: ExGrenade
  discountCategory: usualDiscounts
  discountDownTo:
    Telecrystal: 2
  cost:
    Telecrystal: 4
  categories:
  - UplinkExplosives
  #Sunrise-start
  conditions:
  - !type:StoreWhitelistCondition
    blacklist:
      tags:
      - AssaultOpsUplink
  #Sunrise-end

- type: listing
  id: UplinkExplosiveGrenadeFlash
  name: uplink-flash-grenade-name
  description: uplink-flash-grenade-desc
  productEntity: GrenadeFlashBang
  cost:
    Telecrystal: 1
  categories:
  - UplinkExplosives

- type: listing
  id: UplinkSmokeGrenade
  name: uplink-smoke-grenade-name
  description: uplink-smoke-grenade-desc
  productEntity: SmokeGrenade
  cost:
    Telecrystal: 1
  categories:
  - UplinkExplosives

- type: listing
  id: UplinkSyndieMiniBomb
  name: uplink-mini-bomb-name
  description: uplink-mini-bomb-desc
  productEntity: SyndieMiniBomb
  discountCategory: veryRareDiscounts
  discountDownTo:
    Telecrystal: 3
  cost:
    Telecrystal: 6
  categories:
    - UplinkExplosives

- type: listing
  id: UplinkSingularityGrenade
  name: uplink-singularity-grenade-name
  description: uplink-singularity-grenade-desc
  productEntity: SingularityGrenade
  discountCategory: usualDiscounts
  discountDownTo:
    Telecrystal: 1
  cost:
    Telecrystal: 2
  categories:
    - UplinkDisruption

- type: listing
  id: UplinkWhiteholeGrenade
  name: uplink-whitehole-grenade-name
  description: uplink-whitehole-grenade-desc
  productEntity: WhiteholeGrenade
  discountCategory: usualDiscounts
  discountDownTo:
    Telecrystal: 1
  cost:
    Telecrystal: 2
  categories:
    - UplinkDisruption

- type: listing
  id: UplinkGrenadePenguin
  name: uplink-penguin-grenade-name
  description: uplink-penguin-grenade-desc
  productEntity: MobGrenadePenguin
  discountCategory: usualDiscounts
  discountDownTo:
    Telecrystal: 3
  cost:
    Telecrystal: 5
  categories:
    - UplinkExplosives
  #Sunrise-start
  conditions:
  - !type:StoreWhitelistCondition
    blacklist:
      tags:
      - AssaultOpsUplink
  #Sunrise-end

- type: listing
  id: UplinkC4
  name: uplink-c4-name
  description: uplink-c4-desc
  productEntity: C4
  discountCategory: veryRareDiscounts
  discountDownTo:
    Telecrystal: 1
  cost:
    Telecrystal: 2
  categories:
  - UplinkExplosives

- type: listing
  id: UplinkGrenadierRig
  name: uplink-grenadier-rig-name
  description: uplink-grenadier-rig-desc
  productEntity: ClothingBeltMilitaryWebbingGrenadeFilled
  discountCategory: veryRareDiscounts
  discountDownTo:
    Telecrystal: 6
  cost:
    Telecrystal: 12
  categories:
  - UplinkExplosives
  conditions:
  - !type:StoreWhitelistCondition
    whitelist:
      tags:
      - NukeOpsUplink

- type: listing
  id: UplinkC4Bundle
  name: uplink-c4-bundle-name
  description: uplink-c4-bundle-desc
  productEntity: ClothingBackpackDuffelSyndicateC4tBundle
  discountCategory: veryRareDiscounts
  discountDownTo:
    Telecrystal: 8
  cost:
    Telecrystal: 12 #you're buying bulk so its a 25% discount, so no additional random discount over it
  categories:
  - UplinkExplosives

- type: listing
  id: UplinkEmpGrenade
  name: uplink-emp-grenade-name
  description: uplink-emp-grenade-desc
  productEntity: EmpGrenade
  discountCategory: usualDiscounts
  discountDownTo:
    Telecrystal: 1
  cost:
    Telecrystal: 2
  categories:
  - UplinkExplosives

- type: listing
  id: UplinkExplodingPen
  name: uplink-exploding-pen-name
  description: uplink-exploding-pen-desc
  icon: { sprite: /Textures/Objects/Misc/pens.rsi, state: pen }
  productEntity: PenExplodingBox
  discountCategory: usualDiscounts
  discountDownTo:
    Telecrystal: 2
  cost:
    Telecrystal: 4
  categories:
  - UplinkExplosives

- type: listing
  id: UplinkSyndicateBomb
  name: uplink-exploding-syndicate-bomb-name
  description: uplink-exploding-syndicate-bomb-desc
  productEntity: SyndicateBomb
  cost:
    Telecrystal: 11
  categories:
    - UplinkExplosives
  restockTime: 1800
  conditions:
  - !type:StoreWhitelistCondition
    blacklist:
      tags:
      - NukeOpsUplink

- type: listing
  id: UplinkSyndicateBombNukie
  name: uplink-exploding-syndicate-bomb-name
  description: uplink-exploding-syndicate-bomb-desc
  productEntity: SyndicateBomb
  cost:
    Telecrystal: 11
  categories:
    - UplinkExplosives
  conditions:
  - !type:StoreWhitelistCondition
    whitelist:
      tags:
      - NukeOpsUplink
      - AssaultOpsUplink

- type: listing
  id: UplinkClusterGrenade
  name: uplink-cluster-grenade-name
  description: uplink-cluster-grenade-desc
  productEntity: ClusterGrenade
  discountCategory: usualDiscounts
  discountDownTo:
    Telecrystal: 5
  cost:
    Telecrystal: 8
  categories:
  - UplinkExplosives
  #Sunrise-start
  conditions:
  - !type:StoreWhitelistCondition
    blacklist:
      tags:
      - AssaultOpsUplink
  #Sunrise-end

- type: listing
  id: UplinkGrenadeShrapnel
  name: uplink-shrapnel-grenade-name
  description: uplink-shrapnel-grenade-desc
  productEntity: GrenadeShrapnel
  discountCategory: rareDiscounts
  discountDownTo:
    Telecrystal: 2
  cost:
    Telecrystal: 4
  categories:
  - UplinkExplosives
  #Sunrise-start
  conditions:
  - !type:StoreWhitelistCondition
    blacklist:
      tags:
      - AssaultOpsUplink
  #Sunrise-end

- type: listing
  id: UplinkGrenadeIncendiary
  name: uplink-incendiary-grenade-name
  description: uplink-incendiary-grenade-desc
  productEntity: GrenadeIncendiary
  discountCategory: rareDiscounts
  discountDownTo:
    Telecrystal: 2
  cost:
    Telecrystal: 4
  categories:
  - UplinkExplosives
  #Sunrise-start
  conditions:
  - !type:StoreWhitelistCondition
    blacklist:
      tags:
      - AssaultOpsUplink
  #Sunrise-end

- type: listing
  id: UplinkEmpKit
  name: uplink-emp-kit-name
  description: uplink-emp-kit-desc
  productEntity: ElectricalDisruptionKit
  discountCategory: veryRareDiscounts
  discountDownTo:
    Telecrystal: 4
  cost:
    Telecrystal: 6
  categories:
    - UplinkExplosives

# Ammo

- type: listing
  id: UplinkPistol9mmMagazine
  name: uplink-pistol-magazine-name
  description: uplink-pistol-magazine-desc
  icon: { sprite: /Textures/Objects/Weapons/Guns/Ammunition/Magazine/Pistol/pistol_mag.rsi, state: red-icon }
  productEntity: MagazinePistolHighCapacity
  cost:
    Telecrystal: 1
  categories:
  - UplinkAmmo

# For the C20R
- type: listing
  id: UplinkMagazinePistolSubMachineGun
  name: uplink-pistol-magazine-c20r-name
  description: uplink-pistol-magazine-c20r-desc
  icon: { sprite: /Textures/Objects/Weapons/Guns/Ammunition/Magazine/Pistol/smg_mag.rsi, state: red-icon }
  productEntity: MagazinePistolSubMachineGun
  cost:
    Telecrystal: 2
  categories:
  - UplinkAmmo
  #Sunrise-start
  conditions:
  - !type:StoreWhitelistCondition
    blacklist:
      tags:
      - AssaultOpsUplink
  #Sunrise-end

# For the Cobra
- type: listing
  id: UplinkMagazinePistolCaselessRifle
  name: uplink-pistol-magazine-caseless-name
  description: uplink-pistol-magazine-caseless-desc
  icon: { sprite: /Textures/Objects/Weapons/Guns/Ammunition/Magazine/CaselessRifle/caseless_pistol_mag.rsi, state: red-icon }
  productEntity: BaseMagazinePistolCaselessRifleExtended # Sunrise-Edit
  cost:
    Telecrystal: 1
  categories:
  - UplinkAmmo

# For the Python
- type: listing
  id: UplinkSpeedLoaderMagnumAP
  name: uplink-speedloader-magnum-name
  description: uplink-speedloader-magnu-desc
  icon: { sprite: /Textures/Objects/Weapons/Guns/Ammunition/SpeedLoaders/Magnum/magnum_speed_loader.rsi, state: icon }
  productEntity: SpeedLoaderMagnumAP
  cost:
    Telecrystal: 3
  categories:
  - UplinkAmmo

# For the mosin
- type: listing
  id: UplinkMosinAmmo
  name: uplink-mosin-ammo-name
  description: uplink-mosin-ammo-desc
  productEntity: MagazineBoxLightRifle
  cost:
    Telecrystal: 1
  categories:
  - UplinkAmmo
  #Sunrise-start
  conditions:
  - !type:StoreWhitelistCondition
    blacklist:
      tags:
      - AssaultOpsUplink
  #Sunrise-end

# for the hristov
- type: listing
  id: UplinkHristovAmmo
  name: uplink-sniper-ammo-name
  description: uplink-sniper-ammo-desc
  productEntity: MagazineBoxAntiMateriel
  cost:
    Telecrystal: 2
  categories:
  - UplinkAmmo
  #Sunrise-start
  conditions:
  - !type:StoreWhitelistCondition
    blacklist:
      tags:
      - AssaultOpsUplink
  #Sunrise-end

- type: listing
  id: UplinkAmmoBundle
  name: uplink-ammo-bundle-name
  description: uplink-ammo-bundle-desc
  productEntity: ClothingBackpackDuffelSyndicateAmmoFilled
  discountCategory: rareDiscounts
  discountDownTo:
    Telecrystal: 15
  cost:
    Telecrystal: 25
  categories:
  - UplinkAmmo
  conditions:
  - !type:StoreWhitelistCondition
    whitelist:
      tags:
      - NukeOpsUplink

#Chemicals

- type: listing
  id: UplinkHypopen
  name: uplink-hypopen-name
  description: uplink-hypopen-desc
  icon: { sprite: /Textures/Objects/Misc/pens.rsi, state: pen }
  productEntity: HypopenBox
  discountCategory: rareDiscounts
  discountDownTo:
    Telecrystal: 4
  cost:
    Telecrystal: 6
  categories:
  - UplinkChemicals

- type: listing
  id: UplinkHypoDart
  name: uplink-hypodart-name
  description: uplink-hypodart-desc
  icon: { sprite: /Textures/Objects/Fun/Darts/dart_red.rsi, state: icon }
  productEntity: HypoDartBox
  discountCategory: veryRareDiscounts
  discountDownTo:
    Telecrystal: 1
  cost:
    Telecrystal: 2
  categories:
  - UplinkChemicals

- type: listing
  id: UplinkChemistryKitBundle
  name: uplink-chemistry-kit-name
  description: uplink-chemistry-kit-desc
  icon: { sprite: /Textures/Objects/Storage/boxicons.rsi, state: vials }
  productEntity: ChemicalSynthesisKit
  discountCategory: usualDiscounts
  discountDownTo:
    Telecrystal: 3
  cost:
    Telecrystal: 4
  categories:
  - UplinkChemicals

- type: listing
  id: UplinkZombieBundle
  name: uplink-zombie-bundle-name
  description: uplink-zombie-bundle-desc
  icon: { sprite: /Textures/Structures/Wallmounts/signs.rsi, state: bio }
  productEntity: ClothingBackpackDuffelZombieBundle
  cost:
    Telecrystal: 40
  categories:
  - UplinkChemicals
  conditions:
  - !type:StoreWhitelistCondition
    whitelist:
      tags:
      - NukeOpsUplink

- type: listing
  id: UplinkNocturineChemistryBottle
  name: uplink-nocturine-chemistry-bottle-name
  description: uplink-nocturine-chemistry-bottle-desc
  productEntity: ChemistryBottleNocturine
  discountCategory: usualDiscounts
  discountDownTo:
    Telecrystal: 3
  cost:
    Telecrystal: 6
  categories:
  - UplinkChemicals

- type: listing
  id: UplinkCombatMedkit
  name: uplink-combat-medkit-name
  description: uplink-combat-medkit-desc
  productEntity: MedkitCombatFilled
  discountCategory: usualDiscounts
  discountDownTo:
    Telecrystal: 2
  cost:
    Telecrystal: 5
  categories:
  - UplinkChemicals

- type: listing
  id: UplinkCombatMedipen
  name: uplink-combat-medipen-name
  description: uplink-combat-medipen-desc
  productEntity: CombatMedipen
  discountCategory: usualDiscounts
  discountDownTo:
    Telecrystal: 2
  cost:
    Telecrystal: 4
  categories:
  - UplinkChemicals
  conditions:
  - !type:StoreWhitelistCondition
    whitelist:
      tags:
      - NukeOpsUplink
      - AssaultOpsUplink # Sunrise-Edit

- type: listing
  id: UplinkStimpack
  name: uplink-stimpack-name
  description: uplink-stimpack-desc
  productEntity: Stimpack
  discountCategory: usualDiscounts
  discountDownTo:
    Telecrystal: 2
  cost:
    Telecrystal: 4
  categories:
  - UplinkChemicals
  conditions:
  - !type:StoreWhitelistCondition
    whitelist:
      tags:
      - NukeOpsUplink
      - AssaultOpsUplink # Sunrise-Edit

- type: listing
  id: UplinkStimkit
  name: uplink-stimkit-name
  description: uplink-stimkit-desc
  productEntity: StimkitFilled
  discountCategory: rareDiscounts
  discountDownTo:
    Telecrystal: 8
  cost:
    Telecrystal: 12
  categories:
  - UplinkChemicals
  conditions:
  - !type:StoreWhitelistCondition
    whitelist:
      tags:
      - NukeOpsUplink
      - AssaultOpsUplink # Sunrise-Edit

- type: listing
  id: UplinkCigarettes
  name: uplink-cigarettes-name
  description: uplink-cigarettes-desc
  productEntity: CigPackSyndicate
  discountCategory: rareDiscounts
  discountDownTo:
    Telecrystal: 1
  cost:
    Telecrystal: 2
  categories:
  - UplinkChemicals

- type: listing
  id: UplinkMedsBundle
  name: uplink-meds-bundle-name
  description: uplink-meds-bundle-desc
  productEntity: ClothingBackpackDuffelSyndicateMedicalBundleFilled
  discountCategory: rareDiscounts
  discountDownTo:
    Telecrystal: 16
  cost:
    Telecrystal: 24
  categories:
  - UplinkChemicals
  conditions:
  - !type:StoreWhitelistCondition
    whitelist:
      tags:
      - NukeOpsUplink

# Deception

- type: listing
  id: UplinkAgentIDCard
  name: uplink-agent-id-card-name
  description: uplink-agent-id-card-desc
  productEntity: AgentIDCard
  discountCategory: veryRareDiscounts
  discountDownTo:
    Telecrystal: 1
  cost:
    Telecrystal: 3
  categories:
  - UplinkDeception

- type: listing
  id: UplinkStealthBox
  name: uplink-stealth-box-name
  description: uplink-stealth-box-desc
  productEntity: StealthBox
  discountCategory: usualDiscounts
  discountDownTo:
    Telecrystal: 2
  cost:
    Telecrystal: 5
  categories:
  - UplinkDeception

- type: listing
  id: UplinkChameleonProjector
  name: uplink-chameleon-projector-name
  description: uplink-chameleon-projector-desc
  productEntity: ChameleonProjector
  discountCategory: rareDiscounts
  discountDownTo:
    Telecrystal: 4
  cost:
    Telecrystal: 7
  categories:
  - UplinkDeception

- type: listing
  id: UplinkHeadsetEncryptionKey
  name: uplink-encryption-key-name
  description: uplink-encryption-key-desc
  icon: { sprite: /Textures/Objects/Devices/encryption_keys.rsi, state: synd_label }
  productEntity: BoxEncryptionKeySyndie # Two for the price of one
  discountCategory: usualDiscounts
  discountDownTo:
    Telecrystal: 1
  cost:
    Telecrystal: 2
  categories:
  - UplinkDeception

- type: listing
  id: UplinkBinaryTranslatorKey
  name: uplink-binary-translator-key-name
  description: uplink-binary-translator-key-desc
  icon: { sprite: /Textures/Objects/Devices/encryption_keys.rsi, state: ai_label }
  productEntity: EncryptionKeyBinarySyndicate
  cost:
    Telecrystal: 1
  categories:
  - UplinkDeception

- type: listing
  id: UplinkCyberpen
  name: uplink-cyberpen-name
  description: uplink-cyberpen-desc
  productEntity: CyberPen
  cost:
    Telecrystal: 1
  categories:
  - UplinkDeception

- type: listing
  id: UplinkDecoyDisk
  name: uplink-decoy-disk-name
  description: uplink-decoy-disk-desc
  productEntity: NukeDiskFake
  cost:
    Telecrystal: 1
  categories:
  - UplinkDeception

- type: listing
  id: UplinkUltrabrightLantern
  name: uplink-ultrabright-lantern-name
  description: uplink-ultrabright-lantern-desc
  productEntity: LanternFlash
  discountCategory: usualDiscounts
  discountDownTo:
    Telecrystal: 1
  cost:
    Telecrystal: 2
  categories:
  - UplinkDeception

- type: listing
  id: UplinkBribe
  name: uplink-bribe-name
  description: uplink-bribe-desc
  productEntity: BriefcaseSyndieLobbyingBundleFilled
  discountCategory: usualDiscounts
  discountDownTo:
    Telecrystal: 2
  cost:
    Telecrystal: 4
  categories:
    - UplinkDeception

# - type: listing
#   id: UplinkGigacancerScanner
#   name: Ultragigacancer Health Analyzer
#   description: Works like a normal health analyzer, other than giving everyone it scans ultragigacancer.
#   productEntity: HandheldHealthAnalyzerGigacancer
#   cost:
#     Telecrystal: 5
#   categories:
#   - UplinkDeception

- type: listing
  id: UplinkDecoyKit
  name: uplink-decoy-kit-name
  description: uplink-decoy-kit-desc
  icon: { sprite: /Textures/Objects/Tools/Decoys/operative_decoy.rsi, state: folded }
  productEntity: ClothingBackpackDuffelSyndicateDecoyKitFilled
  discountCategory: usualDiscounts
  discountDownTo:
    Telecrystal: 3
  cost:
    Telecrystal: 6
  categories:
  - UplinkDeception

- type: listing
  id: UplinkSyndicateBombFake
  name: uplink-exploding-syndicate-bomb-fake-name
  description: uplink-exploding-syndicate-bomb-fake-desc
  productEntity: SyndicateBombFake
  discountCategory: usualDiscounts
  discountDownTo:
    Telecrystal: 1
  cost:
    Telecrystal: 4
  categories:
  - UplinkDeception
  #Sunrise-Start
  conditions:
  - !type:BuyerWhitelistCondition
      blacklist:
        components:
          - SurplusBundle
  #Sunrise-end

# Disruption

- type: listing
  id: UplinkAccessBreaker
  name: uplink-access-breaker-name
  description: uplink-access-breaker-desc
  productEntity: AccessBreaker
  discountCategory: rareDiscounts
  discountDownTo:
    Telecrystal: 2
  cost:
    Telecrystal: 4
  categories:
  - UplinkDisruption

- type: listing
  id: UplinkEmag
  name: uplink-emag-name
  description: uplink-emag-desc
  productEntity: Emag
  discountCategory: veryRareDiscounts
  discountDownTo:
    Telecrystal: 3
  cost:
    Telecrystal: 5
  categories:
  - UplinkDisruption

- type: listing
  id: UplinkRadioJammer
  name: uplink-radio-jammer-name
  description: uplink-radio-jammer-desc
  productEntity: RadioJammer
  discountCategory: usualDiscounts
  discountDownTo:
    Telecrystal: 2
  cost:
    Telecrystal: 3
  categories:
  - UplinkDisruption

- type: listing
  id: UplinkSyndicateWeaponModule
  name: uplink-syndicate-weapon-module-name
  description: uplink-syndicate-weapon-module-desc
  productEntity: BorgModuleSyndicateWeapon
  discountCategory: usualDiscounts
  discountDownTo:
    Telecrystal: 3
  cost:
    Telecrystal: 5
  categories:
  - UplinkDisruption

- type: listing
  id: UplinkSyndicateMartyrModule
  name: uplink-syndicate-martyr-module-name
  description: uplink-syndicate-martyr-module-desc
  productEntity: BorgModuleMartyr
  icon: { sprite: /Textures/Objects/Specific/Robotics/borgmodule.rsi, state: syndicateborgbomb }
  discountCategory: veryRareDiscounts
  discountDownTo:
    Telecrystal: 2
  cost:
    Telecrystal: 4
  categories:
    - UplinkDisruption

- type: listing
  id: UplinkSoapSyndie
  name: uplink-soap-name
  description: uplink-soap-desc
  productEntity: SoapSyndie
  cost:
    Telecrystal: 1
  categories:
  - UplinkDisruption

- type: listing
  id: UplinkSlipocalypseClusterSoap
  name: uplink-slipocalypse-clustersoap-name
  description: uplink-slipocalypse-clustersoap-desc
  productEntity: SlipocalypseClusterSoap
  discountCategory: rareDiscounts
  discountDownTo:
    Telecrystal: 1
  cost:
    Telecrystal: 2
  categories:
  - UplinkDisruption

- type: listing
  id: UplinkToolbox
  name: uplink-toolbox-name
  description: uplink-toolbox-desc
  productEntity: ToolboxSyndicateFilled
  discountCategory: rareDiscounts
  discountDownTo:
    Telecrystal: 1
  cost:
    Telecrystal: 2
  categories:
  - UplinkDisruption

- type: listing
  id: UplinkSyndicateJawsOfLife
  name: uplink-syndicate-jaws-of-life-name
  description: uplink-syndicate-jaws-of-life-desc
  productEntity: SyndicateJawsOfLife
  discountCategory: rareDiscounts
  discountDownTo:
    Telecrystal: 1
  cost:
    Telecrystal: 2
  categories:
  - UplinkDisruption

- type: listing
  id: UplinkDuffelSurgery
  name: uplink-duffel-surgery-name
  description: uplink-duffel-surgery-desc
  productEntity: ClothingBackpackDuffelSyndicateFilledMedical
  discountCategory: usualDiscounts
  discountDownTo:
    Telecrystal: 2
  cost:
    Telecrystal: 4
  categories:
  - UplinkDisruption

- type: listing
  id: UplinkPowerSink
  name: uplink-power-sink-name
  description: uplink-power-sink-desc
  productEntity: PowerSink
  discountCategory: usualDiscounts
  discountDownTo:
    Telecrystal: 4
  cost:
    Telecrystal: 8
  categories:
  - UplinkDisruption
  conditions:
  - !type:BuyerWhitelistCondition
      blacklist:
        components:
          - SurplusBundle

# Надо заменить на плату с целью помогать агентам.
#- type: listing
#  id: UplinkAntimovCircuitBoard
#  name: uplink-antimov-law-name
#  description: uplink-antimov-law-desc
#  productEntity: AntimovCircuitBoard
#  discountCategory: usualDiscounts
#  discountDownTo:
#    Telecrystal: 10
#  cost:
#    Telecrystal: 14
#  categories:
#  - UplinkDisruption
#  conditions:
#  - !type:StoreWhitelistCondition
#     blacklist:
#       tags:
#       - NukeOpsUplink

- type: listing
  id: UplinkNukieAntimovCircuitBoard
  name: uplink-antimov-law-name
  description: uplink-antimov-law-desc
  productEntity: AntimovCircuitBoard
  discountCategory: rareDiscounts
  discountDownTo:
    Telecrystal: 20
  cost:
    Telecrystal: 24
  categories:
  - UplinkDisruption
  conditions:
  - !type:StoreWhitelistCondition
    whitelist:
      tags:
      - NukeOpsUplink

- type: listing
  id: UplinkSurplusBundle
  name: uplink-surplus-bundle-name
  description: uplink-surplus-bundle-desc
  productEntity: CrateSyndicateSurplusBundleAgent
  discountCategory: veryRareDiscounts
  discountDownTo:
    Telecrystal: 10
  cost:
    Telecrystal: 20
  categories:
  - UplinkLootBoxes
  conditions:
  - !type:StoreWhitelistCondition
    whitelist:
      tags:
      - SyndieAgentUplink
  - !type:BuyerWhitelistCondition
    blacklist:
      components:
      - SurplusBundle

- type: listing
  id: UplinkSuperSurplusBundle
  name: uplink-super-surplus-bundle-name
  description: uplink-super-surplus-bundle-desc
  productEntity: CrateSyndicateSuperSurplusBundleAgent
  discountCategory: veryRareDiscounts
  discountDownTo:
    Telecrystal: 20
  cost:
    Telecrystal: 40
  categories:
  - UplinkLootBoxes
  conditions:
  - !type:StoreWhitelistCondition
    whitelist:
      tags:
      - SyndieAgentUplink
  - !type:BuyerWhitelistCondition
    blacklist:
      components:
      - SurplusBundle

- type: listing
  id: UplinkSingarityBeacon
  name: uplink-singularity-beacon-name
  description: uplink-singularity-beacon-desc
  productEntity: SingularityBeacon
  discountCategory: usualDiscounts
  discountDownTo:
    Telecrystal: 4
  cost:
    Telecrystal: 12
  categories:
    - UplinkDisruption
  conditions:
  - !type:StoreWhitelistCondition
    whitelist:
      tags:
      - NukeOpsUplink
    blacklist:
      components:
      - SurplusBundle

- type: listing
  id: UplinkCameraBug
  name: uplink-cameraBug-name
  description: uplink-cameraBug-desc
  productEntity: CameraBug
  cost:
    Telecrystal: 4
  categories:
  - UplinkDisruption

# Allies

- type: listing
  id: UplinkHoloparaKit
  name: uplink-holopara-kit-name
  description: uplink-holopara-kit-desc
  icon: { sprite: /Textures/Objects/Misc/guardian_info.rsi, state: icon }
  productEntity: BoxHoloparasite
  discountCategory: usualDiscounts
  discountDownTo:
    Telecrystal: 8
  cost:
    Telecrystal: 14
  categories:
  - UplinkAllies

- type: listing
  id: UplinkReinforcementRadioSyndicate
  name: uplink-reinforcement-radio-name
  description: uplink-reinforcement-radio-traitor-desc
  productEntity: ReinforcementRadioSyndicate
  icon: { sprite: Objects/Devices/communication.rsi, state: old-radio-urist }
  discountCategory: usualDiscounts
  discountDownTo:
    Telecrystal: 8
  cost:
    Telecrystal: 14
  categories:
  - UplinkAllies
  conditions:
    - !type:StoreWhitelistCondition
      blacklist:
        tags:
          - NukeOpsUplink
          - AssaultOpsUplink # Sunrise-Edit

- type: listing
  id: UplinkReinforcementRadioSyndicateNukeops # Version for Nukeops that spawns another nuclear operative without the uplink.
  name: uplink-reinforcement-radio-nukeops-name
  description: uplink-reinforcement-radio-nukeops-desc
  productEntity: ReinforcementRadioSyndicateNukeops
  icon: { sprite: Objects/Devices/communication.rsi, state: old-radio-nukeop }
  cost:
    Telecrystal: 30
  categories:
  - UplinkAllies
  conditions:
  - !type:StoreWhitelistCondition
    whitelist:
      tags:
      - NukeOpsUplink

# Move to _Sunrise
#- type: listing
#  id: UplinkReinforcementRadioSyndicateCyborgAssault
#  name:  uplink-reinforcement-radio-cyborg-assault-name
#  description: uplink-reinforcement-radio-cyborg-assault-desc
#  productEntity: ReinforcementRadioSyndicateCyborgAssault
#  icon: { sprite: Objects/Devices/communication.rsi, state: old-radio-borg-assault }
#  cost:
#    Telecrystal: 65
#  categories:
#    - UplinkAllies
#  conditions:
#    - !type:StoreWhitelistCondition
#      whitelist:
#        tags:
#          - NukeOpsUplink

- type: listing
  id: UplinkReinforcementRadioSyndicateAncestor
  name: uplink-reinforcement-radio-ancestor-name
  description: uplink-reinforcement-radio-ancestor-desc
  productEntity: ReinforcementRadioSyndicateAncestor
  icon: { sprite: Objects/Devices/communication.rsi, state: old-radio-ancestor }
  discountCategory: usualDiscounts
  discountDownTo:
    Telecrystal: 6
  cost:
    Telecrystal: 8
  categories:
  - UplinkAllies
  conditions:
    - !type:StoreWhitelistCondition
      blacklist:
        tags:
          - NukeOpsUplink
          - AssaultOpsUplink # Sunrise-Edit

- type: listing
  id: UplinkReinforcementRadioSyndicateAncestorNukeops # Version for Nukeops that spawns a syndicate monkey with the NukeOperative component.
  name: uplink-reinforcement-radio-ancestor-name
  description: uplink-reinforcement-radio-ancestor-desc
  productEntity: ReinforcementRadioSyndicateAncestorNukeops
  icon: { sprite: Objects/Devices/communication.rsi, state: old-radio-ancestor }
  discountCategory: usualDiscounts
  discountDownTo:
    Telecrystal: 6
  cost:
    Telecrystal: 8
  categories:
  - UplinkAllies
  conditions:
    - !type:StoreWhitelistCondition
      whitelist:
        tags:
          - NukeOpsUplink

- type: listing
  id: UplinkCarpDehydrated
  name: uplink-carp-dehydrated-name
  description: uplink-carp-dehydrated-desc
  productEntity: DehydratedSpaceCarp
  discountCategory: rareDiscounts
  discountDownTo:
    Telecrystal: 1
  cost:
    Telecrystal: 2
  categories:
  - UplinkAllies
  conditions:
  - !type:StoreWhitelistCondition
    blacklist:
      tags:
      - NukeOpsUplink
      - AssaultOpsUplink # Sunrise-Edit

- type: listing
  id: UplinkMobCatMicrobomb
  name: uplink-mobcat-microbomb-name
  description: uplink-mobcat-microbomb-desc
  icon: { sprite: Objects/Devices/communication.rsi, state: old-radio-syndicat }
  productEntity: ReinforcementRadioSyndicateSyndiCat
  discountCategory: usualDiscounts
  discountDownTo:
    Telecrystal: 3
  cost:
    Telecrystal: 6
  categories:
    - UplinkAllies
  # Sunrise-Start
  conditions:
  - !type:StoreWhitelistCondition
    blacklist:
      tags:
      - AssaultOpsUplink
  # Sunrise-End

- type: listing
  id: UplinkSyndicatePersonalAI
  name: uplink-syndicate-pai-name
  description: uplink-syndicate-pai-desc
  icon: { sprite: /Textures/Objects/Fun/pai.rsi, state: syndicate-icon-pai-off }
  productEntity: SyndicatePersonalAI
  cost:
    Telecrystal: 1
  categories:
    - UplinkAllies
  conditions:
  - !type:ListingLimitedStockCondition
    stock: 1

# Implants

- type: listing
  id: UplinkStorageImplanter
  name: uplink-storage-implanter-name
  description: uplink-storage-implanter-desc
  icon: { sprite: /Textures/Clothing/Back/Backpacks/backpack.rsi, state: icon }
  productEntity: StorageImplanter
  discountCategory: rareDiscounts
  discountDownTo:
    Telecrystal: 4
  cost:
    Telecrystal: 8
  categories:
    - UplinkImplants
  conditions:
    - !type:StoreWhitelistCondition
      blacklist:
        tags:
          - NukeOpsUplink

- type: listing
  id: UplinkFreedomImplanter
  name: uplink-freedom-implanter-name
  description: uplink-freedom-implanter-desc
  icon: { sprite: /Textures/Actions/Implants/implants.rsi, state: freedom }
  productEntity: FreedomImplanter
  discountCategory: veryRareDiscounts
  discountDownTo:
    Telecrystal: 1 # Sunrise-Edit
  cost:
    Telecrystal: 2 # Sunrise-Edit
  categories:
    - UplinkImplants

- type: listing
  id: UplinkScramImplanter
  name: uplink-scram-implanter-name
  description: uplink-scram-implanter-desc
  icon: { sprite: /Textures/Structures/Specific/anomaly.rsi, state: anom4 }
  productEntity: ScramImplanter
  discountCategory: veryRareDiscounts
  discountDownTo:
    Telecrystal: 6
  cost:
    Telecrystal: 8 # it's a gamble that may kill you easily so 4 TC per 2 uses, second one more of a backup
  categories:
    - UplinkImplants

- type: listing
  id: UplinkDnaScramblerImplant
  name: uplink-dna-scrambler-implanter-name
  description: uplink-dna-scrambler-implanter-desc
  icon: { sprite: /Textures/Mobs/Species/Human/parts.rsi, state: full }
  productEntity: DnaScramblerImplanter
  discountCategory: usualDiscounts
  discountDownTo:
    Telecrystal: 2
  cost:
    Telecrystal: 5
  categories:
    - UplinkImplants
  #Sunrise-start
  conditions:
  - !type:StoreWhitelistCondition
    blacklist:
      tags:
      - FugitiveUplink
  #Sunrise-end

- type: listing
  id: UplinkEmpImplanter
  name: uplink-emp-implanter-name
  description: uplink-emp-implanter-desc
  icon: { sprite: /Textures/Objects/Magic/magicactions.rsi, state: shield }
  productEntity: EmpImplanter
  discountCategory: veryRareDiscounts
  discountDownTo:
    Telecrystal: 4
  cost:
    Telecrystal: 6
  categories:
    - UplinkImplants

- type: listing
  id: UplinkRadioImplanter
  name: uplink-radio-implanter-name
  description: uplink-radio-implanter-desc
  icon: { sprite: /Textures/Objects/Devices/encryption_keys.rsi, state: synd_label }
  productEntity: RadioImplanter
  discountCategory: usualDiscounts
  discountDownTo:
    Telecrystal: 1
  cost:
    Telecrystal: 2
  categories:
  - UplinkImplants

- type: listing
  id: UplinkMicroBombImplanter
  name: uplink-micro-bomb-implanter-name
  description: uplink-micro-bomb-implanter-desc
  icon: { sprite: /Textures/Actions/Implants/implants.rsi, state: explosive }
  productEntity: MicroBombImplanter
  cost:
    Telecrystal: 2
  categories:
  - UplinkImplants
  conditions:
  - !type:StoreWhitelistCondition
    whitelist:
      tags:
      - NukeOpsUplink

- type: listing
  id: UplinkMacroBombImplanter
  name: uplink-macro-bomb-implanter-name
  description: uplink-macro-bomb-implanter-desc
  icon: { sprite: /Textures/Actions/Implants/implants.rsi, state: explosive }
  productEntity: MacroBombImplanter
  cost:
    Telecrystal: 13
  categories:
    - UplinkImplants
  conditions:
  - !type:StoreWhitelistCondition
    whitelist:
      tags:
      - NukeOpsUplink

- type: listing
  id: UplinkDeathAcidifierImplanter
  name: uplink-death-acidifier-implant-name
  description: uplink-death-acidifier-implant-desc
  icon: { sprite: /Textures/Objects/Magic/magicactions.rsi, state: gib }
  productEntity: DeathAcidifierImplanter
  cost:
    Telecrystal: 4
  categories:
    - UplinkImplants
  conditions:
    - !type:StoreWhitelistCondition
      whitelist:
        tags:
          - NukeOpsUplink

- type: listing
  id: UplinkUplinkImplanter # uplink uplink real
  name: uplink-uplink-implanter-name
  description: uplink-uplink-implanter-desc
  icon: { sprite: /Textures/Objects/Devices/communication.rsi, state: old-radio }
  productEntity: UplinkImplanter
  discountCategory: usualDiscounts
  discountDownTo:
    Telecrystal: 1
  cost:
    Telecrystal: 2
  categories:
  - UplinkImplants
  conditions:
    - !type:StoreWhitelistCondition
      blacklist:
        tags:
          - NukeOpsUplink
          - AssaultOpsUplink
          - FugitiveUplink

- type: listing
  id: UplinkDeathRattle
  name: uplink-deathrattle-implant-name
  description: uplink-deathrattle-implant-desc
  productEntity: BoxDeathRattleImplants
  cost:
    Telecrystal: 4
  categories:
  - UplinkImplants
  conditions:
  - !type:StoreWhitelistCondition
    whitelist:
      tags:
      - NukeOpsUplink

- type: listing
  id: UplinkFakeMindshield
  name: uplink-fake-mindshield-name
  description: uplink-fake-mindshield-desc
  icon: { sprite: Interface/Actions/actions_fakemindshield.rsi, state: icon-on }
  productEntity: FakeMindShieldImplanter
  discountDownTo:
    Telecrystal: 2
  cost:
    Telecrystal: 4
  categories:
  - UplinkImplants


# Wearables

- type: listing
  id: UplinkJetpack
  name: uplink-black-jetpack-name
  description: uplink-black-jetpack-desc
  productEntity: JetpackBlackFilled
  discountCategory: veryRareDiscounts
  discountDownTo:
    Telecrystal: 1
  cost:
    Telecrystal: 2
  categories:
  - UplinkWearables

- type: listing
  id: UplinkVoiceMask
  name: uplink-voice-mask-name
  description: uplink-voice-mask-desc
  productEntity: ClothingMaskGasVoiceChameleon
  discountCategory: usualDiscounts
  discountDownTo:
    Telecrystal: 1
  cost:
    Telecrystal: 2
  categories:
  - UplinkWearables

- type: listing
  id: UplinkHolster
  name: uplink-holster-name
  description: uplink-holster-desc
  productEntity: ClothingBeltSyndieHolster
  cost:
    Telecrystal: 1
  categories:
  - UplinkWearables

- type: listing
  id: UplinkChestRig
  name: uplink-chest-rig-name
  description: uplink-chest-rig-desc
  productEntity: ClothingBeltMilitaryWebbing
  cost:
    Telecrystal: 1
  categories:
  - UplinkWearables

- type: listing
  id: UplinkChameleon
  name: uplink-chameleon-name
  description: uplink-chameleon-desc
  productEntity: ClothingBackpackChameleonFill
  icon: { sprite: /Textures/Clothing/Uniforms/Jumpsuit/rainbow.rsi, state: icon }
  discountCategory: usualDiscounts
  discountDownTo:
    Telecrystal: 2
  cost:
    Telecrystal: 4
  categories:
    - UplinkWearables

- type: listing
  id: UplinkClothingNoSlipsShoes
  name: uplink-clothing-no-slips-shoes-name
  description: uplink-clothing-no-slips-shoes-desc
  productEntity: ClothingShoesChameleonNoSlips
  discountCategory: veryRareDiscounts
  discountDownTo:
    Telecrystal: 1
  cost:
    Telecrystal: 2
  categories:
  - UplinkWearables

- type: listing
  id: UplinkgClothingThievingGloves
  name: uplink-clothing-thieving-gloves-name
  description: uplink-clothing-thieving-gloves-desc
  productEntity: ThievingGloves
  discountCategory: veryRareDiscounts
  discountDownTo:
    Telecrystal: 2
  cost:
    Telecrystal: 4
  categories:
  - UplinkWearables

- type: listing
  id: UplinkClothingOuterVestWeb
  name: uplink-clothing-outer-vest-web-name
  description: uplink-clothing-outer-vest-web-desc
  productEntity: ClothingOuterVestWeb
  discountCategory: usualDiscounts
  discountDownTo:
    Telecrystal: 1
  cost:
    Telecrystal: 3
  categories:
  - UplinkWearables
  #Sunrise-start
  conditions:
  - !type:StoreWhitelistCondition
    blacklist:
      tags:
      - NukeOpsUplink
  #Sunrise-end

- type: listing
  id: UplinkClothingOuterVestWebElite
  name: uplink-clothing-outer-vest-web-elite-name
  description: uplink-clothing-outer-vest-web-elite-desc
  productEntity: ClothingOuterVestWebElite
  discountCategory: usualDiscounts
  discountDownTo:
    Telecrystal: 3
  cost:
    Telecrystal: 5
  categories:
  - UplinkWearables

- type: listing
  id: UplinkClothingShoesBootsMagSyndie
  name: uplink-clothing-shoes-boots-mag-syndie-name
  description: uplink-clothing-shoes-boots-mag-syndie-desc
  productEntity: ClothingShoesBootsMagSyndie
  discountCategory: usualDiscounts
  discountDownTo:
    Telecrystal: 2
  cost:
    Telecrystal: 4
  categories:
  - UplinkWearables

- type: listing
  id: UplinkEVASyndie
  name: uplink-eva-syndie-name
  description: uplink-eva-syndie-desc
  icon: { sprite: /Textures/Clothing/OuterClothing/Suits/eva_syndicate.rsi, state: icon }
  productEntity: ClothingBackpackDuffelSyndicateEVABundle
  discountCategory: rareDiscounts
  discountDownTo:
    Telecrystal: 1
  cost:
    Telecrystal: 2
  categories:
  - UplinkWearables

- type: listing
  id: UplinkHardsuitCarp
  name: uplink-hardsuit-carp-name
  description: uplink-hardsuit-carp-desc
  icon: { sprite: /Textures/Clothing/OuterClothing/Suits/carpsuit.rsi, state: icon }
  productEntity: ClothingOuterHardsuitCarp
  discountCategory: rareDiscounts
  discountDownTo:
    Telecrystal: 2
  cost:
    Telecrystal: 4
  categories:
  - UplinkWearables

- type: listing
  id: UplinkHardsuitSyndie
  name: uplink-hardsuit-syndie-name
  description: uplink-hardsuit-syndie-desc
  icon: { sprite: /Textures/Clothing/OuterClothing/Hardsuits/syndicate.rsi, state: icon }
  productEntity: ClothingBackpackDuffelSyndicateHardsuitBundle
  discountCategory: veryRareDiscounts
  discountDownTo:
    Telecrystal: 4
  cost:
    Telecrystal: 8
  categories:
  - UplinkWearables
  #Sunrise-start
  conditions:
  - !type:StoreWhitelistCondition
    blacklist:
      tags:
      - AssaultOpsUplink
  #Sunrise-end

- type: listing
  id: UplinkClothingOuterArmorRaid
  name: uplink-syndie-raid-name
  description: uplink-syndie-raid-desc
  icon: { sprite: /Textures/Clothing/OuterClothing/Armor/syndie-raid.rsi, state: icon }
  productEntity: ClothingBackpackSyndicateRaidBundle
  cost:
    Telecrystal: 8
  categories:
  - UplinkWearables
  conditions:
  - !type:StoreWhitelistCondition
    whitelist:
      tags:
      - NukeOpsUplink

- type: listing
  id: UplinkHardsuitSyndieElite
  name: uplink-hardsuit-syndieelite-name
  description: uplink-hardsuit-syndieelite-desc
  icon: { sprite: /Textures/Clothing/OuterClothing/Hardsuits/syndieelite.rsi, state: icon }
  productEntity: ClothingBackpackDuffelSyndicateEliteHardsuitBundle
<<<<<<< HEAD
  discountCategory: rareDiscounts
  discountDownTo:
    Telecrystal: 12 #Sunrise-edit
=======
>>>>>>> fe6f2235
  cost:
    Telecrystal: 16   #Sunrise-edit
  categories:
  - UplinkWearables
<<<<<<< HEAD
  #Sunrise-start
=======
>>>>>>> fe6f2235
  conditions:
  - !type:StoreWhitelistCondition
    whitelist:
      tags:
      - NukeOpsUplink
<<<<<<< HEAD
  #Sunrise-end
=======
>>>>>>> fe6f2235

- type: listing
  id: UplinkClothingOuterHardsuitJuggernaut
  name: uplink-clothing-outer-hardsuit-juggernaut-name
  description: uplink-clothing-outer-hardsuit-juggernaut-desc
  icon: { sprite: /Textures/Structures/Storage/Crates/syndicate.rsi, state: icon }
  productEntity: CrateCybersunJuggernautBundle
<<<<<<< HEAD
  discountCategory: veryRareDiscounts
  discountDownTo:
    Telecrystal: 16 # Sunrise-Edit
=======
>>>>>>> fe6f2235
  cost:
    Telecrystal: 20 # Sunrise-Edit
  categories:
  - UplinkWearables
<<<<<<< HEAD
  #Sunrise-start
  conditions:
  - !type:StoreWhitelistCondition
    blacklist:
      tags:
      - AssaultOpsUplink
  #Sunrise-end
=======
  conditions:
  - !type:StoreWhitelistCondition
    whitelist:
      tags:
      - NukeOpsUplink
>>>>>>> fe6f2235

- type: listing
  id: UplinkClothingEyesHudSyndicate
  name: uplink-clothing-eyes-hud-syndicate-name
  description: uplink-clothing-eyes-hud-syndicate-desc
  productEntity: ClothingEyesHudSyndicate
  cost:
    Telecrystal: 2
  categories:
    - UplinkWearables
  conditions:
  - !type:StoreWhitelistCondition
    whitelist:
      tags:
      - NukeOpsUplink

- type: listing
  id: UplinkClothingConductingGloves
  name: uplink-clothing-conducting-gloves-name
  description: uplink-clothing-conducting-gloves-desc
  productEntity: ClothingHandsGlovesConducting
  cost:
    Telecrystal: 2
  categories:
  - UplinkWearables

- type: listing
  id: UplinkBackpackSyndicate
  name: uplink-backpack-syndicate-name
  description: uplink-backpack-syndicate-desc
  productEntity: ClothingBackpackSyndicate
  cost:
    Telecrystal: 2
  categories:
    - UplinkWearables

- type: listing
  id: UplinkOuterHardsuitChameleon
  name: uplink-clothing-outer-hardsuit-chameleon-name
  description: uplink-clothing-hardsuit-chameleon-desc
  productEntity: ClothingOuterHardsuitChameleon
  discountCategory: rareDiscounts
  discountDownTo:
    Telecrystal: 5
  cost:
    Telecrystal: 8
  categories:
  - UplinkWearables

 # Pointless

- type: listing
  id: UplinkBarberScissors
  name: uplink-barber-scissors-name
  description: uplink-barber-scissors-desc
  productEntity: BarberScissors
  cost:
    Telecrystal: 1
  categories:
  - UplinkPointless

- type: listing
  id: UplinkSnackBox
  name: uplink-snack-box-name
  description: uplink-snack-box-desc
  productEntity: HappyHonkNukieSnacks
  cost:
    Telecrystal: 1
  categories:
  - UplinkPointless

- type: listing
  id: UplinkRevolverCapGun
  name: uplink-revolver-cap-gun-name
  description: uplink-revolver-cap-gun-desc
  productEntity: RevolverCapGun
  discountCategory: rareDiscounts
  discountDownTo:
    Telecrystal: 2
  cost:
    Telecrystal: 4
  categories:
  - UplinkPointless

- type: listing
  id: UplinkSyndicateStamp
  name: uplink-syndicate-stamp-name
  description: uplink-syndicate-stamp-desc
  productEntity: RubberStampSyndicate
  discountCategory: rareDiscounts
  discountDownTo:
    Telecrystal: 1
  cost:
    Telecrystal: 2
  categories:
  - UplinkPointless

- type: listing
  id: UplinkCatEars
  name: uplink-cat-ears-name
  description: uplink-cat-ears-desc
  productEntity: ClothingHeadHatCatEars
  cost:
    Telecrystal: 26
  categories:
  - UplinkPointless

- type: listing
  id: UplinkOutlawHat
  name: uplink-outlaw-hat-name
  description: uplink-outlaw-hat-desc
  productEntity: ClothingHeadHatOutlawHat
  cost:
    Telecrystal: 1
  categories:
  - UplinkPointless

- type: listing
  id: UplinkOutlawGlasses
  name: uplink-outlaw-glasses-name
  description: uplink-outlaw-glasses-desc
  productEntity: ClothingEyesGlassesOutlawGlasses
  cost:
    Telecrystal: 1
  categories:
  - UplinkPointless

- type: listing
  id: UplinkCostumePyjama
  name: uplink-costume-pyjama-name
  description: uplink-costume-pyjama-desc
  productEntity: ClothingBackpackDuffelSyndicatePyjamaBundle
  cost:
    Telecrystal: 4
  categories:
  - UplinkPointless

- type: listing
  id: UplinkCostumeClown
  name: uplink-costume-clown-name
  description: uplink-costume-clown-desc
  productEntity: ClothingBackpackDuffelSyndicateCostumeClown
  cost:
    Telecrystal: 2
  categories:
  - UplinkPointless

- type: listing
  id: UplinkCarpSuitBundle
  name: uplink-carp-suit-bundle-name
  description: uplink-carp-suit-bundle-desc
  productEntity: ClothingBackpackDuffelSyndicateCarpSuit
  cost:
    Telecrystal: 4
  categories:
  - UplinkPointless

- type: listing
  id: UplinkOperativeSuit
  name: uplink-operative-suit-name
  description: uplink-operative-suit-desc
  productEntity: ClothingUniformJumpsuitOperative
  cost:
    Telecrystal: 1
  categories:
  - UplinkPointless

- type: listing
  id: UplinkOperativeSkirt
  name: uplink-operative-skirt-name
  description: uplink-operative-skirt-desc
  productEntity: ClothingUniformJumpskirtOperative
  cost:
    Telecrystal: 1
  categories:
  - UplinkPointless

- type: listing
  id: UplinkBalloon
  name: uplink-balloon-name
  description: uplink-balloon-desc
  productEntity: BalloonSyn
  cost:
    Telecrystal: 20
  categories:
  - UplinkPointless

- type: listing
  id: UplinkScarfSyndieRed
  name: uplink-scarf-syndie-red-name
  description: uplink-scarf-syndie-red-desc
  productEntity: ClothingNeckScarfStripedSyndieRed
  cost:
    Telecrystal: 1
  categories:
  - UplinkPointless

- type: listing
  id: UplinkScarfSyndieGreen
  name: uplink-scarf-syndie-green-name
  description: uplink-scarf-syndie-green-desc
  productEntity: ClothingNeckScarfStripedSyndieGreen
  cost:
    Telecrystal: 1
  categories:
    - UplinkPointless

- type: listing
  id: UplinkSyndicateBusinessCard
  name: uplink-business-card-name
  description: uplink-business-card-desc
  productEntity: SyndicateBusinessCard
  categories:
    - UplinkPointless
  conditions:
  - !type:ListingLimitedStockCondition
    stock: 3

# Job Specific

- type: listing
  id: uplinkGatfruitSeeds
  name: uplink-gatfruit-seeds-name
  description: uplink-gatfruit-seeds-desc
  productEntity: GatfruitSeeds
  discountCategory: usualDiscounts
  discountDownTo:
    Telecrystal: 3
  cost:
    Telecrystal: 6
  categories:
  - UplinkJob
  conditions:
  - !type:BuyerJobCondition
    whitelist:
    - Botanist

- type: listing
  id: uplinkRiggedBoxingGlovesPassenger
  name: uplink-rigged-boxing-gloves-name
  description: uplink-rigged-boxing-gloves-desc
  productEntity: ClothingHandsGlovesBoxingRigged
  discountCategory: usualDiscounts
  discountDownTo:
    Telecrystal: 3
  cost:
    Telecrystal: 6
  categories:
    - UplinkJob
  conditions:
    - !type:BuyerJobCondition
      whitelist:
        - Passenger

- type: listing
  id: uplinkRiggedBoxingGlovesBoxer
  name: uplink-rigged-boxing-gloves-name
  description: uplink-rigged-boxing-gloves-desc
  productEntity: ClothingHandsGlovesBoxingRigged
  discountCategory: usualDiscounts
  discountDownTo:
    Telecrystal: 2
  cost:
    Telecrystal: 4
  categories:
    - UplinkJob
  conditions:
    - !type:BuyerJobCondition
      whitelist:
        - Boxer

- type: listing
  id: uplinkNecronomicon
  name: uplink-necronomicon-name
  description: uplink-necronomicon-desc
  productEntity: BibleNecronomicon
  discountCategory: usualDiscounts
  discountDownTo:
    Telecrystal: 2
  cost:
    Telecrystal: 4
  categories:
  - UplinkJob
  conditions:
  - !type:BuyerJobCondition
    whitelist:
    - Chaplain
  - !type:BuyerWhitelistCondition
    blacklist:
      components:
      - SurplusBundle

- type: listing
  id: uplinkHolyHandGrenade
  name: uplink-holy-hand-grenade-name
  description: uplink-holy-hand-grenade-desc
  productEntity: HolyHandGrenade
  discountCategory: rareDiscounts
  discountDownTo:
    Telecrystal: 14
  cost:
    Telecrystal: 20
  categories:
  - UplinkJob
  conditions:
  - !type:BuyerJobCondition
    whitelist:
    - Chaplain

- type: listing
  id: uplinkRevolverCapGunFake
  name: uplink-revolver-cap-gun-fake-name
  description: uplink-revolver-cap-gun-fake-desc
  productEntity: RevolverCapGunFake
  discountCategory: rareDiscounts
  discountDownTo:
    Telecrystal: 3
  cost:
    Telecrystal: 5
  categories:
  - UplinkJob
  conditions:
  - !type:BuyerJobCondition
    whitelist:
    - Mime
    - Clown

- type: listing
  id: uplinkBananaPeelExplosive
  name: uplink-banana-peel-explosive-name
  description: uplink-banana-peel-explosive-desc
  icon: { sprite: Objects/Specific/Hydroponics/banana.rsi, state: peel }
  productEntity: TrashBananaPeelExplosiveUnarmed
  discountCategory: rareDiscounts
  discountDownTo:
    Telecrystal: 1
  cost:
    Telecrystal: 2
  categories:
  - UplinkJob
  conditions:
  - !type:BuyerJobCondition
    whitelist:
    - Clown

- type: listing
  id: UplinkClusterBananaPeel
  name: uplink-cluster-banana-peel-name
  description: uplink-cluster-banana-peel-desc
  productEntity: ClusterBananaPeel
  discountCategory: rareDiscounts
  discountDownTo:
    Telecrystal: 3
  cost:
    Telecrystal: 6
  categories:
  - UplinkJob
  conditions:
  - !type:BuyerJobCondition
    whitelist:
    - Clown

- type: listing
  id: UplinkHoloclownKit
  name: uplink-holoclown-kit-name
  description: uplink-holoclown-kit-desc
  icon: { sprite: /Textures/Objects/Fun/figurines.rsi, state: holoclown }
  productEntity: BoxHoloclown
  discountCategory: rareDiscounts
  discountDownTo:
    Telecrystal: 6
  cost:
    Telecrystal: 12
  categories:
  - UplinkJob
  conditions:
  - !type:BuyerJobCondition
    whitelist:
    - Clown

- type: listing
  id: uplinkHotPotato
  name: uplink-hot-potato-name
  description: uplink-hot-potato-desc
  discountCategory: usualDiscounts
  discountDownTo:
    Telecrystal: 2
  productEntity: HotPotato
  cost:
    Telecrystal: 4
  categories:
  - UplinkJob
  conditions:
  - !type:BuyerJobCondition
    whitelist:
    - Chef
    - Botanist
    - Clown
    - Mime

- type: listing
  id: UplinkChimpUpgradeKit
  name: uplink-chimp-upgrade-kit-name
  description: uplink-chimp-upgrade-kit-desc
  productEntity: WeaponPistolCHIMPUpgradeKit
  discountCategory: usualDiscounts
  discountDownTo:
    Telecrystal: 2
  cost:
    Telecrystal: 4
  categories:
  - UplinkJob
  conditions:
    - !type:BuyerDepartmentCondition
      whitelist:
      - Science

- type: listing
  id: uplinkProximityMine
  name: uplink-proximity-mine-name
  description: uplink-proximity-mine-desc
  productEntity: WetFloorSignMineExplosive
  discountCategory: rareDiscounts
  discountDownTo:
    Telecrystal: 2
  cost:
    Telecrystal: 5 # was 4, with my buff made it 5 to be closer to minibomb -panzer
  categories:
  - UplinkJob
  conditions:
  - !type:BuyerJobCondition
    whitelist:
    - Janitor
  - !type:BuyerWhitelistCondition
    blacklist:
      components:
      - SurplusBundle

- type: listing
  id: UplinkSyndicateSpongeBox
  name: uplink-syndicate-sponge-box-name
  description: uplink-syndicate-sponge-box-desc
  icon: { sprite:  Objects/Misc/monkeycube.rsi, state: box}
  discountCategory: rareDiscounts
  discountDownTo:
    Telecrystal: 4
  productEntity: SyndicateSpongeBox
  cost:
    Telecrystal: 7
  categories:
  - UplinkJob
  conditions:
  - !type:BuyerJobCondition # We can't use BuyerDepartmentCondition here since Zookeeper and Chef can also get this
    whitelist:
    - Zookeeper
    - Scientist
    - SeniorResearcher  # Sunrise-Senior
    - ResearchDirector
    - Chef

- type: listing
  id: UplinkCaneBlade
  name: uplink-cane-blade-name
  description: uplink-cane-blade-desc
  icon: { sprite:  Objects/Weapons/Melee/cane.rsi, state: cane}
  productEntity: CaneSheathFilled
  discountCategory: rareDiscounts
  discountDownTo:
    Telecrystal: 2
  cost:
    Telecrystal: 5
  categories:
  - UplinkJob
  conditions:
  - !type:BuyerJobCondition
    whitelist:
    - Librarian
  - !type:BuyerWhitelistCondition
    blacklist:
      components:
      - SurplusBundle

- type: listing
  id: UplinkCombatBakery
  name: uplink-combat-bakery-name
  description: uplink-combat-bakery-desc
  icon: { sprite:  Objects/Consumable/Food/Baked/bread.rsi, state: baguette}
  productEntity: CombatBakeryKit
  discountCategory: usualDiscounts
  discountDownTo:
    Telecrystal: 2
  cost:
    Telecrystal: 4
  categories:
  - UplinkJob
  conditions:
  - !type:BuyerJobCondition
    whitelist:
    - Chef
    - Mime

- type: listing
  id: UplinkSmugglerSatchel
  name: uplink-smuggler-satchel-name
  description: uplink-smuggler-satchel-desc
  productEntity: ClothingBackpackSatchelSmugglerUnanchored
  discountCategory: usualDiscounts
  discountDownTo:
    Telecrystal: 1
  cost:
    Telecrystal: 2
  categories:
  - UplinkDeception<|MERGE_RESOLUTION|>--- conflicted
+++ resolved
@@ -1704,13 +1704,6 @@
     Telecrystal: 3
   categories:
   - UplinkWearables
-  #Sunrise-start
-  conditions:
-  - !type:StoreWhitelistCondition
-    blacklist:
-      tags:
-      - NukeOpsUplink
-  #Sunrise-end
 
 - type: listing
   id: UplinkClothingOuterVestWebElite
@@ -1809,29 +1802,15 @@
   description: uplink-hardsuit-syndieelite-desc
   icon: { sprite: /Textures/Clothing/OuterClothing/Hardsuits/syndieelite.rsi, state: icon }
   productEntity: ClothingBackpackDuffelSyndicateEliteHardsuitBundle
-<<<<<<< HEAD
-  discountCategory: rareDiscounts
-  discountDownTo:
-    Telecrystal: 12 #Sunrise-edit
-=======
->>>>>>> fe6f2235
-  cost:
-    Telecrystal: 16   #Sunrise-edit
+  cost:
+    Telecrystal: 12
   categories:
   - UplinkWearables
-<<<<<<< HEAD
-  #Sunrise-start
-=======
->>>>>>> fe6f2235
   conditions:
   - !type:StoreWhitelistCondition
     whitelist:
       tags:
       - NukeOpsUplink
-<<<<<<< HEAD
-  #Sunrise-end
-=======
->>>>>>> fe6f2235
 
 - type: listing
   id: UplinkClothingOuterHardsuitJuggernaut
@@ -1839,31 +1818,15 @@
   description: uplink-clothing-outer-hardsuit-juggernaut-desc
   icon: { sprite: /Textures/Structures/Storage/Crates/syndicate.rsi, state: icon }
   productEntity: CrateCybersunJuggernautBundle
-<<<<<<< HEAD
-  discountCategory: veryRareDiscounts
-  discountDownTo:
-    Telecrystal: 16 # Sunrise-Edit
-=======
->>>>>>> fe6f2235
-  cost:
-    Telecrystal: 20 # Sunrise-Edit
+  cost:
+    Telecrystal: 12
   categories:
   - UplinkWearables
-<<<<<<< HEAD
-  #Sunrise-start
-  conditions:
-  - !type:StoreWhitelistCondition
-    blacklist:
-      tags:
-      - AssaultOpsUplink
-  #Sunrise-end
-=======
   conditions:
   - !type:StoreWhitelistCondition
     whitelist:
       tags:
       - NukeOpsUplink
->>>>>>> fe6f2235
 
 - type: listing
   id: UplinkClothingEyesHudSyndicate
