<<<<<<< HEAD
#- type: entity
#  id: CrateArmorySMG
#  parent: [ CrateWeaponSecure, BaseRestrictedContraband ]
#  name: SMG crate
#  description: Contains two high-powered, semiautomatic rifles with four mags. Requires Armory access to open.
#  components:
#  - type: StorageFill
#    contents:
#      - id: WeaponSubMachineGunWt550
#        amount: 2
#      - id: MagazinePistolSubMachineGunTopMounted
#        amount: 4

#- type: entity
#  id: CrateArmoryShotgun
#  parent: [ CrateWeaponSecure, BaseRestrictedContraband ]
#  name: shotgun crate
#  description: For when the enemy absolutely needs to be replaced with lead. Contains two Enforcer Combat Shotguns, and some standard shotgun shells. Requires Armory access to open.
#  components:
#  - type: StorageFill
#    contents:
#      - id: WeaponShotgunEnforcer
#        amount: 2
#      - id: BoxLethalshot
#        amount: 4
=======
- type: entity
  id: CrateArmorySMG
  parent: [ CrateWeaponSecure, BaseSecurityContraband ]
  name: SMG crate
  description: Contains two high-powered, semiautomatic rifles with four mags. Requires Armory access to open.
  components:
  - type: StorageFill
    contents:
      - id: WeaponSubMachineGunWt550
        amount: 2
      - id: MagazinePistolSubMachineGunTopMounted
        amount: 4

- type: entity
  id: CrateArmoryShotgun
  parent: [ CrateWeaponSecure, BaseSecurityContraband ]
  name: shotgun crate
  description: For when the enemy absolutely needs to be replaced with lead. Contains two Enforcer Combat Shotguns, and some standard shotgun shells. Requires Armory access to open.
  components:
  - type: StorageFill
    contents:
      - id: WeaponShotgunEnforcer
        amount: 2
      - id: BoxLethalshot
        amount: 4
>>>>>>> c62ed868

- type: entity
  id: CrateTrackingImplants
  parent: [ CrateWeaponSecure, BaseSecurityContraband ]
  name: tracking implants
  description: Contains a handful of tracking implanters. Good for prisoners you'd like to release but still keep track of.
  components:
  - type: StorageFill
    contents:
      - id: TrackingImplanter
        amount: 5
  # Sunrise-Edit
  - type: AccessReader
    access: [ [ "Armory" ],[ "BlueShield" ] ]

- type: entity
  parent: [ CrateWeaponSecure, BaseSecurityContraband ]
  id: CrateTrainingBombs
  name: training bombs
  description: Contains three low-yield training bombs for security to learn defusal and safe ordnance disposal, EOD suit not included. Requires Armory access to open.
  components:
  - type: StorageFill
    contents:
    - id: TrainingBomb
      amount: 3

- type: entity
  id: CrateArmoryLaser
  parent: [ CrateWeaponSecure, BaseSecurityContraband ]
  name: lasers crate
  description: Contains three standard-issue laser rifles. Requires Armory access to open.
  components:
  - type: StorageFill
    contents:
      - id: WeaponLaserCarbine
        amount: 3

- type: entity
  id: CrateArmoryPistols
  parent: [ CrateWeaponSecure, BaseSecurityContraband ]
  name: pistols crate
  description: Contains two standard NT pistols with four mags. Requires Armory access to open.
  components:
  - type: StorageFill
    contents:
    - id: WeaponPistolMk58
      amount: 2
    - id: MagazinePistol
      amount: 4

- type: entity
  id: CrateSecurityRiot
  parent: [ CrateWeaponSecure, BaseSecurityContraband ]
  name: swat crate
  description: Contains two sets of riot armor, helmets, shields, and enforcers loaded with beanbags. Extra ammo is included. Requires Armory access to open.
  components:
  - type: StorageFill
    contents:
    - id: ClothingOuterArmorRiot
      amount: 2
    - id: ClothingHeadHelmetRiot
      amount: 2
    - id: WeaponShotgunEnforcerRubber
      amount: 2
    - id: BoxBeanbag
      amount: 2
    - id: RiotShield
      amount: 2<|MERGE_RESOLUTION|>--- conflicted
+++ resolved
@@ -1,7 +1,6 @@
-<<<<<<< HEAD
 #- type: entity
 #  id: CrateArmorySMG
-#  parent: [ CrateWeaponSecure, BaseRestrictedContraband ]
+#  parent: [ CrateWeaponSecure, BaseSecurityContraband ]
 #  name: SMG crate
 #  description: Contains two high-powered, semiautomatic rifles with four mags. Requires Armory access to open.
 #  components:
@@ -14,7 +13,7 @@
 
 #- type: entity
 #  id: CrateArmoryShotgun
-#  parent: [ CrateWeaponSecure, BaseRestrictedContraband ]
+#  parent: [ CrateWeaponSecure, BaseSecurityContraband ]
 #  name: shotgun crate
 #  description: For when the enemy absolutely needs to be replaced with lead. Contains two Enforcer Combat Shotguns, and some standard shotgun shells. Requires Armory access to open.
 #  components:
@@ -24,33 +23,6 @@
 #        amount: 2
 #      - id: BoxLethalshot
 #        amount: 4
-=======
-- type: entity
-  id: CrateArmorySMG
-  parent: [ CrateWeaponSecure, BaseSecurityContraband ]
-  name: SMG crate
-  description: Contains two high-powered, semiautomatic rifles with four mags. Requires Armory access to open.
-  components:
-  - type: StorageFill
-    contents:
-      - id: WeaponSubMachineGunWt550
-        amount: 2
-      - id: MagazinePistolSubMachineGunTopMounted
-        amount: 4
-
-- type: entity
-  id: CrateArmoryShotgun
-  parent: [ CrateWeaponSecure, BaseSecurityContraband ]
-  name: shotgun crate
-  description: For when the enemy absolutely needs to be replaced with lead. Contains two Enforcer Combat Shotguns, and some standard shotgun shells. Requires Armory access to open.
-  components:
-  - type: StorageFill
-    contents:
-      - id: WeaponShotgunEnforcer
-        amount: 2
-      - id: BoxLethalshot
-        amount: 4
->>>>>>> c62ed868
 
 - type: entity
   id: CrateTrackingImplants
