--- conflicted
+++ resolved
@@ -140,19 +140,9 @@
   components:
   - type: StorageFill
     contents:
-<<<<<<< HEAD
       - id: SMGAmmoKit # Sunrise-edit
         amount: 1
       - id: ShotGunKit # Sunrise-edit
-=======
-      - id: MagazinePistolSubMachineGun
-        amount: 4
-      - id: MagazineShotgun
-        amount: 4
-      - id: MagazineRifle
-        amount: 3
-      - id: MagazineShotgunSlug
->>>>>>> 3f9d303c
         amount: 1
       - id: LMGKit # Sunrise-edit
         amount: 1
