- type: entityTable
  id: LockerFillQuarterMaster
  table: !type:AllSelector
    children:
    - id: BoxEncryptionKeyCargo
    - id: BoxFolderQmClipboard
    - id: CargoBountyComputerCircuitboard
    - id: CargoRequestComputerCircuitboard
    - id: CargoSaleComputerCircuitboard
    - id: CargoShuttleComputerCircuitboard
    - id: CargoShuttleConsoleCircuitboard
    - id: SalvageMagnetMachineCircuitboard
    - id: CigPackGreen
      prob: 0.50
    - id: ClothingHeadsetAltCargo
    - id: DoorRemoteCargo
    - id: RubberStampApproved
    - id: RubberStampDenied
    - id: RubberStampQm
<<<<<<< HEAD
    - id: FlippoLighterSunriseQm  # Sunrise-Flippo
=======
    - id: AstroNavCartridge
>>>>>>> bf80f3ab

- type: entity
  id: LockerQuarterMasterFilled
  suffix: Filled
  parent: LockerQuarterMaster
  components:
  - type: EntityTableContainerFill
    containers:
      entity_storage: !type:NestedSelector
        tableId: LockerFillQuarterMaster

# No laser table
- type: entityTable
  id: LockerFillCaptainNoLaser
  table: !type:AllSelector
    children:
    - id: CaptainIDCard
    - id: CigarGoldCase
      prob: 0.25
    - id: ClothingBeltSheathFilled
    - id: ClothingHeadsetAltCommand
    - id: ClothingOuterArmorCaptainCarapace
    - id: CommsComputerCircuitboard
    - id: DoorRemoteCommand
    - id: MedalCase
    - id: NukeDisk
    - id: PinpointerNuclear
    - id: PlushieNuke
      prob: 0.1
    - id: RubberStampCaptain
    - id: SpaceCash1000
    - id: WeaponDisabler
    - id: ClothingEyesGlassesCommand
    - id: FlippoLighterSunriseCap  # Sunrise-Flippo

# No laser table + Laser table
- type: entityTable
  id: LockerFillCaptainLaser
  table: !type:AllSelector
    children:
    - !type:NestedSelector
      tableId: LockerFillCaptainNoLaser
    - id: WeaponAntiqueLaser

# Hardsuit table, used for suit storage as well
- type: entityTable
  id: FillCaptainHardsuit
  table: !type:AllSelector
    children:
    - id: ClothingOuterHardsuitCap
    - id: ClothingMaskGasCaptain
    - id: JetpackCaptainFilled
    - id: OxygenTankFilled

# No laser locker, used when the antique laser is placed in the special display crate
- type: entity
  id: LockerCaptainFilledNoLaser
  suffix: Filled
  parent: LockerCaptain
  components:
  - type: EntityTableContainerFill
    containers:
      entity_storage: !type:NestedSelector
        tableId: LockerFillCaptainNoLaser

# No Laser + Laser locker
- type: entity
  id: LockerCaptainFilled
  suffix: Filled, AntiqueLaser
  parent: LockerCaptain
  components:
  - type: EntityTableContainerFill
    containers:
      entity_storage: !type:NestedSelector
        tableId: LockerFillCaptainLaser

# No Laser + Laser + Hardsuit locker
- type: entity
  id: LockerCaptainFilledHardsuit
  suffix: Filled, Hardsuit
  parent: LockerCaptain
  components:
  - type: EntityTableContainerFill
    containers:
      entity_storage: !type:AllSelector
        children:
        - !type:NestedSelector
          tableId: LockerFillCaptainLaser
        - !type:NestedSelector
          tableId: FillCaptainHardsuit

- type: entityTable
  id: LockerFillHeadOfPersonnel
  table: !type:AllSelector
    children:
    - id: AccessConfigurator
    - id: BoxEncryptionKeyPassenger
    - id: BoxEncryptionKeyService
    - id: BoxHeadset
    - id: BoxID
    - id: BoxPDA
    - id: CigarGoldCase
      prob: 0.25
      # Fuck the HoP they don't deserve fucking cigars.
      # Yes they do fuck you.
    - id: ClothingBackpackIan
      prob: 0.5
    - id: ClothingHeadsetCommand
    - id: ClothingNeckGoldmedal
    - id: DoorRemoteService
    - id: HoPIDCard
    - id: IDComputerCircuitboard
    - id: RubberStampApproved
    - id: RubberStampDenied
    - id: RubberStampHop
    - id: WeaponDisabler
    - id: ClothingEyesHudCommand
    - id: FlippoLighterSunriseHop  # Sunrise-Flippo

- type: entity
  id: LockerHeadOfPersonnelFilled
  suffix: Filled
  parent: LockerHeadOfPersonnel
  components:
  - type: EntityTableContainerFill
    containers:
      entity_storage: !type:NestedSelector
        tableId: LockerFillHeadOfPersonnel

# No hardsuit table
- type: entityTable
  id: LockerFillChiefEngineerNoHardsuit
  table: !type:AllSelector
    children:
    - id: AccessConfigurator
    - id: BoxEncryptionKeyEngineering
    - id: CigarCase
      prob: 0.15
    - id: ClothingBeltChiefEngineerFilled
    - id: ClothingEyesGlassesMeson
    - id: ClothingHandsGlovesColorYellow
    - id: ClothingHeadsetAltEngineering
    - id: DoorRemoteEngineering
    - id: RCD
    - id: RCDAmmo
    - id: RubberStampCE
    - id: FlippoLighterSunriseCe  # Sunrise-Flippo

# Hardsuit table, used for suit storage as well
- type: entityTable
  id: FillChiefEngineerHardsuit
  table: !type:AllSelector
    children:
    - id: ClothingMaskBreath
    - id: ClothingOuterHardsuitEngineeringWhite
    - id: ClothingShoesBootsMagAdv
    - id: JetpackVoidFilled
    - id: OxygenTankFilled

# No hardsuit locker
- type: entity
  id: LockerChiefEngineerFilled
  suffix: Filled
  parent: LockerChiefEngineer
  components:
  - type: EntityTableContainerFill
    containers:
      entity_storage: !type:NestedSelector
        tableId: LockerFillChiefEngineerNoHardsuit

# No hardsuit + hardsuit locker
- type: entity
  id: LockerChiefEngineerFilledHardsuit
  suffix: Filled, Hardsuit
  parent: LockerChiefEngineer
  components:
  - type: EntityTableContainerFill
    containers:
      entity_storage: !type:AllSelector
        children:
        - !type:NestedSelector
          tableId: LockerFillChiefEngineerNoHardsuit
        - !type:NestedSelector
          tableId: FillChiefEngineerHardsuit

# No hardsuit table
- type: entityTable
  id: LockerFillChiefMedicalOfficerNoHardsuit
  table: !type:AllSelector
    children:
    - id: BoxEncryptionKeyMedical
    - id: ClothingBackpackDuffelSurgeryFilled
    - id: ClothingCloakCmo
    - id: ClothingEyesHudMedical
    - id: ClothingHandsGlovesNitrile
    - id: ClothingHeadHatBeretCmo
    - id: ClothingHeadsetAltMedical
    - id: ClothingMaskSterile
    - id: DoorRemoteMedical
    - id: HandheldCrewMonitor
    - id: Hypospray
    - id: MedicalTechFabCircuitboard
    - id: MedkitFilled
    - id: RubberStampCMO
    - id: FlippoLighterSunriseCmo  # Sunrise-Flippos

# Hardsuit table, used for suit storage as well
- type: entityTable
  id: FillChiefMedicalOfficerHardsuit
  table: !type:AllSelector
    children:
    - id: ClothingMaskBreathMedical
    - id: ClothingOuterHardsuitMedical
    - id: OxygenTankFilled

# No hardsuit locker
- type: entity
  id: LockerChiefMedicalOfficerFilled
  suffix: Filled
  parent: LockerChiefMedicalOfficer
  components:
  - type: EntityTableContainerFill
    containers:
      entity_storage: !type:NestedSelector
        tableId: LockerFillChiefMedicalOfficerNoHardsuit

# No hardsuit + Hardsuit locker
- type: entity
  id: LockerChiefMedicalOfficerFilledHardsuit
  suffix: Filled, Hardsuit
  parent: LockerChiefMedicalOfficer
  components:
  - type: EntityTableContainerFill
    containers:
      entity_storage: !type:AllSelector
        children:
        - !type:NestedSelector
          tableId: LockerFillChiefMedicalOfficerNoHardsuit
        - !type:NestedSelector
          tableId: FillChiefMedicalOfficerHardsuit

# No hardsuit table
- type: entityTable
  id: LockerFillResearchDirectorNoHardsuit
  table: !type:AllSelector
    children:
    - id: BoxEncryptionKeyScience
    - id: CircuitImprinterMachineCircuitboard
    - id: ClothingBeltUtilityFilled
    - id: ClothingHeadsetAltScience
    - id: DoorRemoteResearch
    - id: HandTeleporter
    - id: ProtolatheMachineCircuitboard
    - id: ResearchComputerCircuitboard
    - id: RubberStampRd
    - id: FlippoLighterSunriseRd  # Sunrise-Flippo

# Hardsuit table, used for suit storage as well
- type: entityTable
  id: FillResearchDirectorHardsuit
  table: !type:AllSelector
    children:
    - id: ClothingMaskBreath
    - id: ClothingOuterHardsuitRd
    - id: OxygenTankFilled

# No hardsuit locker
- type: entity
  id: LockerResearchDirectorFilled
  suffix: Filled
  parent: LockerResearchDirector
  components:
  - type: EntityTableContainerFill
    containers:
      entity_storage: !type:NestedSelector
        tableId: LockerFillResearchDirectorNoHardsuit

# No hardsuit + Hardsuit locker
- type: entity
  id: LockerResearchDirectorFilledHardsuit
  suffix: Filled, Hardsuit
  parent: LockerResearchDirector
  components:
  - type: EntityTableContainerFill
    containers:
      entity_storage: !type:AllSelector
        children:
        - !type:NestedSelector
          tableId: LockerFillResearchDirectorNoHardsuit
        - !type:NestedSelector
          tableId: FillResearchDirectorHardsuit

# No hardsuit table
- type: entityTable
  id: LockerFillHeadOfSecurityNoHardsuit
  table: !type:AllSelector
    children:
    - id: WeaponEnergyShotgun
    - id: BookSpaceLaw
    - id: BoxEncryptionKeySecurity
    - id: CigarGoldCase
      prob: 0.50
    - id: ClothingBeltSecurityFilled
    - id: ClothingEyesGlassesSecurity
    - id: ClothingHeadsetAltSecurity
    - id: ClothingMaskNeckGaiter
    - id: ClothingOuterCoatHoSTrench
    - id: ClothingShoesBootsJack
    - id: DoorRemoteSecurity
    - id: HoloprojectorSecurity
    - id: RubberStampHos
    - id: SecurityTechFabCircuitboard
    - id: WeaponDisabler
    - id: WantedListCartridge
    - id: FlippoLighterSunriseHos  # Sunrise-Flippo

# Hardsuit table, used for suit storage as well
- type: entityTable
  id: FillHeadOfSecurityHardsuit
  table: !type:AllSelector
    children:
    - id: ClothingMaskGasSwat
    - id: ClothingOuterHardsuitSecurityRed
    - id: JetpackSecurityFilled
    - id: OxygenTankFilled

# No hardsuit locker
- type: entity
  id: LockerHeadOfSecurityFilled
  suffix: Filled
  parent: LockerHeadOfSecurity
  components:
  - type: EntityTableContainerFill
    containers:
      entity_storage: !type:NestedSelector
        tableId: LockerFillHeadOfSecurityNoHardsuit

# No hardsuit + Hardsuit locker
- type: entity
  id: LockerHeadOfSecurityFilledHardsuit
  suffix: Filled, Hardsuit
  parent: LockerHeadOfSecurity
  components:
  - type: EntityTableContainerFill
    containers:
      entity_storage: !type:AllSelector
        children:
        - !type:NestedSelector
          tableId: LockerFillHeadOfSecurityNoHardsuit
        - !type:NestedSelector
          tableId: FillHeadOfSecurityHardsuit

- type: entity
  id: LockerFreezerVaultFilled
  suffix: Vault, Locked
  parent: LockerFreezerBase
  components:
  - type: AccessReader
    access: [ [ "Command" ] ]
  - type: StorageFill
    contents:
    - id: WeaponRevolverDeckard
    - id: ClothingOuterHardsuitBasic
    - id: JetpackBlue
    - id: SpaceCash1000
    - id: BeachBall
    - id: BikeHorn<|MERGE_RESOLUTION|>--- conflicted
+++ resolved
@@ -17,11 +17,8 @@
     - id: RubberStampApproved
     - id: RubberStampDenied
     - id: RubberStampQm
-<<<<<<< HEAD
+    - id: AstroNavCartridge
     - id: FlippoLighterSunriseQm  # Sunrise-Flippo
-=======
-    - id: AstroNavCartridge
->>>>>>> bf80f3ab
 
 - type: entity
   id: LockerQuarterMasterFilled
