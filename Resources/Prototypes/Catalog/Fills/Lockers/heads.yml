--- conflicted
+++ resolved
@@ -180,11 +180,8 @@
     - id: RCDAdvancedSunrise # Sunrise-RCD
     - id: RCDAmmo
     - id: RubberStampCE
-<<<<<<< HEAD
+    - id: MetalFoamGrenade
     - id: FlippoLighterSunriseCe  # Sunrise-Flippo
-=======
-    - id: MetalFoamGrenade
->>>>>>> be761ea5
 
 # Hardsuit table, used for suit storage as well
 - type: entityTable
