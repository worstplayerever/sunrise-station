- type: entityTable
  id: LockerFillQuarterMaster
  table: !type:AllSelector
    children:
    - id: BoxEncryptionKeyCargo
    - id: BoxFolderQmClipboard
    - id: CargoBountyComputerCircuitboard
    - id: CargoRequestComputerCircuitboard
    - id: CargoSaleComputerCircuitboard
    - id: CargoShuttleComputerCircuitboard
    - id: CargoShuttleConsoleCircuitboard
    - id: SalvageMagnetMachineCircuitboard
    - id: CigPackGreen
      prob: 0.50
    - id: ClothingHeadsetAltCargo
    - id: DoorRemoteCargo
    - id: RubberStampApproved
    - id: RubberStampDenied
    - id: RubberStampQm
    - id: AstroNavCartridge
    - id: FlippoLighterSunriseQm  # Sunrise-Flippo

- type: entity
  id: LockerQuarterMasterFilled
  suffix: Filled
  parent: LockerQuarterMaster
  components:
  - type: EntityTableContainerFill
    containers:
      entity_storage: !type:NestedSelector
        tableId: LockerFillQuarterMaster

# No laser table
- type: entityTable
  id: LockerFillCaptainNoLaser
  table: !type:AllSelector
    children:
    - id: CaptainIDCard
    - id: CigarGoldCase
      prob: 0.25
    - id: ClothingBeltSheathFilled
    - id: ClothingHeadsetAltCommand
    - id: ClothingOuterArmorCaptainCarapace
    - id: CommsComputerCircuitboard
    - id: DoorRemoteCommand
    - id: MedalCase
    - id: NukeDisk
    - id: PinpointerNuclear
    - id: PlushieNuke
      prob: 0.1
    - id: RubberStampCaptain
    - id: SpaceCash1000
    - id: WeaponDisabler
    - id: ClothingEyesGlassesCommand
    - id: FlippoLighterSunriseCap  # Sunrise-Flippo

# No laser table + Laser table
- type: entityTable
  id: LockerFillCaptainLaser
  table: !type:AllSelector
    children:
    - !type:NestedSelector
      tableId: LockerFillCaptainNoLaser
    - id: WeaponAntiqueLaser

# Hardsuit table, used for suit storage as well
- type: entityTable
  id: FillCaptainHardsuit
  table: !type:AllSelector
    children:
    - id: ClothingOuterHardsuitCap
    - id: ClothingMaskGasCaptain
    - id: JetpackCaptainFilled
    - id: OxygenTankFilled

# No laser locker, used when the antique laser is placed in the special display crate
- type: entity
  id: LockerCaptainFilledNoLaser
  suffix: Filled
  parent: LockerCaptain
  components:
  - type: EntityTableContainerFill
    containers:
      entity_storage: !type:NestedSelector
        tableId: LockerFillCaptainNoLaser

# No Laser + Laser locker
- type: entity
  id: LockerCaptainFilled
  suffix: Filled, AntiqueLaser
  parent: LockerCaptain
  components:
  - type: EntityTableContainerFill
    containers:
      entity_storage: !type:NestedSelector
        tableId: LockerFillCaptainLaser

# No Laser + Laser + Hardsuit locker
- type: entity
  id: LockerCaptainFilledHardsuit
  suffix: Filled, Hardsuit
  parent: LockerCaptain
  components:
  - type: EntityTableContainerFill
    containers:
      entity_storage: !type:AllSelector
        children:
        - !type:NestedSelector
          tableId: LockerFillCaptainLaser
        - !type:NestedSelector
          tableId: FillCaptainHardsuit

- type: entityTable
  id: LockerFillHeadOfPersonnel
  table: !type:AllSelector
    children:
    - id: AccessConfigurator
    - id: BoxEncryptionKeyPassenger
    - id: BoxEncryptionKeyService
    - id: BoxHeadset
    - id: BoxID
    - id: BoxPDA
    - id: CigarGoldCase
      prob: 0.25
      # Fuck the HoP they don't deserve fucking cigars.
      # Yes they do fuck you.
    - id: ClothingBackpackIan
      prob: 0.5
    - id: ClothingHeadsetCommand
    - id: ClothingNeckGoldmedal
    - id: DoorRemoteService
    - id: HoPIDCard
    - id: IDComputerCircuitboard
    - id: RubberStampApproved
    - id: RubberStampDenied
    - id: RubberStampHop
    - id: WeaponDisabler
    - id: ClothingEyesHudCommand
    - id: FlippoLighterSunriseHop  # Sunrise-Flippo

- type: entity
  id: LockerHeadOfPersonnelFilled
  suffix: Filled
  parent: LockerHeadOfPersonnel
  components:
  - type: EntityTableContainerFill
    containers:
      entity_storage: !type:NestedSelector
        tableId: LockerFillHeadOfPersonnel

# No hardsuit table
- type: entityTable
  id: LockerFillChiefEngineerNoHardsuit
  table: !type:AllSelector
    children:
    - id: AccessConfigurator
    - id: BoxEncryptionKeyEngineering
    - id: CigarCase
      prob: 0.15
    - id: ClothingBeltChiefEngineerFilled
    - id: ClothingEyesGlassesMeson
    - id: ClothingHandsGlovesColorYellow
    - id: ClothingHeadsetAltEngineering
    - id: DoorRemoteEngineering
    - id: RCD
    - id: RCDAmmo
    - id: RubberStampCE
    - id: FlippoLighterSunriseCe  # Sunrise-Flippo

# Hardsuit table, used for suit storage as well
- type: entityTable
  id: FillChiefEngineerHardsuit
  table: !type:AllSelector
    children:
    - id: ClothingMaskBreath
    - id: ClothingOuterHardsuitEngineeringWhite
    - id: ClothingShoesBootsMagAdv
    - id: JetpackVoidFilled
    - id: OxygenTankFilled

# No hardsuit locker
- type: entity
  id: LockerChiefEngineerFilled
  suffix: Filled
  parent: LockerChiefEngineer
  components:
  - type: EntityTableContainerFill
    containers:
      entity_storage: !type:NestedSelector
        tableId: LockerFillChiefEngineerNoHardsuit

# No hardsuit + hardsuit locker
- type: entity
  id: LockerChiefEngineerFilledHardsuit
  suffix: Filled, Hardsuit
  parent: LockerChiefEngineer
  components:
  - type: EntityTableContainerFill
    containers:
      entity_storage: !type:AllSelector
        children:
        - !type:NestedSelector
          tableId: LockerFillChiefEngineerNoHardsuit
        - !type:NestedSelector
          tableId: FillChiefEngineerHardsuit

# No hardsuit table
- type: entityTable
  id: LockerFillChiefMedicalOfficerNoHardsuit
  table: !type:AllSelector
    children:
    - id: BoxEncryptionKeyMedical
    - id: ClothingBackpackDuffelSurgeryFilled
    - id: ClothingCloakCmo
    - id: ClothingEyesHudMedical
    - id: ClothingHandsGlovesNitrile
    - id: ClothingHeadHatBeretCmo
    - id: ClothingHeadsetAltMedical
    - id: ClothingMaskSterile
    - id: DoorRemoteMedical
    - id: HandheldCrewMonitor
    - id: Hypospray
    - id: MedicalTechFabCircuitboard
    - id: MedkitFilled
    - id: RubberStampCMO
<<<<<<< HEAD
    - id: FlippoLighterSunriseCmo  # Sunrise-Flippos
=======
    - id: MedTekCartridge
>>>>>>> 4ad4fd42

# Hardsuit table, used for suit storage as well
- type: entityTable
  id: FillChiefMedicalOfficerHardsuit
  table: !type:AllSelector
    children:
    - id: ClothingMaskBreathMedical
    - id: ClothingOuterHardsuitMedical
    - id: OxygenTankFilled

# No hardsuit locker
- type: entity
  id: LockerChiefMedicalOfficerFilled
  suffix: Filled
  parent: LockerChiefMedicalOfficer
  components:
  - type: EntityTableContainerFill
    containers:
      entity_storage: !type:NestedSelector
        tableId: LockerFillChiefMedicalOfficerNoHardsuit

# No hardsuit + Hardsuit locker
- type: entity
  id: LockerChiefMedicalOfficerFilledHardsuit
  suffix: Filled, Hardsuit
  parent: LockerChiefMedicalOfficer
  components:
  - type: EntityTableContainerFill
    containers:
      entity_storage: !type:AllSelector
        children:
        - !type:NestedSelector
          tableId: LockerFillChiefMedicalOfficerNoHardsuit
        - !type:NestedSelector
          tableId: FillChiefMedicalOfficerHardsuit

# No hardsuit table
- type: entityTable
  id: LockerFillResearchDirectorNoHardsuit
  table: !type:AllSelector
    children:
    - id: BoxEncryptionKeyScience
    - id: CircuitImprinterMachineCircuitboard
    - id: ClothingBeltUtilityFilled
    - id: ClothingHeadsetAltScience
    - id: DoorRemoteResearch
    - id: HandTeleporter
    - id: ProtolatheMachineCircuitboard
    - id: ResearchComputerCircuitboard
    - id: RubberStampRd
    - id: FlippoLighterSunriseRd  # Sunrise-Flippo

# Hardsuit table, used for suit storage as well
- type: entityTable
  id: FillResearchDirectorHardsuit
  table: !type:AllSelector
    children:
    - id: ClothingMaskBreath
    - id: ClothingOuterHardsuitRd
    - id: OxygenTankFilled

# No hardsuit locker
- type: entity
  id: LockerResearchDirectorFilled
  suffix: Filled
  parent: LockerResearchDirector
  components:
  - type: EntityTableContainerFill
    containers:
      entity_storage: !type:NestedSelector
        tableId: LockerFillResearchDirectorNoHardsuit

# No hardsuit + Hardsuit locker
- type: entity
  id: LockerResearchDirectorFilledHardsuit
  suffix: Filled, Hardsuit
  parent: LockerResearchDirector
  components:
  - type: EntityTableContainerFill
    containers:
      entity_storage: !type:AllSelector
        children:
        - !type:NestedSelector
          tableId: LockerFillResearchDirectorNoHardsuit
        - !type:NestedSelector
          tableId: FillResearchDirectorHardsuit

# No hardsuit table
- type: entityTable
  id: LockerFillHeadOfSecurityNoHardsuit
  table: !type:AllSelector
    children:
    - id: WeaponEnergyShotgun
    - id: BookSpaceLaw
    - id: BoxEncryptionKeySecurity
    - id: CigarGoldCase
      prob: 0.50
    - id: ClothingBeltSecurityFilled
    - id: ClothingEyesGlassesSecurity
    - id: ClothingHeadsetAltSecurity
    - id: ClothingMaskNeckGaiter
    - id: ClothingOuterCoatHoSTrench
    - id: ClothingShoesBootsJack
    - id: DoorRemoteSecurity
    - id: HoloprojectorSecurity
    - id: RubberStampHos
    - id: SecurityTechFabCircuitboard
    - id: WeaponDisabler
    - id: WantedListCartridge
    - id: FlippoLighterSunriseHos  # Sunrise-Flippo

# Hardsuit table, used for suit storage as well
- type: entityTable
  id: FillHeadOfSecurityHardsuit
  table: !type:AllSelector
    children:
    - id: ClothingMaskGasSwat
    - id: ClothingOuterHardsuitSecurityRed
    - id: JetpackSecurityFilled
    - id: OxygenTankFilled

# No hardsuit locker
- type: entity
  id: LockerHeadOfSecurityFilled
  suffix: Filled
  parent: LockerHeadOfSecurity
  components:
  - type: EntityTableContainerFill
    containers:
      entity_storage: !type:NestedSelector
        tableId: LockerFillHeadOfSecurityNoHardsuit

# No hardsuit + Hardsuit locker
- type: entity
  id: LockerHeadOfSecurityFilledHardsuit
  suffix: Filled, Hardsuit
  parent: LockerHeadOfSecurity
  components:
  - type: EntityTableContainerFill
    containers:
      entity_storage: !type:AllSelector
        children:
        - !type:NestedSelector
          tableId: LockerFillHeadOfSecurityNoHardsuit
        - !type:NestedSelector
          tableId: FillHeadOfSecurityHardsuit

- type: entity
  id: LockerFreezerVaultFilled
  suffix: Vault, Locked
  parent: LockerFreezerBase
  components:
  - type: AccessReader
    access: [ [ "Command" ] ]
  - type: StorageFill
    contents:
    - id: WeaponRevolverDeckard
    - id: ClothingOuterHardsuitBasic
    - id: JetpackBlue
    - id: SpaceCash1000
    - id: BeachBall
    - id: BikeHorn<|MERGE_RESOLUTION|>--- conflicted
+++ resolved
@@ -223,11 +223,8 @@
     - id: MedicalTechFabCircuitboard
     - id: MedkitFilled
     - id: RubberStampCMO
-<<<<<<< HEAD
+    - id: MedTekCartridge
     - id: FlippoLighterSunriseCmo  # Sunrise-Flippos
-=======
-    - id: MedTekCartridge
->>>>>>> 4ad4fd42
 
 # Hardsuit table, used for suit storage as well
 - type: entityTable
