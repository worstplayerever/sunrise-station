- type: entityTable
  id: LockerFillQuarterMaster
  table: !type:AllSelector
    children:
    - id: BoxEncryptionKeyCargo
    - id: BoxFolderQmClipboard
    - id: CargoBountyComputerCircuitboard
    - id: CargoRequestComputerCircuitboard
    - id: CargoSaleComputerCircuitboard
    - id: CargoShuttleComputerCircuitboard
    - id: CargoShuttleConsoleCircuitboard
    - id: SalvageMagnetMachineCircuitboard
    - id: CigPackGreen
      prob: 0.50
    - id: ClothingHeadsetAltCargo
    - id: DoorRemoteCargo
    - id: RubberStampApproved
    - id: RubberStampDenied
    - id: RubberStampQm
    - id: AstroNavCartridge
<<<<<<< HEAD
    # Sunrise-start: Flippos + Cargo suit
    - id: ClothingOuterSuitCargo
    - id: BluespaceBox
    - id: BluespaceBox
      prob: 0.25
    - id: FlippoLighterSunriseQm
    # Sunrise-end
=======
    - id: MailTeleporterMachineCircuitboard
>>>>>>> 1b74de6d

- type: entity
  id: LockerQuarterMasterFilled
  suffix: Filled
  parent: LockerQuarterMaster
  components:
  - type: EntityTableContainerFill
    containers:
      entity_storage: !type:NestedSelector
        tableId: LockerFillQuarterMaster

# No laser table
- type: entityTable
  id: LockerFillCaptainNoLaser
  table: !type:AllSelector
    children:
    - id: CaptainIDCard
    - id: CigarGoldCase
      prob: 0.25
    - id: ClothingBeltSheathFilled
    - id: ClothingHeadsetAltCommand
    #- id: ClothingOuterArmorCaptainCarapace # Sunrise-Edit
    - id: CommsComputerCircuitboard
    - id: DoorRemoteCommand
    - id: MedalCase
    - id: NukeDisk
    - id: PinpointerNuclear
    - id: PlushieNuke
      prob: 0.1
    - id: RubberStampCaptain
    - id: SpaceCash1000
    - id: WeaponDisabler
    - id: ClothingEyesGlassesCommand
    - id: FlippoLighterSunriseCap  # Sunrise-Flippo

# No laser table + Laser table
- type: entityTable
  id: LockerFillCaptainLaser
  table: !type:AllSelector
    children:
    - !type:NestedSelector
      tableId: LockerFillCaptainNoLaser
    - id: WeaponAntiqueLaser

# Hardsuit table, used for suit storage as well
- type: entityTable
  id: FillCaptainHardsuit
  table: !type:AllSelector
    children:
    - id: ClothingOuterHardsuitCap
    - id: ClothingMaskGasCaptain
    - id: JetpackCaptainFilled
    - id: OxygenTankFilled

# No laser locker, used when the antique laser is placed in the special display crate
- type: entity
  id: LockerCaptainFilledNoLaser
  suffix: Filled
  parent: LockerCaptain
  components:
  - type: EntityTableContainerFill
    containers:
      entity_storage: !type:NestedSelector
        tableId: LockerFillCaptainNoLaser

# No Laser + Laser locker
- type: entity
  id: LockerCaptainFilled
  suffix: Filled, AntiqueLaser
  parent: LockerCaptain
  components:
  - type: EntityTableContainerFill
    containers:
      entity_storage: !type:NestedSelector
        tableId: LockerFillCaptainLaser

# No Laser + Laser + Hardsuit locker
- type: entity
  id: LockerCaptainFilledHardsuit
  suffix: Filled, Hardsuit
  parent: LockerCaptain
  components:
  - type: EntityTableContainerFill
    containers:
      entity_storage: !type:AllSelector
        children:
        - !type:NestedSelector
          tableId: LockerFillCaptainLaser
        - !type:NestedSelector
          tableId: FillCaptainHardsuit

- type: entityTable
  id: LockerFillHeadOfPersonnel
  table: !type:AllSelector
    children:
    - id: AccessConfigurator
    - id: BoxEncryptionKeyPassenger
    - id: BoxEncryptionKeyService
    - id: BoxHeadset
    - id: BoxID
    - id: BoxPDA
    - id: CigarGoldCase
      prob: 0.25
      # Fuck the HoP they don't deserve fucking cigars.
      # Yes they do fuck you.
    - id: ClothingBackpackIan
      prob: 0.5
    - id: ClothingHeadsetCommand
    - id: ClothingNeckGoldmedal
    - id: DoorRemoteService
    - id: HoPIDCard
    - id: IDComputerCircuitboard
    - id: RubberStampApproved
    - id: RubberStampDenied
    - id: RubberStampHop
    - id: WeaponDisabler
    - id: ClothingEyesHudCommand
    - id: FlippoLighterSunriseHop  # Sunrise-Flippo

- type: entity
  id: LockerHeadOfPersonnelFilled
  suffix: Filled
  parent: LockerHeadOfPersonnel
  components:
  - type: EntityTableContainerFill
    containers:
      entity_storage: !type:NestedSelector
        tableId: LockerFillHeadOfPersonnel

# No hardsuit table
- type: entityTable
  id: LockerFillChiefEngineerNoHardsuit
  table: !type:AllSelector
    children:
    - id: AccessConfigurator
    - id: BoxEncryptionKeyEngineering
    - id: CigarCase
      prob: 0.15
    - id: ClothingBeltChiefEngineerFilled
    - id: ClothingEyesGlassesMeson
    - id: ClothingHandsGlovesColorYellow
    - id: ClothingHeadsetAltEngineering
    - id: DoorRemoteEngineering
    - id: RCD
    - id: RCDAmmo
    - id: RubberStampCE
    - id: FlippoLighterSunriseCe  # Sunrise-Flippo
    - id: VariantCubeBoxSunrise  # Sunrise Edit

# Hardsuit table, used for suit storage as well
- type: entityTable
  id: FillChiefEngineerHardsuit
  table: !type:AllSelector
    children:
    - id: ClothingMaskGasAtmos
    - id: ClothingOuterHardsuitEngineeringWhite
    - id: ClothingShoesBootsMagAdv
    - id: JetpackVoidFilled
    - id: OxygenTankFilled

# No hardsuit locker
- type: entity
  id: LockerChiefEngineerFilled
  suffix: Filled
  parent: LockerChiefEngineer
  components:
  - type: EntityTableContainerFill
    containers:
      entity_storage: !type:NestedSelector
        tableId: LockerFillChiefEngineerNoHardsuit

# No hardsuit + hardsuit locker
- type: entity
  id: LockerChiefEngineerFilledHardsuit
  suffix: Filled, Hardsuit
  parent: LockerChiefEngineer
  components:
  - type: EntityTableContainerFill
    containers:
      entity_storage: !type:AllSelector
        children:
        - !type:NestedSelector
          tableId: LockerFillChiefEngineerNoHardsuit
        - !type:NestedSelector
          tableId: FillChiefEngineerHardsuit

# No hardsuit table
- type: entityTable
  id: LockerFillChiefMedicalOfficerNoHardsuit
  table: !type:AllSelector
    children:
    - id: BoxEncryptionKeyMedical
    - id: ClothingBackpackDuffelSurgeryFilled
    - id: ClothingCloakCmo
#    - id: ClothingEyesHudMedical # Sunrise-edit
    - id: ClothingHandsGlovesNitrile
    - id: ClothingHeadHatBeretCmo
    - id: ClothingHeadsetAltMedical
    - id: ClothingMaskSterile
    - id: DoorRemoteMedical
    - id: HandheldCrewMonitor
    - id: Hypospray
    #Sunrise-start
    - id: ClothingEyesUniversalMedicalHud
    - id: AdvancedDefibrillator
    - id: LauncherSyringeMed
      prob: 0.6
    - id: BoxMiniSyringe
      prob: 0.8
    - id: BoxMiniSyringe
      prob: 0.20
    #Sunrise-end
    - id: MedicalTechFabCircuitboard
    - id: MedkitFilled
    - id: RubberStampCMO
    - id: MedTekCartridge
    - id: FlippoLighterSunriseCmo  # Sunrise-Flippos

# Hardsuit table, used for suit storage as well
- type: entityTable
  id: FillChiefMedicalOfficerHardsuit
  table: !type:AllSelector
    children:
    - id: ClothingMaskBreathMedical
    - id: ClothingOuterHardsuitMedical
    - id: OxygenTankFilled

# No hardsuit locker
- type: entity
  id: LockerChiefMedicalOfficerFilled
  suffix: Filled
  parent: LockerChiefMedicalOfficer
  components:
  - type: EntityTableContainerFill
    containers:
      entity_storage: !type:NestedSelector
        tableId: LockerFillChiefMedicalOfficerNoHardsuit

# No hardsuit + Hardsuit locker
- type: entity
  id: LockerChiefMedicalOfficerFilledHardsuit
  suffix: Filled, Hardsuit
  parent: LockerChiefMedicalOfficer
  components:
  - type: EntityTableContainerFill
    containers:
      entity_storage: !type:AllSelector
        children:
        - !type:NestedSelector
          tableId: LockerFillChiefMedicalOfficerNoHardsuit
        - !type:NestedSelector
          tableId: FillChiefMedicalOfficerHardsuit

# No hardsuit table
- type: entityTable
  id: LockerFillResearchDirectorNoHardsuit
  table: !type:AllSelector
    children:
    - id: Intellicard
    - id: BoxEncryptionKeyScience
    - id: CircuitImprinterMachineCircuitboard
    - id: ClothingBeltUtilityFilled
    - id: ClothingHeadsetAltScience
    - id: DoorRemoteResearch
    - id: HandTeleporter
    - id: ProtolatheMachineCircuitboard
    - id: ResearchComputerCircuitboard
    - id: RubberStampRd
    - id: FlippoLighterSunriseRd  # Sunrise-Flippo

# Hardsuit table, used for suit storage as well
- type: entityTable
  id: FillResearchDirectorHardsuit
  table: !type:AllSelector
    children:
    - id: ClothingMaskBreath
    - id: ClothingOuterHardsuitRd
    - id: OxygenTankFilled

# No hardsuit locker
- type: entity
  id: LockerResearchDirectorFilled
  suffix: Filled
  parent: LockerResearchDirector
  components:
  - type: EntityTableContainerFill
    containers:
      entity_storage: !type:NestedSelector
        tableId: LockerFillResearchDirectorNoHardsuit

# No hardsuit + Hardsuit locker
- type: entity
  id: LockerResearchDirectorFilledHardsuit
  suffix: Filled, Hardsuit
  parent: LockerResearchDirector
  components:
  - type: EntityTableContainerFill
    containers:
      entity_storage: !type:AllSelector
        children:
        - !type:NestedSelector
          tableId: LockerFillResearchDirectorNoHardsuit
        - !type:NestedSelector
          tableId: FillResearchDirectorHardsuit

# No hardsuit table
- type: entityTable
  id: LockerFillHeadOfSecurityNoHardsuit
  table: !type:AllSelector
    children:
    - id: WeaponEnergyShotgun
    - id: BookSpaceLaw
    - id: BoxEncryptionKeySecurity
    - id: CigarGoldCase
      prob: 0.50
    - id: ClothingBeltSecurityFilled
    - id: ClothingEyesGlassesSecurity
    - id: ClothingHeadsetAltSecurity
    - id: ClothingMaskNeckGaiter
    - id: ClothingOuterCoatHoSTrench
    - id: ClothingShoesBootsJack
    - id: DoorRemoteSecurity
    - id: HoloprojectorSecurity
    - id: RubberStampHos
    - id: SecurityTechFabCircuitboard
    - id: WeaponDisabler
    - id: WantedListCartridge
    - id: DrinkHosFlask
    - id: FlippoLighterSunriseHos  # Sunrise-Flippo

# Hardsuit table, used for suit storage as well
- type: entityTable
  id: FillHeadOfSecurityHardsuit
  table: !type:AllSelector
    children:
    - id: ClothingMaskGasSwat
    - id: ClothingOuterHardsuitSecurityRed
    - id: ClothingShoesBootsMagSec  # Sunrise-edit
      prob: 0.3
    - id: JetpackSecurityFilled
    - id: OxygenTankFilled

# No hardsuit locker
- type: entity
  id: LockerHeadOfSecurityFilled
  suffix: Filled
  parent: LockerHeadOfSecurity
  components:
  - type: EntityTableContainerFill
    containers:
      entity_storage: !type:NestedSelector
        tableId: LockerFillHeadOfSecurityNoHardsuit

# No hardsuit + Hardsuit locker
- type: entity
  id: LockerHeadOfSecurityFilledHardsuit
  suffix: Filled, Hardsuit
  parent: LockerHeadOfSecurity
  components:
  - type: EntityTableContainerFill
    containers:
      entity_storage: !type:AllSelector
        children:
        - !type:NestedSelector
          tableId: LockerFillHeadOfSecurityNoHardsuit
        - !type:NestedSelector
          tableId: FillHeadOfSecurityHardsuit

- type: entity
  id: LockerFreezerVaultFilled
  suffix: Vault, Locked
  parent: LockerFreezerBase
  components:
  - type: AccessReader
    access: [ [ "Command" ] ]
  - type: StorageFill
    contents:
    - id: WeaponRevolverDeckard
    - id: ClothingOuterHardsuitBasic
    - id: JetpackBlue
    - id: SpaceCash1000
    - id: BeachBall
    - id: BikeHorn<|MERGE_RESOLUTION|>--- conflicted
+++ resolved
@@ -18,7 +18,7 @@
     - id: RubberStampDenied
     - id: RubberStampQm
     - id: AstroNavCartridge
-<<<<<<< HEAD
+    - id: MailTeleporterMachineCircuitboard
     # Sunrise-start: Flippos + Cargo suit
     - id: ClothingOuterSuitCargo
     - id: BluespaceBox
@@ -26,9 +26,6 @@
       prob: 0.25
     - id: FlippoLighterSunriseQm
     # Sunrise-end
-=======
-    - id: MailTeleporterMachineCircuitboard
->>>>>>> 1b74de6d
 
 - type: entity
   id: LockerQuarterMasterFilled
