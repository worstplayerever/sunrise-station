- type: entityTable
  id: LockerFillQuarterMaster
  table: !type:AllSelector
    children:
    - id: BoxEncryptionKeyCargo
    - id: BoxFolderQmClipboard
    - id: CargoBountyComputerCircuitboard
    - id: CargoRequestComputerCircuitboard
    - id: CargoSaleComputerCircuitboard
    - id: CargoShuttleComputerCircuitboard
    - id: CargoShuttleConsoleCircuitboard
    - id: SalvageMagnetMachineCircuitboard
    - id: CigPackGreen
      prob: 0.50
    - id: ClothingHeadsetAltCargo
    - id: DoorRemoteCargo
    - id: RubberStampApproved
    - id: RubberStampDenied
    - id: RubberStampQm
<<<<<<< HEAD
    - id: SalvageShuttleConsoleCircuitboard
    - id: FlippoLighterSunriseQm  # Sunrise-Flippo
=======
>>>>>>> b940d851

- type: entity
  id: LockerQuarterMasterFilled
  suffix: Filled
  parent: LockerQuarterMaster
  components:
  - type: EntityTableContainerFill
    containers:
      entity_storage: !type:NestedSelector
        tableId: LockerFillQuarterMaster

# No laser table
- type: entityTable
  id: LockerFillCaptainNoLaser
  table: !type:AllSelector
    children:
    - id: CaptainIDCard
    - id: CigarGoldCase
      prob: 0.25
    - id: ClothingBeltSheathFilled
    - id: ClothingHeadsetAltCommand
    - id: ClothingOuterArmorCaptainCarapace
    - id: CommsComputerCircuitboard
    - id: DoorRemoteCommand
    - id: MedalCase
    - id: NukeDisk
    - id: PinpointerNuclear
    - id: PlushieNuke
      prob: 0.1
    - id: RubberStampCaptain
    - id: SpaceCash1000
    - id: WeaponDisabler
    - id: ClothingEyesGlassesCommand
    - id: FlippoLighterSunriseCap  # Sunrise-Flippo

# No laser table + Laser table
- type: entityTable
  id: LockerFillCaptainLaser
  table: !type:AllSelector
    children:
    - !type:NestedSelector
      tableId: LockerFillCaptainNoLaser
    - id: WeaponAntiqueLaser

# Hardsuit table, used for suit storage as well
- type: entityTable
  id: FillCaptainHardsuit
  table: !type:AllSelector
    children:
    - id: ClothingOuterHardsuitCap
    - id: ClothingMaskGasCaptain
    - id: JetpackCaptainFilled
    - id: OxygenTankFilled

# No laser locker, used when the antique laser is placed in the special display crate
- type: entity
  id: LockerCaptainFilledNoLaser
  suffix: Filled
  parent: LockerCaptain
  components:
  - type: EntityTableContainerFill
    containers:
      entity_storage: !type:NestedSelector
        tableId: LockerFillCaptainNoLaser

# No Laser + Laser locker
- type: entity
  id: LockerCaptainFilled
  suffix: Filled, AntiqueLaser
  parent: LockerCaptain
  components:
  - type: EntityTableContainerFill
    containers:
      entity_storage: !type:NestedSelector
        tableId: LockerFillCaptainLaser

# No Laser + Laser + Hardsuit locker
- type: entity
  id: LockerCaptainFilledHardsuit
  suffix: Filled, Hardsuit
  parent: LockerCaptain
  components:
  - type: EntityTableContainerFill
    containers:
      entity_storage: !type:AllSelector
        children:
        - !type:NestedSelector
          tableId: LockerFillCaptainLaser
        - !type:NestedSelector
          tableId: FillCaptainHardsuit

- type: entityTable
  id: LockerFillHeadOfPersonnel
  table: !type:AllSelector
    children:
    - id: AccessConfigurator
    - id: BoxEncryptionKeyPassenger
    - id: BoxEncryptionKeyService
    - id: BoxHeadset
    - id: BoxID
    - id: BoxPDA
    - id: CigarGoldCase
      prob: 0.25
      # Fuck the HoP they don't deserve fucking cigars.
      # Yes they do fuck you.
    - id: ClothingBackpackIan
      prob: 0.5
    - id: ClothingHeadsetCommand
    - id: ClothingNeckGoldmedal
    - id: DoorRemoteService
    - id: HoPIDCard
    - id: IDComputerCircuitboard
    - id: RubberStampApproved
    - id: RubberStampDenied
    - id: RubberStampHop
    - id: WeaponDisabler
    - id: ClothingEyesHudCommand
    - id: FlippoLighterSunriseHop  # Sunrise-Flippo

- type: entity
  id: LockerHeadOfPersonnelFilled
  suffix: Filled
  parent: LockerHeadOfPersonnel
  components:
  - type: EntityTableContainerFill
    containers:
      entity_storage: !type:NestedSelector
        tableId: LockerFillHeadOfPersonnel

# No hardsuit table
- type: entityTable
  id: LockerFillChiefEngineerNoHardsuit
  table: !type:AllSelector
    children:
    - id: AccessConfigurator
    - id: BoxEncryptionKeyEngineering
    - id: CigarCase
      prob: 0.15
    - id: ClothingBeltChiefEngineerFilled
    - id: ClothingEyesGlassesMeson
    - id: ClothingHandsGlovesColorYellow
    - id: ClothingHeadsetAltEngineering
    - id: DoorRemoteEngineering
    - id: RCD
    - id: RCDAmmo
    - id: RubberStampCE
    - id: FlippoLighterSunriseCe  # Sunrise-Flippo

# Hardsuit table, used for suit storage as well
- type: entityTable
  id: FillChiefEngineerHardsuit
  table: !type:AllSelector
    children:
    - id: ClothingMaskBreath
    - id: ClothingOuterHardsuitEngineeringWhite
    - id: ClothingShoesBootsMagAdv
    - id: JetpackVoidFilled
    - id: OxygenTankFilled

# No hardsuit locker
- type: entity
  id: LockerChiefEngineerFilled
  suffix: Filled
  parent: LockerChiefEngineer
  components:
  - type: EntityTableContainerFill
    containers:
      entity_storage: !type:NestedSelector
        tableId: LockerFillChiefEngineerNoHardsuit

# No hardsuit + hardsuit locker
- type: entity
  id: LockerChiefEngineerFilledHardsuit
  suffix: Filled, Hardsuit
  parent: LockerChiefEngineer
  components:
  - type: EntityTableContainerFill
    containers:
      entity_storage: !type:AllSelector
        children:
        - !type:NestedSelector
          tableId: LockerFillChiefEngineerNoHardsuit
        - !type:NestedSelector
          tableId: FillChiefEngineerHardsuit

# No hardsuit table
- type: entityTable
  id: LockerFillChiefMedicalOfficerNoHardsuit
  table: !type:AllSelector
    children:
    - id: BoxEncryptionKeyMedical
    - id: ClothingBackpackDuffelSurgeryFilled
    - id: ClothingCloakCmo
    - id: ClothingEyesHudMedical
    - id: ClothingHandsGlovesNitrile
    - id: ClothingHeadHatBeretCmo
    - id: ClothingHeadsetAltMedical
    - id: ClothingMaskSterile
    - id: DoorRemoteMedical
    - id: HandheldCrewMonitor
    - id: Hypospray
    - id: MedicalTechFabCircuitboard
    - id: MedkitFilled
    - id: RubberStampCMO
    - id: FlippoLighterSunriseCmo  # Sunrise-Flippos

# Hardsuit table, used for suit storage as well
- type: entityTable
  id: FillChiefMedicalOfficerHardsuit
  table: !type:AllSelector
    children:
    - id: ClothingMaskBreathMedical
    - id: ClothingOuterHardsuitMedical
    - id: OxygenTankFilled

# No hardsuit locker
- type: entity
  id: LockerChiefMedicalOfficerFilled
  suffix: Filled
  parent: LockerChiefMedicalOfficer
  components:
  - type: EntityTableContainerFill
    containers:
      entity_storage: !type:NestedSelector
        tableId: LockerFillChiefMedicalOfficerNoHardsuit

# No hardsuit + Hardsuit locker
- type: entity
  id: LockerChiefMedicalOfficerFilledHardsuit
  suffix: Filled, Hardsuit
  parent: LockerChiefMedicalOfficer
  components:
  - type: EntityTableContainerFill
    containers:
      entity_storage: !type:AllSelector
        children:
        - !type:NestedSelector
          tableId: LockerFillChiefMedicalOfficerNoHardsuit
        - !type:NestedSelector
          tableId: FillChiefMedicalOfficerHardsuit

# No hardsuit table
- type: entityTable
  id: LockerFillResearchDirectorNoHardsuit
  table: !type:AllSelector
    children:
    - id: BoxEncryptionKeyScience
    - id: CircuitImprinterMachineCircuitboard
    - id: ClothingBeltUtilityFilled
    - id: ClothingHeadsetAltScience
    - id: DoorRemoteResearch
    - id: HandTeleporter
    - id: ProtolatheMachineCircuitboard
    - id: ResearchComputerCircuitboard
    - id: RubberStampRd
    - id: FlippoLighterSunriseRd  # Sunrise-Flippo

# Hardsuit table, used for suit storage as well
- type: entityTable
  id: FillResearchDirectorHardsuit
  table: !type:AllSelector
    children:
    - id: ClothingMaskBreath
    - id: ClothingOuterHardsuitRd
    - id: OxygenTankFilled

# No hardsuit locker
- type: entity
  id: LockerResearchDirectorFilled
  suffix: Filled
  parent: LockerResearchDirector
  components:
  - type: EntityTableContainerFill
    containers:
      entity_storage: !type:NestedSelector
        tableId: LockerFillResearchDirectorNoHardsuit

# No hardsuit + Hardsuit locker
- type: entity
  id: LockerResearchDirectorFilledHardsuit
  suffix: Filled, Hardsuit
  parent: LockerResearchDirector
  components:
  - type: EntityTableContainerFill
    containers:
      entity_storage: !type:AllSelector
        children:
        - !type:NestedSelector
          tableId: LockerFillResearchDirectorNoHardsuit
        - !type:NestedSelector
          tableId: FillResearchDirectorHardsuit

# No hardsuit table
- type: entityTable
  id: LockerFillHeadOfSecurityNoHardsuit
  table: !type:AllSelector
    children:
    - id: WeaponEnergyShotgun
    - id: BookSpaceLaw
    - id: BoxEncryptionKeySecurity
    - id: CigarGoldCase
      prob: 0.50
    - id: ClothingBeltSecurityFilled
    - id: ClothingEyesGlassesSecurity
    - id: ClothingHeadsetAltSecurity
    - id: ClothingMaskNeckGaiter
    - id: ClothingOuterCoatHoSTrench
    - id: ClothingShoesBootsJack
    - id: DoorRemoteSecurity
    - id: HoloprojectorSecurity
    - id: RubberStampHos
    - id: SecurityTechFabCircuitboard
    - id: WeaponDisabler
    - id: FlippoLighterSunriseHos  # Sunrise-Flippo

# Hardsuit table, used for suit storage as well
- type: entityTable
  id: FillHeadOfSecurityHardsuit
  table: !type:AllSelector
    children:
    - id: ClothingMaskGasSwat
    - id: ClothingOuterHardsuitSecurityRed
    - id: JetpackSecurityFilled
    - id: OxygenTankFilled

# No hardsuit locker
- type: entity
  id: LockerHeadOfSecurityFilled
  suffix: Filled
  parent: LockerHeadOfSecurity
  components:
  - type: EntityTableContainerFill
    containers:
      entity_storage: !type:NestedSelector
        tableId: LockerFillHeadOfSecurityNoHardsuit

# No hardsuit + Hardsuit locker
- type: entity
  id: LockerHeadOfSecurityFilledHardsuit
  suffix: Filled, Hardsuit
  parent: LockerHeadOfSecurity
  components:
  - type: EntityTableContainerFill
    containers:
      entity_storage: !type:AllSelector
        children:
        - !type:NestedSelector
          tableId: LockerFillHeadOfSecurityNoHardsuit
        - !type:NestedSelector
          tableId: FillHeadOfSecurityHardsuit

- type: entity
  id: LockerFreezerVaultFilled
  suffix: Vault, Locked
  parent: LockerFreezerBase
  components:
  - type: AccessReader
    access: [ [ "Command" ] ]
  - type: StorageFill
    contents:
    - id: WeaponRevolverDeckard
    - id: ClothingOuterHardsuitBasic
    - id: JetpackBlue
    - id: SpaceCash1000
    - id: BeachBall
    - id: BikeHorn<|MERGE_RESOLUTION|>--- conflicted
+++ resolved
@@ -17,11 +17,7 @@
     - id: RubberStampApproved
     - id: RubberStampDenied
     - id: RubberStampQm
-<<<<<<< HEAD
-    - id: SalvageShuttleConsoleCircuitboard
     - id: FlippoLighterSunriseQm  # Sunrise-Flippo
-=======
->>>>>>> b940d851
 
 - type: entity
   id: LockerQuarterMasterFilled
