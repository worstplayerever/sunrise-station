- type: entityTable
  id: LockerFillQuarterMaster
  table: !type:AllSelector
    children:
    - id: BoxEncryptionKeyCargo
    - id: BoxFolderQmClipboard
    - id: CargoBountyComputerCircuitboard
    - id: CargoRequestComputerCircuitboard
    - id: CargoSaleComputerCircuitboard
    - id: CargoShuttleComputerCircuitboard
    - id: CargoShuttleConsoleCircuitboard
    - id: CigPackGreen
      prob: 0.50
    - id: ClothingHeadsetAltCargo
    - id: DoorRemoteCargo
    - id: RubberStampApproved
    - id: RubberStampDenied
    - id: RubberStampQm
    - id: SalvageShuttleConsoleCircuitboard

- type: entity
  id: LockerQuarterMasterFilled
  suffix: Filled
  parent: LockerQuarterMaster
  components:
<<<<<<< HEAD
  - type: StorageFill
    contents:
      - id: BoxFolderQmClipboard
      - id: CargoRequestComputerCircuitboard
      - id: CargoSaleComputerCircuitboard
      - id: CargoShuttleComputerCircuitboard
      - id: CargoShuttleConsoleCircuitboard
      - id: SalvageShuttleConsoleCircuitboard
      - id: CargoBountyComputerCircuitboard
      - id: CigPackGreen
        prob: 0.50
      - id: DoorRemoteCargo
      - id: RubberStampQm
      - id: RubberStampDenied
      - id: RubberStampApproved
      - id: ClothingHeadsetAltCargo
      - id: BoxEncryptionKeyCargo
      - id: PrinterDocFlatpack # Sunrise-Printer
=======
  - type: EntityTableContainerFill
    containers:
      entity_storage: !type:NestedSelector
        tableId: LockerFillQuarterMaster

# No laser table
- type: entityTable
  id: LockerFillCaptainNoLaser
  table: !type:AllSelector
    children:
    - id: CaptainIDCard
    - id: CigarGoldCase
      prob: 0.25
    - id: ClothingBeltSheathFilled
    - id: ClothingHeadsetAltCommand
    - id: ClothingOuterArmorCaptainCarapace
    - id: CommsComputerCircuitboard
    - id: DoorRemoteCommand
    - id: MedalCase
    - id: NukeDisk
    - id: PinpointerNuclear
    - id: PlushieNuke
      prob: 0.1
    - id: RubberStampCaptain
    - id: SpaceCash1000
    - id: WeaponDisabler
>>>>>>> 890c0eeb

# No laser table + Laser table
- type: entityTable
  id: LockerFillCaptainLaser
  table: !type:AllSelector
    children:
    - !type:NestedSelector
      tableId: LockerFillCaptainNoLaser
    - id: WeaponAntiqueLaser

# Hardsuit table, used for suit storage as well
- type: entityTable
  id: FillCaptainHardsuit
  table: !type:AllSelector
    children:
    - id: ClothingOuterHardsuitCap
    - id: ClothingMaskGasCaptain
    - id: JetpackCaptainFilled
    - id: OxygenTankFilled

# No laser locker, used when the antique laser is placed in the special display crate
- type: entity
  id: LockerCaptainFilledNoLaser
  suffix: Filled
  parent: LockerCaptain
  components:
  - type: EntityTableContainerFill
    containers:
      entity_storage: !type:NestedSelector
        tableId: LockerFillCaptainNoLaser

# No Laser + Laser locker
- type: entity
  id: LockerCaptainFilled
  suffix: Filled, AntiqueLaser
  parent: LockerCaptain
  components:
<<<<<<< HEAD
  - type: StorageFill
    contents:
      - id: ClothingOuterArmorCaptainCarapace
      - id: NukeDisk
      - id: PinpointerNuclear
      - id: CaptainIDCard
      - id: WeaponDisabler
      - id: CommsComputerCircuitboard
      - id: ClothingHeadsetAltCommand
      - id: SpaceCash1000
      - id: PlushieNuke
        prob: 0.1
      - id: CigarGoldCase
        prob: 0.25
      - id: ClothingBeltSheathFilled
      - id: DoorRemoteCommand
      - id: RubberStampCaptain
      - id: WeaponAntiqueLaser
      - id: JetpackCaptainFilled
      - id: MedalCase
      - id: ClothingHeadCaptainHat
      - id: ClothingOuterCoatCaptain
=======
  - type: EntityTableContainerFill
    containers:
      entity_storage: !type:NestedSelector
        tableId: LockerFillCaptainLaser
>>>>>>> 890c0eeb

# No Laser + Laser + Hardsuit locker
- type: entity
  id: LockerCaptainFilledHardsuit
  suffix: Filled, Hardsuit
  parent: LockerCaptain
  components:
  - type: EntityTableContainerFill
    containers:
      entity_storage: !type:AllSelector
        children:
        - !type:NestedSelector
          tableId: LockerFillCaptainLaser
        - !type:NestedSelector
          tableId: FillCaptainHardsuit

- type: entityTable
  id: LockerFillHeadOfPersonnel
  table: !type:AllSelector
    children:
    - id: AccessConfigurator
    - id: BoxEncryptionKeyPassenger
    - id: BoxEncryptionKeyService
    - id: BoxHeadset
    - id: BoxID
    - id: BoxPDA
    - id: CigarGoldCase
      prob: 0.25
      # Fuck the HoP they don't deserve fucking cigars.
      # Yes they do fuck you.
    - id: ClothingBackpackIan
      prob: 0.5
    - id: ClothingHeadsetCommand
    - id: ClothingNeckGoldmedal
    - id: DoorRemoteService
    - id: HoPIDCard
    - id: IDComputerCircuitboard
    - id: RubberStampApproved
    - id: RubberStampDenied
    - id: RubberStampHop
    - id: WeaponDisabler

- type: entity
  id: LockerHeadOfPersonnelFilled
  suffix: Filled
  parent: LockerHeadOfPersonnel
  components:
<<<<<<< HEAD
  - type: StorageFill
    contents:
      - id: HoPIDCard
      - id: ClothingHeadsetCommand
      - id: BoxPDA
      - id: BoxID
      - id: BoxHeadset
      - id: IDComputerCircuitboard
      - id: WeaponDisabler
      - id: CigarGoldCase
        prob: 0.25
        # Fuck the HoP they don't deserve fucking cigars.
        # Yes they do fuck you.
      - id: DoorRemoteService
      - id: ClothingNeckGoldmedal
      - id: RubberStampHop
      - id: RubberStampDenied
      - id: RubberStampApproved
      - id: BoxEncryptionKeyPassenger
      - id: BoxEncryptionKeyService
      - id: ClothingBackpackIan
        prob: 0.5
      - id: ClothingOuterCoatHOP
      - id: AccessConfigurator
      - id: PrinterDocFlatpack # Sunrise-Printer
=======
  - type: EntityTableContainerFill
    containers:
      entity_storage: !type:NestedSelector
        tableId: LockerFillHeadOfPersonnel
>>>>>>> 890c0eeb

# No hardsuit table
- type: entityTable
  id: LockerFillChiefEngineerNoHardsuit
  table: !type:AllSelector
    children:
    - id: AccessConfigurator
    - id: BoxEncryptionKeyEngineering
    - id: CigarCase
      prob: 0.15
    - id: ClothingBeltChiefEngineerFilled
    - id: ClothingEyesGlassesMeson
    - id: ClothingHandsGlovesColorYellow
    - id: ClothingHeadsetAltEngineering
    - id: DoorRemoteEngineering
    - id: RCD
    - id: RCDAmmo
    - id: RubberStampCE

# Hardsuit table, used for suit storage as well
- type: entityTable
  id: FillChiefEngineerHardsuit
  table: !type:AllSelector
    children:
    - id: ClothingMaskBreath
    - id: ClothingOuterHardsuitEngineeringWhite
    - id: ClothingShoesBootsMagAdv
    - id: JetpackVoidFilled
    - id: OxygenTankFilled

# No hardsuit locker
- type: entity
  id: LockerChiefEngineerFilled
  suffix: Filled
  parent: LockerChiefEngineer
  components:
  - type: EntityTableContainerFill
    containers:
      entity_storage: !type:NestedSelector
        tableId: LockerFillChiefEngineerNoHardsuit

# No hardsuit + hardsuit locker
- type: entity
  id: LockerChiefEngineerFilledHardsuit
  suffix: Filled, Hardsuit
  parent: LockerChiefEngineer
  components:
  - type: EntityTableContainerFill
    containers:
      entity_storage: !type:AllSelector
        children:
        - !type:NestedSelector
          tableId: LockerFillChiefEngineerNoHardsuit
        - !type:NestedSelector
          tableId: FillChiefEngineerHardsuit

# No hardsuit table
- type: entityTable
  id: LockerFillChiefMedicalOfficerNoHardsuit
  table: !type:AllSelector
    children:
    - id: BoxEncryptionKeyMedical
    - id: ClothingBackpackDuffelSurgeryFilled
    - id: ClothingCloakCmo
    - id: ClothingEyesHudMedical
    - id: ClothingHandsGlovesNitrile
    - id: ClothingHeadHatBeretCmo
    - id: ClothingHeadsetAltMedical
    - id: ClothingMaskSterile
    - id: DoorRemoteMedical
    - id: HandheldCrewMonitor
    - id: Hypospray
    - id: MedicalTechFabCircuitboard
    - id: MedkitFilled
    - id: RubberStampCMO

# Hardsuit table, used for suit storage as well
- type: entityTable
  id: FillChiefMedicalOfficerHardsuit
  table: !type:AllSelector
    children:
    - id: ClothingMaskBreathMedical
    - id: ClothingOuterHardsuitMedical
    - id: OxygenTankFilled

# No hardsuit locker
- type: entity
  id: LockerChiefMedicalOfficerFilled
  suffix: Filled
  parent: LockerChiefMedicalOfficer
  components:
  - type: EntityTableContainerFill
    containers:
      entity_storage: !type:NestedSelector
        tableId: LockerFillChiefMedicalOfficerNoHardsuit

# No hardsuit + Hardsuit locker
- type: entity
  id: LockerChiefMedicalOfficerFilledHardsuit
  suffix: Filled, Hardsuit
  parent: LockerChiefMedicalOfficer
  components:
  - type: EntityTableContainerFill
    containers:
      entity_storage: !type:AllSelector
        children:
        - !type:NestedSelector
          tableId: LockerFillChiefMedicalOfficerNoHardsuit
        - !type:NestedSelector
          tableId: FillChiefMedicalOfficerHardsuit

# No hardsuit table
- type: entityTable
  id: LockerFillResearchDirectorNoHardsuit
  table: !type:AllSelector
    children:
    - id: BoxEncryptionKeyScience
    - id: CircuitImprinterMachineCircuitboard
    - id: ClothingBeltUtilityFilled
    - id: ClothingHeadsetAltScience
    - id: DoorRemoteResearch
    - id: EncryptionKeyBinary
    - id: HandTeleporter
    - id: ProtolatheMachineCircuitboard
    - id: ResearchComputerCircuitboard
    - id: RubberStampRd

# Hardsuit table, used for suit storage as well
- type: entityTable
  id: FillResearchDirectorHardsuit
  table: !type:AllSelector
    children:
    - id: ClothingMaskBreath
    - id: ClothingOuterHardsuitRd
    - id: OxygenTankFilled

# No hardsuit locker
- type: entity
  id: LockerResearchDirectorFilled
  suffix: Filled
  parent: LockerResearchDirector
  components:
  - type: EntityTableContainerFill
    containers:
      entity_storage: !type:NestedSelector
        tableId: LockerFillResearchDirectorNoHardsuit

# No hardsuit + Hardsuit locker
- type: entity
  id: LockerResearchDirectorFilledHardsuit
  suffix: Filled, Hardsuit
  parent: LockerResearchDirector
  components:
<<<<<<< HEAD
  - type: StorageFill
    contents:
      - id: WeaponDisabler
      - id: ClothingHeadHatCapHoS
        prob: 0.5
      - id: ClothingOuterCoatHoSTrench
      - id: ClothingMaskNeckGaiter
      - id: ClothingOuterCoatHoSGreatcoat
      - id: ClothingOuterHardsuitSecurityRed
      - id: ClothingMaskGasSwat
      - id: ClothingBeltSecurityFilled
      - id: ClothingHeadsetAltSecurity
      - id: ClothingEyesGlassesSecurity
      - id: ClothingShoesBootsJack
      - id: CigarGoldCase
        prob: 0.50
      - id: DoorRemoteSecurity
      - id: RubberStampHos
      - id: SecurityTechFabCircuitboard
      - id: JetpackSecurityFilled
      - id: BoxEncryptionKeySecurity
      - id: HoloprojectorSecurity
      - id: BookSecretDocuments
      - id: HyperLinkBookCorporateLaw
=======
  - type: EntityTableContainerFill
    containers:
      entity_storage: !type:AllSelector
        children:
        - !type:NestedSelector
          tableId: LockerFillResearchDirectorNoHardsuit
        - !type:NestedSelector
          tableId: FillResearchDirectorHardsuit

# No hardsuit table
- type: entityTable
  id: LockerFillHeadOfSecurityNoHardsuit
  table: !type:AllSelector
    children:
    - id: BookSecretDocuments
    - id: BookSpaceLaw
    - id: BoxEncryptionKeySecurity
    - id: CigarGoldCase
      prob: 0.50
    - id: ClothingBeltSecurityFilled
    - id: ClothingEyesGlassesSecurity
    - id: ClothingHeadsetAltSecurity
    - id: ClothingMaskNeckGaiter
    - id: ClothingOuterCoatHoSTrench
    - id: ClothingShoesBootsJack
    - id: DoorRemoteSecurity
    - id: HoloprojectorSecurity
    - id: RubberStampHos
    - id: SecurityTechFabCircuitboard
    - id: WeaponDisabler

# Hardsuit table, used for suit storage as well
- type: entityTable
  id: FillHeadOfSecurityHardsuit
  table: !type:AllSelector
    children:
    - id: ClothingMaskGasSwat
    - id: ClothingOuterHardsuitSecurityRed
    - id: JetpackSecurityFilled
    - id: OxygenTankFilled
>>>>>>> 890c0eeb

# No hardsuit locker
- type: entity
  id: LockerHeadOfSecurityFilled
  suffix: Filled
  parent: LockerHeadOfSecurity
  components:
<<<<<<< HEAD
  - type: StorageFill
    contents:
      - id: WeaponDisabler
      - id: ClothingHeadHatCapHoS
        prob: 0.5
      - id: ClothingOuterCoatHoSTrench
      - id: ClothingMaskNeckGaiter
      - id: ClothingOuterCoatHoSGreatcoat
      - id: ClothingBeltSecurityFilled
      - id: ClothingHeadsetAltSecurity
      - id: ClothingEyesGlassesSecurity
      - id: ClothingShoesBootsJack
      - id: CigarGoldCase
        prob: 0.50
      - id: DoorRemoteSecurity
      - id: RubberStampHos
      - id: SecurityTechFabCircuitboard
      - id: BoxEncryptionKeySecurity
      - id: HoloprojectorSecurity
      - id: BookSecretDocuments
      - id: HyperLinkBookCorporateLaw
=======
  - type: EntityTableContainerFill
    containers:
      entity_storage: !type:NestedSelector
        tableId: LockerFillHeadOfSecurityNoHardsuit

# No hardsuit + Hardsuit locker
- type: entity
  id: LockerHeadOfSecurityFilledHardsuit
  suffix: Filled, Hardsuit
  parent: LockerHeadOfSecurity
  components:
  - type: EntityTableContainerFill
    containers:
      entity_storage: !type:AllSelector
        children:
        - !type:NestedSelector
          tableId: LockerFillHeadOfSecurityNoHardsuit
        - !type:NestedSelector
          tableId: FillHeadOfSecurityHardsuit
>>>>>>> 890c0eeb

- type: entity
  id: LockerFreezerVaultFilled
  suffix: Vault, Locked
  parent: LockerFreezerBase
  components:
  - type: AccessReader
    access: [ [ "Command" ] ]
  - type: StorageFill
    contents:
    - id: WeaponRevolverDeckard
    - id: ClothingOuterHardsuitBasic
    - id: JetpackBlue
    - id: SpaceCash1000
    - id: BeachBall
    - id: BikeHorn<|MERGE_RESOLUTION|>--- conflicted
+++ resolved
@@ -23,26 +23,6 @@
   suffix: Filled
   parent: LockerQuarterMaster
   components:
-<<<<<<< HEAD
-  - type: StorageFill
-    contents:
-      - id: BoxFolderQmClipboard
-      - id: CargoRequestComputerCircuitboard
-      - id: CargoSaleComputerCircuitboard
-      - id: CargoShuttleComputerCircuitboard
-      - id: CargoShuttleConsoleCircuitboard
-      - id: SalvageShuttleConsoleCircuitboard
-      - id: CargoBountyComputerCircuitboard
-      - id: CigPackGreen
-        prob: 0.50
-      - id: DoorRemoteCargo
-      - id: RubberStampQm
-      - id: RubberStampDenied
-      - id: RubberStampApproved
-      - id: ClothingHeadsetAltCargo
-      - id: BoxEncryptionKeyCargo
-      - id: PrinterDocFlatpack # Sunrise-Printer
-=======
   - type: EntityTableContainerFill
     containers:
       entity_storage: !type:NestedSelector
@@ -69,7 +49,6 @@
     - id: RubberStampCaptain
     - id: SpaceCash1000
     - id: WeaponDisabler
->>>>>>> 890c0eeb
 
 # No laser table + Laser table
 - type: entityTable
@@ -107,35 +86,10 @@
   suffix: Filled, AntiqueLaser
   parent: LockerCaptain
   components:
-<<<<<<< HEAD
-  - type: StorageFill
-    contents:
-      - id: ClothingOuterArmorCaptainCarapace
-      - id: NukeDisk
-      - id: PinpointerNuclear
-      - id: CaptainIDCard
-      - id: WeaponDisabler
-      - id: CommsComputerCircuitboard
-      - id: ClothingHeadsetAltCommand
-      - id: SpaceCash1000
-      - id: PlushieNuke
-        prob: 0.1
-      - id: CigarGoldCase
-        prob: 0.25
-      - id: ClothingBeltSheathFilled
-      - id: DoorRemoteCommand
-      - id: RubberStampCaptain
-      - id: WeaponAntiqueLaser
-      - id: JetpackCaptainFilled
-      - id: MedalCase
-      - id: ClothingHeadCaptainHat
-      - id: ClothingOuterCoatCaptain
-=======
   - type: EntityTableContainerFill
     containers:
       entity_storage: !type:NestedSelector
         tableId: LockerFillCaptainLaser
->>>>>>> 890c0eeb
 
 # No Laser + Laser + Hardsuit locker
 - type: entity
@@ -183,38 +137,10 @@
   suffix: Filled
   parent: LockerHeadOfPersonnel
   components:
-<<<<<<< HEAD
-  - type: StorageFill
-    contents:
-      - id: HoPIDCard
-      - id: ClothingHeadsetCommand
-      - id: BoxPDA
-      - id: BoxID
-      - id: BoxHeadset
-      - id: IDComputerCircuitboard
-      - id: WeaponDisabler
-      - id: CigarGoldCase
-        prob: 0.25
-        # Fuck the HoP they don't deserve fucking cigars.
-        # Yes they do fuck you.
-      - id: DoorRemoteService
-      - id: ClothingNeckGoldmedal
-      - id: RubberStampHop
-      - id: RubberStampDenied
-      - id: RubberStampApproved
-      - id: BoxEncryptionKeyPassenger
-      - id: BoxEncryptionKeyService
-      - id: ClothingBackpackIan
-        prob: 0.5
-      - id: ClothingOuterCoatHOP
-      - id: AccessConfigurator
-      - id: PrinterDocFlatpack # Sunrise-Printer
-=======
   - type: EntityTableContainerFill
     containers:
       entity_storage: !type:NestedSelector
         tableId: LockerFillHeadOfPersonnel
->>>>>>> 890c0eeb
 
 # No hardsuit table
 - type: entityTable
@@ -368,32 +294,6 @@
   suffix: Filled, Hardsuit
   parent: LockerResearchDirector
   components:
-<<<<<<< HEAD
-  - type: StorageFill
-    contents:
-      - id: WeaponDisabler
-      - id: ClothingHeadHatCapHoS
-        prob: 0.5
-      - id: ClothingOuterCoatHoSTrench
-      - id: ClothingMaskNeckGaiter
-      - id: ClothingOuterCoatHoSGreatcoat
-      - id: ClothingOuterHardsuitSecurityRed
-      - id: ClothingMaskGasSwat
-      - id: ClothingBeltSecurityFilled
-      - id: ClothingHeadsetAltSecurity
-      - id: ClothingEyesGlassesSecurity
-      - id: ClothingShoesBootsJack
-      - id: CigarGoldCase
-        prob: 0.50
-      - id: DoorRemoteSecurity
-      - id: RubberStampHos
-      - id: SecurityTechFabCircuitboard
-      - id: JetpackSecurityFilled
-      - id: BoxEncryptionKeySecurity
-      - id: HoloprojectorSecurity
-      - id: BookSecretDocuments
-      - id: HyperLinkBookCorporateLaw
-=======
   - type: EntityTableContainerFill
     containers:
       entity_storage: !type:AllSelector
@@ -434,7 +334,6 @@
     - id: ClothingOuterHardsuitSecurityRed
     - id: JetpackSecurityFilled
     - id: OxygenTankFilled
->>>>>>> 890c0eeb
 
 # No hardsuit locker
 - type: entity
@@ -442,29 +341,6 @@
   suffix: Filled
   parent: LockerHeadOfSecurity
   components:
-<<<<<<< HEAD
-  - type: StorageFill
-    contents:
-      - id: WeaponDisabler
-      - id: ClothingHeadHatCapHoS
-        prob: 0.5
-      - id: ClothingOuterCoatHoSTrench
-      - id: ClothingMaskNeckGaiter
-      - id: ClothingOuterCoatHoSGreatcoat
-      - id: ClothingBeltSecurityFilled
-      - id: ClothingHeadsetAltSecurity
-      - id: ClothingEyesGlassesSecurity
-      - id: ClothingShoesBootsJack
-      - id: CigarGoldCase
-        prob: 0.50
-      - id: DoorRemoteSecurity
-      - id: RubberStampHos
-      - id: SecurityTechFabCircuitboard
-      - id: BoxEncryptionKeySecurity
-      - id: HoloprojectorSecurity
-      - id: BookSecretDocuments
-      - id: HyperLinkBookCorporateLaw
-=======
   - type: EntityTableContainerFill
     containers:
       entity_storage: !type:NestedSelector
@@ -484,7 +360,6 @@
           tableId: LockerFillHeadOfSecurityNoHardsuit
         - !type:NestedSelector
           tableId: FillHeadOfSecurityHardsuit
->>>>>>> 890c0eeb
 
 - type: entity
   id: LockerFreezerVaultFilled
