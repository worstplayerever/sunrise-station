- type: entity
  id: LockerBoozeFilled
  suffix: Filled
  parent: LockerBooze
  components:
  - type: StorageFill
    contents:
      - id: ClothingOuterArmorBasicSlim
      - id: WeaponShotgunDoubleBarreledRubber
      - id: DrinkShaker
      - id: ClothingEyesHudBeer
      - id: HandLabeler
        amount: 1
      - id: DrinkBottleBeer
        prob: 0.5
      - id: DrinkBottleBeer
        prob: 0.5
      - id: DrinkBottleBeer
        prob: 0.5
      - id: BoxBeanbag
        amount: 2
      - id: RagItem
        amount: 2

#- type: entity
#  id: LockerFormalFilled
#  suffix: Filled
#  parent: LockerFormal

- type: entity
  id: ClosetChefFilled
  suffix: Filled
  parent: ClosetChef
  components:
  - type: StorageFill
    contents:
<<<<<<< HEAD
      - id: CrowbarRed
      - id: Screwdriver #Sunrise-add
      - id: Wrench #Sunrise-add
      - id: PaperBin20 #Sunrise-add
=======
>>>>>>> be761ea5
      - id: VariantCubeBox
      - id: BoxMousetrap
        amount: 2
      - id: SprayBottleWater
      - id: ReagentContainerFlour
        amount: 2
      - id: FoodBoxCloth
        amount: 1
      - id: ReagentContainerSugar
      - id: FoodCondimentPacketSalt
        amount: 3
      - id: FoodCondimentPacketPepper
        amount: 3
      - id: FoodCondimentBottleEnzyme
      # really, milk should go in the fridge. Unfortunately saltern only has freezers.
      # yes, I'm using this as an excuse to not have to do extra work.
      - id: DrinkMilkCarton
        amount: 2
      - id: DrinkSoyMilkCarton

- type: entity
  id: ClosetJanitorFilled
  suffix: Filled
  parent: ClosetJanitor
  components:
  - type: StorageFill
    contents:
      - id: MopItem
        amount: 2
      - id: BoxMousetrap
        amount: 2
      - id: WetFloorSign
        amount: 3
      - id: TrashBag
        amount: 2
      - id: LightReplacer
      - id: BoxLightMixed
      - id: Holoprojector
      - id: SoapNT
        amount: 2
      - id: FlashlightLantern
        amount: 2
      - id: Plunger
        amount: 2

- type: entity
  id: ClosetLegalFilled
  suffix: Filled
  parent: ClosetLegal
  components:
  - type: StorageFill
    contents:
      - id: BriefcaseBrownFilled
        prob: 0.80
      - id: ClothingOuterRobesJudge

- type: entity
  id: LockerBotanistFilled
  suffix: Filled
  parent: LockerBotanist
  components:
  - type: StorageFill
    contents:
      - id: ClothingHandsGlovesLeather
      - id: ClothingOuterApronBotanist
      - id: ClothingHeadBandBotany
      - id: ChemistryBottleRobustHarvest
        prob: 0.3
      - id: ClothingBeltPlant
      - id: PlantBag ##Some maps don't have nutrivend
      - id: PlantAnalyzer
      - id: BoxMouthSwab
      - id: Dropper
      - id: HandLabeler
      - id: ClothingUniformOveralls
      - id: ClothingHeadHatTrucker
        prob: 0.1

- type: entity
  id: LockerBotanistLoot
  suffix: Loot
  parent: LockerBotanist
  components:
  - type: StorageFill
    contents:
      - id: ClothingUniformOveralls
      - id: ClothingHeadHatTrucker
        prob: 0.3
      - id: GatfruitSeeds
        prob: 0.1
      - id: FlyAmanitaSeeds
        prob: 0.5
      - id: NettleSeeds
        prob: 0.7

- type: entity
  id: ClosetJanitorBombFilled
  parent: ClosetJanitorBomb
  suffix: DO NOT MAP, Filled
  categories: [ DoNotMap ]
  components:
  - type: StorageFill
    contents:
      - id: ClothingHeadHelmetJanitorBombSuit
      - id: ClothingOuterSuitJanitorBomb<|MERGE_RESOLUTION|>--- conflicted
+++ resolved
@@ -34,13 +34,6 @@
   components:
   - type: StorageFill
     contents:
-<<<<<<< HEAD
-      - id: CrowbarRed
-      - id: Screwdriver #Sunrise-add
-      - id: Wrench #Sunrise-add
-      - id: PaperBin20 #Sunrise-add
-=======
->>>>>>> be761ea5
       - id: VariantCubeBox
       - id: BoxMousetrap
         amount: 2
