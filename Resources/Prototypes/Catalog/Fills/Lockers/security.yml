- type: entity
  id: LockerWardenFilledHardsuit
  suffix: Filled, Hardsuit
  parent: LockerWarden
  components:
  - type: StorageFill
    contents:
      - id: FlashlightSeclite
      - id: WeaponDisabler
      - id: ClothingBeltSecurityFilled
      - id: Flash
      - id: ClothingEyesGlassesSecurity
      - id: ClothingHeadsetAltSecurity
      - id: ClothingHandsGlovesCombat
      - id: ClothingShoesBootsJack
      - id: ClothingOuterCoatWarden
      - id: ClothingOuterWinterWarden
      - id: RubberStampWarden
      - id: DoorRemoteArmory
      - id: ClothingOuterHardsuitWarden
      - id: HoloprojectorSecurity
<<<<<<< HEAD
      - id: HandheldCriminalRecordsMonitor  # Sunrise-CriminalRecords
=======
      - id: BookSpaceLaw
>>>>>>> 542e1db9

- type: entity
  id: LockerWardenFilled
  suffix: Filled
  parent: LockerWarden
  components:
  - type: StorageFill
    contents:
      - id: FlashlightSeclite
      - id: WeaponDisabler
      - id: ClothingHeadHatCapWardenAlt
      - id: ClothingBeltSecurityFilled
      - id: Flash
      - id: ClothingEyesGlassesSecurity
      - id: ClothingHeadsetAltSecurity
      - id: ClothingHandsGlovesCombat
      - id: ClothingShoesBootsJack
      - id: ClothingOuterCoatWarden
      - id: ClothingOuterWinterWarden
      - id: ClothingOuterCoatWardenAlt
      - id: RubberStampWarden
      - id: DoorRemoteArmory
      - id: HoloprojectorSecurity
<<<<<<< HEAD
      - id: HandheldCriminalRecordsMonitor  # Sunrise-CriminalRecords
=======
      - id: BookSpaceLaw
>>>>>>> 542e1db9

- type: entity
  id: LockerSecurityFilled
  suffix: Filled
  parent: LockerSecurity
  components:
  - type: StorageFill
    contents:
      - id: FlashlightSeclite
        prob: 0.8
      - id: WeaponDisabler
      - id: ClothingUniformJumpsuitSecGrey
        prob: 0.3
      - id: ClothingHeadHelmetBasic
      - id: ClothingOuterArmorBasic
      - id: ClothingBeltSecurityFilled
      - id: Flash
        prob: 0.5
      - id: ClothingEyesGlassesSecurity
      - id: ClothingHeadsetSecurity
      - id: ClothingHandsGlovesColorBlack
      - id: ClothingShoesBootsJack
      - id: WeaponMeleeNeedle
        prob: 0.1
      - id: ClothingOuterCoatSecurityOvercoat
        prob: 0.2
      - id: HoloprojectorSecurity
        prob: 0.6
      - id: BookSpaceLaw
        prob: 0.5

- type: entity
  id: LockerBrigmedicFilled
  suffix: Brigmedic, Filled
  parent: LockerBrigmedic
  components:
  - type: StorageFill
    contents:
      - id: ClothingEyesGlassesSecurity
      - id: WeaponDisabler
      - id: TrackingImplanter
        amount: 2
      - id: ClothingOuterHardsuitBrigmedic
      - id: BoxSterileMask
      - id: ClothingHeadHatBeretBrigmedic
      - id: ClothingOuterCoatAMG
      - id: ClothingUniformJumpsuitBrigmedic
      - id: ClothingUniformJumpskirtBrigmedic
      - id: ClothingUniformJumpskirtOfLife
        prob: 0.1
      - id: MedkitFilled
      - id: MedkitCombatFilled
        prob: 0.6
      - id: MedkitAdvancedFilled
        prob: 0.4
      - id: MedkitOxygenFilled
        prob: 0.3
      - id: MedkitBruteFilled
        prob: 0.3
      - id: MedkitToxinFilled
        prob: 0.3
      - id: MedkitBurnFilled
        prob: 0.7
      - id: ClothingNeckCloakMoth #bzzz Moth-pocalypse
        prob: 0.15
      - id: ClothingHeadHelmetSecurityMedic
      - id: ClothingOuterVestSecurityMedic
        prob: 0.5
      - id: ClothingOuterCoatLabSecurityMedic
        prob: 0.5

- type: entity
  id: LockerDetectiveFilled
  suffix: Filled
  parent: LockerDetective
  components:
  - type: StorageFill
    contents:
      - id: ClothingEyesGlassesSecurity
        prob: 0.3
      - id: ClothingHeadHatFedoraBrown
      - id: ClothingNeckTieDet
      - id: ClothingOuterVestDetective
      - id: ClothingOuterCoatDetective
      - id: FlashlightSeclite
      - id: ForensicScanner
      - id: LogProbeCartridge
      - id: BoxForensicPad
      - id: DrinkDetFlask
      - id: ClothingHandsGlovesForensic
      - id: RubberStampDetective
      - id: HoloprojectorSecurity
      - id: BoxEvidenceMarkers
      - id: PortableSurveillanceCameraMonitor # Sunrise-edit

- type: entity
  id: ClosetBombFilled
  parent: ClosetBomb
  suffix: Filled
  components:
  - type: StorageFill
    contents:
      - id: ClothingHeadHelmetBombSuit
      - id: ClothingOuterSuitBomb
      # NT is cheap, what can you do...
      - id: Wirecutter
        prob: 0.9
      - id: Screwdriver
        prob: 0.9
      - id: Multitool
        prob: 0.5

- type: entity
  parent: GunSafe
  id: GunSafeDisabler
  name: disabler safe
  components:
  - type: StorageFill
    contents:
    - id: WeaponDisabler
      amount: 5

- type: entity
  parent: GunSafe
  id: GunSafePistolMk58
  name: mk58 safe
  components:
  - type: StorageFill
    contents:
    - id: WeaponPistolMk58
      amount: 4
    - id: MagazinePistol
      amount: 8

- type: entity
  parent: GunSafe
  id: GunSafeRifleLecter
  name: lecter safe
  components:
  - type: StorageFill
    contents:
    - id: WeaponRifleLecter
      amount: 2
    - id: MagazineRifle
      amount: 4

- type: entity
  parent: GunSafe
  id: GunSafeSubMachineGunDrozd
  name: drozd safe
  components:
  - type: StorageFill
    contents:
    - id: WeaponSubMachineGunDrozd
      amount: 2
    - id: MagazinePistolSubMachineGun
      amount: 4

- type: entity
  parent: GunSafe
  id: GunSafeShotgunEnforcer
  name: enforcer safe
  components:
  - type: StorageFill
    contents:
    - id: WeaponShotgunEnforcer
      amount: 2
    - id: MagazineShotgun
      amount: 4

- type: entity
  parent: GunSafe
  id: GunSafeShotgunKammerer
  name: kammerer safe
  components:
  - type: StorageFill
    contents:
    - id: WeaponShotgunKammerer
      amount: 2
    - id: MagazineShotgun
      amount: 4

- type: entity
  id: GunSafeSubMachineGunWt550
  suffix: Wt550
  parent: GunSafe
  name: wt550 safe
  components:
  - type: StorageFill
    contents:
    - id: WeaponSubMachineGunWt550
      amount: 2
    - id: MagazinePistolSubMachineGunTopMounted
      amount: 4

- type: entity
  parent: GunSafe
  id: GunSafeLaserCarbine
  name: laser safe
  components:
  - type: StorageFill
    contents:
    - id: WeaponLaserCarbine
      amount: 3<|MERGE_RESOLUTION|>--- conflicted
+++ resolved
@@ -19,11 +19,8 @@
       - id: DoorRemoteArmory
       - id: ClothingOuterHardsuitWarden
       - id: HoloprojectorSecurity
-<<<<<<< HEAD
+      - id: BookSpaceLaw
       - id: HandheldCriminalRecordsMonitor  # Sunrise-CriminalRecords
-=======
-      - id: BookSpaceLaw
->>>>>>> 542e1db9
 
 - type: entity
   id: LockerWardenFilled
@@ -47,11 +44,8 @@
       - id: RubberStampWarden
       - id: DoorRemoteArmory
       - id: HoloprojectorSecurity
-<<<<<<< HEAD
+      - id: BookSpaceLaw
       - id: HandheldCriminalRecordsMonitor  # Sunrise-CriminalRecords
-=======
-      - id: BookSpaceLaw
->>>>>>> 542e1db9
 
 - type: entity
   id: LockerSecurityFilled
