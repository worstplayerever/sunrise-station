--- conflicted
+++ resolved
@@ -19,16 +19,13 @@
       - id: DoorRemoteArmory
       - id: ClothingOuterHardsuitWarden
       - id: HoloprojectorSecurity
-<<<<<<< HEAD
+      - id: BookSpaceLaw
+      - id: ClothingNeckShockCollar
+        amount: 2
+      - id: RemoteSignaller
+        amount: 2
       - id: HyperLinkBookCorporateLaw
       - id: HandheldCriminalRecordsMonitor  # Sunrise-CriminalRecords
-=======
-      - id: BookSpaceLaw
-      - id: ClothingNeckShockCollar
-        amount: 2
-      - id: RemoteSignaller
-        amount: 2
->>>>>>> f523df82
 
 - type: entity
   id: LockerWardenFilled
@@ -52,16 +49,13 @@
       - id: RubberStampWarden
       - id: DoorRemoteArmory
       - id: HoloprojectorSecurity
-<<<<<<< HEAD
+      - id: BookSpaceLaw
+      - id: ClothingNeckShockCollar
+        amount: 2
+      - id: RemoteSignaller
+        amount: 2
       - id: HyperLinkBookCorporateLaw
       - id: HandheldCriminalRecordsMonitor  # Sunrise-CriminalRecords
-=======
-      - id: BookSpaceLaw
-      - id: ClothingNeckShockCollar
-        amount: 2
-      - id: RemoteSignaller
-        amount: 2
->>>>>>> f523df82
 
 - type: entity
   id: LockerSecurityFilled
@@ -90,7 +84,7 @@
         prob: 0.2
       - id: HoloprojectorSecurity
         prob: 0.6
-      - id: HyperLinkBookCorporateLaw
+      - id: HyperLinkBookCorporateLaw # Sunrise-edit
         prob: 0.5
 
 - type: entity
