--- conflicted
+++ resolved
@@ -3,30 +3,6 @@
   suffix: Filled, Hardsuit
   parent: LockerWarden
   components:
-<<<<<<< HEAD
-  - type: StorageFill
-    contents:
-      - id: FlashlightSeclite
-      - id: WeaponDisabler
-      - id: ClothingBeltSecurityFilled
-      - id: Flash
-      - id: ClothingEyesGlassesSecurity
-      - id: ClothingHandsGlovesCombat
-      - id: ClothingShoesBootsJack
-      - id: ClothingOuterCoatWarden
-      - id: ClothingOuterWinterWarden
-      - id: RubberStampWarden
-      - id: DoorRemoteArmory
-      - id: ClothingOuterHardsuitWarden
-      - id: HoloprojectorSecurity
-      - id: BookSpaceLaw
-      - id: ClothingBackpackElectropack
-        amount: 2
-      - id: RemoteSignaller
-        amount: 2
-      - id: HyperLinkBookCorporateLaw
-      - id: HandheldCriminalRecordsMonitor  # Sunrise-CriminalRecords
-=======
   - type: EntityTableContainerFill
     containers:
       entity_storage: !type:AllSelector
@@ -35,39 +11,12 @@
           tableId: FillLockerWarden
         - !type:NestedSelector
           tableId: FillLockerWardenHarduit
->>>>>>> 3f9d303c
 
 - type: entity
   id: LockerWardenFilled
   suffix: Filled
   parent: LockerWarden
   components:
-<<<<<<< HEAD
-  - type: StorageFill
-    contents:
-      - id: FlashlightSeclite
-      - id: WeaponDisabler
-      - id: ClothingHeadHatCapWardenAlt
-      - id: ClothingBeltSecurityFilled
-      - id: Flash
-      - id: ClothingEyesGlassesSecurity
-      - id: ClothingHandsGlovesCombat
-      - id: ClothingShoesBootsJack
-      - id: ClothingOuterCoatWarden
-      - id: ClothingOuterWinterWarden
-      - id: ClothingOuterCoatWardenAlt
-      - id: RubberStampWarden
-      - id: DoorRemoteArmory
-      - id: HoloprojectorSecurity
-      - id: BookSpaceLaw
-      - id: ClothingBackpackElectropack
-        amount: 2
-      - id: RemoteSignaller
-        amount: 2
-      - id: Binoculars
-      - id: HyperLinkBookCorporateLaw
-      - id: HandheldCriminalRecordsMonitor  # Sunrise-CriminalRecords
-=======
   - type: EntityTableContainerFill
     containers:
       entity_storage: !type:NestedSelector
@@ -96,6 +45,7 @@
       amount: 2
     - id: NetworkConfigurator
     - id: Binoculars
+    - id: HandheldCriminalRecordsMonitor  # Sunrise-CriminalRecords
 
 - type: entityTable
   id: FillLockerWardenHarduit
@@ -104,39 +54,12 @@
     - id: ClothingOuterHardsuitWarden
     - id: OxygenTankFilled
     - id: ClothingMaskBreath
->>>>>>> 3f9d303c
 
 - type: entity
   id: LockerSecurityFilled
   suffix: Filled
   parent: LockerSecurity
   components:
-<<<<<<< HEAD
-  - type: StorageFill
-    contents:
-      - id: FlashlightSeclite
-        prob: 0.8
-      - id: WeaponDisabler
-      - id: ClothingUniformJumpsuitSecGrey
-        prob: 0.3
-      - id: ClothingHeadHelmetBasic
-      - id: ClothingOuterArmorBasic
-      - id: ClothingBeltSecurityFilled
-      - id: Flash
-        prob: 0.5
-      - id: ClothingEyesGlassesSecurity
-      - id: ClothingHeadsetSecurity
-      - id: ClothingHandsGlovesColorBlack
-      - id: ClothingShoesBootsJack
-      - id: WeaponMeleeNeedle
-        prob: 0.1
-      - id: ClothingOuterCoatSecurityOvercoat
-        prob: 0.2
-      - id: HoloprojectorSecurity
-        prob: 0.6
-      - id: HyperLinkBookCorporateLaw # Sunrise-edit
-        prob: 0.5
-=======
   - type: EntityTableContainerFill
     containers:
       entity_storage: !type:NestedSelector
@@ -166,30 +89,12 @@
       prob: 0.6
     - id: BookSpaceLaw
       prob: 0.5
->>>>>>> 3f9d303c
 
 - type: entity
   id: LockerBrigmedicFilled
   suffix: Brigmedic, Filled
   parent: LockerBrigmedic
   components:
-<<<<<<< HEAD
-  - type: StorageFill
-    contents:
-      - id: ClothingEyesGlassesSecurity
-      - id: WeaponDisabler
-      - id: TrackingImplanter
-        amount: 2
-      - id: ClothingOuterHardsuitBrigmedicSunrise  # Sunrise-edit
-      - id: BoxSterileMask
-      - id: SecurityMedkit  # Sunrise-edit
-      - id: ClothingOuterCoatAMG
-      - id: ClothingUniformJumpsuitBrigmedic
-      - id: ClothingUniformJumpskirtBrigmedic
-      - id: ClothingUniformJumpskirtOfLife
-        prob: 0.1
-      - id: MedkitFilled
-=======
   - type: EntityTableContainerFill
     containers:
       entity_storage: !type:NestedSelector
@@ -211,11 +116,17 @@
     - id: ClothingUniformJumpskirtBrigmedic
     - id: ClothingUniformJumpskirtOfLife
       prob: 0.1
-    - id: MedkitFilled
+    - id: SecurityMedkit  # Sunrise-edit
+    - id: ClothingNeckCloakMoth #bzzz Moth-pocalypse
+      prob: 0.15
+    - id: ClothingHeadHelmetSecurityMedic
+    - id: ClothingOuterVestSecurityMedic
+      prob: 0.5
+    - id: ClothingOuterCoatLabSecurityMedic
+      prob: 0.5
     - !type:GroupSelector
       prob: 0.7
       children:
->>>>>>> 3f9d303c
       - id: MedkitCombatFilled
         weight: 1.6
       - id: MedkitAdvancedFilled
@@ -226,47 +137,13 @@
       - id: MedkitToxinFilled
         weight: 0.8
       - id: MedkitBurnFilled
-<<<<<<< HEAD
-        prob: 0.7
-      - id: ClothingNeckCloakMoth #bzzz Moth-pocalypse
-        prob: 0.15
-      - id: ClothingHeadHelmetSecurityMedic
-      - id: ClothingOuterVestSecurityMedic
-        prob: 0.5
-      - id: ClothingOuterCoatLabSecurityMedic
-        prob: 0.5
-=======
         weight: 1.8
-    - id: ClothingNeckCloakMoth #bzzz Moth-pocalypse
-      prob: 0.15
->>>>>>> 3f9d303c
 
 - type: entity
   id: LockerDetectiveFilled
   suffix: Filled
   parent: LockerDetective
   components:
-<<<<<<< HEAD
-  - type: StorageFill
-    contents:
-      - id: ClothingEyesGlassesNoir
-      - id: ClothingHeadHatDetGadget
-      - id: ClothingNeckTieDet
-      - id: ClothingOuterVestDetective
-      - id: ClothingOuterCoatDetectiveLoadout
-      - id: FlippoEngravedLighter
-      - id: FlashlightSeclite
-      - id: ForensicScanner
-      - id: LogProbeCartridge
-      - id: BoxForensicPad
-      - id: DrinkDetFlask
-      - id: ClothingHandsGlovesForensic
-      - id: RubberStampDetective
-      - id: HoloprojectorSecurity
-      - id: BoxEvidenceMarkers
-      - id: HandLabeler
-      - id: PortableSurveillanceCameraMonitor # Sunrise-edit
-=======
   - type: EntityTableContainerFill
     containers:
       entity_storage: !type:NestedSelector
@@ -292,7 +169,7 @@
     - id: HoloprojectorSecurity
     - id: BoxEvidenceMarkers
     - id: HandLabeler
->>>>>>> 3f9d303c
+      - id: PortableSurveillanceCameraMonitor # Sunrise-edit
 
 - type: entity
   id: ClosetBombFilled
@@ -394,22 +271,17 @@
   id: GunSafeShotgunEnforcer
   name: enforcer safe
   components:
-<<<<<<< HEAD
-  - type: StorageFill
-    contents:
+  - type: EntityTableContainerFill
+    containers:
+      entity_storage: !type:NestedSelector
+        tableId: FillGunSafeShotgunEnforcer
+
+- type: entityTable
+  id: FillGunSafeShotgunEnforcer
+  table: !type:AllSelector
+    children:
     - id: SpeedLoaderMagnumBasic
       amount: 2
-=======
-  - type: EntityTableContainerFill
-    containers:
-      entity_storage: !type:NestedSelector
-        tableId: FillGunSafeShotgunEnforcer
-
-- type: entityTable
-  id: FillGunSafeShotgunEnforcer
-  table: !type:AllSelector
-    children:
->>>>>>> 3f9d303c
     - id: WeaponShotgunEnforcer
       amount: 2
     - id: BoxLethalshot
@@ -420,22 +292,17 @@
   id: GunSafeShotgunKammerer
   name: kammerer safe
   components:
-<<<<<<< HEAD
-  - type: StorageFill
-    contents:
+  - type: EntityTableContainerFill
+    containers:
+      entity_storage: !type:NestedSelector
+        tableId: FillGunSafeShotgunKammerer
+
+- type: entityTable
+  id: FillGunSafeShotgunKammerer
+  table: !type:AllSelector
+    children:
     - id: SpeedLoaderMagnumBasic
       amount: 2
-=======
-  - type: EntityTableContainerFill
-    containers:
-      entity_storage: !type:NestedSelector
-        tableId: FillGunSafeShotgunKammerer
-
-- type: entityTable
-  id: FillGunSafeShotgunKammerer
-  table: !type:AllSelector
-    children:
->>>>>>> 3f9d303c
     - id: WeaponShotgunKammerer
       amount: 2
     - id: BoxLethalshot
