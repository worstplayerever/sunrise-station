--- conflicted
+++ resolved
@@ -33,101 +33,37 @@
       prob: 0.05
     - id: BoxMRE
       prob: 0.1
+    # Sunrise-Start
+    - id: CrowbarRed
+    - id: CrowbarRed
+    - id: CrowbarRed
+    # Sunrise-End
 
 - type: entity
   id: ClosetEmergencyFilledRandom
   parent: ClosetEmergency
   suffix: Filled, Random
   components:
-<<<<<<< HEAD
-  - type: StorageFill
-    contents:
-      - id: ClothingMaskBreath
-      - id: ClothingOuterSuitEmergency
-      - id: EmergencyOxygenTankFilled
-        prob: 0.5
-        orGroup: OxygenTank
-      - id: OxygenTankFilled
-        prob: 0.5
-        orGroup: OxygenTank
-      - id: ToolboxEmergencyFilled
-        prob: 0.5
-      - id: MedkitOxygenFilled
-        prob: 0.2
-      - id: WeaponFlareGun
-        prob: 0.05
-      - id: BoxMRE
-        prob: 0.1
-      # Sunrise-Start
-      - id: CrowbarRed
-      - id: CrowbarRed
-      - id: CrowbarRed
-      # Sunrise-End
-=======
   - type: EntityTableContainerFill
     containers:
       entity_storage: !type:NestedSelector
         tableId: FillLockerEmergencyStandard
->>>>>>> 890c0eeb
 
 - type: entity
   id: ClosetWallEmergencyFilledRandom
   parent: ClosetWallEmergency
   suffix: Filled, Random
   components:
-<<<<<<< HEAD
-  - type: StorageFill
-    contents:
-      - id: ClothingMaskBreath
-      - id: ClothingOuterSuitEmergency
-      - id: EmergencyOxygenTankFilled
-        prob: 0.5
-        orGroup: OxygenTank
-      - id: OxygenTankFilled
-        prob: 0.5
-        orGroup: OxygenTank
-      - id: ToolboxEmergencyFilled
-        prob: 0.5
-      - id: MedkitOxygenFilled
-        prob: 0.2
-      - id: WeaponFlareGun
-        prob: 0.05
-      - id: BoxMRE
-        prob: 0.1
-      # Sunrise-Start
-      - id: CrowbarRed
-      - id: CrowbarRed
-      - id: CrowbarRed
-      # Sunrise-End
-=======
   - type: EntityTableContainerFill
     containers:
       entity_storage: !type:NestedSelector
         tableId: FillLockerEmergencyStandard
->>>>>>> 890c0eeb
 
 - type: entity
   id: ClosetEmergencyN2FilledRandom
   parent: ClosetEmergencyN2
   suffix: Filled, Random
   components:
-<<<<<<< HEAD
-  - type: StorageFill
-    contents:
-      - id: ClothingMaskBreath
-      - id: ClothingOuterSuitEmergency
-      - id: EmergencyNitrogenTankFilled
-        prob: 0.5
-        orGroup: NitrogenTank
-      - id: NitrogenTankFilled
-        prob: 0.5
-        orGroup: NitrogenTank
-      # Sunrise-Start
-      - id: CrowbarRed
-      - id: CrowbarRed
-      - id: CrowbarRed
-      # Sunrise-End
-=======
   - type: EntityTableContainerFill
     containers:
       entity_storage: !type:AllSelector
@@ -138,6 +74,11 @@
           children:
           - id: EmergencyNitrogenTankFilled
           - id: NitrogenTankFilled
+        # Sunrise-Start
+        - id: CrowbarRed
+        - id: CrowbarRed
+        - id: CrowbarRed
+      # Sunrise-End
 
 - type: entityTable
   id: FillLockerFireStandard
@@ -157,73 +98,27 @@
         weight: 98
       - id: SprayBottleWater #It's just budget cut after budget cut man
         weight: 2
->>>>>>> 890c0eeb
+    # Sunrise-Start
+    - id: CrowbarRed
+    - id: CrowbarRed
+    - id: CrowbarRed
+    # Sunrise-End
 
 - type: entity
   id: ClosetFireFilled
   parent: ClosetFire
   suffix: Filled
   components:
-<<<<<<< HEAD
-  - type: StorageFill
-    contents:
-      - id: ClothingOuterSuitFire
-      - id: ClothingHeadHelmetFire
-      - id: ClothingMaskGas
-      - id: EmergencyOxygenTankFilled
-        prob: 0.5
-        orGroup: OxygenTank
-      - id: OxygenTankFilled
-        prob: 0.5
-        orGroup: OxygenTank
-      - id: CrowbarRed
-      - id: FireExtinguisher
-        prob: 0.98
-        orGroup: FireExtinguisher
-      - id: SprayBottleWater #It's just budget cut after budget cut man
-        prob: 0.02
-        orGroup: FireExtinguisher
-      # Sunrise-Start
-      - id: CrowbarRed
-      - id: CrowbarRed
-      - id: CrowbarRed
-      # Sunrise-End
-=======
   - type: EntityTableContainerFill
     containers:
       entity_storage: !type:NestedSelector
         tableId: FillLockerFireStandard
->>>>>>> 890c0eeb
 
 - type: entity
   id: ClosetWallFireFilledRandom
   parent: ClosetWallFire
   suffix: Filled
   components:
-<<<<<<< HEAD
-  - type: StorageFill
-    contents:
-      - id: ClothingOuterSuitFire
-      - id: ClothingHeadHelmetFire
-      - id: ClothingMaskGas
-      - id: EmergencyOxygenTankFilled
-        prob: 0.5
-        orGroup: OxygenTank
-      - id: OxygenTankFilled
-        prob: 0.5
-        orGroup: OxygenTank
-      # Sunrise-Start
-      - id: CrowbarRed
-      - id: CrowbarRed
-      - id: CrowbarRed
-      # Sunrise-End
-      - id: FireExtinguisher
-        prob: 0.98
-        orGroup: FireExtinguisher
-      - id: SprayBottleWater #It's just budget cut after budget cut man
-        prob: 0.02
-        orGroup: FireExtinguisher
-=======
   - type: EntityTableContainerFill
     containers:
       entity_storage: !type:NestedSelector
@@ -279,7 +174,6 @@
     - !type:NestedSelector
       tableId: SyndieMaintLoot
       prob: 0.05
->>>>>>> 890c0eeb
 
 - type: entity
   id: ClosetMaintenanceFilledRandom
