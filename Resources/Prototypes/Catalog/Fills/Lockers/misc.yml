- type: entity
  id: LockerSyndicatePersonalFilled
  suffix: Filled
  parent: LockerSyndicatePersonal
  components:
  - type: EntityTableContainerFill
    containers:
      entity_storage: !type:AllSelector
        children:
        - id: ClothingBeltMilitaryWebbing
        - id: ClothingHandsGlovesCombat
        - id: JetpackBlackFilled
        - id: ClothingUniformJumpsuitOperative
        - id: ClothingUniformJumpskirtOperative
        - id: ClothingHeadsetAltSyndicate
        - id: ClothingEyesHudSyndicate

- type: entityTable
  id: FillLockerEmergencyStandard
  table: !type:AllSelector
    children:
    - id: ClothingMaskBreath
    - id: ClothingOuterSuitEmergency
    - !type:GroupSelector
      children:
      - id: EmergencyOxygenTankFilled
      - id: OxygenTankFilled
    - id: ToolboxEmergencyFilled
      prob: 0.5
    - id: MedkitOxygenFilled
      prob: 0.2
    - id: WeaponFlareGun
      prob: 0.1
    - id: BoxMRE
      prob: 0.1
    # Sunrise-Start
    - id: CrowbarRed
    - id: CrowbarRed
    - id: CrowbarRed
    # Sunrise-End

- type: entity
  id: ClosetEmergencyFilledRandom
  parent: ClosetEmergency
  suffix: Filled, Random
  components:
  - type: EntityTableContainerFill
    containers:
      entity_storage: !type:NestedSelector
        tableId: FillLockerEmergencyStandard

- type: entity
  id: ClosetWallEmergencyFilledRandom
  parent: ClosetWallEmergency
  suffix: Filled, Random
  components:
  - type: EntityTableContainerFill
    containers:
      entity_storage: !type:NestedSelector
        tableId: FillLockerEmergencyStandard

- type: entityTable
  id: FillLockerEmergencyN2Standard
  table: !type:AllSelector
    children:
    - id: ClothingMaskBreath
    - id: ClothingOuterSuitEmergency
    - id: BoxMRE
      prob: 0.1
    - id: ToolboxEmergencyFilled
      prob: 0.05
    - !type:GroupSelector
      children:
      - id: EmergencyNitrogenTankFilled
        weight: 4
      - id: NitrogenTankFilled

- type: entity
  id: ClosetEmergencyN2FilledRandom
  parent: ClosetEmergencyN2
  suffix: Filled, Random
  components:
  - type: EntityTableContainerFill
    containers:
<<<<<<< HEAD
      entity_storage: !type:AllSelector
        children:
        - id: ClothingMaskBreath
        - id: ClothingOuterSuitEmergency
        - !type:GroupSelector
          children:
          - id: EmergencyNitrogenTankFilled
          - id: NitrogenTankFilled
        # Sunrise-Start
        - id: CrowbarRed
        - id: CrowbarRed
        - id: CrowbarRed
      # Sunrise-End
=======
      entity_storage: !type:NestedSelector
        tableId: FillLockerEmergencyN2Standard

- type: entity
  parent: ClosetWallEmergencyN2
  id: ClosetWallEmergencyN2FilledRandom
  suffix: Filled, Random
  components:
  - type: EntityTableContainerFill
    containers:
      entity_storage: !type:NestedSelector
        tableId: FillLockerEmergencyN2Standard
>>>>>>> 1b74de6d

- type: entityTable
  id: FillLockerFireStandard
  table: !type:AllSelector
    children:
    - id: ClothingOuterSuitFire
    - id: ClothingHeadHelmetFire
    - id: ClothingMaskGas
    - !type:GroupSelector
      children:
      - id: EmergencyOxygenTankFilled
      - id: OxygenTankFilled
    - id: CrowbarRed
    - !type:GroupSelector
      children:
      - id: FireExtinguisher
        weight: 98
      - id: SprayBottleWater #It's just budget cut after budget cut man
        weight: 2
    # Sunrise-Start
    - id: CrowbarRed
    - id: CrowbarRed
    - id: CrowbarRed
    # Sunrise-End

- type: entity
  id: ClosetFireFilled
  parent: ClosetFire
  suffix: Filled
  components:
  - type: EntityTableContainerFill
    containers:
      entity_storage: !type:NestedSelector
        tableId: FillLockerFireStandard

- type: entity
  id: ClosetWallFireFilledRandom
  parent: ClosetWallFire
  suffix: Filled
  components:
  - type: EntityTableContainerFill
    containers:
      entity_storage: !type:NestedSelector
        tableId: FillLockerFireStandard

- type: entityTable
  id: SyndieMaintLoot
  table: !type:GroupSelector
    children:
    - !type:GroupSelector
      children:
      - id: ClothingUniformJumpsuitOperative
      - id: ClothingUniformJumpskirtOperative
    - id: ClothingBackpackDuffelSyndicate
    - id: CyberPen
    - id: CigPackSyndicate
    - id: ClothingBackpackDuffelSyndicatePyjamaBundle
    - id: ClothingBeltMilitaryWebbing
    - id: ClothingShoesBootsCombatFilled
    - id: ToolboxSyndicateFilled
    - id: BalloonSyn
    - id: WeaponSniperMosin
    - id: MechPaintRipleyReaper
    - id: MechPaintDurandUnathi
    - id: MechPaintDurandDollhouse
    - id: MechPaintGygaxMolot
    - id: MechPaintGygaxPirate
    - id: MechPaintGygaxBlack
      weight: 2

- type: entityTable
  id: MaintenanceLockerLoot
  table: !type:AllSelector
    children:
    - id: StrangePill
      prob: 0.20
    # Sunrise-start
    # Spray paints
    - id: DeathPaint
      prob: 0.05
    - id: DeathPaintTwo
      prob: 0.05
    # Sunrise-end
    # Tools
    - !type:NestedSelector
      tableId: MaintToolsTable
      rolls: !type:RangeNumberSelector
        range: 1, 5
    # Fluff
    - !type:NestedSelector
      tableId: MaintFluffTable
      prob: 0.33
      rolls: !type:RangeNumberSelector
        range: 0, 2
    # Plushies
    - !type:NestedSelector
      tableId: AllPlushiesTable
      prob: 0.10
      rolls: !type:RangeNumberSelector
        range: 1, 2
    # Weapons
    - !type:NestedSelector
      tableId: MaintWeaponTable
      prob: 0.075
    # Syndie Loot
    - !type:NestedSelector
      tableId: SyndieMaintLoot
      prob: 0.05
    # Recursive
    - id: ClosetMaintenanceFilledRandom
      prob: 0.01

- type: entity
  id: ClosetMaintenanceFilledRandom
  suffix: Filled, Random
  parent: ClosetMaintenance
  components:
  - type: EntityTableContainerFill
    containers:
      entity_storage: !type:NestedSelector
        tableId: MaintenanceLockerLoot

- type: entity
  id: ClosetWallMaintenanceFilledRandom
  parent: ClosetWall
  suffix: Filled, Random
  components:
  - type: EntityTableContainerFill
    containers:
      entity_storage: !type:NestedSelector
        tableId: MaintenanceLockerLoot<|MERGE_RESOLUTION|>--- conflicted
+++ resolved
@@ -74,29 +74,19 @@
       - id: EmergencyNitrogenTankFilled
         weight: 4
       - id: NitrogenTankFilled
-
-- type: entity
-  id: ClosetEmergencyN2FilledRandom
-  parent: ClosetEmergencyN2
-  suffix: Filled, Random
-  components:
-  - type: EntityTableContainerFill
-    containers:
-<<<<<<< HEAD
-      entity_storage: !type:AllSelector
-        children:
-        - id: ClothingMaskBreath
-        - id: ClothingOuterSuitEmergency
-        - !type:GroupSelector
-          children:
-          - id: EmergencyNitrogenTankFilled
-          - id: NitrogenTankFilled
         # Sunrise-Start
         - id: CrowbarRed
         - id: CrowbarRed
         - id: CrowbarRed
-      # Sunrise-End
-=======
+        # Sunrise-End
+
+- type: entity
+  id: ClosetEmergencyN2FilledRandom
+  parent: ClosetEmergencyN2
+  suffix: Filled, Random
+  components:
+  - type: EntityTableContainerFill
+    containers:
       entity_storage: !type:NestedSelector
         tableId: FillLockerEmergencyN2Standard
 
@@ -109,7 +99,6 @@
     containers:
       entity_storage: !type:NestedSelector
         tableId: FillLockerEmergencyN2Standard
->>>>>>> 1b74de6d
 
 - type: entityTable
   id: FillLockerFireStandard
