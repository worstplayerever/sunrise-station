- type: entity
  parent: Bookshelf
  id: BookshelfFilled
  suffix: random filled
  components:
  - type: EntityTableContainerFill
    containers:
      storagebase: !type:NestedSelector
        tableId: BookshelfEntityTable

# Entity tables
- type: entityTable
  id: BookshelfEntityTable
  table: !type:AllSelector
    children:
    # Randomly generated books
    - id: BookRandomStory
      amount: !type:RangeNumberSelector
        range: 0, 4
    # Guidebooks
<<<<<<< HEAD
    - !type:GroupSelector
      children:
      - id: BookBartendersManual
      - id: BookChemicalCompendium
      - id: BookEngineersHandbook
      - id: BookHowToCookForFortySpaceman
      - id: BookHowToKeepStationClean
      - id: BookHowToRockAndStone
      - id: BookHowToSurvive
      - id: BookLeafLoversSecret
      - id: BookMedicalReferenceBook
      - id: BookScientistsGuidebook
      - id: BookSecurity
      - id: BookSpaceEncyclopedia
      - id: BookSpaceLaw
      - id: BookTheBookOfControl
      - id: HyperLinkBookCorporateLaw # Sunrise-edit
=======
    - !type:NestedSelector
      tableId: RandomGuidebookTable
>>>>>>> 1b74de6d
    # Handwritten books
    - !type:NestedSelector
      rolls: !type:RangeNumberSelector
        range: 0, 2
      tableId: RandomHandwrittenBookTable

- type: entityTable
  id: RandomHandwrittenBookTable
  table: !type:GroupSelector
    children:
    - id: BookAurora
    - id: BookCafe
    - id: BookEarth
    - id: BookFeather
    - id: BookIanAntarctica
    - id: BookIanArctic
    - id: BookIanCity
    - id: BookIanDesert
    - id: BookIanLostWolfPup
    - id: BookIanMountain
    - id: BookIanOcean
    - id: BookIanRanch
    - id: BookInspiration
    - id: BookJourney
    - id: BookMap
    - id: BookMedicalOfficer
    - id: BookMorgue
    - id: BookNames
    - id: BookNarsieLegend
    - id: BookPossum
    - id: BookRufus
    - id: BookSlothClownMMD
    - id: BookSlothClownPranks
    - id: BookSlothClownSSS
    - id: BookStruck
    - id: BookSun
    - id: BookTemple
    - id: BookTruth
    - id: BookWatched
    - id: BookWorld

- type: entityTable
  id: RandomGuidebookTable
  table: !type:GroupSelector
    children:
    - id: BookBartendersManual
    - id: BookChemicalCompendium
    - id: BookEngineersHandbook
    - id: BookHowToCookForFortySpaceman
    - id: BookHowToKeepStationClean
    - id: BookHowToRockAndStone
    - id: BookHowToSurvive
    - id: BookLeafLoversSecret
    - id: BookMedicalReferenceBook
    - id: BookScientistsGuidebook
    - id: BookSecurity
    - id: BookSpaceEncyclopedia
    - id: BookSpaceLaw
    - id: BookTheBookOfControl

- type: entityTable
  id: RandomBookTable
  table: !type:GroupSelector
    children:
    - id: BookRandomStory
    - !type:NestedSelector
      tableId: RandomGuidebookTable
    - !type:NestedSelector
      tableId: RandomHandwrittenBookTable<|MERGE_RESOLUTION|>--- conflicted
+++ resolved
@@ -18,28 +18,8 @@
       amount: !type:RangeNumberSelector
         range: 0, 4
     # Guidebooks
-<<<<<<< HEAD
-    - !type:GroupSelector
-      children:
-      - id: BookBartendersManual
-      - id: BookChemicalCompendium
-      - id: BookEngineersHandbook
-      - id: BookHowToCookForFortySpaceman
-      - id: BookHowToKeepStationClean
-      - id: BookHowToRockAndStone
-      - id: BookHowToSurvive
-      - id: BookLeafLoversSecret
-      - id: BookMedicalReferenceBook
-      - id: BookScientistsGuidebook
-      - id: BookSecurity
-      - id: BookSpaceEncyclopedia
-      - id: BookSpaceLaw
-      - id: BookTheBookOfControl
-      - id: HyperLinkBookCorporateLaw # Sunrise-edit
-=======
     - !type:NestedSelector
       tableId: RandomGuidebookTable
->>>>>>> 1b74de6d
     # Handwritten books
     - !type:NestedSelector
       rolls: !type:RangeNumberSelector
