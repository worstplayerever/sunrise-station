--- conflicted
+++ resolved
@@ -4,13 +4,9 @@
     ClothingUniformJumpsuitDetective: 2
     ClothingUniformJumpskirtDetective: 2
     ClothingShoesColorBrown: 2
-<<<<<<< HEAD
-    ClothingOuterCoatDetectiveLoadout: 2
-    ClothingOuterCoatDetectiveDark: 2
-=======
     ClothingOuterCoatDetectiveLoadout: 1
     ClothingOuterCoatDetectiveLoadoutGrey: 1
->>>>>>> afc80027
+    ClothingOuterCoatDetectiveDark: 2
     ClothingHeadHatFedoraBrown: 2
     ClothingUniformJumpsuitDetectiveGrey: 2
     ClothingUniformJumpskirtDetectiveGrey: 2
