--- conflicted
+++ resolved
@@ -7,10 +7,6 @@
     ClothingNeckScarfStripedBlack: 3
     ClothingNeckScarfStripedBrown: 3
     ClothingNeckScarfStripedLightBlue: 3
-#sunrise-start
-    ClothingNeckScarfStripedCyan: 3
-    ClothingNeckScarfStripedYellow: 3
-#sunrise-end
     ClothingNeckScarfStripedOrange: 3
     ClothingNeckScarfStripedPurple: 3
     ClothingOuterCoatTrench: 6
@@ -22,11 +18,6 @@
     ClothingOuterCoatBomber: 3
     ClothingHeadHatSantahat: 2
     ClothingHeadHatXmasCrown: 2
-<<<<<<< HEAD
-    ClothingOuterChristmasSweeter: 3 #sunrise-edit
-    ClothingHandsGlovesChristmas: 3 #sunrise-edit
-    ClothingHandsGlovesChristmasLong: 3 #sunrise-edit
-=======
     ClothingUniformTurtleneckColorWhite: 2
     ClothingUniformTurtleneckColorGrey: 2
     ClothingUniformTurtleneckColorBlack: 2
@@ -59,7 +50,13 @@
     ClothingUniformTurtleneckSkirtColorLightBrown: 2
     ClothingUniformTurtleneckSkirtColorBrown: 2
     ClothingUniformTurtleneckSkirtColorMaroon: 2
->>>>>>> b435d0f2
+    #sunrise-start
+    ClothingNeckScarfStripedCyan: 3
+    ClothingNeckScarfStripedYellow: 3
+    ClothingOuterChristmasSweeter: 3
+    ClothingHandsGlovesChristmas: 3
+    ClothingHandsGlovesChristmasLong: 3
+    #sunrise-end
 
   emaggedInventory:
     ClothingNeckScarfStripedSyndieGreen: 3
