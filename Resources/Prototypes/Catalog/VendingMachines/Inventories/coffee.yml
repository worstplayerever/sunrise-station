--- conflicted
+++ resolved
@@ -8,9 +8,5 @@
     DrinkHotCoco: 5
   contrabandInventory:
     DrinkTeapot: 2
-<<<<<<< HEAD
-    DrinkChamomileTincture: 5 # Sunrise-edit
-  emaggedInventory:
-=======
->>>>>>> 3f9d303c
-    DrinkNothing: 2+    DrinkNothing: 2
+    DrinkChamomileTincture: 5 # Sunrise-edit