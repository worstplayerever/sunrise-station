- type: vendingMachineInventory
  id: SecDrobeInventory
  startingInventory:
    ClothingBackpackSecurity: 3
    ClothingBackpackSatchelSecurity: 3
    ClothingBackpackDuffelSecurity: 3
    ClothingUniformJumpsuitSec: 3
    ClothingShoesBootsJack: 3
    ClothingHeadHatBeretSecurity: 3
    ClothingHeadHatSecsoft: 3
    ClothingHeadBandRed: 3
    HandheldCamera: 3  # Sunrise-bodycam
    ClothingHandsGlovesColorBlack: 3
    ClothingHandsGlovesFingerless: 3
    ClothingUniformJumpskirtSec: 3
    ClothingUniformJumpsuitSecGrey: 3
    ClothingUniformJumpskirtSecGrey: 3
    ClothingUniformJumpsuitSecBlue: 3
    ClothingHeadsetSecurity: 3
    ClothingOuterWinterSec: 2
    ClothingOuterArmorBasic: 2
    ClothingNeckScarfStripedRed: 3
    ClothingOuterArmorBasicSlim: 2
    ClothingEyesBlindfold: 1
    ClothingShoesBootsCombat: 1
    ClothingShoesBootsWinterSec: 2
<<<<<<< HEAD
    ClothingShoesBootsCowboyBlack: 1
    ClothingHeadHatCowboyBlack: 1
=======
  contrabandInventory:
    ClothingMaskClownSecurity: 1
>>>>>>> b9090e84
<|MERGE_RESOLUTION|>--- conflicted
+++ resolved
@@ -9,7 +9,7 @@
     ClothingHeadHatBeretSecurity: 3
     ClothingHeadHatSecsoft: 3
     ClothingHeadBandRed: 3
-    HandheldCamera: 3  # Sunrise-bodycam
+    HandheldCamera: 3  # Sunrise-Edit
     ClothingHandsGlovesColorBlack: 3
     ClothingHandsGlovesFingerless: 3
     ClothingUniformJumpskirtSec: 3
@@ -24,10 +24,7 @@
     ClothingEyesBlindfold: 1
     ClothingShoesBootsCombat: 1
     ClothingShoesBootsWinterSec: 2
-<<<<<<< HEAD
-    ClothingShoesBootsCowboyBlack: 1
-    ClothingHeadHatCowboyBlack: 1
-=======
+    ClothingShoesBootsCowboyBlack: 1 # Sunrise-Edit
+    ClothingHeadHatCowboyBlack: 1 # Sunrise-Edit
   contrabandInventory:
-    ClothingMaskClownSecurity: 1
->>>>>>> b9090e84
+    ClothingMaskClownSecurity: 1