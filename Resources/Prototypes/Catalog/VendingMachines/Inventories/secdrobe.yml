--- conflicted
+++ resolved
@@ -9,12 +9,7 @@
     ClothingHeadHatBeretSecurity: 3
     ClothingHeadHatSecsoft: 3
     ClothingHeadBandRed: 3
-<<<<<<< HEAD
-    HandheldCamera: 3  # Sunrise-Edit
-    PepperSprayBottleBlue: 2  # Sunrise-Edit
-=======
     ClothingMaskNeckGaiterRed: 3
->>>>>>> b940d851
     ClothingHandsGlovesColorBlack: 3
     ClothingHandsGlovesFingerless: 3
     ClothingUniformJumpskirtSec: 3
@@ -29,11 +24,10 @@
     ClothingEyesBlindfold: 1
     ClothingShoesBootsCombat: 1
     ClothingShoesBootsWinterSec: 2
-<<<<<<< HEAD
+    ClothingHeadHelmetJustice: 1
     ClothingShoesBootsCowboyBlack: 1 # Sunrise-Edit
     ClothingHeadHatCowboyBlack: 1 # Sunrise-Edit
-=======
-    ClothingHeadHelmetJustice: 1
->>>>>>> b940d851
+    HandheldCamera: 3  # Sunrise-Edit
+    PepperSprayBottleBlue: 2  # Sunrise-Edit
   contrabandInventory:
     ClothingMaskClownSecurity: 1