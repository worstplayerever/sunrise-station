- type: trait
  id: Blindness
  name: trait-blindness-name
  description: trait-blindness-desc
  traitGear: WhiteCane
  category: Disabilities
  whitelist:
    components:
      - Blindable
  components:
    - type: PermanentBlindness

- type: trait
  id: PoorVision
  name: trait-poor-vision-name
  description: trait-poor-vision-desc
  traitGear: ClothingEyesGlasses
  category: Disabilities
  whitelist:
    components:
      - Blindable
  components:
    - type: PermanentBlindness
      blindness: 4

- type: trait
  id: Narcolepsy
  name: trait-narcolepsy-name
  description: trait-narcolepsy-desc
  category: Disabilities
  components:
    - type: Narcolepsy
      timeBetweenIncidents: 300, 600
      durationOfIncident: 10, 30

- type: trait
  id: Unrevivable
  name: trait-unrevivable-name
  description: trait-unrevivable-desc
  category: Disabilities
  components:
    - type: Unrevivable

- type: trait
  id: Muted
  name: trait-muted-name
  description: trait-muted-desc
  category: Disabilities
  blacklist:
    components:
      - BorgChassis
  components:
    - type: Muted

- type: trait
  id: Paracusia
  name: trait-paracusia-name
  description: trait-paracusia-desc
  category: Disabilities
  components:
    - type: Paracusia
      minTimeBetweenIncidents: 0.1
      maxTimeBetweenIncidents: 300
      maxSoundDistance: 7
      sounds:
<<<<<<< HEAD
        collection: Paracusia

- type: trait
  id: Snoring
  name: trait-snoring-name
  description: trait-snoring-desc
  category: Disabilities
  components:
    - type: Snoring

- type: trait  # Sunrise-DogVision
  id: Colorblindness
  name: trait-colorblindness-name
  description: trait-colorblindness-desc
  category: Disabilities
  components:
    - type: DogVision
=======
        collection: Paracusia
>>>>>>> c4dcc909
<|MERGE_RESOLUTION|>--- conflicted
+++ resolved
@@ -63,16 +63,7 @@
       maxTimeBetweenIncidents: 300
       maxSoundDistance: 7
       sounds:
-<<<<<<< HEAD
         collection: Paracusia
-
-- type: trait
-  id: Snoring
-  name: trait-snoring-name
-  description: trait-snoring-desc
-  category: Disabilities
-  components:
-    - type: Snoring
 
 - type: trait  # Sunrise-DogVision
   id: Colorblindness
@@ -80,7 +71,4 @@
   description: trait-colorblindness-desc
   category: Disabilities
   components:
-    - type: DogVision
-=======
-        collection: Paracusia
->>>>>>> c4dcc909
+  - type: DogVision