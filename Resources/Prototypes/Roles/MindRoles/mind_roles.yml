--- conflicted
+++ resolved
@@ -261,7 +261,7 @@
   - type: MindRole
     antagPrototype: Zombie
     exclusiveAntag: true
-<<<<<<< HEAD
+    roleType: TeamAntagonist
   - type: ZombieRole
 
 - type: entity
@@ -280,8 +280,4 @@
   components:
   - type: MindRole
     antagPrototype: Vampire
-  - type: VampireRole
-=======
-    roleType: TeamAntagonist
-  - type: ZombieRole
->>>>>>> 8e7f4402
+  - type: VampireRole