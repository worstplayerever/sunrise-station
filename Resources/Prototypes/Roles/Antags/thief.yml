--- conflicted
+++ resolved
@@ -6,16 +6,13 @@
   playTimeTracker: AntagThief # Sunrise-Edit
   objective: roles-antag-thief-objective
   guides: [ Thieves ]
-<<<<<<< HEAD
+  requirements:
+  - !type:OverallPlaytimeRequirement
+    time: 36000 # 10h
   # Sunrise-Edit
   previewIcon:
     sprite: /Textures/_Sunrise/Interface/Misc/antag_preview.rsi
     state: thief
-=======
-  requirements:
-  - !type:OverallPlaytimeRequirement
-    time: 3600 # 1h
->>>>>>> 87c7305c
 
 - type: startingGear
   id: ThiefGear
