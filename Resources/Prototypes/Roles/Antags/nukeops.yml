--- conflicted
+++ resolved
@@ -38,11 +38,7 @@
     time: 36000 # 10h # Sunrise-RoleTime
   - !type:DepartmentTimeRequirement
     department: Security
-<<<<<<< HEAD
     time: 18000 # 5h # Sunrise-RoleTime
-  # should be changed to nukie playtime when thats tracked (wyci)
-=======
-    time: 18000 # 5h
   # should be changed to nukie playtime when thats tracked (wyci)
 
 #Nuclear Operative Gear
@@ -106,5 +102,4 @@
   id: SyndicateLoneOperativeGearFull
   parent: SyndicateOperativeGearFull
   equipment:
-    pocket2: BaseUplinkRadio60TC
->>>>>>> 9d2b4ed3
+    pocket2: BaseUplinkRadio60TC