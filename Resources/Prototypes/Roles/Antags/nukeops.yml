- type: antag
  id: Nukeops
  name: roles-antag-nuclear-operative-name
  antagonist: true
  setPreference: true
  objective: roles-antag-nuclear-operative-objective
  requirements:
  - !type:OverallPlaytimeRequirement
<<<<<<< HEAD
    time: 36000 # 10h # Sunrise-RoleTime
  - !type:DepartmentTimeRequirement
    department: Security
    time: 7200 # 2h # Sunrise-RoleTime
=======
    time: 18000 # 5h
  guides: [ NuclearOperatives ]
>>>>>>> 7ba26f45

- type: antag
  id: NukeopsMedic
  name: roles-antag-nuclear-operative-agent-name
  antagonist: true
  setPreference: true
  objective: roles-antag-nuclear-operative-agent-objective
  requirements:
  - !type:OverallPlaytimeRequirement
    time: 36000 # 10h # Sunrise-RoleTime
  - !type:RoleTimeRequirement
    role: JobChemist
<<<<<<< HEAD
    time: 18000 # 5h # Sunrise-RoleTime
  - !type:DepartmentTimeRequirement
    department: Security
    time: 18000 # 5h # Sunrise-RoleTime
=======
    time: 10800 # 3h
  guides: [ NuclearOperatives ]
>>>>>>> 7ba26f45

- type: antag
  id: NukeopsCommander
  name: roles-antag-nuclear-operative-commander-name
  antagonist: true
  setPreference: true
  objective: roles-antag-nuclear-operative-commander-objective
  requirements:
  - !type:OverallPlaytimeRequirement
    time: 36000 # 10h # Sunrise-RoleTime
  - !type:DepartmentTimeRequirement
    department: Security
    time: 18000 # 5h # Sunrise-RoleTime
  # should be changed to nukie playtime when thats tracked (wyci)
  guides: [ NuclearOperatives ]

#Nuclear Operative Gear
- type: startingGear
  id: SyndicateOperativeGearFull
  equipment:
    jumpsuit: ClothingUniformJumpsuitOperative
    back: ClothingBackpackDuffelSyndicate
    mask: ClothingMaskGasSyndicate
    eyes: ClothingEyesHudSyndicate
    ears: ClothingHeadsetAltSyndicate
    gloves: ClothingHandsGlovesCombat
    outerClothing: ClothingOuterHardsuitSyndie
    shoes: ClothingShoesBootsCombatFilled
    id: SyndiPDA
    pocket1: DoubleEmergencyOxygenTankFilled
    pocket2: BaseUplinkRadio40TC
    belt: ClothingBeltMilitaryWebbing
  storage:
    back:
    - BoxSurvivalSyndicate
    - WeaponPistolViper
    - PinpointerSyndicateNuclear
    - DeathAcidifierImplanter

#Nuclear Operative Commander Gear
- type: startingGear
  id: SyndicateCommanderGearFull
  parent: SyndicateOperativeGearFull
  equipment:
    neck: SyndicateWhistle
    outerClothing: ClothingOuterHardsuitSyndieCommander
  inhand:
    - NukeOpsDeclarationOfWar

#Nuclear Operative Medic Gear
- type: startingGear
  id: SyndicateOperativeMedicFull
  parent: SyndicateOperativeGearFull
  equipment:
    eyes: ClothingEyesHudSyndicateAgent
    outerClothing: ClothingOuterHardsuitSyndieMedic
    shoes: ClothingShoesBootsMagSyndie
    id: SyndiAgentPDA
    belt: ClothingBeltMilitaryWebbingMedFilled
  storage:
    back:
    - SyndiHypo
    - BoxSurvivalSyndicate
    - SawAdvanced
    - Cautery
    - CombatKnife
    - WeaponPistolViper
    - PinpointerSyndicateNuclear
    - HandheldHealthAnalyzer
    - CombatMedipen
    - DeathAcidifierImplanter

#Lone Operative Gear
- type: startingGear
  id: SyndicateLoneOperativeGearFull
  parent: SyndicateOperativeGearFull
  equipment:
    pocket2: BaseUplinkRadio60TC<|MERGE_RESOLUTION|>--- conflicted
+++ resolved
@@ -6,15 +6,11 @@
   objective: roles-antag-nuclear-operative-objective
   requirements:
   - !type:OverallPlaytimeRequirement
-<<<<<<< HEAD
     time: 36000 # 10h # Sunrise-RoleTime
   - !type:DepartmentTimeRequirement
     department: Security
     time: 7200 # 2h # Sunrise-RoleTime
-=======
-    time: 18000 # 5h
   guides: [ NuclearOperatives ]
->>>>>>> 7ba26f45
 
 - type: antag
   id: NukeopsMedic
@@ -27,15 +23,11 @@
     time: 36000 # 10h # Sunrise-RoleTime
   - !type:RoleTimeRequirement
     role: JobChemist
-<<<<<<< HEAD
     time: 18000 # 5h # Sunrise-RoleTime
   - !type:DepartmentTimeRequirement
     department: Security
     time: 18000 # 5h # Sunrise-RoleTime
-=======
-    time: 10800 # 3h
   guides: [ NuclearOperatives ]
->>>>>>> 7ba26f45
 
 - type: antag
   id: NukeopsCommander
@@ -113,4 +105,4 @@
   id: SyndicateLoneOperativeGearFull
   parent: SyndicateOperativeGearFull
   equipment:
-    pocket2: BaseUplinkRadio60TC+    pocket2: BaseUplinkRadio60TC
