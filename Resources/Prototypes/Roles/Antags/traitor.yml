--- conflicted
+++ resolved
@@ -9,16 +9,10 @@
     time: 36000 # 10h # Sunrise-RoleTime
   playTimeTracker: AntagSyndicateAgent # Sunrise-Edit
   guides: [ Traitors ]
-<<<<<<< HEAD
   # Sunrise-Edit
   previewIcon:
     sprite: /Textures/_Sunrise/Interface/Misc/antag_preview.rsi
     state: traitor
-=======
-  requirements:
-  - !type:OverallPlaytimeRequirement
-    time: 3600 # 1h
->>>>>>> 87c7305c
 
 - type: antag
   id: TraitorSleeper
@@ -30,7 +24,7 @@
   guides: [ Traitors ]
   requirements:
   - !type:OverallPlaytimeRequirement
-    time: 3600 # 1h
+    time: 36000 # 10h
 
 # Syndicate Operative Outfit - Monkey
 - type: startingGear
