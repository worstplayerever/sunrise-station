- type: antag
  id: Traitor
  name: roles-antag-syndicate-agent-name
  antagonist: true
  setPreference: true
  objective: roles-antag-syndicate-agent-objective
<<<<<<< HEAD
  requirements:
  - !type:OverallPlaytimeRequirement
    time: 36000 # 10h # Sunrise-RoleTime
=======

# Syndicate Operative Outfit - Monkey
- type: startingGear
  id: SyndicateOperativeGearMonkey
  equipment:
    head: ClothingHeadHatOutlawHat
    jumpsuit: ClothingUniformJumpsuitOperative
    mask: CigaretteSyndicate

# Syndicate Operative Outfit - Barratry
- type: startingGear
  id: SyndicateOperativeGearExtremelyBasic
  equipment:
    jumpsuit: ClothingUniformJumpsuitOperative
    back: ClothingBackpackSyndicate
    shoes: ClothingShoesBootsCombatFilled
    gloves: ClothingHandsGlovesColorBlack
  storage:
    back:
    - BoxSurvivalSyndicate
    - WeaponPistolViper
    - PinpointerSyndicateNuclear
    - DeathAcidifierImplanter

#Syndicate Operative Outfit - Basic
- type: startingGear
  id: SyndicateOperativeGearBasic
  parent: SyndicateOperativeGearExtremelyBasic
  equipment:
    ears: ClothingHeadsetAltSyndicate
    gloves: ClothingHandsGlovesCombat
    pocket1: BaseUplinkRadio40TC
    id: SyndiPDA
>>>>>>> 9d2b4ed3
<|MERGE_RESOLUTION|>--- conflicted
+++ resolved
@@ -4,11 +4,9 @@
   antagonist: true
   setPreference: true
   objective: roles-antag-syndicate-agent-objective
-<<<<<<< HEAD
   requirements:
   - !type:OverallPlaytimeRequirement
     time: 36000 # 10h # Sunrise-RoleTime
-=======
 
 # Syndicate Operative Outfit - Monkey
 - type: startingGear
@@ -41,5 +39,4 @@
     ears: ClothingHeadsetAltSyndicate
     gloves: ClothingHandsGlovesCombat
     pocket1: BaseUplinkRadio40TC
-    id: SyndiPDA
->>>>>>> 9d2b4ed3
+    id: SyndiPDA