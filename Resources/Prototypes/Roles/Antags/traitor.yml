--- conflicted
+++ resolved
@@ -4,13 +4,10 @@
   antagonist: true
   setPreference: true
   objective: roles-antag-syndicate-agent-objective
-<<<<<<< HEAD
   requirements:
   - !type:OverallPlaytimeRequirement
     time: 36000 # 10h # Sunrise-RoleTime
-=======
   guides: [ Traitors ]
->>>>>>> 7ba26f45
 
 # Syndicate Operative Outfit - Monkey
 - type: startingGear
