- type: job
  id: Quartermaster
  name: job-name-qm
  description: job-description-qm
  playTimeTracker: JobQuartermaster
  requirements:
    - !type:RoleTimeRequirement
      role: JobSalvageSpecialist
      time: 18000 #5 hrs # Sunrise-RoleTime
    - !type:DepartmentTimeRequirement
      department: Cargo
<<<<<<< HEAD
      time: 36000 #10 hrs # Sunrise-RoleTime
=======
      time: 36000 #10 hours
    - !type:OverallPlaytimeRequirement
      time: 144000 #40 hrs
    - !type:AgeRequirement
      requiredAge: 20
>>>>>>> f7d8b4e7
  weight: 10
  startingGear: QuartermasterGear
  icon: "JobIconQuarterMaster"
  supervisors: job-supervisors-captain
  radioBold: true
  canBeAntag: false
  displayWeight: 40  # Sunrise
  access:
  - Cargo
  - Salvage
  - Quartermaster
  - Maintenance
  - Command
  - Brig
  - Cryogenics
  special:
  - !type:AddImplantSpecial
    implants: [ MindShieldImplant ]
  - !type:AddComponentSpecial
    components:
      - type: CommandStaff
  speciesBlacklist:
  - Vox

- type: startingGear
  id: QuartermasterGear
  equipment:
    id: QuartermasterPDA
    ears: ClothingHeadsetQM
    belt: BoxFolderClipboard
    pocket1: AppraisalTool
  storage:
    back:
    - Flash<|MERGE_RESOLUTION|>--- conflicted
+++ resolved
@@ -5,26 +5,25 @@
   playTimeTracker: JobQuartermaster
   requirements:
     - !type:RoleTimeRequirement
+      role: JobCargoTechnician
+      time: 21600 #6 hrs
+    - !type:RoleTimeRequirement
       role: JobSalvageSpecialist
-      time: 18000 #5 hrs # Sunrise-RoleTime
+      time: 10800 #3 hrs
     - !type:DepartmentTimeRequirement
       department: Cargo
-<<<<<<< HEAD
-      time: 36000 #10 hrs # Sunrise-RoleTime
-=======
       time: 36000 #10 hours
     - !type:OverallPlaytimeRequirement
       time: 144000 #40 hrs
     - !type:AgeRequirement
       requiredAge: 20
->>>>>>> f7d8b4e7
   weight: 10
   startingGear: QuartermasterGear
   icon: "JobIconQuarterMaster"
   supervisors: job-supervisors-captain
-  radioBold: true
   canBeAntag: false
-  displayWeight: 40  # Sunrise
+  radioBold: true # Sunrise-Edit
+  displayWeight: 40  # Sunrise-Edit
   access:
   - Cargo
   - Salvage
@@ -40,7 +39,7 @@
     components:
       - type: CommandStaff
   speciesBlacklist:
-  - Vox
+  - Vox # Sunrise-Edit
 
 - type: startingGear
   id: QuartermasterGear
