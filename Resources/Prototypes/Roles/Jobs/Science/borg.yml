# No idea why it's in sci but we ball.
# Why is this one file?
- type: job
  id: StationAi
  name: job-name-station-ai
  description: job-description-station-ai
  playTimeTracker: JobStationAi
  requirements:
<<<<<<< HEAD
  - !type:DepartmentTimeRequirement
    department: Silicon
    time: 54000  # 15 hrs
=======
  - !type:RoleTimeRequirement
    role: JobBorg
    time: 18000  # 5 hrs
>>>>>>> a327a59c
  canBeAntag: false
  icon: JobIconStationAi
  overrideConsoleVisibility: false # Sunrise added
  supervisors: job-supervisors-rd
  jobEntity: StationAiBrain
  jobPreviewEntity: PlayerStationAiPreview
  applyTraits: false

- type: job
  id: Borg
  name: job-name-borg
  description: job-description-borg
  playTimeTracker: JobBorg
  requirements:
    - !type:OverallPlaytimeRequirement
<<<<<<< HEAD
      time: 72000 #20 hrs # Sunrise-Edit
=======
      time: 36000 # 10 hrs
>>>>>>> a327a59c
  canBeAntag: false
  displayWeight: -10  # Sunrise
  icon: JobIconBorg
  overrideConsoleVisibility: false # Sunrise added
  supervisors: job-supervisors-rd
  jobEntity: PlayerBorgBattery
  applyTraits: false<|MERGE_RESOLUTION|>--- conflicted
+++ resolved
@@ -6,15 +6,9 @@
   description: job-description-station-ai
   playTimeTracker: JobStationAi
   requirements:
-<<<<<<< HEAD
   - !type:DepartmentTimeRequirement
     department: Silicon
     time: 54000  # 15 hrs
-=======
-  - !type:RoleTimeRequirement
-    role: JobBorg
-    time: 18000  # 5 hrs
->>>>>>> a327a59c
   canBeAntag: false
   icon: JobIconStationAi
   overrideConsoleVisibility: false # Sunrise added
@@ -30,11 +24,7 @@
   playTimeTracker: JobBorg
   requirements:
     - !type:OverallPlaytimeRequirement
-<<<<<<< HEAD
       time: 72000 #20 hrs # Sunrise-Edit
-=======
-      time: 36000 # 10 hrs
->>>>>>> a327a59c
   canBeAntag: false
   displayWeight: -10  # Sunrise
   icon: JobIconBorg
