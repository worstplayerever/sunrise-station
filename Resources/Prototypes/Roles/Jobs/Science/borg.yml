# No idea why it's in sci but we ball.
- type: job
  id: StationAi
  name: job-name-station-ai
  description: job-description-station-ai
  playTimeTracker: JobStationAi
  requirements:
  - !type:RoleTimeRequirement
    role: JobBorg
    time: 18000  # 5 hrs
  canBeAntag: false
  icon: JobIconStationAi
  supervisors: job-supervisors-rd
  jobEntity: StationAiBrain

- type: job
  id: Borg
  name: job-name-borg
  description: job-description-borg
  playTimeTracker: JobBorg
  requirements:
    - !type:OverallPlaytimeRequirement
<<<<<<< HEAD
      time: 21600 #6 hrs # Sunrise-Edit
=======
      time: 216000 # 60 hrs
>>>>>>> d088c8a0
  canBeAntag: false
  displayWeight: -10  # Sunrise
  icon: JobIconBorg
  supervisors: job-supervisors-rd
  jobEntity: PlayerBorgGeneric<|MERGE_RESOLUTION|>--- conflicted
+++ resolved
@@ -20,11 +20,7 @@
   playTimeTracker: JobBorg
   requirements:
     - !type:OverallPlaytimeRequirement
-<<<<<<< HEAD
       time: 21600 #6 hrs # Sunrise-Edit
-=======
-      time: 216000 # 60 hrs
->>>>>>> d088c8a0
   canBeAntag: false
   displayWeight: -10  # Sunrise
   icon: JobIconBorg
