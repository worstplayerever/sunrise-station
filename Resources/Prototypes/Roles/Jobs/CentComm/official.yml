--- conflicted
+++ resolved
@@ -1,5 +1,3 @@
-<<<<<<< HEAD
-=======
 - type: job
   id: CentralCommandOfficial
   name: job-name-centcomoff
@@ -40,5 +38,4 @@
   hasMindShield: true
   equipment:
     neck: ClothingNeckScarfStripedCentcom
-    mask: ClothingMaskGasCentcom
->>>>>>> 1c8c85ea
+    mask: ClothingMaskGasCentcom