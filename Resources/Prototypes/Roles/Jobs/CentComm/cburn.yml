- type: job
  id: CBURN
  name: job-name-cburn
  description: job-description-cburn
  playTimeTracker: JobCBURN
  setPreference: false
  startingGear: CBURNGear
  icon: "JobIconNanotrasen"
  overrideConsoleVisibility: false # Sunrise added
  supervisors: job-supervisors-centcom
  canBeAntag: false
  accessGroups:
  - AllAccess
  access:
  - CentralCommand
  special:
  - !type:AddImplantSpecial
    implants: [ MindShieldImplant, DeathRattleImplantCentcomm ]

- type: startingGear
  id: CBURNGear
  equipment:
    jumpsuit: ClothingUniformJumpsuitColorBrown
    back: ClothingBackpackDuffelCBURN
    mask: ClothingMaskGasERT
    eyes: ClothingEyesGlassesSecurity
    ears: ClothingHeadsetAltCentCom
    gloves: ClothingHandsGlovesCombat
    outerClothing: ClothingOuterHardsuitCBURN
    shoes: ClothingShoesBootsMagCombat
    id: CBURNPDA
    pocket1: PowerCellNanoTrasen  #sunrise-edit
    pocket2: WeaponLaserSvalinn #sunrise-edit
    belt: ClothingBeltBandolier
  storage:
    back:
    - WeaponShotgunPaladin12 #sunrise-edit
    - BoxShotgunIncendiary
    - BoxShotgunIncendiary  #sunrise-edit
    - BoxShotgunFlare  #sunrise-edit
    - ClusterBangFull #sunrise-edit
    - GrenadeIncendiary #sunrise-edit
    - PillAmbuzolPlus
<<<<<<< HEAD
    - SyringeAmbuzol  #sunrise-edit
    - MedkitCombatFilled  #sunrise-edit
=======
    - PillAmbuzol

- type: chameleonOutfit
  id: CBURNChameleonOutfit
  job: CBURN
  hasMindShield: true
  equipment:
    head: ClothingHeadHelmetCBURN
    neck: ClothingNeckScarfStripedBrown
>>>>>>> 1c8c85ea
<|MERGE_RESOLUTION|>--- conflicted
+++ resolved
@@ -6,7 +6,6 @@
   setPreference: false
   startingGear: CBURNGear
   icon: "JobIconNanotrasen"
-  overrideConsoleVisibility: false # Sunrise added
   supervisors: job-supervisors-centcom
   canBeAntag: false
   accessGroups:
@@ -27,24 +26,17 @@
     ears: ClothingHeadsetAltCentCom
     gloves: ClothingHandsGlovesCombat
     outerClothing: ClothingOuterHardsuitCBURN
-    shoes: ClothingShoesBootsMagCombat
+    shoes: ClothingShoesBootsCombatFilled
     id: CBURNPDA
-    pocket1: PowerCellNanoTrasen  #sunrise-edit
-    pocket2: WeaponLaserSvalinn #sunrise-edit
+    pocket1: RadioHandheld
+    pocket2: WeaponLaserGun
     belt: ClothingBeltBandolier
   storage:
     back:
-    - WeaponShotgunPaladin12 #sunrise-edit
+    - WeaponShotgunDoubleBarreled
     - BoxShotgunIncendiary
-    - BoxShotgunIncendiary  #sunrise-edit
-    - BoxShotgunFlare  #sunrise-edit
-    - ClusterBangFull #sunrise-edit
-    - GrenadeIncendiary #sunrise-edit
+    - GrenadeFlashBang
     - PillAmbuzolPlus
-<<<<<<< HEAD
-    - SyringeAmbuzol  #sunrise-edit
-    - MedkitCombatFilled  #sunrise-edit
-=======
     - PillAmbuzol
 
 - type: chameleonOutfit
@@ -53,5 +45,4 @@
   hasMindShield: true
   equipment:
     head: ClothingHeadHelmetCBURN
-    neck: ClothingNeckScarfStripedBrown
->>>>>>> 1c8c85ea
+    neck: ClothingNeckScarfStripedBrown