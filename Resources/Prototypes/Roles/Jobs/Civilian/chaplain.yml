--- conflicted
+++ resolved
@@ -24,9 +24,7 @@
     back:
     - Bible
     - RubberStampChaplain
-<<<<<<< HEAD
     - FlippoLighterSunriseBlack  # Sunrise-edit
-=======
 
 - type: chameleonOutfit
   id: ChaplainChameleonOutfit
@@ -38,4 +36,3 @@
     neck: ClothingNeckStoleChaplain
     outerClothing: ClothingOuterPlagueSuit
     gloves: ClothingHandsGlovesColorBlack
->>>>>>> 1c8c85ea
