﻿- type: job
  id: Captain
  name: job-name-captain
  description: job-description-captain
  playTimeTracker: JobCaptain
  requirements:
    - !type:DepartmentTimeRequirement
      department: Engineering
      time: 36000 #10 hrs # Sunrise-RoleTime
    - !type:DepartmentTimeRequirement
      department: Medical
      time: 36000 #10 hrs # Sunrise-RoleTime
    - !type:DepartmentTimeRequirement
      department: Security
<<<<<<< HEAD
      time: 36000 #10 hrs # Sunrise-RoleTime
    - !type:OverallPlaytimeRequirement
      time: 72000 #20 hrs # Sunrise-RoleTime
=======
      time: 54000 # 15 hours
    - !type:DepartmentTimeRequirement
      department: Command
      time: 54000 # 15 hours
    - !type:AgeRequirement
      requiredAge: 20
>>>>>>> f7d8b4e7
  weight: 20
  startingGear: CaptainGear
  icon: "JobIconCaptain"
  requireAdminNotify: true
  joinNotifyCrew: true
  supervisors: job-supervisors-centcom
  radioBold: true
  canBeAntag: false
  displayWeight: 100  # Sunrise
  accessGroups:
  - AllAccess
  special:
  - !type:AddImplantSpecial
    implants: [ MindShieldImplant ]
  - !type:AddComponentSpecial
    components:
      - type: CommandStaff
  speciesBlacklist:
  - Vox

- type: startingGear
  id: CaptainGear
  equipment:
    shoes: ClothingShoesBootsLaceup
    eyes: ClothingEyesGlassesSunglasses
    gloves: ClothingHandsGlovesCaptain
    id: CaptainPDA
    ears: ClothingHeadsetAltCommand
  storage:
    back:
    - Flash
    - Telebaton
    # - StationCharter<|MERGE_RESOLUTION|>--- conflicted
+++ resolved
@@ -6,33 +6,27 @@
   requirements:
     - !type:DepartmentTimeRequirement
       department: Engineering
-      time: 36000 #10 hrs # Sunrise-RoleTime
+      time: 54000 # 15 hours
     - !type:DepartmentTimeRequirement
       department: Medical
-      time: 36000 #10 hrs # Sunrise-RoleTime
+      time: 54000 # 15 hours
     - !type:DepartmentTimeRequirement
       department: Security
-<<<<<<< HEAD
-      time: 36000 #10 hrs # Sunrise-RoleTime
-    - !type:OverallPlaytimeRequirement
-      time: 72000 #20 hrs # Sunrise-RoleTime
-=======
       time: 54000 # 15 hours
     - !type:DepartmentTimeRequirement
       department: Command
       time: 54000 # 15 hours
     - !type:AgeRequirement
       requiredAge: 20
->>>>>>> f7d8b4e7
   weight: 20
   startingGear: CaptainGear
   icon: "JobIconCaptain"
   requireAdminNotify: true
   joinNotifyCrew: true
   supervisors: job-supervisors-centcom
-  radioBold: true
   canBeAntag: false
-  displayWeight: 100  # Sunrise
+  displayWeight: 100 # Sunrise-Edit
+  radioBold: true # Sunrise-Edit
   accessGroups:
   - AllAccess
   special:
@@ -42,7 +36,7 @@
     components:
       - type: CommandStaff
   speciesBlacklist:
-  - Vox
+  - Vox # Sunrise-Edit
 
 - type: startingGear
   id: CaptainGear
@@ -55,5 +49,5 @@
   storage:
     back:
     - Flash
-    - Telebaton
+    - Telebaton # Sunrise-Edit
     # - StationCharter