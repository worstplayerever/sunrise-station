--- conflicted
+++ resolved
@@ -52,10 +52,7 @@
   storage:
     back:
     - Flash
-<<<<<<< HEAD
     - Telebaton # Sunrise-Edit
-    # - StationCharter
-=======
     # - StationCharter
 
 - type: chameleonOutfit
@@ -66,5 +63,4 @@
     head: ClothingHeadHatCapcap
     eyes: ClothingEyesGlassesCommand
     mask: ClothingMaskGasCaptain
-    neck: ClothingNeckCloakCap
->>>>>>> 1c8c85ea
+    neck: ClothingNeckCloakCap