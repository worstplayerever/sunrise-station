- type: job
  id: HeadOfPersonnel
  name: job-name-hop
  description: job-description-hop
  playTimeTracker: JobHeadOfPersonnel
  requirements:
    - !type:DepartmentTimeRequirement
      department: Engineering
      time: 18000 #5 hrs # Sunrise-RoleTime
    - !type:DepartmentTimeRequirement
      department: Medical
      time: 18000 #5 hrs # Sunrise-RoleTime
    - !type:DepartmentTimeRequirement
      department: Security
<<<<<<< HEAD
      time: 18000 #5 hrs # Sunrise-RoleTime
    - !type:OverallPlaytimeRequirement
      time: 36000 #10 hrs # Sunrise-RoleTime
=======
      time: 36000 # 10 hrs
    - !type:DepartmentTimeRequirement
      department: Command
      time: 36000 # 10 hours
    - !type:AgeRequirement
      requiredAge: 20
>>>>>>> f7d8b4e7
  weight: 20
  startingGear: HoPGear
  icon: "JobIconHeadOfPersonnel"
  requireAdminNotify: true
  supervisors: job-supervisors-captain
  radioBold: true
  canBeAntag: false
  displayWeight: 90  # Sunrise
  access:
  - Command
  - HeadOfPersonnel
  - Bar
  - Service
  - Maintenance
  - Janitor
  - Theatre
  - Kitchen
  - Chapel
  - Hydroponics
  - External
  - Cryogenics
  # I mean they'll give themselves the rest of the access levels *anyways*.
  # As of 15/03/23 they can't do that so here's MOST of the rest of the access levels.
  # Head level access that isn't their own was deliberately left out, get AA from the captain instead.
  - Chemistry
  - Engineering
  - Research
  - Detective
  - Salvage
  - Security
  - Brig
  - Lawyer
  - Cargo
  - Atmospherics
  - Medical
  special:
  - !type:AddImplantSpecial
    implants: [ MindShieldImplant ]
  - !type:AddComponentSpecial
    components:
      - type: CommandStaff
  speciesBlacklist:
  - Vox

- type: startingGear
  id: HoPGear
  equipment:
    shoes: ClothingShoesColorBrown
    id: HoPPDA
    gloves: ClothingHandsGlovesHop
    ears: ClothingHeadsetAltCommand
    belt: BoxFolderClipboard
  storage:
    back:
    - Flash
    - Telebaton<|MERGE_RESOLUTION|>--- conflicted
+++ resolved
@@ -6,32 +6,26 @@
   requirements:
     - !type:DepartmentTimeRequirement
       department: Engineering
-      time: 18000 #5 hrs # Sunrise-RoleTime
+      time: 36000 # 10 hours
     - !type:DepartmentTimeRequirement
       department: Medical
-      time: 18000 #5 hrs # Sunrise-RoleTime
+      time: 36000 # 10 hours
     - !type:DepartmentTimeRequirement
       department: Security
-<<<<<<< HEAD
-      time: 18000 #5 hrs # Sunrise-RoleTime
-    - !type:OverallPlaytimeRequirement
-      time: 36000 #10 hrs # Sunrise-RoleTime
-=======
       time: 36000 # 10 hrs
     - !type:DepartmentTimeRequirement
       department: Command
       time: 36000 # 10 hours
     - !type:AgeRequirement
       requiredAge: 20
->>>>>>> f7d8b4e7
   weight: 20
   startingGear: HoPGear
   icon: "JobIconHeadOfPersonnel"
   requireAdminNotify: true
   supervisors: job-supervisors-captain
-  radioBold: true
   canBeAntag: false
-  displayWeight: 90  # Sunrise
+  radioBold: true # Sunrise-Edit
+  displayWeight: 90 # Sunrise-Edit
   access:
   - Command
   - HeadOfPersonnel
@@ -66,7 +60,7 @@
     components:
       - type: CommandStaff
   speciesBlacklist:
-  - Vox
+  - Vox # Sunrise-Edit
 
 - type: startingGear
   id: HoPGear
@@ -79,4 +73,4 @@
   storage:
     back:
     - Flash
-    - Telebaton+    - Telebaton # Sunrise-Edit