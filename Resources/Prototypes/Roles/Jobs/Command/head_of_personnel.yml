- type: job
  id: HeadOfPersonnel
  name: job-name-hop
  description: job-description-hop
  playTimeTracker: JobHeadOfPersonnel
  requirements:
    - !type:DepartmentTimeRequirement
      department: Engineering
      time: 9000 # 2.5 hours
    - !type:DepartmentTimeRequirement
      department: Medical
      time: 9000 # 2.5 hours
    - !type:DepartmentTimeRequirement
      department: Science
      time: 9000 # 2.5 hrs
    - !type:DepartmentTimeRequirement
      department: Security
      time: 9000 # 2.5 hrs
    - !type:DepartmentTimeRequirement
      department: Command
      time: 9000 # 2.5 hours
  weight: 20
  startingGear: HoPGear
  icon: "JobIconHeadOfPersonnel"
  supervisors: job-supervisors-captain
  canBeAntag: false
  radioBold: true # Sunrise-Edit
  displayWeight: 90 # Sunrise-Edit
  access:
  - Command
  - HeadOfPersonnel
  - Bar
  - Service
  - Maintenance
  - Janitor
  - Theatre
  - Kitchen
  - Chapel
  - Hydroponics
  - External
  - Cryogenics
  # I mean they'll give themselves the rest of the access levels *anyways*.
  # As of 15/03/23 they can't do that so here's MOST of the rest of the access levels.
  # Head level access that isn't their own was deliberately left out, get AA from the captain instead.
  - Chemistry
  - Engineering
  - Research
  - Detective
  - Salvage
  - Security
  - Brig
  - Lawyer
  - Cargo
  - CargoPurchaseAccess # Sunrise-edit
  - ResearchConsoleAccess # Sunrise-Edit
  - Atmospherics
  - Medical
  - Barber  # Sunrise-edit
  special:
  - !type:AddImplantSpecial
    implants: [ MindShieldImplant, TrackingImplant, DeathRattleImplantBlueShield ]
  - !type:AddComponentSpecial
    components:
      - type: CommandStaff
  speciesBlacklist:
  - Vox # Sunrise-Edit

- type: startingGear
  id: HoPGear
  equipment:
    shoes: ClothingShoesColorBrown
    id: HoPPDA
    gloves: ClothingHandsGlovesHop
    ears: ClothingHeadsetAltCommand
    belt: BoxFolderClipboard
  storage:
    back:
    - Flash
<<<<<<< HEAD
    - Telebaton # Sunrise-Edit
=======

- type: chameleonOutfit
  id: HeadOfPersonnelChameleonOutfit
  job: HeadOfPersonnel
  hasMindShield: true
  equipment:
    head: ClothingHeadHatHopcap
    eyes: ClothingEyesHudCommand
    mask: ClothingMaskNeckGaiterRed
    neck: ClothingNeckCloakHop
    outerClothing: ClothingOuterWinterHoP
>>>>>>> 1c8c85ea
<|MERGE_RESOLUTION|>--- conflicted
+++ resolved
@@ -76,9 +76,7 @@
   storage:
     back:
     - Flash
-<<<<<<< HEAD
     - Telebaton # Sunrise-Edit
-=======
 
 - type: chameleonOutfit
   id: HeadOfPersonnelChameleonOutfit
@@ -90,4 +88,3 @@
     mask: ClothingMaskNeckGaiterRed
     neck: ClothingNeckCloakHop
     outerClothing: ClothingOuterWinterHoP
->>>>>>> 1c8c85ea
