--- conflicted
+++ resolved
@@ -19,13 +19,6 @@
     shoes: ClothingShoesLeather
     id: PsychologistPDA
     ears: ClothingHeadsetMedical
-<<<<<<< HEAD
   storage:
     back:
-    - BoxSurvivalMedical
-    - RubberStampPsychologist
-=======
-  #storage:
-    #back:
-    #- Stuff
->>>>>>> afc80027
+    - RubberStampPsychologist