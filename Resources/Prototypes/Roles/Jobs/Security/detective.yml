--- conflicted
+++ resolved
@@ -4,15 +4,9 @@
   description: job-description-detective
   playTimeTracker: JobDetective
   requirements:
-<<<<<<< HEAD
-  - !type:DepartmentTimeRequirement
-    department: Security
-    time: 36000 #10 hrs # Sunrise-RoleTime
-=======
     - !type:DepartmentTimeRequirement
       department: Security
       time: 54000 # 15 hours
->>>>>>> ed7ae5c6
   startingGear: DetectiveGear
   icon: "JobIconDetective"
   supervisors: job-supervisors-hos
