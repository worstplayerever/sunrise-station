--- conflicted
+++ resolved
@@ -6,26 +6,25 @@
   requirements:
     - !type:RoleTimeRequirement
       role: JobWarden
-      time: 18000 #5 hrs # Sunrise-RoleTime
+      time: 10800 #3 hrs
+    - !type:RoleTimeRequirement
+      role: JobSecurityOfficer
+      time: 36000 #10 hrs
     - !type:DepartmentTimeRequirement
       department: Security
-<<<<<<< HEAD
-      time: 54000 #15 hrs # Sunrise-RoleTime
-=======
       time: 108000 # 30 hrs
     - !type:OverallPlaytimeRequirement
       time: 144000 #40 hrs
     - !type:AgeRequirement
       requiredAge: 20
->>>>>>> f7d8b4e7
   weight: 10
   startingGear: HoSGear
   icon: "JobIconHeadOfSecurity"
   requireAdminNotify: true
   supervisors: job-supervisors-captain
-  radioBold: true
   canBeAntag: false
-  displayWeight: 80  # Sunrise
+  radioBold: true # Sunrise-Edit
+  displayWeight: 80 # Sunrise-Edit
   access:
   - HeadOfSecurity
   - Command
@@ -44,7 +43,7 @@
     components:
       - type: CommandStaff
   speciesBlacklist:
-  - Vox
+  - Vox # Sunrise-Edit
 
 - type: startingGear
   id: HoSGear
