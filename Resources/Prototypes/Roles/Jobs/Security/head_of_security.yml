--- conflicted
+++ resolved
@@ -53,10 +53,7 @@
   storage:
     back:
     - Flash
-<<<<<<< HEAD
 #    - MagazineGlock22 # Sunrise-Edit
-=======
-    - MagazinePistol
 
 - type: chameleonOutfit
   id: HeadOfSecurityChameleonOutfit
@@ -64,5 +61,4 @@
   hasMindShield: true
   equipment:
     mask: ClothingMaskGasSecurity
-    neck: ClothingNeckCloakHos
->>>>>>> 1c8c85ea
+    neck: ClothingNeckCloakHos