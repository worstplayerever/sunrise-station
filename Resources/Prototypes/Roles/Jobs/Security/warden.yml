- type: job
  id: Warden
  name: job-name-warden
  description: job-description-warden
  playTimeTracker: JobWarden
  requirements:
    - !type:RoleTimeRequirement
      role: JobSecurityOfficer
      time: 54000 #15 hrs # Sunrise-RoleTime
  weight: 5
  startingGear: WardenGear
  icon: "JobIconWarden"
  supervisors: job-supervisors-hos
  canBeAntag: false
  displayWeight: 70  # Sunrise
  access:
  - Security
  - Brig
  - Armory
#  - Maintenance #Sunrise-Edit
  - Service
  - External
  - Detective
  - Cryogenics
  special:
  - !type:AddImplantSpecial
    implants: [ MindShieldImplant ]
  speciesBlacklist:
  - Vox

- type: startingGear
  id: WardenGear
  equipment:
    eyes: ClothingEyesGlassesSecurity
    id: WardenPDA
    ears: ClothingHeadsetSecurity
  storage:
    back:
    - Flash
<<<<<<< HEAD
#    - MagazineGlock22 # Sunrise-Edit
=======
    - MagazinePistol

- type: chameleonOutfit
  id: WardenChameleonOutfit
  job: Warden
  hasMindShield: true
  equipment:
    head: ClothingHeadHatWarden
    mask: ClothingMaskGasSecurity
    outerClothing: ClothingOuterCoatWarden
    jumpsuit: ClothingUniformJumpsuitWarden
    neck: Dinkystar
    belt: ClothingBeltSecurity
    gloves: ClothingHandsGlovesCombat
    shoes: ClothingShoesBootsJack
>>>>>>> 1c8c85ea
<|MERGE_RESOLUTION|>--- conflicted
+++ resolved
@@ -37,10 +37,7 @@
   storage:
     back:
     - Flash
-<<<<<<< HEAD
 #    - MagazineGlock22 # Sunrise-Edit
-=======
-    - MagazinePistol
 
 - type: chameleonOutfit
   id: WardenChameleonOutfit
@@ -54,5 +51,4 @@
     neck: Dinkystar
     belt: ClothingBeltSecurity
     gloves: ClothingHandsGlovesCombat
-    shoes: ClothingShoesBootsJack
->>>>>>> 1c8c85ea
+    shoes: ClothingShoesBootsJack