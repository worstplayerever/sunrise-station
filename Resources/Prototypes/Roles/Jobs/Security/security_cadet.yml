--- conflicted
+++ resolved
@@ -36,13 +36,9 @@
     ears: ClothingHeadsetSecurity
     belt: ClothingBeltSecurityFilled
     pocket1: WeaponPistolMk58
-<<<<<<< HEAD
     pocket2: HyperLinkBookCorporateLaw # Sunrise-edit
-=======
-    pocket2: BookSecurity
   storage:
     back:
     - BoxSurvivalSecurity
     - Flash
-    - MagazinePistol
->>>>>>> 9d2b4ed3
+    - MagazinePistol