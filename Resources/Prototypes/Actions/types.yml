# base actions

# base prototype for all action entities
- type: entity
  abstract: true
  id: BaseAction
  components:
  - type: Action

# an action that is done all in le head and cant be prevented by any means
- type: entity
  abstract: true
  parent: BaseAction
  id: BaseMentalAction
  components:
  - type: Action
    checkCanInteract: false
    checkConsciousness: false

- type: entity
  abstract: true
  parent: BaseMentalAction
  id: BaseSuicideAction
  components:
  - type: ConfirmableAction
    popup: suicide-action-popup

- type: entity
  abstract: true
  parent: BaseAction
  id: BaseImplantAction
  components:
  - type: InstantAction
    event: !type:ActivateImplantEvent

- type: entity
  abstract: true
  parent: BaseAction
  id: BaseToggleAction
  components:
  - type: InstantAction
    event: !type:ToggleActionEvent

# actions

- type: entity
  parent: BaseAction
  id: ActionScream
  name: Scream
  description: AAAAAAAAAAAAAAAAAAAAAAAAA
  components:
  - type: Action
    useDelay: 10
    icon: Interface/Actions/scream.png
    checkCanInteract: false
  - type: InstantAction
    event: !type:ScreamActionEvent

- type: entity
  parent: BaseMentalAction
  id: ActionTurnUndead
  name: Turn Undead
  description: Succumb to your infection and become a zombie.
  components:
  - type: Action
    icon: Interface/Actions/zombie-turn.png
  - type: InstantAction
    event: !type:ZombifySelfActionEvent

- type: entity
  parent: BaseToggleAction
  id: ActionToggleLight
  name: Toggle Light
  description: Turn the light on and off.
  components:
  - type: Action
    useDelay: 1
    icon: { sprite: Objects/Tools/flashlight.rsi, state: flashlight }
    iconOn: { sprite: Objects/Tools/flashlight.rsi, state: flashlight-on }

- type: entity
<<<<<<< HEAD
  id: ActionToggleDome
  name: Toggle energy dome
  description: Turn the energy barrier on or off.
  components:
  - type: InstantAction
    icon: { sprite: Objects/Weapons/Melee/e_shield.rsi, state: eshield-on }
    event: !type:ToggleActionEvent

- type: entity
=======
  parent: BaseAction
>>>>>>> 0a24b230
  id: ActionOpenStorageImplant
  name: Toggle Storage Implant
  description: Opens or closes the storage implant embedded under your skin
  components:
  - type: Action
    itemIconStyle: BigAction
    priority: -20
    icon:
      sprite: Clothing/Back/Backpacks/backpack.rsi
      state: icon
    useDelay: 1
  - type: InstantAction
    event: !type:OpenStorageImplantEvent

- type: entity
  parent: [BaseSuicideAction, BaseImplantAction]
  id: ActionActivateMicroBomb
  name: Activate Microbomb
  description: Activates your internal microbomb, completely destroying you and your equipment
  components:
  - type: Action
    itemIconStyle: BigAction
    priority: -20
    icon:
      sprite: Actions/Implants/implants.rsi
      state: explosive

- type: entity
  parent: [BaseSuicideAction, BaseImplantAction]
  id: ActionActivateDeathAcidifier
  name: Activate Death-Acidifier
  description: Activates your death-acidifier, completely melting you and your equipment
  components:
  - type: Action
    itemIconStyle: BigAction
    priority: -20
    icon:
      sprite: Objects/Magic/magicactions.rsi
      state: gib

- type: entity
  parent: BaseAction
  id: ActionActivateFreedomImplant
  name: Break Free
  description: Activating your freedom implant will free you from any hand restraints
  components:
  - type: LimitedCharges
    maxCharges: 3
<<<<<<< HEAD
  # Sunrise-Start
  - type: AutoRecharge
    rechargeDuration: 120
  # Sunrise-End
  - type: InstantAction
    useDelay: 5 # Sunrise-Edit
=======
  - type: Action
>>>>>>> 0a24b230
    checkCanInteract: false
    itemIconStyle: BigAction
    priority: -20
    icon:
      sprite: Actions/Implants/implants.rsi
      state: freedom
  - type: InstantAction
    event: !type:UseFreedomImplantEvent

- type: entity
  parent: BaseAction
  id: ActionOpenUplinkImplant
  name: Open Uplink
  description: Opens the syndicate uplink embedded under your skin
  components:
  - type: Action
    itemIconStyle: BigAction
    priority: -20
    icon:
      sprite: Objects/Devices/communication.rsi
      state: old-radio
  - type: InstantAction
    event: !type:OpenUplinkImplantEvent

- type: entity
  parent: BaseImplantAction
  id: ActionActivateEmpImplant
  name: Activate EMP
  description: Triggers a small EMP pulse around you
  components:
  - type: LimitedCharges
    maxCharges: 3
<<<<<<< HEAD
  # Sunrise-Start
  - type: AutoRecharge
    rechargeDuration: 120
  # Sunrise-End
  - type: InstantAction
=======
  - type: Action
>>>>>>> 0a24b230
    checkCanInteract: false
    useDelay: 5
    itemIconStyle: BigAction
    priority: -20
    icon:
      sprite: Objects/Weapons/Grenades/empgrenade.rsi
      state: icon

# Sunrise-Start  #PR Wiz #31782
- type: entity
  id: ActionActivateSmokeGrenadeImplant
  name: Activate Smoke Grenade
  description: Create a small cloud of smoke around you.
  components:
  - type: InstantAction
    checkCanInteract: false
    useDelay: 5
    itemIconStyle: BigAction
    priority: -20
    icon:
      sprite: Objects/Weapons/Grenades/smoke.rsi
      state: icon
    event: !type:ActivateImplantEvent
  - type: LimitedCharges
    maxCharges: 3
  - type: AutoRecharge
    rechargeDuration: 120
# Sunrise-End

- type: entity
  parent: BaseAction
  id: ActionActivateScramImplant
  name: SCRAM!
  description: Randomly teleports you within a large distance.
  components:
  - type: LimitedCharges
    maxCharges: 2
<<<<<<< HEAD
  # Sunrise-Start
  - type: AutoRecharge
    rechargeDuration: 360
  # Sunrise-End
  - type: InstantAction
=======
  - type: Action
>>>>>>> 0a24b230
    checkCanInteract: false
    useDelay: 5
    itemIconStyle: BigAction
    priority: -20
    icon:
      sprite: Structures/Specific/anomaly.rsi
      state: anom4
  - type: InstantAction
    event: !type:UseScramImplantEvent

- type: entity
  parent: BaseAction
  id: ActionActivateDnaScramblerImplant
  name: Scramble DNA
  description:  Randomly changes your name and appearance.
  components:
  - type: ConfirmableAction
    popup: dna-scrambler-action-popup
  - type: LimitedCharges
    maxCharges: 1
<<<<<<< HEAD
  # Sunrise-Start
  - type: AutoRecharge
    rechargeDuration: 300
  # Sunrise-End
  - type: InstantAction
    useDelay: 5 # Sunrise-Edit
=======
  - type: Action
>>>>>>> 0a24b230
    itemIconStyle: BigAction
    priority: -20
    icon:
      sprite: Clothing/OuterClothing/Hardsuits/lingspacesuit.rsi
      state: icon
  - type: InstantAction
    event: !type:UseDnaScramblerImplantEvent

- type: entity
  parent: BaseAction
  id: ActionToggleSuitPiece
  name: Toggle Suit Piece
  description: Remember to equip the important pieces of your suit before going into action.
  components:
  - type: Action
    itemIconStyle: BigItem
    useDelay: 1 # equip noise spam.
  - type: InstantAction
    event: !type:ToggleClothingEvent

- type: entity
  parent: BaseAction
  id: ActionCombatModeToggle
  name: "[color=red]Combat Mode[/color]"
  description: Enter combat mode
  components:
  - type: Action
    icon: Interface/Actions/harmOff.png
    iconOn: Interface/Actions/harm.png
    priority: -100
  - type: InstantAction
    event: !type:ToggleCombatActionEvent

- type: entity
  parent: ActionCombatModeToggle
  id: ActionCombatModeToggleOff
  components:
  - type: Action
    enabled: false
    autoPopulate: false

- type: entity
  parent: BaseAction
  id: ActionChangeVoiceMask
  name: Set name
  description: Change the name others hear to something else.
  components:
  - type: Action
    icon: { sprite: Interface/Actions/voice-mask.rsi, state: icon }
  - type: InstantAction
    event: !type:VoiceMaskSetNameEvent

- type: entity
  parent: BaseAction
  id: ActionVendingThrow
  name: Dispense Item
  description: Randomly dispense an item from your stock.
  components:
  - type: Action
    useDelay: 30
  - type: InstantAction
    event: !type:VendingMachineSelfDispenseEvent

- type: entity
  parent: BaseToggleAction
  id: ActionToggleBlock
  name: Block
  description: Raise or lower your shield.
  components:
  - type: Action
    icon: { sprite: Objects/Weapons/Melee/shields.rsi, state: teleriot-icon }
    iconOn: { sprite: Objects/Weapons/Melee/shields.rsi, state: teleriot-on }

- type: entity
  parent: BaseMentalAction
  id: ActionClearNetworkLinkOverlays
  name: Clear network link overlays
  description: Clear network link overlays.
  components:
  - type: Action
    clientExclusive: true
    temporary: true
    icon: { sprite: Objects/Tools/multitool.rsi, state: icon }
  - type: InstantAction
    event: !type:ClearAllOverlaysEvent

- type: entity
  parent: BaseAction
  id: ActionAnimalLayEgg
  name: Lay egg
  description: Uses hunger to lay an egg.
  components:
  - type: Action
    icon: { sprite: Objects/Consumable/Food/egg.rsi, state: icon }
    useDelay: 60
  - type: InstantAction
    event: !type:EggLayInstantActionEvent

- type: entity
  parent: BaseMentalAction
  id: ActionSleep
  name: Sleep
  description: Go to sleep.
  components:
  - type: Action
    icon: { sprite: Clothing/Head/Hats/pyjamasyndicatered.rsi, state: icon }
  - type: InstantAction
    event: !type:SleepActionEvent

- type: entity
  parent: BaseMentalAction
  id: ActionWake
  name: Wake up
  description: Stop sleeping.
  components:
  - type: Action
    startDelay: true
    useDelay: 2
    icon: { sprite: Clothing/Head/Hats/pyjamasyndicatered.rsi, state: icon }
  - type: InstantAction
    event: !type:WakeActionEvent

- type: entity
  parent: BaseImplantAction
  id: ActionActivateHonkImplant
  name: Honk
  description: Activates your honking implant, which will produce the signature sound of the clown.
  components:
  - type: Action
    icon: { sprite: Objects/Fun/bikehorn.rsi, state: icon }

- type: entity
  parent: BaseAction
  id: ActionFireStarter
  name: Ignite
  description: Ignites enemies in a radius around you.
  components:
  - type: Action
    priority: -1
    useDelay: 30
    icon: Interface/Actions/firestarter.png
  - type: InstantAction
    event: !type:FireStarterActionEvent

- type: entity
  parent: BaseMentalAction
  id: ActionToggleEyes
  name: Open/Close eyes
  description: Close your eyes to protect your peepers, or open your eyes to enjoy the pretty lights.
  components:
  - type: Action
    icon: Interface/Actions/eyeopen.png
    iconOn: Interface/Actions/eyeclose.png
    useDelay: 1 # so u cant give yourself and observers eyestrain by rapidly spamming the action
  - type: InstantAction
    event: !type:ToggleEyesActionEvent

- type: entity
  parent: BaseToggleAction
  id: ActionToggleWagging
  name: Wagging Tail
  description: Start or stop wagging your tail.
  components:
  - type: Action
    icon: { sprite: Mobs/Customization/reptilian_parts.rsi, state: tail_smooth_behind }
    iconOn: { sprite: Mobs/Customization/reptilian_parts.rsi, state: tail_smooth_behind }
    itemIconStyle: NoItem
    useDelay: 1 # emote spam

- type: entity
  parent: BaseAction
  id: FakeMindShieldToggleAction
  name: '[color=green]Toggle Fake Mindshield[/color]'
  description: Turn the Fake Mindshield implant's transmission on/off
  components:
  - type: Action
    icon: { sprite: Interface/Actions/actions_fakemindshield.rsi, state: icon }
    iconOn: { sprite: Interface/Actions/actions_fakemindshield.rsi, state: icon-on }
    itemIconStyle: NoItem
    useDelay: 1
  - type: InstantAction
    event: !type:FakeMindShieldToggleEvent

- type: entity
  parent: BaseToggleAction
  id: ActionToggleParamedicSiren
  name: Toggle Paramedic Siren
  description: Toggles the paramedic siren on and off.
  components:
<<<<<<< HEAD
  - type: InstantAction
=======
  - type: Action
>>>>>>> 0a24b230
    icon:
      sprite: Clothing/OuterClothing/Hardsuits/paramed.rsi
      state: icon-siren
    useDelay: 1
    itemIconStyle: BigAction<|MERGE_RESOLUTION|>--- conflicted
+++ resolved
@@ -79,19 +79,17 @@
     iconOn: { sprite: Objects/Tools/flashlight.rsi, state: flashlight-on }
 
 - type: entity
-<<<<<<< HEAD
   id: ActionToggleDome
   name: Toggle energy dome
   description: Turn the energy barrier on or off.
   components:
-  - type: InstantAction
+  - type: Action
     icon: { sprite: Objects/Weapons/Melee/e_shield.rsi, state: eshield-on }
-    event: !type:ToggleActionEvent
-
-- type: entity
-=======
-  parent: BaseAction
->>>>>>> 0a24b230
+  - type: InstantAction
+    event: !type:ScreamActionEvent
+
+- type: entity
+  parent: BaseAction
   id: ActionOpenStorageImplant
   name: Toggle Storage Implant
   description: Opens or closes the storage implant embedded under your skin
@@ -140,16 +138,12 @@
   components:
   - type: LimitedCharges
     maxCharges: 3
-<<<<<<< HEAD
   # Sunrise-Start
   - type: AutoRecharge
     rechargeDuration: 120
   # Sunrise-End
-  - type: InstantAction
+  - type: Action
     useDelay: 5 # Sunrise-Edit
-=======
-  - type: Action
->>>>>>> 0a24b230
     checkCanInteract: false
     itemIconStyle: BigAction
     priority: -20
@@ -182,15 +176,11 @@
   components:
   - type: LimitedCharges
     maxCharges: 3
-<<<<<<< HEAD
   # Sunrise-Start
   - type: AutoRecharge
     rechargeDuration: 120
   # Sunrise-End
-  - type: InstantAction
-=======
-  - type: Action
->>>>>>> 0a24b230
+  - type: Action
     checkCanInteract: false
     useDelay: 5
     itemIconStyle: BigAction
@@ -205,7 +195,7 @@
   name: Activate Smoke Grenade
   description: Create a small cloud of smoke around you.
   components:
-  - type: InstantAction
+  - type: Action
     checkCanInteract: false
     useDelay: 5
     itemIconStyle: BigAction
@@ -213,6 +203,7 @@
     icon:
       sprite: Objects/Weapons/Grenades/smoke.rsi
       state: icon
+  - type: InstantAction
     event: !type:ActivateImplantEvent
   - type: LimitedCharges
     maxCharges: 3
@@ -228,15 +219,11 @@
   components:
   - type: LimitedCharges
     maxCharges: 2
-<<<<<<< HEAD
   # Sunrise-Start
   - type: AutoRecharge
     rechargeDuration: 360
   # Sunrise-End
-  - type: InstantAction
-=======
-  - type: Action
->>>>>>> 0a24b230
+  - type: Action
     checkCanInteract: false
     useDelay: 5
     itemIconStyle: BigAction
@@ -257,16 +244,12 @@
     popup: dna-scrambler-action-popup
   - type: LimitedCharges
     maxCharges: 1
-<<<<<<< HEAD
   # Sunrise-Start
   - type: AutoRecharge
     rechargeDuration: 300
   # Sunrise-End
-  - type: InstantAction
+  - type: Action
     useDelay: 5 # Sunrise-Edit
-=======
-  - type: Action
->>>>>>> 0a24b230
     itemIconStyle: BigAction
     priority: -20
     icon:
@@ -456,11 +439,7 @@
   name: Toggle Paramedic Siren
   description: Toggles the paramedic siren on and off.
   components:
-<<<<<<< HEAD
-  - type: InstantAction
-=======
-  - type: Action
->>>>>>> 0a24b230
+  - type: Action
     icon:
       sprite: Clothing/OuterClothing/Hardsuits/paramed.rsi
       state: icon-siren
