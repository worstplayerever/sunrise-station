- type: typingIndicator
  id: default
  typingState: default0
  idleState: default3

- type: typingIndicator
  id: robot
  typingState: robot0
  idleState: robot3

- type: typingIndicator
  id: xenoborg
  typingState: xenoborg0
  idleState: xenoborg3

- type: typingIndicator
  id: alien
  typingState: alien0
  idleState: alien3

- type: typingIndicator
  id: guardian
  typingState: guardian0
  idleState: guardian3

- type: typingIndicator
  id: holo
  typingState: holo0
  idleState: holo3
  offset: 0, 0.0625

- type: typingIndicator
  id: lawyer
  typingState: lawyer0
  idleState: lawyer3
  offset: 0, 0.125

- type: typingIndicator
  id: moth
  typingState: moth0
  idleState: moth3
  offset: 0, 0.125

- type: typingIndicator
  id: spider
  typingState: spider0
  idleState: spider3
  offset: 0, 0.125

- type: typingIndicator
  id: vox
  typingState: vox0
  idleState: vox0 # TODO add idle state sprite
  offset: -0.125, 0.125

- type: typingIndicator
  id: lizard
  typingState: lizard0
  idleState: lizard3
  offset: 0, 0.0625

- type: typingIndicator
  id: slime
  typingState: slime0
  idleState: slime3
  offset: 0, 0.125

- type: typingIndicator
  id: gingerbread
  typingState: gingerbread0
  idleState: gingerbread3
  offset: 0, 0.125

- type: typingIndicator
  id: diona
  typingState: diona0
<<<<<<< HEAD
  offset: 0, 0.125

# Sunrise-Start
- type: typingIndicator
  id: sun
  typingState: sunrise0
  offset: 0, 0.125

- type: typingIndicator
  id: syndibot
  typingState: syndibot0
  offset: 0, 0.125
# Sunrise-End
=======
  idleState: diona3
  offset: 0, 0.125

- type: typingIndicator
  id: regal
  typingState: regal0
  idleState: regal3
  offset: 0, 0.125
>>>>>>> be761ea5
<|MERGE_RESOLUTION|>--- conflicted
+++ resolved
@@ -74,7 +74,13 @@
 - type: typingIndicator
   id: diona
   typingState: diona0
-<<<<<<< HEAD
+  idleState: diona3
+  offset: 0, 0.125
+
+- type: typingIndicator
+  id: regal
+  typingState: regal0
+  idleState: regal3
   offset: 0, 0.125
 
 # Sunrise-Start
@@ -87,14 +93,4 @@
   id: syndibot
   typingState: syndibot0
   offset: 0, 0.125
-# Sunrise-End
-=======
-  idleState: diona3
-  offset: 0, 0.125
-
-- type: typingIndicator
-  id: regal
-  typingState: regal0
-  idleState: regal3
-  offset: 0, 0.125
->>>>>>> be761ea5
+# Sunrise-End