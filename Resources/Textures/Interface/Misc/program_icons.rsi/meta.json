{
    "version": 1,
    "license": "CC-BY-SA-3.0",
<<<<<<< HEAD
    "copyright": "news_read by Misha_Unity, crew_manifest by Phill101, news_read localized by discord:kuro_0001 (388673708753027083)",
=======
    "copyright": "news_read by Misha_Unity, crew_manifest by Phill101, nano_task by Janet Blackquill <uhhadd@gmail.com>",
>>>>>>> 1b74de6d
    "size": {
      "x": 32,
      "y": 32
    },
    "states": [
      {
        "name": "news_read"
      },
      {
        "name": "crew_manifest"
      },
      {
        "name": "nano_task"
      }
    ]
}<|MERGE_RESOLUTION|>--- conflicted
+++ resolved
@@ -1,11 +1,7 @@
 {
     "version": 1,
     "license": "CC-BY-SA-3.0",
-<<<<<<< HEAD
-    "copyright": "news_read by Misha_Unity, crew_manifest by Phill101, news_read localized by discord:kuro_0001 (388673708753027083)",
-=======
-    "copyright": "news_read by Misha_Unity, crew_manifest by Phill101, nano_task by Janet Blackquill <uhhadd@gmail.com>",
->>>>>>> 1b74de6d
+    "copyright": "news_read by Misha_Unity, crew_manifest by Phill101",
     "size": {
       "x": 32,
       "y": 32
