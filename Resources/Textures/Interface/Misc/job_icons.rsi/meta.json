{
    "version": 1,
    "license": "CC-BY-SA-3.0",
<<<<<<< HEAD
    "copyright": "Taken from https://github.com/vgstation-coders/vgstation13/blob/e71d6c4fba5a51f99b81c295dcaec4fc2f58fb19/icons/mob/screen1.dmi | Brigmedic icon made by PuroSlavKing (Github) | Zombie icon made by RamZ | Zookeper by netwy (discort) | Rev and Head Rev icon taken from https://tgstation13.org/wiki/HUD and edited by coolmankid12345 (Discord) | Mindshield icon taken from https://github.com/tgstation/tgstation/blob/ce6beb8a4d61235d9a597a7126c407160ed674ea/icons/mob/huds/hud.dmi | Admin recolored from MedicalIntern by TsjipTsjip | StationAi resprite to 8x8 size by lunarcomets | Service Worker resprite by anno_midi (Discord) and spanky-spanky (Github) | service icons darkened by frobnic8 (Discord and Github)",

=======
    "copyright": "Taken from https://github.com/vgstation-coders/vgstation13/blob/e71d6c4fba5a51f99b81c295dcaec4fc2f58fb19/icons/mob/screen1.dmi | Brigmedic icon made by PuroSlavKing (Github) | Zombie icon made by RamZ | Zookeper by netwy (discort) | Rev and Head Rev icon taken from https://tgstation13.org/wiki/HUD and edited by coolmankid12345 (Discord) | Mindshield icon taken from https://github.com/tgstation/tgstation/blob/ce6beb8a4d61235d9a597a7126c407160ed674ea/icons/mob/huds/hud.dmi | Admin recolored from MedicalIntern by TsjipTsjip | StationAi resprite to 8x8 size by lunarcomets | Service Worker resprite by anno_midi (Discord) and spanky-spanky (Github) | service icons darkened by frobnic8 (Discord and Github) | paradoxClone taken from tg station at commit https://github.com/tgstation/tgstation/commit/d0db1ff267557017ae7bde68e6490e70cbb6e42f and modifed by slarticodefast (Github) | Boxer, Chaplain, Janitor, Lawyer, Librarian recoloured by K-Dynamic (github)",
>>>>>>> be761ea5
    "size": {
        "x": 8,
        "y": 8
    },
    "states": [
        {
            "name": "Detective"
        },
        {
            "name": "Adjutant"
        },
        {
            "name": "QuarterMaster"
        },
        {
            "name": "Botanist"
        },
        {
            "name": "Borg"
        },
        {
            "name": "Boxer"
        },
        {
            "name": "AtmosphericTechnician"
        },
        {
            "name": "Nanotrasen"
        },
        {
            "name": "Prisoner"
        },
        {
            "name": "Janitor"
        },
        {
            "name": "Chemist"
        },
        {
            "name": "StationEngineer"
        },
        {
            "name": "SecurityOfficer"
        },
        {
            "name": "NoId"
        },
        {
            "name": "ChiefMedicalOfficer"
        },
        {
            "name": "Roboticist"
        },
        {
            "name": "Chaplain"
        },
        {
            "name": "Lawyer"
        },
        {
            "name": "Unknown"
        },
        {
            "name": "Librarian"
        },
        {
            "name": "CargoTechnician"
        },
        {
            "name": "Scientist"
        },
        {
            "name": "ResearchAssistant"
        },
        {
            "name": "Geneticist"
        },
        {
            "name": "Clown"
        },
        {
            "name": "Captain"
        },
        {
            "name": "HeadOfPersonnel"
        },
        {
            "name": "Virologist"
        },
        {
            "name": "ShaftMiner"
        },
        {
            "name": "Passenger"
        },
        {
            "name": "ChiefEngineer"
        },
        {
            "name": "Bartender"
        },
        {
            "name": "HeadOfSecurity"
        },
        {
            "name": "Brigmedic"
        },
        {
            "name": "Pilot"
        },
        {
            "name": "MedicalDoctor"
        },
        {
            "name": "Paramedic"
        },
        {
            "name": "Chef"
        },
        {
            "name": "Warden"
        },
        {
            "name": "ResearchDirector"
        },
        {
            "name": "Mime"
        },
        {
            "name": "Musician"
        },
        {
            "name": "Reporter"
        },
        {
            "name": "Psychologist"
        },
        {
            "name": "MedicalIntern"
        },
        {
            "name": "TechnicalAssistant"
        },
        {
            "name": "ServiceWorker"
        },
        {
            "name": "SecurityCadet"
        },
        {
            "name": "IAA"
        },
        {
            "name": "Zombie"
        },
        {
            "name": "Zookeeper"
        },
        {
            "name": "SeniorEngineer"
        },
        {
            "name": "SeniorResearcher"
        },
        {
            "name": "SeniorPhysician"
        },
        {
            "name": "SeniorOfficer"
        },
        {
            "name": "Revolutionary"
        },
        {
            "name": "HeadRevolutionary"
        },
        {
            "name": "Magistrat"
        },
        {
            "name": "MindShield",
            "delays": [
                [
                    1.0,
                    1.0
                ]
            ]
        },
        {
            "name": "StationAi"
        },
        {
            "name": "Syndicate"
        },
        {
            "name": "Visitor"
        },
        {
            "name": "InitialInfected"
        },
        {
            "name": "Admin"
        },
        {
            "name": "ParadoxClone"
        },
        {
            "name": "Changeling"
        },
        {
            "name": "Vampire"
        }
    ]
}<|MERGE_RESOLUTION|>--- conflicted
+++ resolved
@@ -1,12 +1,8 @@
 {
     "version": 1,
     "license": "CC-BY-SA-3.0",
-<<<<<<< HEAD
     "copyright": "Taken from https://github.com/vgstation-coders/vgstation13/blob/e71d6c4fba5a51f99b81c295dcaec4fc2f58fb19/icons/mob/screen1.dmi | Brigmedic icon made by PuroSlavKing (Github) | Zombie icon made by RamZ | Zookeper by netwy (discort) | Rev and Head Rev icon taken from https://tgstation13.org/wiki/HUD and edited by coolmankid12345 (Discord) | Mindshield icon taken from https://github.com/tgstation/tgstation/blob/ce6beb8a4d61235d9a597a7126c407160ed674ea/icons/mob/huds/hud.dmi | Admin recolored from MedicalIntern by TsjipTsjip | StationAi resprite to 8x8 size by lunarcomets | Service Worker resprite by anno_midi (Discord) and spanky-spanky (Github) | service icons darkened by frobnic8 (Discord and Github)",
 
-=======
-    "copyright": "Taken from https://github.com/vgstation-coders/vgstation13/blob/e71d6c4fba5a51f99b81c295dcaec4fc2f58fb19/icons/mob/screen1.dmi | Brigmedic icon made by PuroSlavKing (Github) | Zombie icon made by RamZ | Zookeper by netwy (discort) | Rev and Head Rev icon taken from https://tgstation13.org/wiki/HUD and edited by coolmankid12345 (Discord) | Mindshield icon taken from https://github.com/tgstation/tgstation/blob/ce6beb8a4d61235d9a597a7126c407160ed674ea/icons/mob/huds/hud.dmi | Admin recolored from MedicalIntern by TsjipTsjip | StationAi resprite to 8x8 size by lunarcomets | Service Worker resprite by anno_midi (Discord) and spanky-spanky (Github) | service icons darkened by frobnic8 (Discord and Github) | paradoxClone taken from tg station at commit https://github.com/tgstation/tgstation/commit/d0db1ff267557017ae7bde68e6490e70cbb6e42f and modifed by slarticodefast (Github) | Boxer, Chaplain, Janitor, Lawyer, Librarian recoloured by K-Dynamic (github)",
->>>>>>> be761ea5
     "size": {
         "x": 8,
         "y": 8
