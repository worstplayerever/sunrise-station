--- conflicted
+++ resolved
@@ -1,11 +1,7 @@
 {
   "version": 1,
   "license": "CC-BY-SA-3.0",
-<<<<<<< HEAD
-  "copyright": "Taken from tgstation at https://github.com/tgstation/tgstation/commit/e1142f20f5e4661cb6845cfcf2dd69f864d67432. paper_stamp-syndicate by Veritius. paper_receipt, paper_receipt_horizontal by eoineoineoin. paper_stamp-magistrat - © SUNRISE, An EULA/CLA with a hosting restriction, full text: https://github.com/space-sunrise/space-station-14/blob/master/CLA.txt",
-=======
   "copyright": "Taken from tgstation at https://github.com/tgstation/tgstation/commit/e1142f20f5e4661cb6845cfcf2dd69f864d67432. paper_stamp-syndicate by Veritius. paper_receipt, paper_receipt_horizontal by eoineoineoin. paper_stamp-greytide by ubaser. paper_stamp-psychologist by clinux. syndicate_card by Aserovich. paper_stamp_wizard by brassicaprime69 (Discord)",
->>>>>>> 1b74de6d
   "size": {
     "x": 32,
     "y": 32
@@ -242,7 +238,9 @@
       "name": "paper_stamp-psychologist"
     },
     {
-<<<<<<< HEAD
+      "name": "paper_stamp-wizard"
+    },
+    {
       "name": "paper_stamp-ntrep"
     },
     {
@@ -250,9 +248,6 @@
     },
     {
       "name": "paper_stamp-path"
-=======
-      "name": "paper_stamp-wizard"
->>>>>>> 1b74de6d
     }
   ]
 }