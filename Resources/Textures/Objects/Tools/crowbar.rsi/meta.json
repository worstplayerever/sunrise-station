--- conflicted
+++ resolved
@@ -1,60 +1,56 @@
 {
-  "version": 1,
-  "license": "CC-BY-SA-3.0",
-<<<<<<< HEAD
-  "copyright": "Taken from skyrat-tg at https://github.com/Skyrat-SS13/Skyrat-tg/commit/31156a1fcd48d67a717e7b63c11513172b28eeb1, storage and red-storage by SonicHDC",
-=======
-  "copyright": "Taken from tgstation at https://github.com/tgstation/tgstation/commit/eea0599511b088fdab9d43e562210cdbd51c6a98, cover is edited by Ubaser.",
->>>>>>> 890c0eeb
-  "size": {
-    "x": 32,
-    "y": 32
-  },
-  "states": [
-    {
-      "name": "inhand-left",
-      "directions": 4
+    "version": 1,
+    "license": "CC-BY-SA-3.0",
+    "copyright": "Taken from tgstation at https://github.com/tgstation/tgstation/commit/eea0599511b088fdab9d43e562210cdbd51c6a98, cover is edited by Ubaser.",
+    "size": {
+        "x": 32,
+        "y": 32
     },
-    {
-      "name": "inhand-right",
-      "directions": 4
-    },
-    {
-      "name": "icon"
-    },
-    {
-      "name": "equipped-BELT",
-      "directions": 4
-    },
-    {
-      "name": "storage"
-    },
-    {
-      "name": "cover-inhand-left",
-      "directions": 4
-    },
-    {
-      "name": "cover-inhand-right",
-      "directions": 4
-    },
-    {
-      "name": "cover-icon"
-    },
-    {
-      "name": "cover-equipped-BELT",
-      "directions": 4
-    },
-    {
-      "name": "red-storage"
-    },
-    {
-      "name": "green-storage"
-    },
-    {
-      "name": "orange-storage"
-    },
-    {
-      "name": "yellow-storage"
-    }
-  ]
+    "states": [
+        {
+            "name": "inhand-left",
+            "directions": 4
+        },
+        {
+            "name": "inhand-right",
+            "directions": 4
+        },
+        {
+            "name": "icon"
+        },
+        {
+            "name": "equipped-BELT",
+            "directions": 4
+        },
+        {
+            "name": "storage"
+        },
+        {
+            "name": "cover-inhand-left",
+            "directions": 4
+        },
+        {
+            "name": "cover-inhand-right",
+            "directions": 4
+        },
+        {
+            "name": "cover-icon"
+        },
+        {
+            "name": "cover-equipped-BELT",
+            "directions": 4
+        },
+        {
+            "name": "red-storage"
+        },
+        {
+            "name": "green-storage"
+        },
+        {
+            "name": "orange-storage"
+        },
+        {
+            "name": "yellow-storage"
+        }
+    ]
 }