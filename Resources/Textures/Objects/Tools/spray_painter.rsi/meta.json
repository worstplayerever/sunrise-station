{
<<<<<<< HEAD
   "copyright" : "Taken from tgstation at commit https://github.com/tgstation/tgstation/commit/3866dabea8ba6c31115e661b852601cc099e0136",
   "license" : "CC-BY-SA-3.0",
   "size" : {
      "x" : 32,
      "y" : 32
   },
   "states" : [
      {
         "name" : "spray_painter"
      },
      {
          "name": "inhand-left",
          "directions": 4
      },
      {
          "name": "inhand-right",
          "directions": 4
      }
   ],
   "version" : 1
=======
    "version": 1,
    "license": "CC-BY-SA-3.0",
    "copyright": "Taken from https://github.com/tgstation/tgstation at commit a21274e56ae84b2c96e8b6beeca805df3d5402e8, Inhand sprites by onesch, ammo by Paradoxmi (Discord).",
    "size": {
        "x": 32,
        "y": 32
    },
    "states": [
        {
            "name": "spray_painter"
        },
        {
            "name": "ammo"
        },
        {
            "name": "inhand-left",
            "directions": 4
        },
        {
            "name": "inhand-right",
            "directions": 4
        },
        {
            "name": "ammo-inhand-left",
            "directions": 4
        },
        {
            "name": "ammo-inhand-right",
            "directions": 4
        }
    ]
>>>>>>> 3f9d303c
}<|MERGE_RESOLUTION|>--- conflicted
+++ resolved
@@ -1,26 +1,4 @@
 {
-<<<<<<< HEAD
-   "copyright" : "Taken from tgstation at commit https://github.com/tgstation/tgstation/commit/3866dabea8ba6c31115e661b852601cc099e0136",
-   "license" : "CC-BY-SA-3.0",
-   "size" : {
-      "x" : 32,
-      "y" : 32
-   },
-   "states" : [
-      {
-         "name" : "spray_painter"
-      },
-      {
-          "name": "inhand-left",
-          "directions": 4
-      },
-      {
-          "name": "inhand-right",
-          "directions": 4
-      }
-   ],
-   "version" : 1
-=======
     "version": 1,
     "license": "CC-BY-SA-3.0",
     "copyright": "Taken from https://github.com/tgstation/tgstation at commit a21274e56ae84b2c96e8b6beeca805df3d5402e8, Inhand sprites by onesch, ammo by Paradoxmi (Discord).",
@@ -52,5 +30,4 @@
             "directions": 4
         }
     ]
->>>>>>> 3f9d303c
 }