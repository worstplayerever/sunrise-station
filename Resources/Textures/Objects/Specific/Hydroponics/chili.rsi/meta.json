--- conflicted
+++ resolved
@@ -1,11 +1,7 @@
 {
   "version": 1,
   "license": "CC-BY-SA-3.0",
-<<<<<<< HEAD
-  "copyright": "Taken from tgstation at commit https://github.com/tgstation/tgstation/commit/696dfcc59c9e65e7bbe3923d1f7e880ea384783f",
-=======
   "copyright": "Taken from https://github.com/vgstation-coders/vgstation13, inhands by mubururu_ (github)",
->>>>>>> 1b74de6d
   "size": {
     "x": 32,
     "y": 32
