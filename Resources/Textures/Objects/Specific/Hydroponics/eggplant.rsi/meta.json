--- conflicted
+++ resolved
@@ -1,45 +1,4 @@
 {
-<<<<<<< HEAD
-  "version": 1,
-  "license": "CC-BY-SA-3.0",
-  "copyright": "Taken from tgstation at commit https://github.com/tgstation/tgstation/commit/696dfcc59c9e65e7bbe3923d1f7e880ea384783f",
-  "size": {
-    "x": 32,
-    "y": 32
-  },
-  "states": [
-    {
-      "name": "dead"
-    },
-    {
-      "name": "harvest"
-    },
-    {
-      "name": "produce"
-    },
-    {
-      "name": "seed"
-    },
-    {
-      "name": "stage-1"
-    },
-    {
-      "name": "stage-2"
-    },
-    {
-      "name": "stage-3"
-    },
-    {
-      "name": "stage-4"
-    },
-    {
-      "name": "stage-5"
-    },
-    {
-      "name": "stage-6"
-    }
-  ]
-=======
     "version": 1,
     "license": "CC-BY-SA-3.0",
     "copyright": "Taken from https://github.com/vgstation-coders/vgstation13/commit/1dbcf389b0ec6b2c51b002df5fef8dd1519f8068, inhands by mubururu_ (github)",
@@ -87,5 +46,4 @@
             "directions": 4
         }
     ]
->>>>>>> 1b74de6d
 }