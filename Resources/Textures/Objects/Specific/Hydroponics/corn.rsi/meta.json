--- conflicted
+++ resolved
@@ -1,11 +1,7 @@
 {
   "version": 1,
   "license": "CC-BY-SA-3.0",
-<<<<<<< HEAD
-  "copyright": "Taken from tgstation at commit https://github.com/tgstation/tgstation/commit/696dfcc59c9e65e7bbe3923d1f7e880ea384783f",
-=======
   "copyright": "Taken from https://github.com/vgstation-coders/vgstation13/commit/1dbcf389b0ec6b2c51b002df5fef8dd1519f8068, Growth, dead, harvest, and produce created by Chaoticaa (GitHub)",
->>>>>>> f9320aac
   "size": {
     "x": 32,
     "y": 32
