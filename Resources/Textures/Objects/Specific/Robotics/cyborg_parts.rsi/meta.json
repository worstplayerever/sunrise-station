--- conflicted
+++ resolved
@@ -1,294 +1,4 @@
 {
-<<<<<<< HEAD
-  "version": 1,
-  "license": "CC-BY-SA-3.0",
-  "copyright": "Taken from tgstation at https://github.com/tgstation/tgstation/commit/cf45322c7ee16f9d7e43d5260daf24ceb77c1b25",
-  "size": {
-    "x": 32,
-    "y": 32
-  },
-  "states": [
-    {
-      "name": "borg_l_arm"
-    },
-    {
-      "name": "borg_r_arm"
-    },
-    {
-      "name": "borg_l_leg"
-    },
-    {
-      "name": "borg_r_leg"
-    },
-    {
-      "name": "borg_chest"
-    },
-    {
-      "name": "borg_head"
-    },
-    {
-      "name": "robo_suit"
-    },
-    {
-      "name": "borg_head+o"
-    },
-    {
-      "name": "borg_chest+o"
-    },
-    {
-      "name": "borg_l_arm+o"
-    },
-    {
-      "name": "borg_r_arm+o"
-    },
-    {
-      "name": "borg_l_leg+o"
-    },
-    {
-      "name": "borg_r_leg+o"
-    },
-    {
-      "name": "janitor_l_leg"
-    },
-    {
-      "name": "janitor_r_leg"
-    },
-    {
-      "name": "janitor_chest"
-    },
-    {
-      "name": "janitor_head"
-    },
-    {
-      "name": "janitor_head+o"
-    },
-    {
-      "name": "janitor_chest+o"
-    },
-    {
-      "name": "janitor_l_leg+o"
-    },
-    {
-      "name": "janitor_r_leg+o"
-    },
-    {
-      "name": "engineer_l_arm"
-    },
-    {
-      "name": "engineer_r_arm"
-    },
-    {
-      "name": "engineer_l_leg"
-    },
-    {
-      "name": "engineer_r_leg"
-    },
-    {
-      "name": "engineer_chest"
-    },
-    {
-      "name": "engineer_head"
-    },
-    {
-      "name": "engineer_head+o"
-    },
-    {
-      "name": "engineer_chest+o"
-    },
-    {
-      "name": "engineer_l_arm+o"
-    },
-    {
-      "name": "engineer_r_arm+o"
-    },
-    {
-      "name": "engineer_l_leg+o"
-    },
-    {
-      "name": "engineer_r_leg+o"
-    },
-    {
-      "name": "medical_l_arm"
-    },
-    {
-      "name": "medical_r_arm"
-    },
-    {
-      "name": "medical_l_leg"
-    },
-    {
-      "name": "medical_r_leg"
-    },
-    {
-      "name": "medical_chest"
-    },
-    {
-      "name": "medical_head"
-    },
-    {
-      "name": "medical_head+o"
-    },
-    {
-      "name": "medical_chest+o"
-    },
-    {
-      "name": "medical_l_arm+o"
-    },
-    {
-      "name": "medical_r_arm+o"
-    },
-    {
-      "name": "medical_l_leg+o"
-    },
-    {
-      "name": "medical_r_leg+o"
-    },
-    {
-      "name": "mining_l_arm"
-    },
-    {
-      "name": "mining_r_arm"
-    },
-    {
-      "name": "mining_l_leg"
-    },
-    {
-      "name": "mining_r_leg"
-    },
-    {
-      "name": "mining_chest"
-    },
-    {
-      "name": "mining_head"
-    },
-    {
-      "name": "mining_head+o"
-    },
-    {
-      "name": "mining_chest+o"
-    },
-    {
-      "name": "mining_l_arm+o"
-    },
-    {
-      "name": "mining_r_arm+o"
-    },
-    {
-      "name": "mining_l_leg+o"
-    },
-    {
-      "name": "mining_r_leg+o"
-    },
-    {
-      "name": "service_l_arm"
-    },
-    {
-      "name": "service_r_arm"
-    },
-    {
-      "name": "service_l_leg"
-    },
-    {
-      "name": "service_r_leg"
-    },
-    {
-      "name": "service_chest"
-    },
-    {
-      "name": "service_head"
-    },
-    {
-      "name": "service_head+o"
-    },
-    {
-      "name": "service_chest+o"
-    },
-    {
-      "name": "service_l_arm+o"
-    },
-    {
-      "name": "service_r_arm+o"
-    },
-    {
-      "name": "service_l_leg+o"
-    },
-    {
-      "name": "service_r_leg+o"
-    },
-    {
-      "name": "peace_l_arm"
-    },
-    {
-      "name": "peace_r_arm"
-    },
-    {
-      "name": "peace_l_leg"
-    },
-    {
-      "name": "peace_r_leg"
-    },
-    {
-      "name": "peace_chest"
-    },
-    {
-      "name": "peace_head"
-    },
-    {
-      "name": "peace_head+o"
-    },
-    {
-      "name": "peace_chest+o"
-    },
-    {
-      "name": "peace_l_arm+o"
-    },
-    {
-      "name": "peace_r_arm+o"
-    },
-    {
-      "name": "peace_l_leg+o"
-    },
-    {
-      "name": "peace_r_leg+o"
-    },
-    {
-      "name": "clown_l_arm"
-    },
-    {
-      "name": "clown_r_arm"
-    },
-    {
-      "name": "clown_l_leg"
-    },
-    {
-      "name": "clown_r_leg"
-    },
-    {
-      "name": "clown_chest"
-    },
-    {
-      "name": "clown_head"
-    },
-    {
-      "name": "clown_head+o"
-    },
-    {
-      "name": "clown_chest+o"
-    },
-    {
-      "name": "clown_l_arm+o"
-    },
-    {
-      "name": "clown_r_arm+o"
-    },
-    {
-      "name": "clown_l_leg+o"
-    },
-    {
-      "name": "clown_r_leg+o"
-    }
-  ]
-=======
     "version": 1,
     "license": "CC-BY-SA-3.0",
     "copyright": "Taken from tgstation at https://github.com/tgstation/tgstation/commit/cf45322c7ee16f9d7e43d5260daf24ceb77c1b25, limb sprites edited into inhands by mubururu_ (github)",
@@ -535,7 +245,78 @@
         },
         {
             "name": "service_r_leg+o"
+        },
+        {
+            "name": "peace_l_arm"
+        },
+        {
+            "name": "peace_r_arm"
+        },
+        {
+            "name": "peace_l_leg"
+        },
+        {
+            "name": "peace_r_leg"
+        },
+        {
+            "name": "peace_chest"
+        },
+        {
+            "name": "peace_head"
+        },
+        {
+            "name": "peace_head+o"
+        },
+        {
+            "name": "peace_chest+o"
+        },
+        {
+            "name": "peace_l_arm+o"
+        },
+        {
+            "name": "peace_r_arm+o"
+        },
+        {
+            "name": "peace_l_leg+o"
+        },
+        {
+            "name": "peace_r_leg+o"
+        },
+        {
+            "name": "clown_l_arm"
+        },
+        {
+            "name": "clown_r_arm"
+        },
+        {
+            "name": "clown_l_leg"
+        },
+        {
+            "name": "clown_r_leg"
+        },
+        {
+            "name": "clown_chest"
+        },
+        {
+            "name": "clown_head"
+        },
+        {
+            "name": "clown_head+o"
+        },
+        {
+            "name": "clown_chest+o"
+        },
+        {
+            "name": "clown_l_arm+o"
+        },
+        {
+            "name": "clown_r_arm+o"
+        },
+        {
+            "name": "clown_l_leg+o"
+        },
+        {
+            "name": "clown_r_leg+o"
         }
     ]
->>>>>>> 1b74de6d
 }