--- conflicted
+++ resolved
@@ -1,11 +1,7 @@
 {
   "version": 1,
   "license": "CC-BY-SA-3.0",
-<<<<<<< HEAD
   "copyright": "Taken from tgstation at https://github.com/tgstation/tgstation/commit/59f2a4e10e5ba36033c9734ddebfbbdc6157472d, nukefestive by Alekshhh (Github)",
-=======
-  "copyright": "Taken from https://github.com/vgstation-coders/vgstation13/blob/835fd60545178a19064f5df9981dac6e1b220775/icons/obj/stationobjs.dmi, nukefestive by Alekshhh (Github), nuclearbomb_gay by PJB3005",
->>>>>>> 2711ef7f
   "size": {
     "x": 32,
     "y": 32
