--- conflicted
+++ resolved
@@ -1,11 +1,7 @@
 {
   "version": 1,
   "license": "CC-BY-SA-3.0",
-<<<<<<< HEAD
-  "copyright": "Taken from tgstation at commit https://github.com/tgstation/tgstation/commit/484fcb08e8e2058b81059424fb5aa77034a3fcf1",
-=======
   "copyright": "icon by RiceMar1244 based on icon taken from tg station at commit https://github.com/tgstation/tgstation/commit/8b7f8ba6a3327c7381967c550f185dffafd11a57, edited by GaussiArson",
->>>>>>> 1c8e7443
   "size": {
     "x": 32,
     "y": 32
@@ -18,15 +14,7 @@
 			"name": "base"
 		},
 		{
-			"name": "mag-unshaded-0",
-            "delays": [
-              [
-                0.1,
-                0.1,
-                0.1,
-                0.1
-              ]
-            ]
+			"name": "mag-unshaded-0"
 		},
 		{
 			"name": "mag-unshaded-1"
@@ -42,47 +30,11 @@
 		},
 		{
 			"name": "inhand-left-0",
-            "directions": 4,
-            "delays": [
-              [
-                0.3,
-                0.3
-              ],
-              [
-                0.3,
-                0.3
-              ],
-              [
-                0.3,
-                0.3
-              ],
-              [
-                0.3,
-                0.3
-              ]
-            ]
+			"directions": 4
 		},
 		{
 			"name": "inhand-right-0",
-            "directions": 4,
-            "delays": [
-              [
-                0.3,
-                0.3
-              ],
-              [
-                0.3,
-                0.3
-              ],
-              [
-                0.3,
-                0.3
-              ],
-              [
-                0.3,
-                0.3
-              ]
-            ]
+			"directions": 4
 		},
 		{
 			"name": "inhand-left-1",
