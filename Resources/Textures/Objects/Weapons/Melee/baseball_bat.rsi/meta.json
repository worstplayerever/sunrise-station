{
  "version": 1,
  "license": "CC-BY-NC-SA-3.0",
<<<<<<< HEAD
  "copyright": "Created by discord:𝘽𝙚𝙡𝙖𝙮#7441",
=======
  "copyright": "Taken from goonstation and modified by Swept at commit https://github.com/goonstation/goonstation/pull/3555/commits/b24eb6260647c0fcfe858268a26b6160bc50017a, wielded version by Easypoll, vertical icon sprite by TiniestShark",
>>>>>>> 3f9d303c
  "size": {
      "x": 32,
      "y": 32
  },
  "states": [
    {
      "name": "icon"
    },
     {
      "name": "storage"
     },
    {
      "name": "inhand-left",
      "directions": 4
    },
    {
      "name": "inhand-right",
      "directions": 4
    },
    {
      "name": "wielded-inhand-left",
      "directions": 4
    },
	  {
      "name": "wielded-inhand-right",
      "directions": 4
    },
    {
      "name": "equipped-BACKPACK",
      "directions": 4
    }
  ]
}<|MERGE_RESOLUTION|>--- conflicted
+++ resolved
@@ -1,11 +1,7 @@
 {
   "version": 1,
   "license": "CC-BY-NC-SA-3.0",
-<<<<<<< HEAD
-  "copyright": "Created by discord:𝘽𝙚𝙡𝙖𝙮#7441",
-=======
   "copyright": "Taken from goonstation and modified by Swept at commit https://github.com/goonstation/goonstation/pull/3555/commits/b24eb6260647c0fcfe858268a26b6160bc50017a, wielded version by Easypoll, vertical icon sprite by TiniestShark",
->>>>>>> 3f9d303c
   "size": {
       "x": 32,
       "y": 32
