{
<<<<<<< HEAD
  "version": 1,
  "license": "CC-BY-SA-3.0",
  "copyright": "Taken from tgstation at https://github.com/tgstation/tgstation/commit/a9451f4d22f233d328b63490c2bcf64a640e42ff",
  "size": {
    "x": 32,
    "y": 32
  },
  "states": [
    {
      "name": "icon"
    },
    {
      "name": "equipped-BELT",
      "directions": 4
    },
    {
      "name": "equipped-BACKPACK",
      "directions": 4
    },
    {
      "name": "inhand-left",
      "directions": 4
    },
    {
      "name": "inhand-right",
      "directions": 4
    }
  ]
=======
    "version": 1,
    "license": "CC-BY-SA-3.0",
    "copyright": "Taken from tgstation at https://github.com/tgstation/tgstation/commit/a9451f4d22f233d328b63490c2bcf64a640e42ff and modified by Jackal298.",
    "size": {
        "x": 32,
        "y": 32
    },
    "states": [
        {
            "name": "icon"
        },
        {
            "name": "inhand-left",
            "directions": 4
        },
        {
            "name": "inhand-right",
            "directions": 4
        },
        {
            "name": "equipped-BACKPACK",
            "directions": 4
        },
        {
            "name": "equipped-BELT",
            "directions": 4
        }
    ]
>>>>>>> fac4bcd9
}<|MERGE_RESOLUTION|>--- conflicted
+++ resolved
@@ -1,34 +1,4 @@
 {
-<<<<<<< HEAD
-  "version": 1,
-  "license": "CC-BY-SA-3.0",
-  "copyright": "Taken from tgstation at https://github.com/tgstation/tgstation/commit/a9451f4d22f233d328b63490c2bcf64a640e42ff",
-  "size": {
-    "x": 32,
-    "y": 32
-  },
-  "states": [
-    {
-      "name": "icon"
-    },
-    {
-      "name": "equipped-BELT",
-      "directions": 4
-    },
-    {
-      "name": "equipped-BACKPACK",
-      "directions": 4
-    },
-    {
-      "name": "inhand-left",
-      "directions": 4
-    },
-    {
-      "name": "inhand-right",
-      "directions": 4
-    }
-  ]
-=======
     "version": 1,
     "license": "CC-BY-SA-3.0",
     "copyright": "Taken from tgstation at https://github.com/tgstation/tgstation/commit/a9451f4d22f233d328b63490c2bcf64a640e42ff and modified by Jackal298.",
@@ -57,5 +27,4 @@
             "directions": 4
         }
     ]
->>>>>>> fac4bcd9
 }