{
<<<<<<< HEAD
    "version": 1,
    "license": "CC-BY-SA-3.0",
    "copyright": "Taken from tgstation at https://github.com/tgstation/tgstation/commit/d91390a4474e511279b6ee7525c5982266b9a858",
    "size": {
        "x": 32,
        "y": 32
    },
    "states": [
        {
            "name": "icon"
        },
        {
            "name": "primed",
            "delays": [
                [
                    0.1,
                    0.1
                ]
            ]
        },
        {
            "name": "equipped-BELT",
            "directions": 4
        }
    ]
=======
  "version": 1,
  "license": "CC-BY-SA-3.0",
  "copyright": "Derived from /tg/station 13 at https://github.com/tgstation/tgstation/blob/8231234a64b80635369e8da43011ad20bde631ce/icons/obj/grenade.dmi, created by K-Dynamic (github). Inhands by TiniestShark (github)",
  "size": {
    "x": 32,
    "y": 32
  },
  "states": [
    {
      "name": "icon"
    },
    {
      "name": "primed",
      "delays": [
        [
          0.1,
          0.1
        ]
      ]
    },
    {
      "name": "equipped-BELT",
      "directions": 4
    },
    {
      "name": "inhand-left",
      "directions": 4
    },
    {
      "name": "inhand-right",
      "directions": 4
    }
  ]
>>>>>>> 1b74de6d
}<|MERGE_RESOLUTION|>--- conflicted
+++ resolved
@@ -1,31 +1,4 @@
 {
-<<<<<<< HEAD
-    "version": 1,
-    "license": "CC-BY-SA-3.0",
-    "copyright": "Taken from tgstation at https://github.com/tgstation/tgstation/commit/d91390a4474e511279b6ee7525c5982266b9a858",
-    "size": {
-        "x": 32,
-        "y": 32
-    },
-    "states": [
-        {
-            "name": "icon"
-        },
-        {
-            "name": "primed",
-            "delays": [
-                [
-                    0.1,
-                    0.1
-                ]
-            ]
-        },
-        {
-            "name": "equipped-BELT",
-            "directions": 4
-        }
-    ]
-=======
   "version": 1,
   "license": "CC-BY-SA-3.0",
   "copyright": "Derived from /tg/station 13 at https://github.com/tgstation/tgstation/blob/8231234a64b80635369e8da43011ad20bde631ce/icons/obj/grenade.dmi, created by K-Dynamic (github). Inhands by TiniestShark (github)",
@@ -59,5 +32,4 @@
       "directions": 4
     }
   ]
->>>>>>> 1b74de6d
 }