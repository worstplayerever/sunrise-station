--- conflicted
+++ resolved
@@ -1,27 +1,4 @@
 {
-<<<<<<< HEAD
-    "version": 1,
-    "license": "CC-BY-SA-3.0",
-    "copyright": "Taken from tgstation  https://github.com/tgstation/tgstation/commit/d91390a4474e511279b6ee7525c5982266b9a858 and modified by DanTheSynth ",
-    "size": {
-        "x": 32,
-        "y": 32
-    },
-    "states": [
-        {
-            "name": "icon"
-        },
-        {
-            "name": "primed",
-            "delays": [
-                [
-                    0.1,
-                    0.1
-                ]
-            ]
-        }
-    ]
-=======
   "version": 1,
   "license": "CC-BY-SA-3.0",
   "copyright": "Taken from tgstation and modified by Swept at https://github.com/tgstation/tgstation/commit/b13d244d761a07e200a9a41730bd446e776020d5. Inhands by TiniestShark (github)",
@@ -51,5 +28,4 @@
       "directions": 4
     }
   ]
->>>>>>> 1b74de6d
 }