{
<<<<<<< HEAD
    "version": 1,
    "license": "CC-BY-SA-3.0",
    "copyright": "Taken from tgstation at https://github.com/tgstation/tgstation/commit/d91390a4474e511279b6ee7525c5982266b9a858",
    "size": {
        "x": 32,
        "y": 32
    },
    "states": [
        {
            "name": "icon"
        },
        {
            "name": "primed"
        },
        {
            "directions": 4,
            "name": "equipped-BELT"
        }
    ]
}      
    
=======
  "version": 1,
  "license": "CC-BY-SA-3.0",
  "copyright": "Taken from tgstation at https://github.com/tgstation/tgstation/commit/b13d244d761a07e200a9a41730bd446e776020d5. Inhands by TiniestShark (github)",
  "size": {
    "x": 32,
    "y": 32
  },
  "states": [
    {
      "name": "icon"
    },
    {
      "name": "primed",
      "delays": [
        [
          0.1,
          0.1
        ]
      ]
    },
    {
      "name": "equipped-BELT",
      "directions": 4
    },
    {
      "name": "inhand-left",
      "directions": 4
    },
    {
      "name": "inhand-right",
      "directions": 4
    }
  ]
}
>>>>>>> 1b74de6d
<|MERGE_RESOLUTION|>--- conflicted
+++ resolved
@@ -1,27 +1,4 @@
 {
-<<<<<<< HEAD
-    "version": 1,
-    "license": "CC-BY-SA-3.0",
-    "copyright": "Taken from tgstation at https://github.com/tgstation/tgstation/commit/d91390a4474e511279b6ee7525c5982266b9a858",
-    "size": {
-        "x": 32,
-        "y": 32
-    },
-    "states": [
-        {
-            "name": "icon"
-        },
-        {
-            "name": "primed"
-        },
-        {
-            "directions": 4,
-            "name": "equipped-BELT"
-        }
-    ]
-}      
-    
-=======
   "version": 1,
   "license": "CC-BY-SA-3.0",
   "copyright": "Taken from tgstation at https://github.com/tgstation/tgstation/commit/b13d244d761a07e200a9a41730bd446e776020d5. Inhands by TiniestShark (github)",
@@ -55,5 +32,4 @@
       "directions": 4
     }
   ]
-}
->>>>>>> 1b74de6d
+}