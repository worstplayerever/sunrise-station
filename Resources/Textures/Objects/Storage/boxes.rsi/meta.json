--- conflicted
+++ resolved
@@ -1,13 +1,4 @@
 {
-<<<<<<< HEAD
-    "version": 1,
-    "license": "CC-BY-SA-3.0",
-    "copyright": "Taken from tgstation at commit https://github.com/tgstation/tgstation/commit/cc65477c04f7403ca8a457bd5bae69a01abadbf0, encryptokey was taken from Baystation12 at https://github.com/infinitystation/Baystation12/blob/073f678cdce92edb8fcd55f9ffc9f0523bf31506/icons/obj/radio.dmi and modified by lapatison. boxwidetoy, shelltoy, swab, flare, inflatable, trashbag, magazine, holo and forensic created by potato1234x (github) for ss14 based on toys.rsi, mouth_swab.rsi, flare.rsi, inflatable_wall.rsi, trashbag.rsi, caseless_pistol_mag.rsi, guardians.rsi and bureaucracy.rsi respectively, candle and darts created by TheShuEd for ss14, throwing_knives and vials was drawn by Ubaser, evidence_markers by moomoobeef, nitrogentank modified from extendedtank by Errant, agrichemkit by Cerol",
-    "size": {
-        "x": 32,
-        "y": 32
-    },
-=======
   "version": 1,
   "license": "CC-BY-SA-3.0",
   "copyright": "Taken from vgstation at commit https://github.com/vgstation-coders/vgstation13/commit/ca674eff9d23e04357b7609ef7e07eadfc1a993f and modified by Flareguy (github), encryptokey was taken from Baystation12 at https://github.com/infinitystation/Baystation12/blob/073f678cdce92edb8fcd55f9ffc9f0523bf31506/icons/obj/radio.dmi and modified by lapatison. boxwidetoy, shelltoy, swab, flare, inflatable, trashbag, magazine, holo and forensic created by potato1234x (github) for ss14 based on toys.rsi, mouth_swab.rsi, flare.rsi, inflatable_wall.rsi, trashbag.rsi, caseless_pistol_mag.rsi, guardians.rsi and bureaucracy.rsi respectively, candle and darts created by TheShuEd for ss14, throwing_knives and vials was drawn by Ubaser, evidence_markers by moomoobeef, nitrogentank modified from extendedtank by Errant, agrichemkit by Cerol, modified by ps3moira (github)",
@@ -15,7 +6,6 @@
     "x": 32,
     "y": 32
   },
->>>>>>> 6a017ef1
     "states": [
         {
             "name": "beaker"
@@ -72,24 +62,9 @@
             "name": "box_security"
         },
         {
-            "name": "box_medical"
-        },
-        {
             "name": "box_science"
         },
         {
-<<<<<<< HEAD
-            "name": "box_olive"
-        },
-        {
-            "name": "box_id"
-        },
-        {
-            "name": "id"
-        },
-        {
-=======
->>>>>>> 6a017ef1
             "name": "circuit"
         },
         {
@@ -141,33 +116,6 @@
             "name": "magazine"
         },
         {
-            "name": "l6_base"
-        },
-        {
-            "name": "l6_red"
-        },
-        {
-            "name": "l6_uranium"
-        },
-        {
-            "name": "shotgun_base"
-        },
-        {
-            "name": "shotgun_red"
-        },
-        {
-            "name": "shotgun_uranium"
-        },
-        {
-            "name": "smg_base"
-        },
-        {
-            "name": "smg_red"
-        },
-        {
-            "name": "smg_uranium"
-        },
-        {
             "name": "mousetraps"
         },
         {
@@ -204,12 +152,12 @@
             "name": "writing_of_doom"
         },
         {
-			"name": "headset"
-		},
-        {
-			"name": "encryptokey"
-		},
-		{
+            "name": "headset"
+        },
+        {
+            "name": "encryptokey"
+        },
+        {
             "name": "inhand-left",
             "directions": 4
         },
@@ -242,24 +190,12 @@
         },
         {
             "name": "envelope"
-        },
-        {
-            "name": "stinger"
-        },
-        {
-            "name": "shrapnel"
-        },
-        {
-            "name": "incendiary"
         },
         {
             "name": "france"
         },
 		{
             "name": "agrichemkit"
-        },
-		{
-			"name": "facecast"
-		}
+        }
     ]
 }