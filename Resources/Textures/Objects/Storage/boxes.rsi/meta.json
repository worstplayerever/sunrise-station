{
<<<<<<< HEAD
    "version": 1,
    "license": "CC-BY-SA-3.0",
    "copyright": "Taken from TauCetiStation at commit https://github.com/TauCetiStation/TauCetiClassic/commit/401d381d53ceb9a045bca9c0ae60eb52b5fab2c5, some icons from tgstation at commit https://github.com/tgstation/tgstation/commit/cc65477c04f7403ca8a457bd5bae69a01abadbf0, modified by github:Morb0, encryptokey was taken from Baystation12 at https://github.com/infinitystation/Baystation12/blob/073f678cdce92edb8fcd55f9ffc9f0523bf31506/icons/obj/radio.dmi and modified by lapatison. boxwidetoy, shelltoy resprite by Morb0, swab, flare, inflatable, trashbag, magazine, holo and forensic created by potato1234x (github) for ss14 based on toys.rsi, mouth_swab.rsi, flare.rsi, inflatable_wall.rsi, trashbag.rsi, caseless_pistol_mag.rsi, guardians.rsi and bureaucracy.rsi respectively, candle and darts created by TheShuEd for ss14, throwing_knives and vials was drawn by Ubaser, evidence_markers by moomoobeef.",
    "size": {
        "x": 32,
        "y": 32
    },
=======
  "version": 1,
  "license": "CC-BY-SA-3.0",
  "copyright": "Taken from tgstation at commit https://github.com/tgstation/tgstation/commit/cc65477c04f7403ca8a457bd5bae69a01abadbf0, encryptokey was taken from Baystation12 at https://github.com/infinitystation/Baystation12/blob/073f678cdce92edb8fcd55f9ffc9f0523bf31506/icons/obj/radio.dmi and modified by lapatison. boxwidetoy, shelltoy, swab, flare, inflatable, trashbag, magazine, holo and forensic created by potato1234x (github) for ss14 based on toys.rsi, mouth_swab.rsi, flare.rsi, inflatable_wall.rsi, trashbag.rsi, caseless_pistol_mag.rsi, guardians.rsi and bureaucracy.rsi respectively, candle and darts created by TheShuEd for ss14, throwing_knives and vials was drawn by Ubaser, evidence_markers by moomoobeef, nitrogentank modified from extendedtank by Errant, agrichemkit by Cerol",
  "size": {
    "x": 32,
    "y": 32
  },
>>>>>>> b940d851
    "states": [
        {
            "name": "beaker"
        },
        {
            "name": "bodybags"
        },
        {
            "name": "clown"
        },
        {
            "name": "internals"
        },
        {
            "name": "extendedtank"
        },
        {
            "name": "emergencytank"
        },
        {
            "name": "nitrogentank"
        },
        {
            "name": "heart"
        },
        {
            "name": "meson"
        },
        {
            "name": "sechud"
        },
        {
            "name": "bottle"
        },
        {
            "name": "box"
        },
        {
            "name": "boxwide"
        },
        {
            "name": "boxwidetoy"
        },
        {
            "name": "box_hug"
        },
        {
            "name": "box_of_doom"
        },
        {
            "name": "box_of_doom_big"
        },
        {
            "name": "box_security"
        },
        {
            "name": "box_medical"
        },
        {
            "name": "box_science"
        },
        {
            "name": "box_olive"
        },
        {
            "name": "box_id"
        },
        {
            "name": "id"
        },
        {
            "name": "circuit"
        },
        {
            "name": "disk"
        },
        {
            "name": "evidence_markers"
        },
        {
            "name": "flashbang"
        },
        {
            "name": "flare"
        },
        {
            "name": "forensic"
        },
        {
            "name": "glasses"
        },
        {
            "name": "handcuff"
        },
        {
            "name": "holo"
        },
        {
            "name": "implant"
        },
        {
            "name": "inflatable"
        },
        {
            "name": "latex"
        },
        {
            "name": "light"
        },
        {
            "name": "lightmixed"
        },
        {
            "name": "lighttube"
        },
        {
            "name": "omegacart"
        },
        {
            "name": "magazine"
        },
        {
            "name": "mousetraps"
        },
        {
            "name": "nitrile"
        },
        {
            "name": "pda"
        },
        {
            "name": "pillbox"
        },
        {
            "name": "solution_trays"
        },
        {
            "name": "sterile"
        },
        {
            "name": "swab"
        },
        {
            "name": "syringe"
        },
        {
            "name": "throwing_knives"
        },
        {
            "name": "trashbag"
        },
        {
            "name": "writing"
        },
        {
            "name": "writing_of_doom"
        },
        {
			"name": "headset"
		},
        {
			"name": "encryptokey"
		},
		{
            "name": "inhand-left",
            "directions": 4
        },
        {
            "name": "inhand-right",
            "directions": 4
        },
        {
            "name": "hug-inhand-left",
            "directions": 4
        },
        {
            "name": "hug-inhand-right",
            "directions": 4
        },
        {
            "name": "shellbeanbag"
        },
        {
            "name": "shellflare"
        },
        {
            "name": "shellflash"
        },
        {
            "name": "shellincendiary"
        },
        {
            "name": "shelllethal"
        },
        {
            "name": "shellpractice"
        },
        {
            "name": "shellslug"
        },
        {
            "name": "shelluranium"
        },
        {
            "name": "shelltranquilizer"
        },
        {
            "name": "shelltoy"
        },
        {
            "name": "ziptie"
        },
        {
            "name": "candle"
        },
        {
            "name": "darts"
        },
        {
            "name": "vials"
        },
        {
            "name": "envelope"
        },
        {
            "name": "france"
        },
		{
            "name": "agrichemkit"
        }
    ]
}<|MERGE_RESOLUTION|>--- conflicted
+++ resolved
@@ -1,5 +1,4 @@
 {
-<<<<<<< HEAD
     "version": 1,
     "license": "CC-BY-SA-3.0",
     "copyright": "Taken from TauCetiStation at commit https://github.com/TauCetiStation/TauCetiClassic/commit/401d381d53ceb9a045bca9c0ae60eb52b5fab2c5, some icons from tgstation at commit https://github.com/tgstation/tgstation/commit/cc65477c04f7403ca8a457bd5bae69a01abadbf0, modified by github:Morb0, encryptokey was taken from Baystation12 at https://github.com/infinitystation/Baystation12/blob/073f678cdce92edb8fcd55f9ffc9f0523bf31506/icons/obj/radio.dmi and modified by lapatison. boxwidetoy, shelltoy resprite by Morb0, swab, flare, inflatable, trashbag, magazine, holo and forensic created by potato1234x (github) for ss14 based on toys.rsi, mouth_swab.rsi, flare.rsi, inflatable_wall.rsi, trashbag.rsi, caseless_pistol_mag.rsi, guardians.rsi and bureaucracy.rsi respectively, candle and darts created by TheShuEd for ss14, throwing_knives and vials was drawn by Ubaser, evidence_markers by moomoobeef.",
@@ -7,15 +6,6 @@
         "x": 32,
         "y": 32
     },
-=======
-  "version": 1,
-  "license": "CC-BY-SA-3.0",
-  "copyright": "Taken from tgstation at commit https://github.com/tgstation/tgstation/commit/cc65477c04f7403ca8a457bd5bae69a01abadbf0, encryptokey was taken from Baystation12 at https://github.com/infinitystation/Baystation12/blob/073f678cdce92edb8fcd55f9ffc9f0523bf31506/icons/obj/radio.dmi and modified by lapatison. boxwidetoy, shelltoy, swab, flare, inflatable, trashbag, magazine, holo and forensic created by potato1234x (github) for ss14 based on toys.rsi, mouth_swab.rsi, flare.rsi, inflatable_wall.rsi, trashbag.rsi, caseless_pistol_mag.rsi, guardians.rsi and bureaucracy.rsi respectively, candle and darts created by TheShuEd for ss14, throwing_knives and vials was drawn by Ubaser, evidence_markers by moomoobeef, nitrogentank modified from extendedtank by Errant, agrichemkit by Cerol",
-  "size": {
-    "x": 32,
-    "y": 32
-  },
->>>>>>> b940d851
     "states": [
         {
             "name": "beaker"
