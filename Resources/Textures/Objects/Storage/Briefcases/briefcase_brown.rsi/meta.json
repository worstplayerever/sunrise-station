--- conflicted
+++ resolved
@@ -1,11 +1,7 @@
 {
   "version": 1,
   "license": "CC-BY-SA-3.0",
-<<<<<<< HEAD
-  "copyright": "Taken from Skyrat-tg at https://github.com/Skyrat-SS13/Skyrat-tg/commit/ca0a3ad6128fd40efdfb7bf3321ebac233a506bc & inhand from baystation at commit https://github.com/Baystation12/Baystation12/commit/a929584d9db319eb7484113221be25cfa1d5dc09, Inhands resprited by MureixloL",
-=======
   "copyright": "Made by ps3moira (github)",
->>>>>>> 6a017ef1
   "size": {
     "x": 32,
     "y": 32
