{
<<<<<<< HEAD
  "version": 1,
  "license": "CLA",
  "copyright": "SUNRISE",
  "size": {
    "x": 32,
    "y": 32
  },
  "states": [
    {
      "name": "icon"
    },
    {
      "name": "icon-siren"
    },
    {
      "name": "equipped-OUTERCLOTHING",
      "directions": 4
    },
    {
      "name": "equipped-OUTERCLOTHING-reptilian",
      "directions": 4
    },
    {
      "name": "equipped-OUTERCLOTHING-vox",
      "directions": 4
    },
    {
      "name": "inhand-left",
      "directions": 4
    },
    {
      "name": "inhand-right",
      "directions": 4
    }
  ]
=======
    "version": 1,
    "license": "CC-BY-SA-3.0",
    "copyright": "Taken from paradise station git at commit https://github.com/ParadiseSS13/Paradise/commit/e5e584804b4b0b373a6a69d23afb73fd3c094365, redrawn by Ubaser. Vox state made by Flareguy for SS14. Siren Icon made by Velen based of the helmet's colours. equipped-OUTERCLOTHING-dog modified from equipped-OUTERCLOTHING by Sparlight (GitHub).",
    "size": {
        "x": 32,
        "y": 32
    },
    "states": [
        {
            "name": "icon"
        },
        {
            "name": "icon-siren"
        },
        {
            "name": "equipped-OUTERCLOTHING",
            "directions": 4
        },
        {
            "name": "equipped-OUTERCLOTHING-vox",
            "directions": 4
        },
        {
            "name": "equipped-OUTERCLOTHING-dog",
            "directions": 4
        },
        {
            "name": "inhand-left",
            "directions": 4
        },
        {
            "name": "inhand-right",
            "directions": 4
        }
    ]
>>>>>>> 3f9d303c
}<|MERGE_RESOLUTION|>--- conflicted
+++ resolved
@@ -1,41 +1,4 @@
 {
-<<<<<<< HEAD
-  "version": 1,
-  "license": "CLA",
-  "copyright": "SUNRISE",
-  "size": {
-    "x": 32,
-    "y": 32
-  },
-  "states": [
-    {
-      "name": "icon"
-    },
-    {
-      "name": "icon-siren"
-    },
-    {
-      "name": "equipped-OUTERCLOTHING",
-      "directions": 4
-    },
-    {
-      "name": "equipped-OUTERCLOTHING-reptilian",
-      "directions": 4
-    },
-    {
-      "name": "equipped-OUTERCLOTHING-vox",
-      "directions": 4
-    },
-    {
-      "name": "inhand-left",
-      "directions": 4
-    },
-    {
-      "name": "inhand-right",
-      "directions": 4
-    }
-  ]
-=======
     "version": 1,
     "license": "CC-BY-SA-3.0",
     "copyright": "Taken from paradise station git at commit https://github.com/ParadiseSS13/Paradise/commit/e5e584804b4b0b373a6a69d23afb73fd3c094365, redrawn by Ubaser. Vox state made by Flareguy for SS14. Siren Icon made by Velen based of the helmet's colours. equipped-OUTERCLOTHING-dog modified from equipped-OUTERCLOTHING by Sparlight (GitHub).",
@@ -71,5 +34,4 @@
             "directions": 4
         }
     ]
->>>>>>> 3f9d303c
 }