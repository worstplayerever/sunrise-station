--- conflicted
+++ resolved
@@ -1,38 +1,4 @@
 {
-<<<<<<< HEAD
-  "version": 1,
-  "license": "CC-BY-SA-3.0",
-  "copyright": "Taken from tgstation at commit https://github.com/tgstation/tgstation/commit/97ec5ed1a0fc8263df5df5a5afbb653d4684992e & icon made by github:Morb0, reptilian made by kuro(388673708753027083). Vox state made by Flareguy for SS14",
-  "size": {
-    "x": 32,
-    "y": 32
-  },
-  "states": [
-    {
-      "name": "icon"
-    },
-    {
-      "name": "equipped-OUTERCLOTHING",
-      "directions": 4
-    },
-    {
-      "name": "equipped-OUTERCLOTHING-reptilian",
-      "directions": 4
-    },
-    {
-      "name": "equipped-OUTERCLOTHING-vox",
-      "directions": 4
-    },
-    {
-      "name": "inhand-left",
-      "directions": 4
-    },
-    {
-      "name": "inhand-right",
-      "directions": 4
-    }
-  ]
-=======
     "version": 1,
     "license": "CC-BY-SA-3.0",
     "copyright": "Taken from tgstation at commit https://github.com/tgstation/tgstation/commit/4f6190e2895e09116663ef282d3ce1d8b35c032e. Vox state made by Flareguy for SS14. equipped-OUTERCLOTHING-dog modified from equipped-OUTERCLOTHING by Sparlight (GitHub).",
@@ -65,5 +31,4 @@
             "directions": 4
         }
     ]
->>>>>>> 3f9d303c
 }