{
<<<<<<< HEAD
  "version": 1,
  "license": "CLA",
  "copyright": "SUNRISE",
  "size": {
    "x": 32,
    "y": 32
  },
  "states": [
    {
      "name": "icon"
    },
    {
      "name": "equipped-OUTERCLOTHING",
      "directions": 4
    },
    {
      "name": "equipped-OUTERCLOTHING-reptilian",
      "directions": 4
    },
    {
      "name": "equipped-OUTERCLOTHING-vox",
      "directions": 4
    },
    {
      "name": "inhand-left",
      "directions": 4
    },
    {
      "name": "inhand-right",
      "directions": 4
    }
  ]
=======
    "version": 1,
    "license": "CC-BY-SA-3.0",
    "copyright": "Made by Emisse for SS14. Vox state made by Flareguy for SS14. equipped-OUTERCLOTHING-dog modified from equipped-OUTERCLOTHING in parts and collaboration by both casiliuscestus (GitHub) and Raccoononi (GitHub) for SS14.",
    "size": {
        "x": 32,
        "y": 32
    },
    "states": [
        {
            "name": "icon"
        },
        {
            "name": "equipped-OUTERCLOTHING",
            "directions": 4
        },
        {
            "name": "equipped-OUTERCLOTHING-vox",
            "directions": 4
        },
        {
            "name": "equipped-OUTERCLOTHING-dog",
            "directions": 4
        },
        {
            "name": "inhand-left",
            "directions": 4
        },
        {
            "name": "inhand-right",
            "directions": 4
        }
    ]
>>>>>>> 3f9d303c
}<|MERGE_RESOLUTION|>--- conflicted
+++ resolved
@@ -1,38 +1,4 @@
 {
-<<<<<<< HEAD
-  "version": 1,
-  "license": "CLA",
-  "copyright": "SUNRISE",
-  "size": {
-    "x": 32,
-    "y": 32
-  },
-  "states": [
-    {
-      "name": "icon"
-    },
-    {
-      "name": "equipped-OUTERCLOTHING",
-      "directions": 4
-    },
-    {
-      "name": "equipped-OUTERCLOTHING-reptilian",
-      "directions": 4
-    },
-    {
-      "name": "equipped-OUTERCLOTHING-vox",
-      "directions": 4
-    },
-    {
-      "name": "inhand-left",
-      "directions": 4
-    },
-    {
-      "name": "inhand-right",
-      "directions": 4
-    }
-  ]
-=======
     "version": 1,
     "license": "CC-BY-SA-3.0",
     "copyright": "Made by Emisse for SS14. Vox state made by Flareguy for SS14. equipped-OUTERCLOTHING-dog modified from equipped-OUTERCLOTHING in parts and collaboration by both casiliuscestus (GitHub) and Raccoononi (GitHub) for SS14.",
@@ -65,5 +31,4 @@
             "directions": 4
         }
     ]
->>>>>>> 3f9d303c
 }