{
  "version": 1,
<<<<<<< HEAD
  "license": "CLA",
  "copyright": "SUNRISE",
=======
  "license": "CC-BY-SA-3.0",
  "copyright": "Sprite made by Gtheglorious based on the sprite made by emisse for ss14, vox state made by Flareguy for SS14, monkey state made by MercerBray for Ss14.",
>>>>>>> b1a3c62b
  "size": {
    "x": 32,
    "y": 32
  },
  "states": [
    {
      "name": "icon"
    },
    {
      "name": "equipped-OUTERCLOTHING",
      "directions": 4
    },
    {
      "name": "equipped-OUTERCLOTHING-reptilian",
      "directions": 4
    },
    {
      "name": "equipped-OUTERCLOTHING-vox",
      "directions": 4
    },
    {
      "name": "equipped-OUTERCLOTHING-monkey",
      "directions": 4
    },
    {
      "name": "inhand-left",
      "directions": 4
    },
    {
      "name": "inhand-right",
      "directions": 4
    }
  ]
}<|MERGE_RESOLUTION|>--- conflicted
+++ resolved
@@ -1,12 +1,7 @@
 {
   "version": 1,
-<<<<<<< HEAD
   "license": "CLA",
   "copyright": "SUNRISE",
-=======
-  "license": "CC-BY-SA-3.0",
-  "copyright": "Sprite made by Gtheglorious based on the sprite made by emisse for ss14, vox state made by Flareguy for SS14, monkey state made by MercerBray for Ss14.",
->>>>>>> b1a3c62b
   "size": {
     "x": 32,
     "y": 32
