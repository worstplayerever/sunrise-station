--- conflicted
+++ resolved
@@ -1,11 +1,7 @@
 {
   "version": 1,
   "license": "CC-BY-SA-3.0",
-<<<<<<< HEAD
-  "copyright": "Sprites by Flareguy & cboyjet, heavily edited from space suit sprites found in https://github.com/tgstation/tgstation/commit/fb2d71495bfe81446159ef528534193d09dd8d34, monkey derivative made by brainfood1183 (github) for ss14, reptilian made by denlemp(692533587760906270)",
-=======
   "copyright": "Sprites by Flareguy & cboyjet, modified from space suit sprites taken from tgstation at commit https://github.com/tgstation/tgstation/commit/fb2d71495bfe81446159ef528534193d09dd8d34, monkey derivative made by brainfood1183 (github) for ss14. Vox state based off of biosuit, taken from vgstation at commit https://github.com/vgstation-coders/vgstation13/commit/31d6576ba8102135d058ef49c3cb6ecbe8db8a79",
->>>>>>> be761ea5
   "size": {
     "x": 32,
     "y": 32
@@ -27,10 +23,6 @@
       "directions": 4
     },
     {
-      "name": "equipped-OUTERCLOTHING-reptilian",
-      "directions": 4
-    },
-    {
       "name": "inhand-left",
       "directions": 4
     },
