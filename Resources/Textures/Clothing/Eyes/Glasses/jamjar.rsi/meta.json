{
  "version": 1,
  "license": "CC-BY-SA-3.0",
<<<<<<< HEAD
  "copyright": "Sprited by discord:@mishutka09",
=======
  "copyright": "Taken from tgstation at commit https://github.com/tgstation/tgstation/commit/5a73e8f825ff279e82949b9329783a9e3070e2da. Equipped-EYES-arachnid and equipped-EYES-moth modified from equipped-EYES by HTMLSystem",
>>>>>>> 1b74de6d
  "size": {
    "x": 32,
    "y": 32
  },
  "states": [
    {
      "name": "icon"
    },
    {
      "name": "equipped-EYES",
      "directions": 4
    },
    {
      "name": "equipped-EYES-arachnid",
      "directions": 4
    },
    {
      "name": "equipped-EYES-hamster",
      "directions": 4
    },
    {
      "name": "equipped-EYES-moth",
      "directions": 4
    },
    {
      "name": "inhand-left",
      "directions": 4
    },
    {
      "name": "inhand-right",
      "directions": 4
    }
  ]
}<|MERGE_RESOLUTION|>--- conflicted
+++ resolved
@@ -1,11 +1,7 @@
 {
   "version": 1,
   "license": "CC-BY-SA-3.0",
-<<<<<<< HEAD
-  "copyright": "Sprited by discord:@mishutka09",
-=======
   "copyright": "Taken from tgstation at commit https://github.com/tgstation/tgstation/commit/5a73e8f825ff279e82949b9329783a9e3070e2da. Equipped-EYES-arachnid and equipped-EYES-moth modified from equipped-EYES by HTMLSystem",
->>>>>>> 1b74de6d
   "size": {
     "x": 32,
     "y": 32
