{
  "version": 1,
<<<<<<< HEAD
  "license": "CLA",
  "copyright": "SUNRISE",
=======
  "license": "CC-BY-SA-3.0",
  "copyright": "Taken from paradise station at commit https://github.com/ParadiseSS13/Paradise/commit/e5e584804b4b0b373a6a69d23afb73fd3c094365, redrawn by Ubaser. vox state by Flareguy",
>>>>>>> c4dcc909
  "size": {
    "x": 32,
    "y": 32
  },
  "states": [
    {
      "name": "icon"
    },
    {
      "name": "equipped-HELMET",
      "directions": 4
    },
    {
      "name": "equipped-HELMET-vox",
      "directions": 4
    },
    {
      "name": "inhand-left",
      "directions": 4
    },
    {
      "name": "inhand-right",
      "directions": 4
    }
  ]
}<|MERGE_RESOLUTION|>--- conflicted
+++ resolved
@@ -1,35 +1,30 @@
 {
-  "version": 1,
-<<<<<<< HEAD
-  "license": "CLA",
-  "copyright": "SUNRISE",
-=======
-  "license": "CC-BY-SA-3.0",
-  "copyright": "Taken from paradise station at commit https://github.com/ParadiseSS13/Paradise/commit/e5e584804b4b0b373a6a69d23afb73fd3c094365, redrawn by Ubaser. vox state by Flareguy",
->>>>>>> c4dcc909
-  "size": {
-    "x": 32,
-    "y": 32
-  },
-  "states": [
-    {
-      "name": "icon"
+    "version": 1,
+    "license": "CLA",
+    "copyright": "SUNRISE",
+    "size": {
+        "x": 32,
+        "y": 32
     },
-    {
-      "name": "equipped-HELMET",
-      "directions": 4
-    },
-    {
-      "name": "equipped-HELMET-vox",
-      "directions": 4
-    },
-    {
-      "name": "inhand-left",
-      "directions": 4
-    },
-    {
-      "name": "inhand-right",
-      "directions": 4
-    }
-  ]
+    "states": [
+        {
+            "name": "icon"
+        },
+        {
+            "name": "equipped-HELMET",
+            "directions": 4
+        },
+        {
+            "name": "equipped-HELMET-vox",
+            "directions": 4
+        },
+        {
+            "name": "inhand-left",
+            "directions": 4
+        },
+        {
+            "name": "inhand-right",
+            "directions": 4
+        }
+    ]
 }