--- conflicted
+++ resolved
@@ -1,5 +1,4 @@
 {
-<<<<<<< HEAD
   "version": 1,
   "license": "CC-BY-SA-3.0",
   "copyright": "Taken from tgstation at commit https://github.com/tgstation/tgstation/commit/97ec5ed1a0fc8263df5df5a5afbb653d4684992e & light version made by github:Morb0. Vox states by Flareguy for SS14. Vox states by Flareguy for SS14",
@@ -37,47 +36,14 @@
     {
       "name": "on-equipped-HELMET-vox",
       "directions": 4
-    }
+    },
+      {
+          "name": "off-equipped-HELMET-dog",
+          "directions": 4
+      },
+      {
+          "name": "on-equipped-HELMET-dog",
+          "directions": 4
+      }
   ]
-=======
-    "version": 1,
-    "license": "CC-BY-SA-3.0",
-    "copyright": "Taken from tgstation at commit https://github.com/tgstation/tgstation/commit/4f6190e2895e09116663ef282d3ce1d8b35c032e, modified by Emisse for SS14. Vox states by Flareguy for SS14. Dog states modified from base states in a collaborative shared effort by casiliuscestus (GitHub), Sparlight (GitHub), and Raccoononi (GitHub) for SS14.",
-    "size": {
-        "x": 32,
-        "y": 32
-    },
-    "states": [
-        {
-            "name": "icon"
-        },
-        {
-            "name": "icon-flash"
-        },
-        {
-            "name": "off-equipped-HELMET",
-            "directions": 4
-        },
-        {
-            "name": "off-equipped-HELMET-vox",
-            "directions": 4
-        },
-        {
-            "name": "off-equipped-HELMET-dog",
-            "directions": 4
-        },
-        {
-            "name": "on-equipped-HELMET",
-            "directions": 4
-        },
-        {
-            "name": "on-equipped-HELMET-vox",
-            "directions": 4
-        },
-        {
-            "name": "on-equipped-HELMET-dog",
-            "directions": 4
-        }
-    ]
->>>>>>> 3f9d303c
 }