--- conflicted
+++ resolved
@@ -1,23 +1,10 @@
 {
-<<<<<<< HEAD
-  "version": 1,
-  "license": "CLA",
-  "copyright": "SUNRISE",
-  "size": {
-    "x": 32,
-    "y": 32
-  },
-  "states": [
-    {
-      "name": "icon"
-=======
     "version": 1,
     "license": "CC-BY-SA-3.0",
     "copyright": "Taken from tgstation at commit https://github.com/tgstation/tgstation/commit/4f6190e2895e09116663ef282d3ce1d8b35c032e. Vox states by Flareguy for Space Station 14, dog states modified from base states by casiliuscestus (GitHub) for Space Station 14",
     "size": {
         "x": 32,
         "y": 32
->>>>>>> 3f9d303c
     },
     "states": [
         {
