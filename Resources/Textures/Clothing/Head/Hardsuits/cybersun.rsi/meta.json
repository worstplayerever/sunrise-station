--- conflicted
+++ resolved
@@ -1,12 +1,7 @@
 {
   "version": 1,
-<<<<<<< HEAD
   "license": "CLA",
   "copyright": "SUNRISE",
-=======
-  "license": "CC-BY-SA-3.0",
-  "copyright": "Taken from Paradise SS13 at commit https://github.com/ParadiseSS13/Paradise/commit/a67c929b7394f78e7787114457ba42f4df6cc3a1. Vox state by Flareguy for SS14. monkey state made by MercerBray for Ss14",
->>>>>>> b1a3c62b
   "size": {
     "x": 32,
     "y": 32
@@ -27,7 +22,6 @@
       "directions": 4
     },
     {
-<<<<<<< HEAD
       "name": "off-equipped-HELMET",
       "directions": 4
     },
@@ -41,9 +35,10 @@
     },
     {
       "name": "on-equipped-HELMET-vox",
-=======
+      "directions": 4
+    },
+    {
       "name": "equipped-HELMET-monkey",
->>>>>>> b1a3c62b
       "directions": 4
     }
   ]
