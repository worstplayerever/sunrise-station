--- conflicted
+++ resolved
@@ -1,51 +1,4 @@
 {
-<<<<<<< HEAD
-  "version": 1,
-  "license": "CLA",
-  "copyright": "SUNRISE",
-  "size": {
-    "x": 32,
-    "y": 32
-  },
-  "states": [
-    {
-      "name": "icon"
-    },
-    {
-      "name": "icon-unshaded"
-    },
-    {
-      "name": "icon-flash"
-    },
-    {
-      "name": "light-overlay"
-    },
-    {
-      "name": "equipped-head",
-      "directions": 4
-    },
-    {
-      "name": "equipped-head-light",
-      "directions": 4
-    },
-    {
-      "name": "equipped-head-unshaded",
-      "directions": 4
-    },
-    {
-      "name": "equipped-head-vox",
-      "directions": 4
-    },
-    {
-      "name": "equipped-head-light-vox",
-      "directions": 4
-    },
-    {
-      "name": "equipped-head-unshaded-vox",
-      "directions": 4
-    }
-  ]
-=======
     "version": 1,
     "license": "CC-BY-SA-3.0",
     "copyright": "Original by Emisse, modified by EmoGarbage404. Vox states by Flareguy for SS14. Dog states modified from base states by Sparlight (GitHub).",
@@ -104,5 +57,4 @@
             "directions": 4
         }
     ]
->>>>>>> 3f9d303c
 }