--- conflicted
+++ resolved
@@ -1,34 +1,4 @@
 {
-<<<<<<< HEAD
-    "version": 1,
-    "license": "CC-BY-SA-3.0",
-    "copyright": "Taken from TG station at: https://github.com/tgstation/tgstation/commit/c7dde066687a52e2aad598d19ee01cc0fbaa7d43#diff-4bf8ea7edf380bc679abdb6816b5742859caa8e87532315850772b843c083a26",
-    "size": {
-        "x": 32,
-        "y": 32
-    },
-    "states": [
-        {
-            "name": "inhand-right",
-            "directions": 4
-        },
-        {
-            "name": "equipped-HELMET",
-            "directions": 4
-        },
-        {
-            "name": "icon"
-        },
-        {
-            "name": "inhand-left",
-            "directions": 4
-        },
-        {
-            "name": "equipped-HELMET-hamster",
-            "directions": 4
-        }
-    ]
-=======
   "version": 1,
   "license": "CC-BY-SA-3.0",
   "copyright": "Taken from tgstation at https://github.com/tgstation/tgstation/commit/0671297bb1c1b31d5885f2768aecbe9dc51d39e7 , edited by Skarletto (github), edited by Emisse for ss14, inhand sprites by SeamLesss (GitHub)",
@@ -57,5 +27,4 @@
       "directions": 4
     }
   ]
->>>>>>> 1b74de6d
 }