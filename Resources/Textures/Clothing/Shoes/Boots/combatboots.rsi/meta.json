{
  "version": 1,
  "license": "CC-BY-SA-3.0",
<<<<<<< HEAD
  "copyright": "Made by @ninruB#7795, based off tgstation's jackboots at commit https://github.com/tgstation/tgstation/commit/7e4e9d432d88981fb9bb463970c5b98ce85c0abe, reptilian made by kuro(388673708753027083)",
=======
  "copyright": "Made by @ninruB#7795, based off tgstation's jackboots at commit https://github.com/tgstation/tgstation/commit/7e4e9d432d88981fb9bb463970c5b98ce85c0abe. Vox state modified from jackboots.rsi by Flareguy",
>>>>>>> 73111b51
  "size": {
    "x": 32,
    "y": 32
  },
  "states": [
    {
      "name": "icon"
    },
    {
      "name": "equipped-FEET",
      "directions": 4
    },
    {
<<<<<<< HEAD
      "name": "equipped-FEET-reptilian",
=======
      "name": "equipped-FEET-vox",
>>>>>>> 73111b51
      "directions": 4
    },
    {
      "name": "inhand-left",
      "directions": 4
    },
    {
      "name": "inhand-right",
      "directions": 4
    }
  ]
}<|MERGE_RESOLUTION|>--- conflicted
+++ resolved
@@ -1,38 +1,34 @@
 {
-  "version": 1,
-  "license": "CC-BY-SA-3.0",
-<<<<<<< HEAD
-  "copyright": "Made by @ninruB#7795, based off tgstation's jackboots at commit https://github.com/tgstation/tgstation/commit/7e4e9d432d88981fb9bb463970c5b98ce85c0abe, reptilian made by kuro(388673708753027083)",
-=======
-  "copyright": "Made by @ninruB#7795, based off tgstation's jackboots at commit https://github.com/tgstation/tgstation/commit/7e4e9d432d88981fb9bb463970c5b98ce85c0abe. Vox state modified from jackboots.rsi by Flareguy",
->>>>>>> 73111b51
-  "size": {
-    "x": 32,
-    "y": 32
-  },
-  "states": [
-    {
-      "name": "icon"
+    "version": 1,
+    "license": "CC-BY-SA-3.0",
+    "copyright": "Made by @ninruB#7795, based off tgstation's jackboots at commit https://github.com/tgstation/tgstation/commit/7e4e9d432d88981fb9bb463970c5b98ce85c0abe, reptilian made by kuro(388673708753027083)",
+    "size": {
+        "x": 32,
+        "y": 32
     },
-    {
-      "name": "equipped-FEET",
-      "directions": 4
-    },
-    {
-<<<<<<< HEAD
-      "name": "equipped-FEET-reptilian",
-=======
-      "name": "equipped-FEET-vox",
->>>>>>> 73111b51
-      "directions": 4
-    },
-    {
-      "name": "inhand-left",
-      "directions": 4
-    },
-    {
-      "name": "inhand-right",
-      "directions": 4
-    }
-  ]
+    "states": [
+        {
+            "name": "icon"
+        },
+        {
+            "name": "equipped-FEET",
+            "directions": 4
+        },
+        {
+            "name": "equipped-FEET-reptilian",
+            "directions": 4
+        },
+        {
+            "name": "equipped-FEET-vox",
+            "directions": 4
+        },
+        {
+            "name": "inhand-left",
+            "directions": 4
+        },
+        {
+            "name": "inhand-right",
+            "directions": 4
+        }
+    ]
 }