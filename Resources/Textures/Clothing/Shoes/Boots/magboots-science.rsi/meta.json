--- conflicted
+++ resolved
@@ -1,61 +1,57 @@
 {
-  "version": 1,
-  "license": "CC-BY-SA-3.0",
-<<<<<<< HEAD
-  "copyright": "Drawn by Ubaser, resprited by fazan_saverg (842350861123452948) on discord.",
-=======
-  "copyright": "Drawn by Ubaser. Vox states made by Flareguy, modified from magboots.rsi",
->>>>>>> 73111b51
-  "size": {
-    "x": 32,
-    "y": 32
-  },
-  "states": [
-    {
-      "name": "equipped-FEET",
-      "directions": 4
+    "version": 1,
+    "license": "CC-BY-SA-3.0",
+    "copyright": "Drawn by Ubaser, resprited by fazan_saverg (842350861123452948) on discord.",
+    "size": {
+        "x": 32,
+        "y": 32
     },
-    {
-      "name": "equipped-FEET-reptilian",
-      "directions": 4
-    },
-    {
-      "name": "on-equipped-FEET",
-      "directions": 4
-    },
-    {
-<<<<<<< HEAD
-      "name": "on-equipped-FEET-reptilian",
-=======
-      "name": "equipped-FEET-vox",
-      "directions": 4
-    },
-    {
-      "name": "on-equipped-FEET-vox",
->>>>>>> 73111b51
-      "directions": 4
-    },
-    {
-      "name": "icon"
-    },
-    {
-      "name": "icon-on"
-    },
-    {
-      "name": "inhand-left",
-      "directions": 4
-    },
-    {
-      "name": "inhand-right",
-      "directions": 4
-    },
-    {
-      "name": "on-inhand-left",
-      "directions": 4
-    },
-    {
-      "name": "on-inhand-right",
-      "directions": 4
-    }
-  ]
+    "states": [
+        {
+            "name": "equipped-FEET",
+            "directions": 4
+        },
+        {
+            "name": "equipped-FEET-reptilian",
+            "directions": 4
+        },
+        {
+            "name": "on-equipped-FEET",
+            "directions": 4
+        },
+        {
+            "name": "on-equipped-FEET-reptilian",
+            "directions": 4
+        },
+        {
+            "name": "equipped-FEET-vox",
+            "directions": 4
+        },
+        {
+            "name": "on-equipped-FEET-vox",
+            "directions": 4
+        },
+        {
+            "name": "icon"
+        },
+        {
+            "name": "icon-on"
+        },
+        {
+            "name": "inhand-left",
+            "directions": 4
+        },
+        {
+            "name": "inhand-right",
+            "directions": 4
+        },
+        {
+            "name": "on-inhand-left",
+            "directions": 4
+        },
+        {
+            "name": "on-inhand-right",
+            "directions": 4
+        }
+    ]
 }