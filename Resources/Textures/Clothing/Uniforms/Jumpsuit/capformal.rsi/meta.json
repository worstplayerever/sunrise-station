{
  "version": 1,
  "license": "CC-BY-SA-3.0",
<<<<<<< HEAD
  "copyright": "Taken from tgstation https://github.com/tgstation/tgstation/commit/2fea0a59470c476cf3f927833d3918d89cbe6af8, monkey made by SonicHDC (github) for ss14, reptilian made by kuro(388673708753027083)",
=======
  "copyright": "Taken from tgstation https://github.com/tgstation/tgstation/commit/30892aa892a2be846592b068ab71c606e2f0c5b7,edited by Emisse for ss14, monkey made by brainfood1183 (github) for ss14 and edited by Ghagliiarghii (github)",
>>>>>>> fac4bcd9
  "size": {
    "x": 32,
    "y": 32
  },
  "states": [
    {
      "name": "icon"
    },
    {
      "name": "equipped-INNERCLOTHING",
      "directions": 4
    },
    {
      "name": "equipped-INNERCLOTHING-monkey",
      "directions": 4
    },
    {
      "name": "equipped-INNERCLOTHING-reptilian",
      "directions": 4
    },
    {
      "name": "inhand-left",
      "directions": 4
    },
    {
      "name": "inhand-right",
      "directions": 4
    }
  ]
}<|MERGE_RESOLUTION|>--- conflicted
+++ resolved
@@ -1,11 +1,7 @@
 {
   "version": 1,
   "license": "CC-BY-SA-3.0",
-<<<<<<< HEAD
-  "copyright": "Taken from tgstation https://github.com/tgstation/tgstation/commit/2fea0a59470c476cf3f927833d3918d89cbe6af8, monkey made by SonicHDC (github) for ss14, reptilian made by kuro(388673708753027083)",
-=======
   "copyright": "Taken from tgstation https://github.com/tgstation/tgstation/commit/30892aa892a2be846592b068ab71c606e2f0c5b7,edited by Emisse for ss14, monkey made by brainfood1183 (github) for ss14 and edited by Ghagliiarghii (github)",
->>>>>>> fac4bcd9
   "size": {
     "x": 32,
     "y": 32
