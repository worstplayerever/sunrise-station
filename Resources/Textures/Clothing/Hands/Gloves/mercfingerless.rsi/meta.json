--- conflicted
+++ resolved
@@ -1,23 +1,10 @@
 {
-<<<<<<< HEAD
     "version": 1,
     "license": "CLA",
     "copyright": "SUNRISE",
     "size": {
         "x": 32,
         "y": 32
-=======
-  "version": 1,
-  "license": "CC-BY-SA-3.0",
-  "copyright": "modified sprite from Jackal298 based on the sprite from tgstation at commit https://github.com/tgstation/tgstation/commit/54ecdcc05bcaf335489938b1253a2a733ba12271 and paradise station https://github.com/ParadiseSS13/Paradise/blob/master/icons/obj/clothing/gloves.dmi. Inhand sprites by SeamLesss (Github)",
-  "size": {
-    "x": 32,
-    "y": 32
-  },
-  "states": [
-    {
-      "name": "icon"
->>>>>>> b1a3c62b
     },
     "states": [
         {
