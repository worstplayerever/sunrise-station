{
<<<<<<< HEAD
    "version": 1,
    "license": "CLA",
    "copyright": "SUNRISE",
    "size": {
        "x": 32,
        "y": 32
=======
  "version": 1,
  "license": "CC-BY-SA-3.0",
  "copyright": "Taken from tgstation at commit https://github.com/tgstation/tgstation/commit/4f6190e2895e09116663ef282d3ce1d8b35c032e. Inhand sprites by SeamLesss (Github)",
  "size": {
    "x": 32,
    "y": 32
  },
  "states": [
    {
      "name": "icon"
>>>>>>> b1a3c62b
    },
    "states": [
        {
            "name": "icon"
        },
        {
            "name": "equipped-HAND",
            "directions": 4
        },
        {
            "name": "inhand-left",
            "directions": 4
        },
        {
            "name": "inhand-right",
            "directions": 4
        }
    ]
}<|MERGE_RESOLUTION|>--- conflicted
+++ resolved
@@ -1,23 +1,10 @@
 {
-<<<<<<< HEAD
     "version": 1,
     "license": "CLA",
     "copyright": "SUNRISE",
     "size": {
         "x": 32,
         "y": 32
-=======
-  "version": 1,
-  "license": "CC-BY-SA-3.0",
-  "copyright": "Taken from tgstation at commit https://github.com/tgstation/tgstation/commit/4f6190e2895e09116663ef282d3ce1d8b35c032e. Inhand sprites by SeamLesss (Github)",
-  "size": {
-    "x": 32,
-    "y": 32
-  },
-  "states": [
-    {
-      "name": "icon"
->>>>>>> b1a3c62b
     },
     "states": [
         {
