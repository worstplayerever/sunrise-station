--- conflicted
+++ resolved
@@ -1,11 +1,7 @@
 {
   "version": 1,
   "license": "CC-BY-SA-3.0",
-<<<<<<< HEAD
   "copyright": "Taken from tgstation at commit https://github.com/harmonyn/-tg-station/blob/11043a07f6136d3d196b0378c31deb3dc1a9532f/icons/obj/clothing/masks.dmi. Reptilian edit by kuro(388673708753027083)",
-=======
-  "copyright": "Taken from tgstation at commit https://github.com/harmonyn/-tg-station/blob/11043a07f6136d3d196b0378c31deb3dc1a9532f/icons/obj/clothing/masks.dmi. Reptilian edit by Nairod(Github).Vox edit by foboscheshir (github)", 
->>>>>>> f7d8b4e7
   "size": {
     "x": 32,
     "y": 32
