--- conflicted
+++ resolved
@@ -1,38 +1,34 @@
 {
-  "version": 1,
-  "license": "CC-BY-SA-3.0",
-<<<<<<< HEAD
-  "copyright": "Made by Nimfar11 (GitHub) for Space Station 14, resprite by @linkblyat. Reptilian edit by kuro(388673708753027083)",
-=======
-  "copyright": "Made by Nimfar11 (GitHub) for Space Station 14. Reptilian edit by Nairod(Github), vox edit by Flareguy",
->>>>>>> 890c0eeb
-  "size": {
-    "x": 32,
-    "y": 32
-  },
-  "states": [
-    {
-      "name": "icon"
+    "version": 1,
+    "license": "CC-BY-SA-3.0",
+    "copyright": "Made by Nimfar11 (GitHub) for Space Station 14. Reptilian edit by Nairod(Github), vox edit by Flareguy",
+    "size": {
+        "x": 32,
+        "y": 32
     },
-    {
-      "name": "equipped-MASK",
-      "directions": 4
-    },
-    {
-      "name": "equipped-MASK-reptilian",
-      "directions": 4
-    },
-    {
-      "name": "equipped-MASK-vox",
-      "directions": 4
-    },
-    {
-      "name": "inhand-left",
-      "directions": 4
-    },
-    {
-      "name": "inhand-right",
-      "directions": 4
-    }
-  ]
+    "states": [
+        {
+            "name": "icon"
+        },
+        {
+            "name": "equipped-MASK",
+            "directions": 4
+        },
+        {
+            "name": "equipped-MASK-reptilian",
+            "directions": 4
+        },
+        {
+            "name": "equipped-MASK-vox",
+            "directions": 4
+        },
+        {
+            "name": "inhand-left",
+            "directions": 4
+        },
+        {
+            "name": "inhand-right",
+            "directions": 4
+        }
+    ]
 }