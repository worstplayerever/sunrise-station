{
    "version": 1,
    "license": "CC-BY-SA-3.0",
<<<<<<< HEAD
    "copyright": "https://github.com/tgstation/tgstation/commit/e1d7836b6044a327530082cc43a55cc01a4d04bb | Moth sprites made by PuroSlavKing (Github) | Spider sprites made by PixelTheKermit (Github), resprited by mishutka09 (1152277579206774854) on discord | Slime sprites resprited by netwy (583844759429316618) on discord.  | Lizard sprites made by AmalgoMyte (Github)",
=======
    "copyright": "Taken from tgstation at commit https://github.com/tgstation/tgstation/commit/c6e3401f2e7e1e55c57060cdf956a98ef1fefc24 | Moth sprites made by PuroSlavKing (Github) | Spider sprites made by PixelTheKermit (Github) | Lizard sprites made by AmalgoMyte (Github) | Diona, Gingerbread, and Regalsprites made by YoungThugSS14 (Github) | Xenoborg sprites by Samuka-c (Github)",
>>>>>>> be761ea5
    "size": {
        "x": 32,
        "y": 32
    },
    "states": [
        {
<<<<<<< HEAD
            "name": "default0",
=======
            "name": "alien0",
            "delays": [
                [
                    0.2,
                    0.2,
                    0.2,
                    0.2,
                    0.2,
                    0.4
                ]
            ]
        },
        {
            "name": "alien1"
        },
        {
            "name": "alien2"
        },
        {
            "name": "alien3",
            "delays": [
                [
                    0.2,
                    0.3,
                    0.3,
                    0.5,
                    0.5
                ]
            ]
        },
        {
            "name": "alienroyal0",
>>>>>>> be761ea5
            "delays": [
                [
                    0.3,
<<<<<<< HEAD
                    0.1,
                    0.1,
                    0.1,
                    0.1,
                    1,
                    0.1,
                    0.1
=======
                    0.3,
                    0.3,
                    0.3,
                    0.5
                ]
            ]
        },
        {
            "name": "alienroyal1"
        },
        {
            "name": "alienroyal2"
        },
        {
            "name": "alienroyal3",
            "delays": [
                [
                    0.2,
                    0.3,
                    0.3,
                    0.3,
                    0.3,
                    0.5
                ]
            ]
        },
        {
            "name": "blob0",
            "delays": [
                [
                    0.2,
                    0.4,
                    0.4,
                    0.4,
                    0.4,
                    0.4
>>>>>>> be761ea5
                ]
            ]
        },
        {
            "name": "default1"
        },
        {
            "name": "default2"
        },
        {
            "name": "default3",
            "delays": [
                [
                    0.1,
                    0.1,
                    0.1,
                    0.1,
                    0.1,
                    0.1,
                    0.1,
                    0.05,
                    0.05,
                    0.1,
                    0.1,
                    0.1,
                    0.1,
                    0.1,
                    1,
                    0.1,
                    0.1
                ]
            ]
        },
        {
            "name": "alien0",
            "delays": [
                [
                    0.1,
                    0.1,
                    0.2,
                    0.1,
                    0.1,
                    0.2,
                    0.1,
                    0.1,
                    0.1,
                    1,
                    0.1,
                    0.5
                ]
            ]
        },
        {
<<<<<<< HEAD
        "name": "diona0",
        "delays": [
            [
                0.3,
                0.3,
                0.3,
                0.4
=======
            "name": "default1"
        },
        {
            "name": "default2"
        },
        {
            "name": "default3",
            "delays": [
                [
                    0.2,
                    0.3,
                    0.3,
                    0.5,
                    0.5
                ]
            ]
        },
        {
            "name": "diona0",
            "delays": [
                [
                    0.3,
                    0.3,
                    0.3,
                    0.4
                ]
>>>>>>> be761ea5
            ]
        ]
        },
        {
            "name": "diona1"
        },
        {
            "name": "diona2"
        },
        {
            "name": "diona3",
            "delays": [
                [
                    0.2,
                    0.3,
                    0.3,
                    0.5,
                    0.5
                ]
            ]
        },
        {
            "name": "gingerbread0",
            "delays": [
                [
                    0.3,
                    0.3,
                    0.3,
                    0.4
                ]
            ]
        },
        {
            "name": "gingerbread1"
        },
        {
            "name": "gingerbread2"
        },
        {
<<<<<<< HEAD
            "name": "alien1"
        },
        {
            "name": "alien2"
        },
        {
            "name": "alien3",
=======
            "name": "gingerbread3",
            "delays": [
                [
                    0.2,
                    0.3,
                    0.3,
                    0.5,
                    0.5
                ]
            ]
        },
        {
            "name": "guardian0",
>>>>>>> be761ea5
            "delays": [
                [
                    0.1,
                    0.05,
                    0.05,
                    0.1,
                    0.1,
                    0.1,
                    0.1,
                    0.1,
                    0.1,
                    0.1,
                    0.1,
                    0.1,
                    0.1,
                    0.1,
                    0.1,
                    0.1,
                    1,
                    0.1,
                    0.1,
                    0.1,
                    0.1,
                    0.6
                ]
            ]
        },
        {
<<<<<<< HEAD
            "name": "alienroyal0",
=======
            "name": "guardian1"
        },
        {
            "name": "guardian2"
        },
        {
            "name": "guardian3",
            "delays": [
                [
                    0.2,
                    0.3,
                    0.3,
                    0.5,
                    0.5
                ]
            ]
        },
        {
            "name": "holo0",
>>>>>>> be761ea5
            "delays": [
                [
                    0.05,
                    0.05,
                    0.1,
                    0.1,
                    0.1,
                    0.075,
                    0.05,
                    0.2,
                    0.1,
                    0.1,
                    0.1,
                    0.1,
                    0.1,
                    0.1,
                    0.1,
                    0.075,
                    0.05,
                    0.2,
                    0.1,
                    0.1,
                    0.1,
                    0.1,
                    0.1,
                    0.05,
                    0.1,
                    1,
                    0.1,
                    1
                ]
            ]
        },
        {
            "name": "alienroyal1"
        },
        {
            "name": "alienroyal2"
        },
        {
<<<<<<< HEAD
            "name": "alienroyal3",
=======
            "name": "holo3",
            "delays": [
                [
                    0.2,
                    0.3,
                    0.3,
                    0.5,
                    0.5
                ]
            ]
        },
        {
            "name": "lawyer0",
>>>>>>> be761ea5
            "delays": [
                [
                    0.1,
                    0.1,
                    0.1,
                    0.1,
                    0.1,
                    0.1,
                    0.1,
                    0.1,
                    0.1,
                    0.1,
                    0.1,
                    0.1,
                    0.1,
                    0.1,
                    0.1,
                    0.1,
                    0.1,
                    0.1,
                    0.1,
                    0.1,
                    0.1,
                    1,
                    0.1,
                    0.1
                ]
            ]
        },
        {
            "name": "robot0",
            "delays": [
                [
                    0.1,
                    0.1,
                    0.1,
                    0.1,
                    0.1,
                    0.1,
                    0.1,
                    0.1,
                    0.1,
                    0.1,
                    0.1,
                    0.1,
                    0.1,
                    0.1,
                    0.1,
                    0.1,
                    0.1,
                    0.1,
                    0.1,
                    0.1,
                    1
                ]
            ]
        },
        {
            "name": "robot1"
        },
        {
            "name": "robot2"
        },
        {
            "name": "robot3",
            "delays": [
                [
                    0.1,
                    0.1,
                    0.1,
                    0.1,
                    0.1,
                    0.1
                ]
            ]
        },
        {
            "name": "lawyer3",
            "delays": [
                [
                    0.15,
                    0.15,
                    0.15,
                    0.15,
                    0.125,
                    0.1,
                    0.125,
                    0.15
                ]
            ]
        },
        {
            "name": "lizard0",
            "delays": [
                [
                    0.3,
                    0.3,
                    0.3,
                    0.4
                ]
            ]
        },
        {
            "name": "lizard1"
        },
        {
            "name": "lizard2"
        },
        {
            "name": "lizard3",
            "delays": [
                [
<<<<<<< HEAD
                    0.3,
                    0.3,
                    0.3,
                    0.4
=======
                    0.2,
                    0.3,
                    0.3,
                    0.5,
                    0.5
>>>>>>> be761ea5
                ]
            ]
        },
        {
            "name": "moth0",
            "delays": [
                [
                    0.3,
                    0.3,
                    0.3,
                    0.4
                ]
            ]
        },
        {
            "name": "moth1",
            "delays": [
                [
                    0.1,
                    0.1,
                    0.1,
                    0.1,
                    0.1,
                    0.1
                ]
            ]
        },
        {
            "name": "moth2",
            "delays": [
                [
                    0.1,
                    0.1,
                    0.1,
                    0.1,
                    0.1,
                    0.1
                ]
            ]
        },
        {
            "name": "moth3",
<<<<<<< HEAD
=======
            "delays": [
                [
                    0.1,
                    0.1,
                    0.1,
                    0.1,
                    0.1,
                    0.1,
                    0.1,
                    0.1,
                    0.1,
                    0.1,
                    0.1,
                    0.1,
                    0.1,
                    0.1
                ]
            ]
        },
        {
            "name": "machine0",
            "delays": [
                [
                    0.4,
                    0.4,
                    0.4,
                    0.4
                ]
            ]
        },
        {
            "name": "machine1"
        },
        {
            "name": "machine2"
        },
        {
            "name": "regal0",
            "delays": [
                [
                    0.3,
                    0.3,
                    0.3,
                    0.4
                ]
            ]
        },
        {
            "name": "regal1"
        },
        {
            "name": "regal2"
        },
        {
            "name": "regal3",
            "delays": [
                [
                    0.2,
                    0.3,
                    0.3,
                    0.5,
                    0.5
                ]
            ]
        },
        {
            "name": "robot0",
            "delays": [
                [
                    0.4,
                    0.4,
                    0.4,
                    0.4
                ]
            ]
        },
        {
            "name": "robot1"
        },
        {
            "name": "robot2"
        },
        {
            "name": "robot3",
            "delays": [
                [
                    0.2,
                    0.2,
                    0.2,
                    0.2,
                    0.2,
                    0.2,
                    0.2
                ]
            ]
        },
        {
            "name": "slime0",
>>>>>>> be761ea5
            "delays": [
                [
                    0.1,
                    0.1,
                    0.1,
                    0.1,
                    0.1,
                    0.1,
                    0.1,
                    0.1,
                    0.1,
                    0.1,
                    0.1,
                    0.1,
                    0.1,
                    0.1
                ]
            ]
        },
        {
            "name": "machine0",
            "delays": [
                [
                    0.1,
                    0.1,
                    0.1,
                    0.1,
                    0.1,
                    0.1,
                    0.1,
                    0.1,
                    0.1,
                    0.1,
                    0.1,
                    0.1,
                    0.1,
                    0.1,
                    0.1,
                    0.1,
                    0.1,
                    0.1,
                    0.1,
                    0.1,
                    1
                ]
            ]
        },
        {
            "name": "machine1"
        },
        {
            "name": "machine2"
        },
        {
            "name": "machine3",
            "delays": [
                [
                    0.1,
                    0.1,
                    0.1,
                    0.1,
                    0.1,
                    0.1
                ]
            ]
        },
        {
<<<<<<< HEAD
            "name": "syndibot0",
=======
            "name": "slime3",
            "delays": [
                [
                    0.2,
                    0.3,
                    0.3,
                    0.5,
                    0.5
                ]
            ]
        },
        {
            "name": "swarmer0",
>>>>>>> be761ea5
            "delays": [
                [
                    0.1,
                    0.1,
                    0.05,
                    0.05,
                    0.1,
                    0.1,
                    0.1,
                    0.1,
                    0.1,
                    0.1,
                    0.1,
                    0.1,
                    0.1,
                    0.1,
                    0.1,
                    0.1,
                    0.1,
                    0.1,
                    0.1,
                    0.1,
                    1
                ]
            ]
        },
        {
            "name": "syndibot1"
        },
        {
            "name": "syndibot2"
        },
        {
            "name": "syndibot3",
            "delays": [
                [
                    0.1,
                    0.1,
                    0.1,
                    0.1,
                    0.1,
                    0.1
                ]
            ]
        },
        {
            "name": "holo0",
            "delays": [
                [
                    0.12,
                    0.12,
                    0.12,
                    0.12,
                    0.12,
                    0.12,
                    0.12,
                    0.12,
                    0.12,
                    0.12,
                    0.12,
                    0.12
                ]
            ]
        },
        {
            "name": "holo1"
        },
        {
            "name": "holo2"
        },
        {
            "name": "holo3",
            "delays": [
                [
                    0.15,
                    0.15,
                    0.15,
                    0.15,
                    0.15,
                    0.15,
                    0.15,
                    0.15,
                    0.15,
                    0.15,
                    0.15,
                    0.15
                ]
            ]
        },
        {
            "name": "guardian0",
            "delays": [
                [
                    0.12,
                    0.12,
                    0.12,
                    0.12,
                    0.12,
                    0.12,
                    0.12,
                    0.12,
                    0.12,
                    0.12,
                    0.12,
                    0.12
                ]
            ]
        },
        {
            "name": "guardian1"
        },
        {
            "name": "guardian2"
        },
        {
            "name": "guardian3",
            "delays": [
                [
                    0.15,
                    0.15,
                    0.15,
                    0.15,
                    0.15,
                    0.15,
                    0.15,
                    0.15,
                    0.15,
                    0.15,
                    0.15,
                    0.15
                ]
            ]
        },
        {
            "name": "blob0",
            "delays": [
                [
                    0.2,
                    0.2,
                    0.05,
                    0.05
                ]
            ]
        },
        {
            "name": "blob1"
        },
        {
            "name": "blob2"
        },
        {
            "name": "blob3",
            "delays": [
                [
                    1,
                    1,
                    0.1,
                    1,
                    0.6,
                    1
                ]
            ]
        },
        {
            "name": "slime0",
            "delays": [
                [
                    0.1,
                    0.1,
                    0.1,
                    0.1,
                    0.1,
                    0.1,
                    0.1,
                    0.1
                ]
            ]
        },
        {
            "name": "slime1",
            "delays": [
                [
                    0.1,
                    0.1,
                    0.1,
                    0.1,
                    0.1,
                    0.1,
                    0.1,
                    0.1
                ]
            ]
        },
        {
            "name": "slime2",
            "delays": [
                [
                    0.1,
                    0.1,
                    0.1,
                    0.1,
                    0.1,
                    0.1,
                    0.1,
                    0.1
                ]
            ]
        },
        {
            "name": "slime3",
            "delays": [
                [
                    0.1,
                    0.1,
                    0.1,
                    0.1,
                    0.1,
                    0.1,
                    0.1,
                    0.1,
                    0.1,
                    0.1,
                    0.1,
                    0.1,
                    0.1,
                    0.1,
                    0.1,
                    0.1,
                    0.1
                ]
            ]
        },
        {
            "name": "lawyer0",
            "delays": [
                [
                    1,
                    0.05,
                    0.1,
                    0.05,
                    0.5,
                    0.1,
                    0.1
                ]
            ]
        },
        {
            "name": "lawyer1",
            "delays": [
                [
                    0.1,
                    0.1,
                    0.1,
                    0.1,
                    0.1,
                    0.1
                ]
            ]
        },
        {
            "name": "lawyer2",
            "delays": [
                [
                    0.1,
                    0.1,
                    0.1,
                    0.1,
                    0.1,
                    0.1
                ]
            ]
        },
        {
            "name": "lawyer3",
            "delays": [
                [
                    0.15,
                    0.15,
                    0.15,
                    0.15,
                    0.125,
                    0.1,
                    0.125,
                    0.15
                ]
            ]
        },
        {
            "name": "signlang0",
            "delays": [
                [
                    0.2,
                    0.2,
                    0.2,
                    0.5
                ]
            ]
        },
        {
            "name": "signlang1",
            "delays": [
                [
                    0.15,
                    0.15,
                    0.5,
                    0.1
                ]
            ]
        },
        {
            "name": "signlang2",
            "delays": [
                [
                    0.15,
                    0.15,
                    0.5,
                    0.1
                ]
            ]
        },
        {
            "name": "signlang3",
            "delays": [
                [
                    0.3,
                    0.3
                ]
            ]
        },
        {
            "name": "syndibot3",
            "delays": [
                [
                    0.2,
                    0.2,
                    0.2,
                    0.2,
                    0.2,
                    0.2,
                    0.2
                ]
            ]
        },
        {
            "name": "spider0",
            "delays": [
                [
                    0.2,
                    0.2,
                    0.2,
                    0.2
                ]
            ]
        },
        {
            "name": "spider1"
        },
        {
            "name": "spider2"
        },
        {
            "name": "spider3",
            "delays": [
                [
<<<<<<< HEAD
                    0.1,
                    0.1,
                    0.1,
                    0.1,
                    0.1,
                    0.1,
                    0.1,
                    0.1,
                    0.1,
                    0.1,
                    0.1,
                    0.1,
                    0.1,
                    0.1,
                    0.1,
                    0.1,
                    0.1
=======
                    0.2,
                    0.3,
                    0.3,
                    0.5,
                    0.5
>>>>>>> be761ea5
                ]
            ]
        },
        {
            "name": "vox0",
            "delays": [
                [
                    0.3,
                    0.3,
                    0.3,
                    0.4
                ]
            ]
        },
        {
<<<<<<< HEAD
            "name": "vox3",
            "delays": [
                [
                    0.3,
                    0.3,
                    0.3,
                    0.4
                ]
            ]
        },
        {
            "name": "clock0",
            "delays": [
                [
                    0.3,
                    0.3,
                    0.3,
                    0.3,
                    0.3,
                    0.3,
                    0.3,
                    0.3
                ]
            ]
        },
        {
            "name": "clock1",
            "delays": [
                [
                    0.3,
                    0.3,
                    0.3,
                    0.3,
                    0.3,
                    0.3,
                    0.3,
                    0.3
                ]
            ]
        },
        {
            "name": "clock2",
            "delays": [
                [
                    0.3,
                    0.3,
                    0.3,
                    0.3,
                    0.3,
                    0.3,
                    0.3,
                    0.3
                ]
            ]
        },
        {
            "name": "swarmer0",
            "delays": [
                [
                    0.3,
                    0.3,
                    0.3,
                    0.3,
                    0.3,
                    0.3,
                    0.3,
                    0.3,
                    0.3,
                    0.3
                ]
            ]
        },
        {
            "name": "swarmer1",
            "delays": [
                [
                    0.3,
                    0.3,
                    0.3,
                    0.3,
                    0.3,
                    0.3,
                    0.3,
                    0.3,
                    0.3,
                    0.3
                ]
            ]
        },
        {
            "name": "swarmer2",
            "delays": [
                [
                    0.3,
                    0.3,
                    0.3,
                    0.3,
                    0.3,
                    0.3,
                    0.3,
                    0.3,
                    0.3,
                    0.3
                ]
            ]
        },
        {
            "name": "sunrise0",
=======
            "name": "xenoborg0",
            "delays": [
                [
                    0.2,
                    0.2,
                    0.2,
                    0.2
                ]
            ]
        },
        {
            "name": "xenoborg1"
        },
        {
            "name": "xenoborg2"
        },
        {
            "name": "xenoborg3",
>>>>>>> be761ea5
            "delays": [
                [
                    0.2,
                    0.2,
                    0.2,
<<<<<<< HEAD
                    0.2
                ]
            ]
        },
        {
            "name": "sunrise3",
            "delays": [
                [
=======
>>>>>>> be761ea5
                    0.2,
                    0.2,
                    0.2,
                    0.2
                ]
            ]
        }
    ]
}
<|MERGE_RESOLUTION|>--- conflicted
+++ resolved
@@ -1,156 +1,77 @@
 {
     "version": 1,
     "license": "CC-BY-SA-3.0",
-<<<<<<< HEAD
     "copyright": "https://github.com/tgstation/tgstation/commit/e1d7836b6044a327530082cc43a55cc01a4d04bb | Moth sprites made by PuroSlavKing (Github) | Spider sprites made by PixelTheKermit (Github), resprited by mishutka09 (1152277579206774854) on discord | Slime sprites resprited by netwy (583844759429316618) on discord.  | Lizard sprites made by AmalgoMyte (Github)",
-=======
-    "copyright": "Taken from tgstation at commit https://github.com/tgstation/tgstation/commit/c6e3401f2e7e1e55c57060cdf956a98ef1fefc24 | Moth sprites made by PuroSlavKing (Github) | Spider sprites made by PixelTheKermit (Github) | Lizard sprites made by AmalgoMyte (Github) | Diona, Gingerbread, and Regalsprites made by YoungThugSS14 (Github) | Xenoborg sprites by Samuka-c (Github)",
->>>>>>> be761ea5
     "size": {
         "x": 32,
         "y": 32
     },
     "states": [
         {
-<<<<<<< HEAD
             "name": "default0",
-=======
+            "delays": [
+                [
+                    0.3,
+                    0.1,
+                    0.1,
+                    0.1,
+                    0.1,
+                    1,
+                    0.1,
+                    0.1
+                ]
+            ]
+        },
+        {
+            "name": "default1"
+        },
+        {
+            "name": "default2"
+        },
+        {
+            "name": "default3",
+            "delays": [
+                [
+                    0.1,
+                    0.1,
+                    0.1,
+                    0.1,
+                    0.1,
+                    0.1,
+                    0.1,
+                    0.05,
+                    0.05,
+                    0.1,
+                    0.1,
+                    0.1,
+                    0.1,
+                    0.1,
+                    1,
+                    0.1,
+                    0.1
+                ]
+            ]
+        },
+        {
             "name": "alien0",
             "delays": [
                 [
-                    0.2,
-                    0.2,
-                    0.2,
-                    0.2,
-                    0.2,
-                    0.4
-                ]
-            ]
-        },
-        {
-            "name": "alien1"
-        },
-        {
-            "name": "alien2"
-        },
-        {
-            "name": "alien3",
-            "delays": [
-                [
-                    0.2,
-                    0.3,
-                    0.3,
-                    0.5,
+                    0.1,
+                    0.1,
+                    0.2,
+                    0.1,
+                    0.1,
+                    0.2,
+                    0.1,
+                    0.1,
+                    0.1,
+                    1,
+                    0.1,
                     0.5
                 ]
             ]
         },
         {
-            "name": "alienroyal0",
->>>>>>> be761ea5
-            "delays": [
-                [
-                    0.3,
-<<<<<<< HEAD
-                    0.1,
-                    0.1,
-                    0.1,
-                    0.1,
-                    1,
-                    0.1,
-                    0.1
-=======
-                    0.3,
-                    0.3,
-                    0.3,
-                    0.5
-                ]
-            ]
-        },
-        {
-            "name": "alienroyal1"
-        },
-        {
-            "name": "alienroyal2"
-        },
-        {
-            "name": "alienroyal3",
-            "delays": [
-                [
-                    0.2,
-                    0.3,
-                    0.3,
-                    0.3,
-                    0.3,
-                    0.5
-                ]
-            ]
-        },
-        {
-            "name": "blob0",
-            "delays": [
-                [
-                    0.2,
-                    0.4,
-                    0.4,
-                    0.4,
-                    0.4,
-                    0.4
->>>>>>> be761ea5
-                ]
-            ]
-        },
-        {
-            "name": "default1"
-        },
-        {
-            "name": "default2"
-        },
-        {
-            "name": "default3",
-            "delays": [
-                [
-                    0.1,
-                    0.1,
-                    0.1,
-                    0.1,
-                    0.1,
-                    0.1,
-                    0.1,
-                    0.05,
-                    0.05,
-                    0.1,
-                    0.1,
-                    0.1,
-                    0.1,
-                    0.1,
-                    1,
-                    0.1,
-                    0.1
-                ]
-            ]
-        },
-        {
-            "name": "alien0",
-            "delays": [
-                [
-                    0.1,
-                    0.1,
-                    0.2,
-                    0.1,
-                    0.1,
-                    0.2,
-                    0.1,
-                    0.1,
-                    0.1,
-                    1,
-                    0.1,
-                    0.5
-                ]
-            ]
-        },
-        {
-<<<<<<< HEAD
         "name": "diona0",
         "delays": [
             [
@@ -158,14 +79,325 @@
                 0.3,
                 0.3,
                 0.4
-=======
-            "name": "default1"
-        },
-        {
-            "name": "default2"
-        },
-        {
-            "name": "default3",
+            ]
+        ]
+        },
+        {
+            "name": "diona1"
+        },
+        {
+            "name": "diona2"
+        },
+        {
+            "name": "gingerbread0",
+            "delays": [
+                [
+                    0.3,
+                    0.3,
+                    0.3,
+                    0.4
+                ]
+            ]
+        },
+        {
+            "name": "gingerbread1"
+        },
+        {
+            "name": "gingerbread2"
+        },
+        {
+            "name": "alien1"
+        },
+        {
+            "name": "alien2"
+        },
+        {
+            "name": "alien3",
+            "delays": [
+                [
+                    0.1,
+                    0.05,
+                    0.05,
+                    0.1,
+                    0.1,
+                    0.1,
+                    0.1,
+                    0.1,
+                    0.1,
+                    0.1,
+                    0.1,
+                    0.1,
+                    0.1,
+                    0.1,
+                    0.1,
+                    0.1,
+                    1,
+                    0.1,
+                    0.1,
+                    0.1,
+                    0.1,
+                    0.6
+                ]
+            ]
+        },
+        {
+            "name": "alienroyal0",
+            "delays": [
+                [
+                    0.05,
+                    0.05,
+                    0.1,
+                    0.1,
+                    0.1,
+                    0.075,
+                    0.05,
+                    0.2,
+                    0.1,
+                    0.1,
+                    0.1,
+                    0.1,
+                    0.1,
+                    0.1,
+                    0.1,
+                    0.075,
+                    0.05,
+                    0.2,
+                    0.1,
+                    0.1,
+                    0.1,
+                    0.1,
+                    0.1,
+                    0.05,
+                    0.1,
+                    1,
+                    0.1,
+                    1
+                ]
+            ]
+        },
+        {
+            "name": "alienroyal1"
+        },
+        {
+            "name": "alienroyal2"
+        },
+        {
+            "name": "alienroyal3",
+            "delays": [
+                [
+                    0.1,
+                    0.1,
+                    0.1,
+                    0.1,
+                    0.1,
+                    0.1,
+                    0.1,
+                    0.1,
+                    0.1,
+                    0.1,
+                    0.1,
+                    0.1,
+                    0.1,
+                    0.1,
+                    0.1,
+                    0.1,
+                    0.1,
+                    0.1,
+                    0.1,
+                    0.1,
+                    0.1,
+                    1,
+                    0.1,
+                    0.1
+                ]
+            ]
+        },
+        {
+            "name": "robot0",
+            "delays": [
+                [
+                    0.1,
+                    0.1,
+                    0.1,
+                    0.1,
+                    0.1,
+                    0.1,
+                    0.1,
+                    0.1,
+                    0.1,
+                    0.1,
+                    0.1,
+                    0.1,
+                    0.1,
+                    0.1,
+                    0.1,
+                    0.1,
+                    0.1,
+                    0.1,
+                    0.1,
+                    0.1,
+                    1
+                ]
+            ]
+        },
+        {
+            "name": "robot1"
+        },
+        {
+            "name": "robot2"
+        },
+        {
+            "name": "robot3",
+            "delays": [
+                [
+                    0.1,
+                    0.1,
+                    0.1,
+                    0.1,
+                    0.1,
+                    0.1
+                ]
+            ]
+        },
+        {
+            "name": "lizard0",
+            "delays": [
+                [
+                    0.3,
+                    0.3,
+                    0.3,
+                    0.4
+                ]
+            ]
+        },
+        {
+            "name": "lizard1"
+        },
+        {
+            "name": "lizard2"
+        },
+        {
+            "name": "lizard3",
+            "delays": [
+                [
+                    0.3,
+                    0.3,
+                    0.3,
+                    0.4
+                ]
+            ]
+        },
+        {
+            "name": "moth0",
+            "delays": [
+                [
+                    0.3,
+                    0.3,
+                    0.3,
+                    0.4
+                ]
+            ]
+        },
+        {
+            "name": "moth1",
+            "delays": [
+                [
+                    0.1,
+                    0.1,
+                    0.1,
+                    0.1,
+                    0.1,
+                    0.1
+                ]
+            ]
+        },
+        {
+            "name": "moth2",
+            "delays": [
+                [
+                    0.1,
+                    0.1,
+                    0.1,
+                    0.1,
+                    0.1,
+                    0.1
+                ]
+            ]
+        },
+        {
+            "name": "moth3",
+            "delays": [
+                [
+                    0.1,
+                    0.1,
+                    0.1,
+                    0.1,
+                    0.1,
+                    0.1,
+                    0.1,
+                    0.1,
+                    0.1,
+                    0.1,
+                    0.1,
+                    0.1,
+                    0.1,
+                    0.1
+                ]
+            ]
+        },
+        {
+            "name": "machine0",
+            "delays": [
+                [
+                    0.1,
+                    0.1,
+                    0.1,
+                    0.1,
+                    0.1,
+                    0.1,
+                    0.1,
+                    0.1,
+                    0.1,
+                    0.1,
+                    0.1,
+                    0.1,
+                    0.1,
+                    0.1,
+                    0.1,
+                    0.1,
+                    0.1,
+                    0.1,
+                    0.1,
+                    0.1,
+                    1
+                ]
+            ]
+        },
+        {
+            "name": "machine1"
+        },
+        {
+            "name": "machine2"
+        },
+        {
+            "name": "regal0",
+            "delays": [
+                [
+                    0.3,
+                    0.3,
+                    0.3,
+                    0.4
+                ]
+            ]
+        },
+        {
+            "name": "regal1"
+        },
+        {
+            "name": "regal2"
+        },
+        {
+            "name": "regal3",
             "delays": [
                 [
                     0.2,
@@ -177,506 +409,6 @@
             ]
         },
         {
-            "name": "diona0",
-            "delays": [
-                [
-                    0.3,
-                    0.3,
-                    0.3,
-                    0.4
-                ]
->>>>>>> be761ea5
-            ]
-        ]
-        },
-        {
-            "name": "diona1"
-        },
-        {
-            "name": "diona2"
-        },
-        {
-            "name": "diona3",
-            "delays": [
-                [
-                    0.2,
-                    0.3,
-                    0.3,
-                    0.5,
-                    0.5
-                ]
-            ]
-        },
-        {
-            "name": "gingerbread0",
-            "delays": [
-                [
-                    0.3,
-                    0.3,
-                    0.3,
-                    0.4
-                ]
-            ]
-        },
-        {
-            "name": "gingerbread1"
-        },
-        {
-            "name": "gingerbread2"
-        },
-        {
-<<<<<<< HEAD
-            "name": "alien1"
-        },
-        {
-            "name": "alien2"
-        },
-        {
-            "name": "alien3",
-=======
-            "name": "gingerbread3",
-            "delays": [
-                [
-                    0.2,
-                    0.3,
-                    0.3,
-                    0.5,
-                    0.5
-                ]
-            ]
-        },
-        {
-            "name": "guardian0",
->>>>>>> be761ea5
-            "delays": [
-                [
-                    0.1,
-                    0.05,
-                    0.05,
-                    0.1,
-                    0.1,
-                    0.1,
-                    0.1,
-                    0.1,
-                    0.1,
-                    0.1,
-                    0.1,
-                    0.1,
-                    0.1,
-                    0.1,
-                    0.1,
-                    0.1,
-                    1,
-                    0.1,
-                    0.1,
-                    0.1,
-                    0.1,
-                    0.6
-                ]
-            ]
-        },
-        {
-<<<<<<< HEAD
-            "name": "alienroyal0",
-=======
-            "name": "guardian1"
-        },
-        {
-            "name": "guardian2"
-        },
-        {
-            "name": "guardian3",
-            "delays": [
-                [
-                    0.2,
-                    0.3,
-                    0.3,
-                    0.5,
-                    0.5
-                ]
-            ]
-        },
-        {
-            "name": "holo0",
->>>>>>> be761ea5
-            "delays": [
-                [
-                    0.05,
-                    0.05,
-                    0.1,
-                    0.1,
-                    0.1,
-                    0.075,
-                    0.05,
-                    0.2,
-                    0.1,
-                    0.1,
-                    0.1,
-                    0.1,
-                    0.1,
-                    0.1,
-                    0.1,
-                    0.075,
-                    0.05,
-                    0.2,
-                    0.1,
-                    0.1,
-                    0.1,
-                    0.1,
-                    0.1,
-                    0.05,
-                    0.1,
-                    1,
-                    0.1,
-                    1
-                ]
-            ]
-        },
-        {
-            "name": "alienroyal1"
-        },
-        {
-            "name": "alienroyal2"
-        },
-        {
-<<<<<<< HEAD
-            "name": "alienroyal3",
-=======
-            "name": "holo3",
-            "delays": [
-                [
-                    0.2,
-                    0.3,
-                    0.3,
-                    0.5,
-                    0.5
-                ]
-            ]
-        },
-        {
-            "name": "lawyer0",
->>>>>>> be761ea5
-            "delays": [
-                [
-                    0.1,
-                    0.1,
-                    0.1,
-                    0.1,
-                    0.1,
-                    0.1,
-                    0.1,
-                    0.1,
-                    0.1,
-                    0.1,
-                    0.1,
-                    0.1,
-                    0.1,
-                    0.1,
-                    0.1,
-                    0.1,
-                    0.1,
-                    0.1,
-                    0.1,
-                    0.1,
-                    0.1,
-                    1,
-                    0.1,
-                    0.1
-                ]
-            ]
-        },
-        {
-            "name": "robot0",
-            "delays": [
-                [
-                    0.1,
-                    0.1,
-                    0.1,
-                    0.1,
-                    0.1,
-                    0.1,
-                    0.1,
-                    0.1,
-                    0.1,
-                    0.1,
-                    0.1,
-                    0.1,
-                    0.1,
-                    0.1,
-                    0.1,
-                    0.1,
-                    0.1,
-                    0.1,
-                    0.1,
-                    0.1,
-                    1
-                ]
-            ]
-        },
-        {
-            "name": "robot1"
-        },
-        {
-            "name": "robot2"
-        },
-        {
-            "name": "robot3",
-            "delays": [
-                [
-                    0.1,
-                    0.1,
-                    0.1,
-                    0.1,
-                    0.1,
-                    0.1
-                ]
-            ]
-        },
-        {
-            "name": "lawyer3",
-            "delays": [
-                [
-                    0.15,
-                    0.15,
-                    0.15,
-                    0.15,
-                    0.125,
-                    0.1,
-                    0.125,
-                    0.15
-                ]
-            ]
-        },
-        {
-            "name": "lizard0",
-            "delays": [
-                [
-                    0.3,
-                    0.3,
-                    0.3,
-                    0.4
-                ]
-            ]
-        },
-        {
-            "name": "lizard1"
-        },
-        {
-            "name": "lizard2"
-        },
-        {
-            "name": "lizard3",
-            "delays": [
-                [
-<<<<<<< HEAD
-                    0.3,
-                    0.3,
-                    0.3,
-                    0.4
-=======
-                    0.2,
-                    0.3,
-                    0.3,
-                    0.5,
-                    0.5
->>>>>>> be761ea5
-                ]
-            ]
-        },
-        {
-            "name": "moth0",
-            "delays": [
-                [
-                    0.3,
-                    0.3,
-                    0.3,
-                    0.4
-                ]
-            ]
-        },
-        {
-            "name": "moth1",
-            "delays": [
-                [
-                    0.1,
-                    0.1,
-                    0.1,
-                    0.1,
-                    0.1,
-                    0.1
-                ]
-            ]
-        },
-        {
-            "name": "moth2",
-            "delays": [
-                [
-                    0.1,
-                    0.1,
-                    0.1,
-                    0.1,
-                    0.1,
-                    0.1
-                ]
-            ]
-        },
-        {
-            "name": "moth3",
-<<<<<<< HEAD
-=======
-            "delays": [
-                [
-                    0.1,
-                    0.1,
-                    0.1,
-                    0.1,
-                    0.1,
-                    0.1,
-                    0.1,
-                    0.1,
-                    0.1,
-                    0.1,
-                    0.1,
-                    0.1,
-                    0.1,
-                    0.1
-                ]
-            ]
-        },
-        {
-            "name": "machine0",
-            "delays": [
-                [
-                    0.4,
-                    0.4,
-                    0.4,
-                    0.4
-                ]
-            ]
-        },
-        {
-            "name": "machine1"
-        },
-        {
-            "name": "machine2"
-        },
-        {
-            "name": "regal0",
-            "delays": [
-                [
-                    0.3,
-                    0.3,
-                    0.3,
-                    0.4
-                ]
-            ]
-        },
-        {
-            "name": "regal1"
-        },
-        {
-            "name": "regal2"
-        },
-        {
-            "name": "regal3",
-            "delays": [
-                [
-                    0.2,
-                    0.3,
-                    0.3,
-                    0.5,
-                    0.5
-                ]
-            ]
-        },
-        {
-            "name": "robot0",
-            "delays": [
-                [
-                    0.4,
-                    0.4,
-                    0.4,
-                    0.4
-                ]
-            ]
-        },
-        {
-            "name": "robot1"
-        },
-        {
-            "name": "robot2"
-        },
-        {
-            "name": "robot3",
-            "delays": [
-                [
-                    0.2,
-                    0.2,
-                    0.2,
-                    0.2,
-                    0.2,
-                    0.2,
-                    0.2
-                ]
-            ]
-        },
-        {
-            "name": "slime0",
->>>>>>> be761ea5
-            "delays": [
-                [
-                    0.1,
-                    0.1,
-                    0.1,
-                    0.1,
-                    0.1,
-                    0.1,
-                    0.1,
-                    0.1,
-                    0.1,
-                    0.1,
-                    0.1,
-                    0.1,
-                    0.1,
-                    0.1
-                ]
-            ]
-        },
-        {
-            "name": "machine0",
-            "delays": [
-                [
-                    0.1,
-                    0.1,
-                    0.1,
-                    0.1,
-                    0.1,
-                    0.1,
-                    0.1,
-                    0.1,
-                    0.1,
-                    0.1,
-                    0.1,
-                    0.1,
-                    0.1,
-                    0.1,
-                    0.1,
-                    0.1,
-                    0.1,
-                    0.1,
-                    0.1,
-                    0.1,
-                    1
-                ]
-            ]
-        },
-        {
-            "name": "machine1"
-        },
-        {
-            "name": "machine2"
-        },
-        {
             "name": "machine3",
             "delays": [
                 [
@@ -690,23 +422,7 @@
             ]
         },
         {
-<<<<<<< HEAD
             "name": "syndibot0",
-=======
-            "name": "slime3",
-            "delays": [
-                [
-                    0.2,
-                    0.3,
-                    0.3,
-                    0.5,
-                    0.5
-                ]
-            ]
-        },
-        {
-            "name": "swarmer0",
->>>>>>> be761ea5
             "delays": [
                 [
                     0.1,
@@ -1037,12 +753,9 @@
             ]
         },
         {
-            "name": "syndibot3",
-            "delays": [
-                [
-                    0.2,
-                    0.2,
-                    0.2,
+            "name": "spider0",
+            "delays": [
+                [
                     0.2,
                     0.2,
                     0.2,
@@ -1051,7 +764,155 @@
             ]
         },
         {
-            "name": "spider0",
+            "name": "spider1"
+        },
+        {
+            "name": "spider2"
+        },
+        {
+            "name": "spider3",
+            "delays": [
+                [
+                    0.1,
+                    0.1,
+                    0.1,
+                    0.1,
+                    0.1,
+                    0.1,
+                    0.1,
+                    0.1,
+                    0.1,
+                    0.1,
+                    0.1,
+                    0.1,
+                    0.1,
+                    0.1,
+                    0.1,
+                    0.1,
+                    0.1
+                ]
+            ]
+        },
+        {
+            "name": "vox0",
+            "delays": [
+                [
+                    0.3,
+                    0.3,
+                    0.3,
+                    0.4
+                ]
+            ]
+        },
+        {
+            "name": "vox3",
+            "delays": [
+                [
+                    0.3,
+                    0.3,
+                    0.3,
+                    0.4
+                ]
+            ]
+        },
+        {
+            "name": "clock0",
+            "delays": [
+                [
+                    0.3,
+                    0.3,
+                    0.3,
+                    0.3,
+                    0.3,
+                    0.3,
+                    0.3,
+                    0.3
+                ]
+            ]
+        },
+        {
+            "name": "clock1",
+            "delays": [
+                [
+                    0.3,
+                    0.3,
+                    0.3,
+                    0.3,
+                    0.3,
+                    0.3,
+                    0.3,
+                    0.3
+                ]
+            ]
+        },
+        {
+            "name": "clock2",
+            "delays": [
+                [
+                    0.3,
+                    0.3,
+                    0.3,
+                    0.3,
+                    0.3,
+                    0.3,
+                    0.3,
+                    0.3
+                ]
+            ]
+        },
+        {
+            "name": "swarmer0",
+            "delays": [
+                [
+                    0.3,
+                    0.3,
+                    0.3,
+                    0.3,
+                    0.3,
+                    0.3,
+                    0.3,
+                    0.3,
+                    0.3,
+                    0.3
+                ]
+            ]
+        },
+        {
+            "name": "swarmer1",
+            "delays": [
+                [
+                    0.3,
+                    0.3,
+                    0.3,
+                    0.3,
+                    0.3,
+                    0.3,
+                    0.3,
+                    0.3,
+                    0.3,
+                    0.3
+                ]
+            ]
+        },
+        {
+            "name": "swarmer2",
+            "delays": [
+                [
+                    0.3,
+                    0.3,
+                    0.3,
+                    0.3,
+                    0.3,
+                    0.3,
+                    0.3,
+                    0.3,
+                    0.3,
+                    0.3
+                ]
+            ]
+        },
+        {
+            "name": "sunrise0",
             "delays": [
                 [
                     0.2,
@@ -1062,200 +923,9 @@
             ]
         },
         {
-            "name": "spider1"
-        },
-        {
-            "name": "spider2"
-        },
-        {
-            "name": "spider3",
-            "delays": [
-                [
-<<<<<<< HEAD
-                    0.1,
-                    0.1,
-                    0.1,
-                    0.1,
-                    0.1,
-                    0.1,
-                    0.1,
-                    0.1,
-                    0.1,
-                    0.1,
-                    0.1,
-                    0.1,
-                    0.1,
-                    0.1,
-                    0.1,
-                    0.1,
-                    0.1
-=======
-                    0.2,
-                    0.3,
-                    0.3,
-                    0.5,
-                    0.5
->>>>>>> be761ea5
-                ]
-            ]
-        },
-        {
-            "name": "vox0",
-            "delays": [
-                [
-                    0.3,
-                    0.3,
-                    0.3,
-                    0.4
-                ]
-            ]
-        },
-        {
-<<<<<<< HEAD
-            "name": "vox3",
-            "delays": [
-                [
-                    0.3,
-                    0.3,
-                    0.3,
-                    0.4
-                ]
-            ]
-        },
-        {
-            "name": "clock0",
-            "delays": [
-                [
-                    0.3,
-                    0.3,
-                    0.3,
-                    0.3,
-                    0.3,
-                    0.3,
-                    0.3,
-                    0.3
-                ]
-            ]
-        },
-        {
-            "name": "clock1",
-            "delays": [
-                [
-                    0.3,
-                    0.3,
-                    0.3,
-                    0.3,
-                    0.3,
-                    0.3,
-                    0.3,
-                    0.3
-                ]
-            ]
-        },
-        {
-            "name": "clock2",
-            "delays": [
-                [
-                    0.3,
-                    0.3,
-                    0.3,
-                    0.3,
-                    0.3,
-                    0.3,
-                    0.3,
-                    0.3
-                ]
-            ]
-        },
-        {
-            "name": "swarmer0",
-            "delays": [
-                [
-                    0.3,
-                    0.3,
-                    0.3,
-                    0.3,
-                    0.3,
-                    0.3,
-                    0.3,
-                    0.3,
-                    0.3,
-                    0.3
-                ]
-            ]
-        },
-        {
-            "name": "swarmer1",
-            "delays": [
-                [
-                    0.3,
-                    0.3,
-                    0.3,
-                    0.3,
-                    0.3,
-                    0.3,
-                    0.3,
-                    0.3,
-                    0.3,
-                    0.3
-                ]
-            ]
-        },
-        {
-            "name": "swarmer2",
-            "delays": [
-                [
-                    0.3,
-                    0.3,
-                    0.3,
-                    0.3,
-                    0.3,
-                    0.3,
-                    0.3,
-                    0.3,
-                    0.3,
-                    0.3
-                ]
-            ]
-        },
-        {
-            "name": "sunrise0",
-=======
-            "name": "xenoborg0",
-            "delays": [
-                [
-                    0.2,
-                    0.2,
-                    0.2,
-                    0.2
-                ]
-            ]
-        },
-        {
-            "name": "xenoborg1"
-        },
-        {
-            "name": "xenoborg2"
-        },
-        {
-            "name": "xenoborg3",
->>>>>>> be761ea5
-            "delays": [
-                [
-                    0.2,
-                    0.2,
-                    0.2,
-<<<<<<< HEAD
-                    0.2
-                ]
-            ]
-        },
-        {
             "name": "sunrise3",
             "delays": [
                 [
-=======
->>>>>>> be761ea5
                     0.2,
                     0.2,
                     0.2,
