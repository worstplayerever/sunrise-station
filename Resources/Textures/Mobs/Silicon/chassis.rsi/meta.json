--- conflicted
+++ resolved
@@ -1,679 +1,4 @@
 {
-<<<<<<< HEAD
-  "version": 1,
-  "size": {
-    "x": 32,
-    "y": 32
-  },
-  "license": "CC-BY-SA-3.0",
-  "copyright": "Taken from tgstation at https://github.com/tgstation/tgstation/commit/faf6db214927874c19b8fa8585d26b5d40de1acc, derelict sprites modified by GoldenCan(GitHub), xenoborg sprites, created and modified by Samuka-C (github).",
-  "states": [
-    {
-      "name": "clown",
-      "directions": 4
-    },
-    {
-      "name": "clown_e",
-      "directions": 4
-    },
-    {
-      "name": "clown_e_r",
-      "directions": 4
-    },
-    {
-      "name": "clown_l",
-      "directions": 4
-    },
-    {
-      "name": "derelict",
-      "directions": 4
-    },
-    {
-      "name": "derelict_e",
-      "directions": 4
-    },
-    {
-      "name": "derelict_e_r",
-      "directions": 4
-    },
-    {
-      "name": "derelict_icon",
-      "directions": 1
-    },
-    {
-      "name": "derelict_l",
-      "directions": 4
-    },
-    {
-      "name": "engineer",
-      "directions": 4
-    },
-    {
-      "name": "engineer_e",
-      "directions": 4
-    },
-    {
-      "name": "engineer_e_r",
-      "directions": 4
-    },
-    {
-      "name": "engineer_l",
-      "directions": 4
-    },
-    {
-      "name": "janitor",
-      "directions": 4
-    },
-    {
-      "name": "janitor_moving",
-      "directions": 4,
-      "delays": [
-        [
-          0.1,
-          0.1,
-          0.1,
-          0.1
-        ],
-        [
-          0.1,
-          0.1,
-          0.1,
-          0.1
-        ],
-        [
-          0.1,
-          0.1,
-          0.1,
-          0.1
-        ],
-        [
-          0.1,
-          0.1,
-          0.1,
-          0.1
-        ]
-      ]
-    },
-    {
-      "name": "janitor_e",
-      "directions": 4
-    },
-    {
-      "name": "janitor_e_r",
-      "directions": 4
-    },
-    {
-      "name": "janitor_l",
-      "directions": 4
-    },
-    {
-      "name": "medical",
-      "directions": 4,
-      "delays": [
-        [
-          0.1,
-          0.2,
-          0.1
-        ],
-        [
-          0.1,
-          0.2,
-          0.1
-        ],
-        [
-          0.1,
-          0.2,
-          0.1
-        ],
-        [
-          0.1,
-          0.2,
-          0.1
-        ]
-      ]
-    },
-    {
-      "name": "medical_moving",
-      "directions": 4,
-      "delays": [
-        [
-          0.1,
-          0.2,
-          0.1
-        ],
-        [
-          0.1,
-          0.2,
-          0.1
-        ],
-        [
-          0.1,
-          0.2,
-          0.1
-        ],
-        [
-          0.1,
-          0.2,
-          0.1
-        ]
-      ]
-    },
-    {
-      "name": "medical_e",
-      "directions": 4
-    },
-    {
-      "name": "medical_e_r",
-      "directions": 4
-    },
-    {
-      "name": "medical_l",
-      "directions": 4
-    },
-    {
-      "name": "miner",
-      "directions": 4
-    },
-    {
-      "name": "miner_moving",
-      "directions": 4,
-      "delays": [
-        [
-          0.1,
-          0.1
-        ],
-        [
-          0.1,
-          0.1
-        ],
-        [
-          0.1,
-          0.1
-        ],
-        [
-          0.1,
-          0.1
-        ]
-      ]
-    },
-    {
-      "name": "miner_e",
-      "directions": 4
-    },
-    {
-      "name": "miner_e_r",
-      "directions": 4
-    },
-    {
-      "name": "miner_l",
-      "directions": 4
-    },
-    {
-      "name": "robot",
-      "directions": 4
-    },
-    {
-      "name": "robot_e",
-      "directions": 4
-    },
-    {
-      "name": "robot_e_r",
-      "directions": 4
-    },
-    {
-      "name": "robot_l",
-      "directions": 4
-    },
-    {
-      "name": "peace",
-      "directions": 4
-    },
-    {
-      "name": "peace_e",
-      "directions": 4
-    },
-    {
-      "name": "peace_e_r",
-      "directions": 4
-    },
-    {
-      "name": "peace_l",
-      "directions": 4
-    },
-    {
-      "name": "service",
-      "directions": 4
-    },
-    {
-      "name": "service_e",
-      "directions": 4
-    },
-    {
-      "name": "service_e_r",
-      "directions": 4
-    },
-    {
-      "name": "service_l",
-      "directions": 4
-    },
-	{
-      "name": "synd_sec",
-      "directions": 4
-    },
-    {
-      "name": "synd_sec_e",
-      "directions": 4
-    },
-    {
-      "name": "synd_sec_l",
-      "directions": 4
-    },
-	{
-      "name": "synd_medical",
-      "directions": 4
-    },
-    {
-      "name": "synd_medical_l",
-      "directions": 4,
-      "delays": [
-        [
-          0.1,
-          0.2,
-          0.1
-        ],
-        [
-          0.1,
-          0.2,
-          0.1
-        ],
-        [
-          0.1,
-          0.2,
-          0.1
-        ],
-        [
-          0.1,
-          0.2,
-          0.1
-        ]
-      ]
-    },
-    {
-      "name": "synd_medical_e",
-      "directions": 4,
-      "delays": [
-        [
-          0.1,
-          0.2,
-          0.1
-        ],
-        [
-          0.1,
-          0.2,
-          0.1
-        ],
-        [
-          0.1,
-          0.2,
-          0.1
-        ],
-        [
-          0.1,
-          0.2,
-          0.1
-        ]
-      ]
-    },
-    {
-      "name": "synd_engi",
-      "directions": 4
-    },
-	{
-      "name": "synd_engi_e",
-      "directions": 4
-    },
-    {
-      "name": "synd_engi_l",
-      "directions": 4
-    },
-    {
-      "name": "xenoborg_heavy",
-      "directions": 4
-    },
-    {
-      "name": "xenoborg_heavy_e",
-      "directions": 4
-    },
-    {
-      "name": "xenoborg_heavy_e_r",
-      "directions": 4,
-      "delays": [
-        [
-          0.1,
-          0.1,
-          0.1,
-          0.1,
-          0.1,
-          0.1,
-          0.1,
-          0.1
-        ],
-        [
-          0.1,
-          0.1,
-          0.1,
-          0.1,
-          0.1,
-          0.1,
-          0.1,
-          0.1
-        ],
-        [
-          0.1,
-          0.1,
-          0.1,
-          0.1,
-          0.1,
-          0.1,
-          0.1,
-          0.1
-        ],
-        [
-          0.1,
-          0.1,
-          0.1,
-          0.1,
-          0.1,
-          0.1,
-          0.1,
-          0.1
-        ]
-      ]
-    },
-    {
-      "name": "xenoborg_heavy_l",
-      "directions": 4
-    },
-	  {
-      "name": "xenoborg_scout",
-      "directions": 4
-    },
-    {
-      "name": "xenoborg_scout_l",
-      "directions": 4,
-      "delays": [
-        [
-          0.1,
-          0.2,
-          0.1
-        ],
-        [
-          0.1,
-          0.2,
-          0.1
-        ],
-        [
-          0.1,
-          0.2,
-          0.1
-        ],
-        [
-          0.1,
-          0.2,
-          0.1
-        ]
-      ]
-    },
-    {
-      "name": "xenoborg_scout_e",
-      "directions": 4,
-      "delays": [
-        [
-          0.1,
-          0.2,
-          0.1
-        ],
-        [
-          0.1,
-          0.2,
-          0.1
-        ],
-        [
-          0.1,
-          0.2,
-          0.1
-        ],
-        [
-          0.1,
-          0.2,
-          0.1
-        ]
-      ]
-    },
-    {
-      "name": "xenoborg_scout_e_r",
-      "directions": 4,
-      "delays": [
-        [
-          0.1,
-          0.1,
-          0.1,
-          0.1,
-          0.1,
-          0.1,
-          0.1,
-          0.1
-        ],
-        [
-          0.1,
-          0.1,
-          0.1,
-          0.1,
-          0.1,
-          0.1,
-          0.1,
-          0.1
-        ],
-        [
-          0.1,
-          0.1,
-          0.1,
-          0.1,
-          0.1,
-          0.1,
-          0.1,
-          0.1
-        ],
-        [
-          0.1,
-          0.1,
-          0.1,
-          0.1,
-          0.1,
-          0.1,
-          0.1,
-          0.1
-        ]
-      ]
-    },
-    {
-      "name": "xenoborg_engi",
-      "directions": 4
-    },
-	  {
-      "name": "xenoborg_engi_e",
-      "directions": 4
-    },
-    {
-      "name": "xenoborg_engi_e_r",
-      "directions": 4,
-      "delays": [
-        [
-          0.1,
-          0.1,
-          0.1,
-          0.1,
-          0.1,
-          0.1,
-          0.1,
-          0.1
-        ],
-        [
-          0.1,
-          0.1,
-          0.1,
-          0.1,
-          0.1,
-          0.1,
-          0.1,
-          0.1
-        ],
-        [
-          0.1,
-          0.1,
-          0.1,
-          0.1,
-          0.1,
-          0.1,
-          0.1,
-          0.1
-        ],
-        [
-          0.1,
-          0.1,
-          0.1,
-          0.1,
-          0.1,
-          0.1,
-          0.1,
-          0.1
-        ]
-      ]
-    },
-    {
-      "name": "xenoborg_engi_l",
-      "directions": 4
-    },
-    {
-      "name": "xenoborg_stealth",
-      "directions": 4
-    },
-    {
-      "name": "xenoborg_stealth_e",
-      "directions": 4,
-      "delays": [
-        [
-          0.1,
-          0.2,
-          0.1
-        ],
-        [
-          0.1,
-          0.2,
-          0.1
-        ],
-        [
-          0.1,
-          0.2,
-          0.1
-        ],
-        [
-          0.1,
-          0.2,
-          0.1
-        ]
-      ]
-    },
-    {
-      "name": "xenoborg_stealth_e_r",
-      "directions": 4,
-      "delays": [
-        [
-          0.1,
-          0.1,
-          0.1,
-          0.1,
-          0.1,
-          0.1,
-          0.1,
-          0.1
-        ],
-        [
-          0.1,
-          0.1,
-          0.1,
-          0.1,
-          0.1,
-          0.1,
-          0.1,
-          0.1
-        ],
-        [
-          0.1,
-          0.1,
-          0.1,
-          0.1,
-          0.1,
-          0.1,
-          0.1,
-          0.1
-        ],
-        [
-          0.1,
-          0.1,
-          0.1,
-          0.1,
-          0.1,
-          0.1,
-          0.1,
-          0.1
-        ]
-      ]
-    },
-    {
-      "name": "xenoborg_stealth_l",
-      "directions": 4,
-      "delays": [
-        [
-          0.1,
-          0.2,
-          0.1
-        ],
-        [
-          0.1,
-          0.2,
-          0.1
-        ],
-        [
-          0.1,
-          0.2,
-          0.1
-        ],
-        [
-          0.1,
-          0.2,
-          0.1
-        ]
-      ]
-    },
-    {
-      "name": "sec",
-      "directions": 4
-    },
-    {
-      "name": "sec_e",
-      "directions": 4
-    },
-    {
-      "name": "sec_e_r",
-      "directions": 4
-    },
-    {
-      "name": "sec_l",
-      "directions": 4
-    }
-  ]
-=======
     "version": 1,
     "size": {
         "x": 32,
@@ -1461,7 +786,22 @@
                     0.1
                 ]
             ]
+        },
+        {
+            "name": "sec",
+            "directions": 4
+        },
+        {
+            "name": "sec_e",
+            "directions": 4
+        },
+        {
+            "name": "sec_e_r",
+            "directions": 4
+        },
+        {
+            "name": "sec_l",
+            "directions": 4
         }
     ]
->>>>>>> 6c154fb7
 }