<<<<<<< HEAD
{
  "version": 1,
  "copyright": "Created by github:UDaV73rus",
  "license": "CC-BY-SA-3.0",
  "size": {
    "x": 352,
    "y": 352
  },
  "states": [
    {
      "name": "singularity_6",
      "directions": 1,
      "delays": [
        [
          0.08,
          0.08,
          0.08,
          0.08,
          0.08,
          0.08,
          0.08,
          0.08,
          0.08,
          0.08,
          0.08,
          0.08,
          0.08,
          0.08,
          0.08,
          0.08,
          0.08,
          0.08,
          0.08,
          0.08
        ]
      ]
    }
  ]
}
=======
{"version":1,"size":{"x":352,"y":352},"copyright":"Taken from https://github.com/vgstation-coders/vgstation13/blob/8eef5a676f66551bd0fb40d506486a6b3b2b0f1a/icons/effects/352x352.dmi","license":"CC-BY-SA-3.0","metaAtlas": false,"states":[{"name":"singularity_6","directions":1,"delays":[[0.1,0.1,0.1,0.1,0.1,0.1,0.1,0.1,0.1,0.1,0.1,0.1,0.1,0.1,0.1,0.1]]}]}
>>>>>>> e4468893
<|MERGE_RESOLUTION|>--- conflicted
+++ resolved
@@ -1,43 +1 @@
-<<<<<<< HEAD
-{
-  "version": 1,
-  "copyright": "Created by github:UDaV73rus",
-  "license": "CC-BY-SA-3.0",
-  "size": {
-    "x": 352,
-    "y": 352
-  },
-  "states": [
-    {
-      "name": "singularity_6",
-      "directions": 1,
-      "delays": [
-        [
-          0.08,
-          0.08,
-          0.08,
-          0.08,
-          0.08,
-          0.08,
-          0.08,
-          0.08,
-          0.08,
-          0.08,
-          0.08,
-          0.08,
-          0.08,
-          0.08,
-          0.08,
-          0.08,
-          0.08,
-          0.08,
-          0.08,
-          0.08
-        ]
-      ]
-    }
-  ]
-}
-=======
-{"version":1,"size":{"x":352,"y":352},"copyright":"Taken from https://github.com/vgstation-coders/vgstation13/blob/8eef5a676f66551bd0fb40d506486a6b3b2b0f1a/icons/effects/352x352.dmi","license":"CC-BY-SA-3.0","metaAtlas": false,"states":[{"name":"singularity_6","directions":1,"delays":[[0.1,0.1,0.1,0.1,0.1,0.1,0.1,0.1,0.1,0.1,0.1,0.1,0.1,0.1,0.1,0.1]]}]}
->>>>>>> e4468893
+{"version":1,"size":{"x":352,"y":352},"copyright":"Taken from https://github.com/vgstation-coders/vgstation13/blob/8eef5a676f66551bd0fb40d506486a6b3b2b0f1a/icons/effects/352x352.dmi","license":"CC-BY-SA-3.0","metaAtlas": false,"states":[{"name":"singularity_6","directions":1,"delays":[[0.1,0.1,0.1,0.1,0.1,0.1,0.1,0.1,0.1,0.1,0.1,0.1,0.1,0.1,0.1,0.1]]}]}