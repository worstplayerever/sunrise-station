--- conflicted
+++ resolved
@@ -1,50 +1,4 @@
 {
-<<<<<<< HEAD
-    "version": 1,
-    "license": "CLA",
-    "copyright": "Sprited by discord: odlieerr",
-    "size": {
-        "x": 32,
-        "y": 32
-    },
-    "states": [
-        {
-            "name": "full"
-        },
-        {
-            "name": "mining0",
-            "directions": 4
-        },
-        {
-            "name": "mining1",
-            "directions": 4
-        },
-        {
-            "name": "mining2",
-            "directions": 4
-        },
-        {
-            "name": "mining3",
-            "directions": 4
-        },
-        {
-            "name": "mining4",
-            "directions": 4
-        },
-        {
-            "name": "mining5",
-            "directions": 4
-        },
-        {
-            "name": "mining6",
-            "directions": 4
-        },
-        {
-            "name": "mining7",
-            "directions": 4
-        }
-    ]
-=======
   "version": 1,
   "license": "CC-BY-SA-3.0",
   "copyright": "Taken from https://github.com/tgstation/tgstation/commit/f743754ec3ef446c8172388431effa73aeddb7ff#diff-b429dd7fccbca60d740d4887c1077a178abf1efffe57e7ae2a0b607c8a9e2202 and modified.",
@@ -55,7 +9,7 @@
   "states": [
     {
       "name": "full"
-    }, 
+    },
     {
       "name": "mining0",
         "directions": 4
@@ -87,7 +41,7 @@
     {
       "name": "mining7",
         "directions": 4
-    }, 
+    },
     {
       "name": "miningB0",
         "directions": 4
@@ -121,5 +75,4 @@
         "directions": 4
     }
   ]
->>>>>>> 73024fc6
 }