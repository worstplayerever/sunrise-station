<Document>
# Капитаны и клоуны
Это руководство по редактированию внешности вашего персонажа. Сначала обязательно прочитайте "Создание персонажа".
При создании персонажа вы можете быть напуганы огромным количеством возможностей.
  
Вполне нормально сделать своего первого персонажа [color=#a4885c]случайным[/color] и начать с ним играть, так поступают даже опытные игроки.
Создание первого персонажа также не обязательно должно быть точным. Вы можете [color=#a4885c]сымпровизировать[/color] и посмотреть, что получится.
  
Если вы предпочитаете [color=#a4885c]методичный[/color] подход, то персонажа легко создать пошагово.

## Выбор расы
У большинства рас есть небольшие различия, о которых вы можете прочитать в разделе [color=#a4885c]Расы[/color].
Однако вы можете обнаружить, что вам проще создать своего первого персонажа в виде человека, ниана, дворфа или унатха.

Однако это не должно отбить у вас желание творчески подойти к созданию своего персонажа.

В этом руководстве предполагается, что вы создаете человека, но процесс похож для всех видов.

## Незначительные характеристики
Они включают:
- Возраст (18-29 для молодых, 30-59 для средних, 60+ для старых)
- Пол (ваш спрайт, который можно увидеть, переключив "Показать одежду")
- Местоимения (то, как игра будет обращаться к вам)
- Цвет кожи (может быть ползунком или RGB в зависимости от вида)
- Цвет глаз (RGB)
- Цвет волос (RGB)

Это незначительные изменения, которые мало влияют на игровой процесс. Это то, что игроки будут читать, когда будут [color=#a4885c]осматривать вас[/color]. ("человек молодого возраста")

## Волосы и лицевая растительность
И снова вас может испугать огромное количество вариантов. Это нормально.

[color=#a4885c]Не торопитесь с этим.[/color] Вы можете просмотреть или щелкнуть по каждому из вариантов и найти тот, который вам нравится.
Иногда проще установить желаемый цвет волос, прежде чем просматривать варианты.

<<<<<<< HEAD
Если вы не можете определиться с выбором, некоторые популярные варианты стрижек включают в себя "Небрежная", "Современная", "Деловая", "ЦРУ" или просто "Лысый".
Как вариант, [color=#a4885c]сгенерируйте[/color] отдельного персонажа и посмотрите, с какими стрижками он ходит. Удивите себя.
=======
If you really can't decide, some popular haircut options include Floorlength Bedhead, Modern, Business, CIA or simply bald.
Alternatively, [color=#a4885c]randomize[/color] a separate character and see what kind of haircuts they're rocking with. Suprise yourself.
>>>>>>> 3f9d303c

Однако не чувствуйте себя обязаннымы использовать какую-либо из них.
  
## Черты внешности
Черты внешности варьируются от [color=#a4885c]шрамов и мордочек[/color] до [color=#a4885c]татуировок и хвостов[/color].
Думайте о них как об [color=#a4885c]аксессуарах[/color], которые являются частью вашего тела и придают вашему персонажу дополнительную изюминку и уникальность. Они не могут быть изменены в течение раунда.

Некоторые виды имеют больше возможностей для черт, чем другие. Люди более ограничены в плане внешности, чем нианы или унатхи.

Вы можете иметь определённое количество черт в каждой '[color=#a4885c]категории[/color]', как видно вверху. Например, у унатхов может быть одна метка на груди, но две метки на макушке головы.
Они носят [color=#a4885c]косметический[/color] характер и не влияют на игровой процесс.

## Как выделиться
Запоминающимися персонажей обычно делает их индивидуальность, поступки и [color=#a4885c]робастность[/color], но это не значит, что вы должны быть каким-то зазнайкой.

Не стремитесь иметь большого, яркого и запоминающегося персонажа. Создайте свою собственную историю, которая запомнится вам надолго.
</Document><|MERGE_RESOLUTION|>--- conflicted
+++ resolved
@@ -1,59 +1,54 @@
 <Document>
-# Капитаны и клоуны
-Это руководство по редактированию внешности вашего персонажа. Сначала обязательно прочитайте "Создание персонажа".
-При создании персонажа вы можете быть напуганы огромным количеством возможностей.
+# The Captains and the Clowns
+This is a guide for editing your character's appearance. Make sure you read Character Creation first.
+Upon creating your character, you may be intimidated by your vast range of options.
   
-Вполне нормально сделать своего первого персонажа [color=#a4885c]случайным[/color] и начать с ним играть, так поступают даже опытные игроки.
-Создание первого персонажа также не обязательно должно быть точным. Вы можете [color=#a4885c]сымпровизировать[/color] и посмотреть, что получится.
+It's okay to make your first character [color=#a4885c]randomized[/color] and roll with it, even experienced players do it.
+Making your first character doesn't have to be precise, either. You can [color=#a4885c]wing it[/color] and see what happens.
   
-Если вы предпочитаете [color=#a4885c]методичный[/color] подход, то персонажа легко создать пошагово.
+If you'd like to be [color=#a4885c]methodical[/color], though, creating a character is easy to do one step at a time.
 
-## Выбор расы
-У большинства рас есть небольшие различия, о которых вы можете прочитать в разделе [color=#a4885c]Расы[/color].
-Однако вы можете обнаружить, что вам проще создать своего первого персонажа в виде человека, ниана, дворфа или унатха.
+## Choosing a Species
+Most species have minor differences, which you can read about under the [color=#a4885c]Species[/color] entry.
+However, you may find that it's easier to make your first character as a human, moth, dwarf or reptilian.
 
-Однако это не должно отбить у вас желание творчески подойти к созданию своего персонажа.
+This shouldn't discourage you from getting creative with your character, though.
 
-В этом руководстве предполагается, что вы создаете человека, но процесс похож для всех видов.
+This guide will assume you are creating a human, but the process is similar across all species.
 
-## Незначительные характеристики
-Они включают:
-- Возраст (18-29 для молодых, 30-59 для средних, 60+ для старых)
-- Пол (ваш спрайт, который можно увидеть, переключив "Показать одежду")
-- Местоимения (то, как игра будет обращаться к вам)
-- Цвет кожи (может быть ползунком или RGB в зависимости от вида)
-- Цвет глаз (RGB)
-- Цвет волос (RGB)
+## Minor Characteristics
+These include:
+- Age (18-29 for young, 30-59 for middle-aged, 60+ for old)
+- Sex (your sprite, as seen by toggling "Show clothing")
+- Pronouns (what the game will refer to you as)
+- Skin color (may be a slider or RGB depending on species)
+- Eye color (RGB)
+- Hair color (RGB)
 
-Это незначительные изменения, которые мало влияют на игровой процесс. Это то, что игроки будут читать, когда будут [color=#a4885c]осматривать вас[/color]. ("человек молодого возраста")
+These are minor changes and have little effect on gameplay. This is what players will read when they [color=#a4885c]examine you[/color]. ("young man")
 
-## Волосы и лицевая растительность
-И снова вас может испугать огромное количество вариантов. Это нормально.
+## Hair and Facial Hair
+Again, you may be intimidated by the vast range of options. That's okay.
 
-[color=#a4885c]Не торопитесь с этим.[/color] Вы можете просмотреть или щелкнуть по каждому из вариантов и найти тот, который вам нравится.
-Иногда проще установить желаемый цвет волос, прежде чем просматривать варианты.
+[color=#a4885c]Take your time with it.[/color] You can skim or click through each of the options and find which one you like.
+Sometimes it's easier to set your desired hair color before looking at the options.
 
-<<<<<<< HEAD
-Если вы не можете определиться с выбором, некоторые популярные варианты стрижек включают в себя "Небрежная", "Современная", "Деловая", "ЦРУ" или просто "Лысый".
-Как вариант, [color=#a4885c]сгенерируйте[/color] отдельного персонажа и посмотрите, с какими стрижками он ходит. Удивите себя.
-=======
 If you really can't decide, some popular haircut options include Floorlength Bedhead, Modern, Business, CIA or simply bald.
 Alternatively, [color=#a4885c]randomize[/color] a separate character and see what kind of haircuts they're rocking with. Suprise yourself.
->>>>>>> 3f9d303c
 
-Однако не чувствуйте себя обязаннымы использовать какую-либо из них.
+Don't feel obligated to use any of these, though.
   
-## Черты внешности
-Черты внешности варьируются от [color=#a4885c]шрамов и мордочек[/color] до [color=#a4885c]татуировок и хвостов[/color].
-Думайте о них как об [color=#a4885c]аксессуарах[/color], которые являются частью вашего тела и придают вашему персонажу дополнительную изюминку и уникальность. Они не могут быть изменены в течение раунда.
+## Markings
+Markings range from [color=#a4885c]scars and snouts[/color] to [color=#a4885c]tattoos and tails[/color].
+Think of them like [color=#a4885c]accessories[/color] that are a part of your body, for giving your character some extra flair and uniqueness. They cannot be changed during the round.
 
-Некоторые виды имеют больше возможностей для черт, чем другие. Люди более ограничены в плане внешности, чем нианы или унатхи.
+Some species have more marking options than others. Humans are more limited in terms of markings than moths or reptilians.
 
-Вы можете иметь определённое количество черт в каждой '[color=#a4885c]категории[/color]', как видно вверху. Например, у унатхов может быть одна метка на груди, но две метки на макушке головы.
-Они носят [color=#a4885c]косметический[/color] характер и не влияют на игровой процесс.
+You can have a set number of markings in each '[color=#a4885c]category[/color]', as seen at the top. For example, reptilians can have one chest marking but two markings on the top of their heads.
+These are [color=#a4885c]cosmetic[/color] and have no effect on gameplay.
 
-## Как выделиться
-Запоминающимися персонажей обычно делает их индивидуальность, поступки и [color=#a4885c]робастность[/color], но это не значит, что вы должны быть каким-то зазнайкой.
+## How to stand out
+Memorable characters are usually remembered for their personality, their deeds and their [color=#a4885c]robustness[/color], but that doesn't mean you have to be some sort of hotshot.
 
-Не стремитесь иметь большого, яркого и запоминающегося персонажа. Создайте свою собственную историю, которая запомнится вам надолго.
+Don't sweat having a big, flashy and memorable character. Make your own story that you'll be remembered for.
 </Document>