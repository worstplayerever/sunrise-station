<Document>
<<<<<<< HEAD
  # Ботаника
  Ваша задача, как ботаника, - вырастить достаточно еды, чтобы повар не искал "альтернативных источников". Выращивайте много пшеницы, а когда она вам надоест, выращивайте траву. Делайте коктейли из травы и подмешивайте в напитки крапиву. Просто продолжайте выращивать растения, и у вас всё получится!

  ## Начало смены
  Сначала выясните, какие машины вокруг вы будете использовать. Посоветуйтесь с шеф-поваром, не нужно ли ему выращивать что-то конкретное, в противном случае выращивайте пшеницу, бананы и всё остальное, что вам захочется вырастить. Вы также можете выращивать растения для химиков (медблок), бармена или для продажи в отделе снабжения.

  # Инструменты
  Существует множество инструментов, которые можно использовать для поддержания здоровья и роста ваших культур. Гидропонный лоток - это место, где вы будете проводить большую часть своего времени в качестве ботаника.

  ## Гидропонный лоток
  <Box>
    <GuideEntityEmbed Entity="hydroponicsTray"/>
  </Box>
  Это гидропонный лоток, в нём выращивают растения с помощью воды. Сначала наполните лоток водой, затем добавьте семена.
  Лампочки гидропонного лотка сообщают о разных вещах в зависимости от цвета и положения:
  - [color=red]Красная, левая[/color]: Мёртвое растение, которое необходимо посадить заново. Уберите его с помощью лопаты.
  - [color=orange]Мигающая оранжевая, центр[/color]: Окружающая среда не оптимальна. Проверьте, что влияет на растение, осмотрев его. Скорее всего, это сорняки, но может быть и нежелательное давление или недостаток кислорода. Если это сорняки, используйте маленькую тяпку или опрыскайте 1 раз спреем от сорняков. Однако имейте в виду, что чрезмерное использование средств для уничтожения сорняков может привести к нездоровому состоянию растений и, возможно, к их гибели.
  - [color=#0336ff]Синяя, правая[/color]: Нужна вода. Используйте ведро для воды и наполните лоток.
  - [color=green]Зелёная, левая[/color]: Готово к сбору. Щелкните ЛКМ, чтобы собрать урожай.
  - [color=yellow]Жёлтая, правая[/color]: Нуждается в питательных веществах. Используйте любые фрукты и положите их в почву или возьмите EZ-нутриенты у химиков.

  Жизненный цикл гидропонного лотка выглядит следующим образом:
  - [color=lightgreen]Пусто[/color]: без воды, семян и питательных веществ.
  - [color=lightgreen]Снабжено водой[/color]: вы добавили в него воды (например, из бутылки или ведра).
  - [color=lightgreen]Готово к посадке[/color]: вы добавили в него воду и питательные вещества (т.е. удобрения).
  - [color=lightgreen]Посажено[/color]: вы добавили в него семена.
  - [color=lightgreen]Готово к сбору[/color]: вы подождали, пока растение вырастет.
  - [color=lightgreen]Взят образец[/color]: вы взяли образец (семян).
  - [color=lightgreen]Собрано[/color]: вы собрали готовые растения. Некоторые растения затем вырастут снова. Другие погибнут и потребуют пересадки.
  - [color=lightgreen]Нездорово[/color]: вы взяли слишком много образцов семян или опрыскали растение смертоносными химикатами. Растение плохо справляется. Оно будет продолжать расти. Здоровье можно восстановить с помощью удобрений, а можно покончить с потерями, извлечь семя (ножницами для растений) и посадить заново.
  - [color=lightgreen]Старый / Увядший[/color]: растение созрело и скоро умрёт. Его еще можно собрать, и вы сможете извлечь семена, но только на короткое время. Извлеките семена, а затем вырвите растение или срубите.
  - [color=lightgreen]Мёртв[/color]: растение было собрано и перестало расти. Его следует вырвать/срубить. Семена извлечь нельзя.

  ## Экстрактор семян
  <Box>
    <GuideEntityEmbed Entity="SeedExtractor"/>
  </Box>
  Он извлекает семена. Вставьте урожай, получите семена.

  # Генетика растений
Как и все другие формы жизни, известные Nanotrasen, растения передают свои признаки потомству посредством своих генов. Манипулируя генами, ботаники могут выводить сорта растений с полезными мутациями, повышающими их здоровье и урожайность.

## Признаки
Фенотип, или набор наблюдаемых характеристик и признаков растения, может быть определен путем тщательного наблюдения и изучения. К числу распространенных признаков относятся:

- [color=lightgreen]Биолюминесценция[/color]: растения с этим признаком светятся в темноте.
- [color=lightgreen]Высокая урожайность[/color]: растения с этим признаком дают больше плодов за урожай.
- [color=lightgreen]Сниженное потребление воды[/color]: растениям с этим признаком для роста требуется меньше воды.
- [color=lightgreen]Деревянистость[/color]: растения с этим признаком требуют острых инструментов для сбора урожая.
- [color=lightgreen]Долголетие[/color]: растения с этим признаком проживают больше циклов сбора урожая, прежде чем погибнуть.
- [color=lightgreen]Малая освещённость[/color]: растениям с этим признаком для роста требуется меньше света, чем обычно.
- [color=lightgreen]Устойчивость к вредителям[/color]: растения с этим признаком более устойчивы к вредителям.
- [color=lightgreen]Бессемянность[/color]: растения с этим признаком не производят жизнеспособных семян.
- [color=lightgreen]Устойчивость к сорнякам[/color]: растения с этим признаком подавляют рост сорняков.

Вы можете определить фенотип растений просто выращивая их и наблюдая за ними! Именно так Грегор Мендель, отец генетики, изучал их в 1866 году.

## Мутации
Растения, обработанные [color=cyan]нестабильным мутагеном[/color], подвергнутся случайным генетическим мутациям, которые изменят их гены и вызовут изменения в их признаках. Вы можете сохранить растения с нужными вам мутациями, собрав их семена.

Чем больше нестабильного мутагена вы используете, тем больше мутаций вы получите. Поскольку многие гены важны для выживания, большинство мутаций приведут к гибели растения.
=======
# Botany
As a botanist, it is your job to grow enough food to stop the chef from seeking "alternative sources". Grow lots of wheat, and when you get tired of that, grow weed. Make weed smoothies and spike drinks with nettles. Just keep growing plants, and you'll do great!

## Starting your shift
First identify the machines around you that you will be using. Coordinate with the Chef to see if they want anything specific to be grown, otherwise grow wheat and bananas and whatever else you feel like growing. You may also grow plants for Chemistry (Medbay), the Bartender, or to sell by Cargo.


# Tools
There are many tools that can be used to keep your crops healthy and growing. The Hydroponics Tray is where you will spend most of your time as a botanist.

## Hydroponics Tray
<Box>
<GuideEntityEmbed Entity="hydroponicsTray"/>
</Box>
It's a hydroponics tray, it grows plants with water. First fill the tray with water, then add seeds.
Hydroponics tray lights indicate different things depending on color and position:
- [color=red]Red Light, Left[/color]: Dead plant that needs re-planting. Use a spade to remove the plant.
- [color=orange]Flashing Orange Light, Center[/color]: The environment is sub-optimal. Check what is affecting the plant by Shift Clicking on it. It is likely weeds but it could be undesirable pressure or lack of oxygen. If weeds, use a mini hoe or spray 1 time with weed spray. Be warned, however, that overuse of weed killers can lead to unhealthy plants, possibly killing them.
- [color=#0336ff]Blue Light, Right[/color]: Needs water. Use bucket on the water tank and fill the tray.
- [color=green]Green Light, Left[/color]: Ready for harvest. Left click to harvest.
- [color=yellow]Yellow Light, Right[/color]: Needs nutrients. Use any fruit and put it into the soil or get EZ nutrients from chemistry.

The lifecycle of a hydroponics tray is the following:
- [color=lightgreen]Empty[/color]: no water, seed or nutrients
- [color=lightgreen]Hydrated[/color]: you've added water to it (e.g. from a bottle or bucket).
- [color=lightgreen]Ready for planting[/color]: you've added water and nutrients to it (i.e. fertilizer).
- [color=lightgreen]Planted[/color]: you've added a seed to it
- [color=lightgreen]Ready for Harvest[/color]: you've waited for the plant to grow
- [color=lightgreen]Sampled[/color]: you've taken a sample (seed)
- [color=lightgreen]Harvested[/color]: you've picked ready plants. Some plants will then grow again. Others will die and need replanting.
- [color=lightgreen]Unhealthy[/color]: You've sampled too many seeds or sprayed it with deadly chemicals. The plant isn't coping too well. It'll continue to grow. Health can be restored by fertilizers or you can cut your losses and extract a seed (plant clippers) and replant.
- [color=lightgreen]Old / Wilted[/color]: the plant has matured and will soon die. It will still be harvestable and you can extract seeds but only for a short duration. Extract the seed and then pluck it out / chop it down.
- [color=lightgreen]Dead[/color]: the plant has been harvested and ceased growing. It should be plucked out / chopped down. No seeds can be extracted.

## Seed Extractor
<Box>
<GuideEntityEmbed Entity="SeedExtractor"/>
</Box>
It extracts seeds. Insert crop, receive seeds.


# Plant Genetics
Like all other forms of life known to NanoTrasen, plants pass traits to offspring in their genes. By manipulating plant genetics, botanists can produce plant varieties with desirable mutations that increase plant health and yield.

## Traits
The phenotype, or set of observable characteristics and traits of a plant, can be determined through careful observation and study. A few common traits include:

- [color=lightgreen]Bioluminescence[/color]: plants with this trait glow in the dark
- [color=lightgreen]High yield[/color]: plants with this trait yield more fruit per harvest
- [color=lightgreen]Less water[/color]: plants with this trait require less water than normal to grow
- [color=lightgreen]Ligneous[/color]: plants with this trait require sharp tools to harvest
- [color=lightgreen]Long life[/color]: plants with this trait live for more harvest cycles before dying
- [color=lightgreen]Low light[/color]: plants with this trait need less light than normal to grow
- [color=lightgreen]Pest resistance[/color]: plants with this trait are more resistant to pests
- [color=lightgreen]Seedless[/color]: plants with this trait do not produce viable seeds
- [color=lightgreen]Weed resistance[/color]: plants with this trait suppress weed growth

You can determine the phenotype of a plant simply by growing them and observing them! This is how Gregor Mendel, father of genetics, studied them in 1866.

## Mutations
Plants treated with [color=cyan]unstable mutagen[/color] will experience random genetic mutations, which can alter their genes and result in changes to their traits. You can save the plants with mutations you want by harvesting their seeds.

The more unstable mutagen you use, the more mutations you will get. Since many genes are vital to a plant's survival, most mutations will cause a plant to die.
>>>>>>> 1b74de6d

<Box>
<GuideEntityEmbed Entity="ChemistryBottleUnstableMutagen"/>
</Box>

## Перекрёстное опыление
Для переноса пыльцы с одного растения на другое можно использовать [color=cyan]стерильные палочки[/color]. Растения, которые подвергаются перекрестному опылению, имеют шанс передать свои признаки. Помните, что стерильные палочки одноразовые: пыльца очень липкая!

<Box>
<GuideEntityEmbed Entity="BoxMouthSwab"/>
<GuideEntityEmbed Entity="DiseaseSwab"/>
</Box>

## Chemicals
Some chemicals have special effects on plants.

[textlink="Click here to see all botanical chemicals." link="Botanical"]

<GuideReagentEmbed Reagent="Dylovene"/>
<GuideReagentEmbed Reagent="Cryoxadone"/>
<GuideReagentEmbed Reagent="Necrosol"/>
<GuideReagentEmbed Reagent="Phalanximine"/>
<GuideReagentGroupEmbed Group="Botanical"/>

</Document><|MERGE_RESOLUTION|>--- conflicted
+++ resolved
@@ -1,67 +1,4 @@
 <Document>
-<<<<<<< HEAD
-  # Ботаника
-  Ваша задача, как ботаника, - вырастить достаточно еды, чтобы повар не искал "альтернативных источников". Выращивайте много пшеницы, а когда она вам надоест, выращивайте траву. Делайте коктейли из травы и подмешивайте в напитки крапиву. Просто продолжайте выращивать растения, и у вас всё получится!
-
-  ## Начало смены
-  Сначала выясните, какие машины вокруг вы будете использовать. Посоветуйтесь с шеф-поваром, не нужно ли ему выращивать что-то конкретное, в противном случае выращивайте пшеницу, бананы и всё остальное, что вам захочется вырастить. Вы также можете выращивать растения для химиков (медблок), бармена или для продажи в отделе снабжения.
-
-  # Инструменты
-  Существует множество инструментов, которые можно использовать для поддержания здоровья и роста ваших культур. Гидропонный лоток - это место, где вы будете проводить большую часть своего времени в качестве ботаника.
-
-  ## Гидропонный лоток
-  <Box>
-    <GuideEntityEmbed Entity="hydroponicsTray"/>
-  </Box>
-  Это гидропонный лоток, в нём выращивают растения с помощью воды. Сначала наполните лоток водой, затем добавьте семена.
-  Лампочки гидропонного лотка сообщают о разных вещах в зависимости от цвета и положения:
-  - [color=red]Красная, левая[/color]: Мёртвое растение, которое необходимо посадить заново. Уберите его с помощью лопаты.
-  - [color=orange]Мигающая оранжевая, центр[/color]: Окружающая среда не оптимальна. Проверьте, что влияет на растение, осмотрев его. Скорее всего, это сорняки, но может быть и нежелательное давление или недостаток кислорода. Если это сорняки, используйте маленькую тяпку или опрыскайте 1 раз спреем от сорняков. Однако имейте в виду, что чрезмерное использование средств для уничтожения сорняков может привести к нездоровому состоянию растений и, возможно, к их гибели.
-  - [color=#0336ff]Синяя, правая[/color]: Нужна вода. Используйте ведро для воды и наполните лоток.
-  - [color=green]Зелёная, левая[/color]: Готово к сбору. Щелкните ЛКМ, чтобы собрать урожай.
-  - [color=yellow]Жёлтая, правая[/color]: Нуждается в питательных веществах. Используйте любые фрукты и положите их в почву или возьмите EZ-нутриенты у химиков.
-
-  Жизненный цикл гидропонного лотка выглядит следующим образом:
-  - [color=lightgreen]Пусто[/color]: без воды, семян и питательных веществ.
-  - [color=lightgreen]Снабжено водой[/color]: вы добавили в него воды (например, из бутылки или ведра).
-  - [color=lightgreen]Готово к посадке[/color]: вы добавили в него воду и питательные вещества (т.е. удобрения).
-  - [color=lightgreen]Посажено[/color]: вы добавили в него семена.
-  - [color=lightgreen]Готово к сбору[/color]: вы подождали, пока растение вырастет.
-  - [color=lightgreen]Взят образец[/color]: вы взяли образец (семян).
-  - [color=lightgreen]Собрано[/color]: вы собрали готовые растения. Некоторые растения затем вырастут снова. Другие погибнут и потребуют пересадки.
-  - [color=lightgreen]Нездорово[/color]: вы взяли слишком много образцов семян или опрыскали растение смертоносными химикатами. Растение плохо справляется. Оно будет продолжать расти. Здоровье можно восстановить с помощью удобрений, а можно покончить с потерями, извлечь семя (ножницами для растений) и посадить заново.
-  - [color=lightgreen]Старый / Увядший[/color]: растение созрело и скоро умрёт. Его еще можно собрать, и вы сможете извлечь семена, но только на короткое время. Извлеките семена, а затем вырвите растение или срубите.
-  - [color=lightgreen]Мёртв[/color]: растение было собрано и перестало расти. Его следует вырвать/срубить. Семена извлечь нельзя.
-
-  ## Экстрактор семян
-  <Box>
-    <GuideEntityEmbed Entity="SeedExtractor"/>
-  </Box>
-  Он извлекает семена. Вставьте урожай, получите семена.
-
-  # Генетика растений
-Как и все другие формы жизни, известные Nanotrasen, растения передают свои признаки потомству посредством своих генов. Манипулируя генами, ботаники могут выводить сорта растений с полезными мутациями, повышающими их здоровье и урожайность.
-
-## Признаки
-Фенотип, или набор наблюдаемых характеристик и признаков растения, может быть определен путем тщательного наблюдения и изучения. К числу распространенных признаков относятся:
-
-- [color=lightgreen]Биолюминесценция[/color]: растения с этим признаком светятся в темноте.
-- [color=lightgreen]Высокая урожайность[/color]: растения с этим признаком дают больше плодов за урожай.
-- [color=lightgreen]Сниженное потребление воды[/color]: растениям с этим признаком для роста требуется меньше воды.
-- [color=lightgreen]Деревянистость[/color]: растения с этим признаком требуют острых инструментов для сбора урожая.
-- [color=lightgreen]Долголетие[/color]: растения с этим признаком проживают больше циклов сбора урожая, прежде чем погибнуть.
-- [color=lightgreen]Малая освещённость[/color]: растениям с этим признаком для роста требуется меньше света, чем обычно.
-- [color=lightgreen]Устойчивость к вредителям[/color]: растения с этим признаком более устойчивы к вредителям.
-- [color=lightgreen]Бессемянность[/color]: растения с этим признаком не производят жизнеспособных семян.
-- [color=lightgreen]Устойчивость к сорнякам[/color]: растения с этим признаком подавляют рост сорняков.
-
-Вы можете определить фенотип растений просто выращивая их и наблюдая за ними! Именно так Грегор Мендель, отец генетики, изучал их в 1866 году.
-
-## Мутации
-Растения, обработанные [color=cyan]нестабильным мутагеном[/color], подвергнутся случайным генетическим мутациям, которые изменят их гены и вызовут изменения в их признаках. Вы можете сохранить растения с нужными вам мутациями, собрав их семена.
-
-Чем больше нестабильного мутагена вы используете, тем больше мутаций вы получите. Поскольку многие гены важны для выживания, большинство мутаций приведут к гибели растения.
-=======
 # Botany
 As a botanist, it is your job to grow enough food to stop the chef from seeking "alternative sources". Grow lots of wheat, and when you get tired of that, grow weed. Make weed smoothies and spike drinks with nettles. Just keep growing plants, and you'll do great!
 
@@ -125,14 +62,13 @@
 Plants treated with [color=cyan]unstable mutagen[/color] will experience random genetic mutations, which can alter their genes and result in changes to their traits. You can save the plants with mutations you want by harvesting their seeds.
 
 The more unstable mutagen you use, the more mutations you will get. Since many genes are vital to a plant's survival, most mutations will cause a plant to die.
->>>>>>> 1b74de6d
 
 <Box>
 <GuideEntityEmbed Entity="ChemistryBottleUnstableMutagen"/>
 </Box>
 
-## Перекрёстное опыление
-Для переноса пыльцы с одного растения на другое можно использовать [color=cyan]стерильные палочки[/color]. Растения, которые подвергаются перекрестному опылению, имеют шанс передать свои признаки. Помните, что стерильные палочки одноразовые: пыльца очень липкая!
+## Cross-Pollination
+You can use a [color=cyan]sterile swab[/color] to transfer pollen from one plant to another. Plants that are cross-pollinated have a chance to transfer traits. Be careful re-using swabs; pollen is sticky!
 
 <Box>
 <GuideEntityEmbed Entity="BoxMouthSwab"/>
