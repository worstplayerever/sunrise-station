<Document>
  # Воксы

  <Box>
    <GuideEntityEmbed Entity="MobVox" Caption=""/>
  </Box>

<<<<<<< HEAD
  [color=#ffa500]Внимание! Эта раса имеет сильно ограничивающие игровые механики и не рекомендуется для новых игроков. [/color]

  Они дышат азотом, а [color=#ffa500]кислород для них очень токсичен[/color].
  Чтобы не отравиться кислородом в атмосфере станции, они должны постоянно использовать дыхательные приспособления.
  Для приёма пищи или питья вам придётся снимать дыхательную маску, хотя вариант введения пищи в жидком виде вполне возможен.

  Они используют когти в рукопашном бою, и их атаки наносят режущий урон вместо ударного.
=======
  [color=#ffa500]Warning! This species is not recommended for new players due to their fatal allergy to oxygen![/color]

  Vox breathe nitrogen, and [color=#ffa500] oxygen is toxic to them.[/color]
  Unfortunately, space stations tend to be full of oxygen,
  so Vox must use an internal nitrogen supply at almost all times to avoid fatal exposure.

  Vox always spawn wearing working nitrogen internals equipment.
  A spare breathing mask and an emergency nitrogen canister is provided in their survival box.

  Vox [color=#1e90ff]slowly recover from low levels of poison damage[/color] on their own,
  so long as they are careful not to exceed 20 poison damage.
  This allows them to endure breathing station air for up to thirty seconds at a time without lasting damage,
  letting them quickly eat, drink, take oral medication, and so on.
  A thirty second oxygen exposure takes them two minutes to recover from.
  If their health does not seem to improve within a minute of oxygen exposure, they should seek medical attention.

  Vox deal Slash damage with their unarmed attack.
>>>>>>> 44daf855

</Document><|MERGE_RESOLUTION|>--- conflicted
+++ resolved
@@ -1,19 +1,10 @@
 <Document>
-  # Воксы
+  # Vox
 
   <Box>
     <GuideEntityEmbed Entity="MobVox" Caption=""/>
   </Box>
 
-<<<<<<< HEAD
-  [color=#ffa500]Внимание! Эта раса имеет сильно ограничивающие игровые механики и не рекомендуется для новых игроков. [/color]
-
-  Они дышат азотом, а [color=#ffa500]кислород для них очень токсичен[/color].
-  Чтобы не отравиться кислородом в атмосфере станции, они должны постоянно использовать дыхательные приспособления.
-  Для приёма пищи или питья вам придётся снимать дыхательную маску, хотя вариант введения пищи в жидком виде вполне возможен.
-
-  Они используют когти в рукопашном бою, и их атаки наносят режущий урон вместо ударного.
-=======
   [color=#ffa500]Warning! This species is not recommended for new players due to their fatal allergy to oxygen![/color]
 
   Vox breathe nitrogen, and [color=#ffa500] oxygen is toxic to them.[/color]
@@ -31,6 +22,5 @@
   If their health does not seem to improve within a minute of oxygen exposure, they should seek medical attention.
 
   Vox deal Slash damage with their unarmed attack.
->>>>>>> 44daf855
 
 </Document>