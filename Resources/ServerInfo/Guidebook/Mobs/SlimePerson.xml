<Document>
  # Слаймолюды
  <Box>
    <GuideEntityEmbed Entity="MobSlimePerson" Caption=""/>
  </Box>
  Слаймолюды - слаймоподобные существа с планеты Ксарксис 5, ростом от 100 до 150 сантиметров. Эти существа дышат азотом вместо кислорода который присутствует в воздухе станции, но его сложнее найти в сжатом виде в газовых баллонах. Они получают значительный урон, если их обрызгать водой, но могут (и, как и другие виды, должны) пить её.

  Слаймолюды обладают чуть более ускоренной регенерацией по сравнению с другими гуманоидами. Так же, они способны делать свои кулаки более твердыми нанося более сильные удары за счет уменьшения их скорости.

  Внутри оболочки слаймолюда есть внутреннее хранилище, объемом 2x2. Любой может видеть что находится внутри и забрать это без разрешения, так что будьте осторожнее. При превращении в гераса внутреннее хранилище остается.

<<<<<<< HEAD
  ## Расовые особенности
  - Получают [color=#ffa500]на 50% больше урона холодом, на 20% больше порезов и уколов[/color], но [color=#1e90ff]на 20% меньше урона от ядов, на 40% меньше ушибов и на 80% меньше клеточного урона[/color].
  - Скорость метаболизма - 0.13 единиц за тик. Это означает, что у них всё усваивается медленней, чем у других.
  - Имеют всего два внутренних органа: легкие и ядро слайма. Ядро слайма переваривает еду, напитки, лекарства, яды, наркотики и алкоголь. Максимальная вместимость 50 единиц, а максимальное количество одновременно усваиваемых веществ - 6.
  - При контакте с водой (огнетушители, спреи) наносится 12 термического урона. Инъекции, питьё воды, хождение по лужам, вдыхание водяного пара - не наносит урон.
  - Повышенный урон от давления.
  - Дышат азотом (N2) и выдыхают его оксид (N2O).
  - Быстрее пьянеют.
  - Можно разделать на крюке и получить 5 шаров слизи.
  - Вместо крови - слизь зеленого цвета. Она замедляет персонажей на ней на 25%.
  - Слаймолюды дышат реже человека в 5 раз, следовательно получают по [color=red]0.2[/color] урона удушьем без азота. Могут долго обходиться без азота.
=======
  They take [color=#1e90ff]40% less Blunt damage and 20% less Poison damage[/color], but [color=#ffa500]50% more Cold damage, 20% more Slash damage and 20% more Piercing damage[/color].
>>>>>>> 1b74de6d

</Document><|MERGE_RESOLUTION|>--- conflicted
+++ resolved
@@ -1,28 +1,25 @@
 <Document>
-  # Слаймолюды
+  # Slime People
+
   <Box>
     <GuideEntityEmbed Entity="MobSlimePerson" Caption=""/>
   </Box>
-  Слаймолюды - слаймоподобные существа с планеты Ксарксис 5, ростом от 100 до 150 сантиметров. Эти существа дышат азотом вместо кислорода который присутствует в воздухе станции, но его сложнее найти в сжатом виде в газовых баллонах. Они получают значительный урон, если их обрызгать водой, но могут (и, как и другие виды, должны) пить её.
 
-  Слаймолюды обладают чуть более ускоренной регенерацией по сравнению с другими гуманоидами. Так же, они способны делать свои кулаки более твердыми нанося более сильные удары за счет уменьшения их скорости.
+  They breathe nitrogen instead of oxygen, which is abundant in the station air, but harder to find compressed into gas tanks. They take significant damage if they are sprayed or splashed with water, but can
+  (and like other species, need to) drink it safely to stay hydrated.
+  They exhale nitrous oxide and are unaffected by it.
+  Their body can process 6 reagents at the same time instead of just 2.
 
-  Внутри оболочки слаймолюда есть внутреннее хранилище, объемом 2x2. Любой может видеть что находится внутри и забрать это без разрешения, так что будьте осторожнее. При превращении в гераса внутреннее хранилище остается.
+  Slimepeople have an [bold]internal 2x3 storage inventory[/bold] inside of their slime membrane. Anyone can see what's inside and take it out of you without asking,
+  so be careful.
 
-<<<<<<< HEAD
-  ## Расовые особенности
-  - Получают [color=#ffa500]на 50% больше урона холодом, на 20% больше порезов и уколов[/color], но [color=#1e90ff]на 20% меньше урона от ядов, на 40% меньше ушибов и на 80% меньше клеточного урона[/color].
-  - Скорость метаболизма - 0.13 единиц за тик. Это означает, что у них всё усваивается медленней, чем у других.
-  - Имеют всего два внутренних органа: легкие и ядро слайма. Ядро слайма переваривает еду, напитки, лекарства, яды, наркотики и алкоголь. Максимальная вместимость 50 единиц, а максимальное количество одновременно усваиваемых веществ - 6.
-  - При контакте с водой (огнетушители, спреи) наносится 12 термического урона. Инъекции, питьё воды, хождение по лужам, вдыхание водяного пара - не наносит урон.
-  - Повышенный урон от давления.
-  - Дышат азотом (N2) и выдыхают его оксид (N2O).
-  - Быстрее пьянеют.
-  - Можно разделать на крюке и получить 5 шаров слизи.
-  - Вместо крови - слизь зеленого цвета. Она замедляет персонажей на ней на 25%.
-  - Слаймолюды дышат реже человека в 5 раз, следовательно получают по [color=red]0.2[/color] урона удушьем без азота. Могут долго обходиться без азота.
-=======
+  Slimepeople have slight accelerated regeneration compared to other humanoids. They're also capable of hardening their fists, and as such have stronger punches,
+  although they punch a little slower.
+
+  Their slime "blood" can not be regenerated from Iron. Slime Blood is technically a source of
+  moderately filling food for other species, although drinking the blood of your coworkers is usually frowned upon.
+  They suffocate 80% slower, but take pressure damage 9% faster. This makes them by far the species most capable to survive in hard vacuum. For a while.
+
   They take [color=#1e90ff]40% less Blunt damage and 20% less Poison damage[/color], but [color=#ffa500]50% more Cold damage, 20% more Slash damage and 20% more Piercing damage[/color].
->>>>>>> 1b74de6d
 
 </Document>