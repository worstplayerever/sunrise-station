<Document>
  # Предатели

  <Box>
    [color=#999999][italic]"ВИСКИ. ЭХО. ВИСКИ. ЛИМА. АЛЬФА. ДЕЛЬТА. АГЕНТ, ВЫ АКТИВИРОВАНЫ."[/italic][/color]
  </Box>
  <Box>
    <GuideEntityEmbed Entity="PosterContrabandSyndicateRecruitment" Caption=""/>
  </Box>
  Предатели — это антагонисты, работающие на [color=#ff0000]Синдикат.[/color] Вы являетесь спящим агентом, у которого есть доступ к различным инструментам и оружию через [bold]аплинк[/bold].
  Вы также получаете [bold]кодовые слова[/bold] для идентификации других агентов, и скоординированная команда предателей может достичь [italic]сокрушительных результатов.[/italic]

  Любой, кроме [textlink="глав департаментов" link="Command"] или членов [textlink="Службы безопасности" link="Security"], может быть предателем.

  ## Аплинк и активация
  [color=cyan]Аплинк[/color] — ваш самый важный инструмент как предателя. Вы можете обменять 20 [color=red]телекристаллов[/color] (TC), с которыми начинаете, на предметы, которые помогут вам в выполнении задач.

  Нажав [color=yellow][bold][keybind="OpenCharacterMenu"][/bold][/color], вы увидите ваш личный код аплинка. [bold]Установите этот код в качестве мелодии вызова на вашем КПК, чтобы открыть аплинк.[/bold]
  Нажав [color=yellow][bold][keybind="OpenCharacterMenu"][/bold][/color], вы также можете просмотреть свои задачи и кодовые слова.

  If you do not have a PDA when you are activated, an [color=cyan]uplink implant[/color] is provided [bold]for the full [color=red]TC[/color] price of the implant.[/bold]
  It can be accessed from your hotbar.
  <Box>
<<<<<<< HEAD
    <GuideEntityEmbed Entity="PassengerPDA" Caption="КПК"/>
    <GuideEntityEmbed Entity="Telecrystal" Caption="Телекристаллы"/>
  </Box>

  [bold]Не забудьте закрыть аплинк, чтобы никто другой не смог его увидеть.[/bold] Вы не хотите, чтобы [color=#cb0000]Служба безопасности[/color] получила доступ к этой премиальной подборке контрабанды!
=======
    <GuideEntityEmbed Entity="PassengerPDA" Caption="PDA"/>
    <GuideEntityEmbed Entity="Telecrystal" Caption="Telecrystals"/>
    <GuideEntityEmbed Entity="BaseUplinkRadio" Caption="Uplink Implant"/>
  </Box>

  [bold]Make sure to close your PDA uplink to prevent anyone else from seeing it.[/bold] You don't want [color=#cb0000]Security[/color] to get their hands on this premium selection of contraband!

  Implanted uplinks are not normally accessible to other people, so they do not have any security measures. They can, however, be removed from you with an empty implanter.
>>>>>>> fdd713a0

  <Box>
    <GuideEntityEmbed Entity="WeaponPistolCobra" Caption="Оружие"/>
    <GuideEntityEmbed Entity="MagazineBoxLightRifle" State="icon" Caption="Боеприпасы"/>
    <GuideEntityEmbed Entity="C4" Caption="Взрывчатка"/>
    <GuideEntityEmbed Entity="ClothingOuterHardsuitSyndie" Caption="Экипировка"/>
    <GuideEntityEmbed Entity="Stimpack" Caption="Химикаты"/>
  </Box>
  <Box>
    <GuideEntityEmbed Entity="ChameleonProjector" Caption="Обман"/>
    <GuideEntityEmbed Entity="Emag" Caption="Саботаж"/>
    <GuideEntityEmbed Entity="StorageImplanter" Caption="Импланты"/>
    <GuideEntityEmbed Entity="MobMonkeySyndicateAgentNukeops" Caption="Союзники"/>
    <GuideEntityEmbed Entity="ClothingEyesGlassesOutlawGlasses" Caption="Бесполезное"/>
  </Box>

  Ваши покупки должны помочь вам в выполнении задач. Некоторые предметы могут оказаться бесполезными для вас, и вам придется выбрать между скрытностью или открытым действием.

  ## Координация
  Кодовые слова — это слова или фразы, которые знает каждый предатель. Они предоставляют незаметный способ идентификации или установления контакта с другими предателями, что может быть полезно, если ваши задачи включают [italic][color=cyan]их защиту[/color][/italic] или [italic][color=cyan]помощь в выполнении их задач.[/color][/italic]

  Когда вы найдете друзей, [bold]вы можете вывести [color=red]телекристаллы[/color] из вашего аплинка, чтобы передать их им.[/bold] Они могут поместить их в свои собственные аплинки, чтобы потратить для себя.

  Некоторые предложения в вашем аплинке требуют более 20 TC для покупки, так что если вы хотите их получить, вам придется делиться.

  ## Убийство
  Одна из ваших задач может заключаться в том, чтобы [italic][color=cyan]убить или оставить на произвол судьбы члена экипажа.[/color][/italic]

  Вы можете [color=cyan]оставить на произвол судьбы[/color] вашу цель, [bold]предотвратив её эвакуацию на ЦентКомм[/bold] через эвакуационный шаттл или спасательную капсулу.

  Если вы не можете оставить цель на произвол судьбы или она слишком важна, чтобы остаться в живых, вам придется [color=cyan]убить[/color] её. Убедитесь, что ваша цель не жива, когда [bold]эвакуационный шаттл прибудет на ЦентКомм,[/bold] и не дайте её оживить.

  Помните, Синдикат хочет, чтобы были мертвы только ваши цели. [color=red]Старайтесь избегать массовых убийств или значительных повреждений станции,[/color] так как чем больше невинных жизней вы заберете, тем больше вы становитесь угрозой.

  ## Уклонение и самоубийство
  Ваши задачи могут требовать от вас [italic][color=cyan]добраться до ЦентКомма, не будучи убитым или схваченным.[/color][/italic] Не дайте [color=#cb0000]Службе безопасности[/color] вас остановить, выполните остальные задачи и [bold]вернитесь живым.[/bold]

  В качестве альтернативы, ваши задачи могут требовать от вас [italic][color=cyan]погибнуть славной смертью.[/color][/italic] [bold]Убедитесь, что вы не вернетесь из мертвых,[/bold] иначе вы можете очнуться в наручниках.

  ## Присвоение
  Чаще всего вам придется [italic][color=cyan]украсть имущество главы отдела.[/color][/italic]

  Цель может находиться в своем офисе или при себе. Может понадобиться убить того, кто его носит, если вы не можете украсть его незаметно.

  Вам может быть поручено:
  - Украсть [color=yellow]карточку доступа[/color], [bold]антикварный лазерный пистолет[/bold], [bold]реактивный ранец[/bold] или [bold]ядерный диск аутентификации[/bold] у [color=yellow]Капитана[/color].
  <Box>
    <GuideEntityEmbed Entity="CaptainIDCard" Caption=""/>
    <GuideEntityEmbed Entity="WeaponAntiqueLaser" Caption=""/>
    <GuideEntityEmbed Entity="JetpackCaptainFilled" Caption=""/>
    <GuideEntityEmbed Entity="NukeDisk" Caption=""/>
  </Box>
  - Украсть [bold]гипоспрей[/bold] или [bold]портативный монитор экипажа[/bold] у [color=#5b97bc]Главного медика[/color].
  <Box>
    <GuideEntityEmbed Entity="Hypospray" Caption=""/>
    <GuideEntityEmbed Entity="HandheldCrewMonitorEmpty" Caption=""/>
  </Box>
  - Украсть [bold]экспериментальный скафандр[/bold] или [bold]портативный телепортер[/bold] у [color=#c96dbf]Директора исследований[/color].
  <Box>
    <GuideEntityEmbed Entity="ClothingOuterHardsuitRd" Caption=""/>
    <GuideEntityEmbed Entity="HandTeleporter" Caption=""/>
  </Box>
  - Украсть [bold]энергетическое ружье[/bold] у [color=#cb0000]Главы охраны[/color].
  <Box>
    <GuideEntityEmbed Entity="WeaponEnergyShotgun" Caption=""/>
  </Box>
  - Украсть [bold]усовершенствованные магноботы[/bold] у [color=#f39f27]Главного инженера[/color].
  <Box>
    <GuideEntityEmbed Entity="ClothingShoesBootsMagAdv" Caption=""/>
  </Box>
  - Украсть [bold]цифровую доску запросов[/bold] у [color=#b18644]Квартирмейстера[/color].
  <Box>
    <GuideEntityEmbed Entity="BoxFolderQmClipboard" Caption=""/>
  </Box>
  - Зарезать Иана, собаку [color=#9fed58]Главы персонала[/color], и добыть [bold]мясо корги[/bold].
  <Box>
    <GuideEntityEmbed Entity="MobCorgiIan" Caption=""/>
    <GuideEntityEmbed Entity="FoodMeatCorgi" Caption=""/>
  </Box>

</Document><|MERGE_RESOLUTION|>--- conflicted
+++ resolved
@@ -1,33 +1,26 @@
 <Document>
-  # Предатели
+  # Traitors
 
   <Box>
-    [color=#999999][italic]"ВИСКИ. ЭХО. ВИСКИ. ЛИМА. АЛЬФА. ДЕЛЬТА. АГЕНТ, ВЫ АКТИВИРОВАНЫ."[/italic][/color]
+    [color=#999999][italic]"WHISKEY. ECHO. WHISKEY. LIMA. ALPHA. DELTA. AGENT, YOU HAVE BEEN ACTIVATED."[/italic][/color]
   </Box>
   <Box>
     <GuideEntityEmbed Entity="PosterContrabandSyndicateRecruitment" Caption=""/>
   </Box>
-  Предатели — это антагонисты, работающие на [color=#ff0000]Синдикат.[/color] Вы являетесь спящим агентом, у которого есть доступ к различным инструментам и оружию через [bold]аплинк[/bold].
-  Вы также получаете [bold]кодовые слова[/bold] для идентификации других агентов, и скоординированная команда предателей может достичь [italic]сокрушительных результатов.[/italic]
+  Traitors are antagonists employed by the [color=#ff0000]Syndicate.[/color] You are a sleeper agent who has access to various tools and weapons through your [bold]uplink[/bold].
+  You also receive [bold]codewords[/bold] to identify other agents, and a coordinated team of traitors can have [italic]brutal results.[/italic]
 
-  Любой, кроме [textlink="глав департаментов" link="Command"] или членов [textlink="Службы безопасности" link="Security"], может быть предателем.
+  Anyone besides [textlink="department heads" link="Command"] or members of [textlink="Security" link="Security"] can be a traitor.
 
-  ## Аплинк и активация
-  [color=cyan]Аплинк[/color] — ваш самый важный инструмент как предателя. Вы можете обменять 20 [color=red]телекристаллов[/color] (TC), с которыми начинаете, на предметы, которые помогут вам в выполнении задач.
+  ## Uplink & Activation
+  The [color=cyan]uplink[/color] is your most important tool as a traitor. You can exchange the 20 [color=red]telecrystals[/color] (TC) you start with for items that will help you with your objectives.
 
-  Нажав [color=yellow][bold][keybind="OpenCharacterMenu"][/bold][/color], вы увидите ваш личный код аплинка. [bold]Установите этот код в качестве мелодии вызова на вашем КПК, чтобы открыть аплинк.[/bold]
-  Нажав [color=yellow][bold][keybind="OpenCharacterMenu"][/bold][/color], вы также можете просмотреть свои задачи и кодовые слова.
+  By pressing [color=yellow][bold][keybind="OpenCharacterMenu"][/bold][/color], you'll see your personal uplink code. [bold]Setting your PDA's ringtone as this code will open the uplink.[/bold]
+  Pressing [color=yellow][bold][keybind="OpenCharacterMenu"][/bold][/color] also lets you view your objectives and the codewords.
 
   If you do not have a PDA when you are activated, an [color=cyan]uplink implant[/color] is provided [bold]for the full [color=red]TC[/color] price of the implant.[/bold]
   It can be accessed from your hotbar.
   <Box>
-<<<<<<< HEAD
-    <GuideEntityEmbed Entity="PassengerPDA" Caption="КПК"/>
-    <GuideEntityEmbed Entity="Telecrystal" Caption="Телекристаллы"/>
-  </Box>
-
-  [bold]Не забудьте закрыть аплинк, чтобы никто другой не смог его увидеть.[/bold] Вы не хотите, чтобы [color=#cb0000]Служба безопасности[/color] получила доступ к этой премиальной подборке контрабанды!
-=======
     <GuideEntityEmbed Entity="PassengerPDA" Caption="PDA"/>
     <GuideEntityEmbed Entity="Telecrystal" Caption="Telecrystals"/>
     <GuideEntityEmbed Entity="BaseUplinkRadio" Caption="Uplink Implant"/>
@@ -36,82 +29,81 @@
   [bold]Make sure to close your PDA uplink to prevent anyone else from seeing it.[/bold] You don't want [color=#cb0000]Security[/color] to get their hands on this premium selection of contraband!
 
   Implanted uplinks are not normally accessible to other people, so they do not have any security measures. They can, however, be removed from you with an empty implanter.
->>>>>>> fdd713a0
 
   <Box>
-    <GuideEntityEmbed Entity="WeaponPistolCobra" Caption="Оружие"/>
-    <GuideEntityEmbed Entity="MagazineBoxLightRifle" State="icon" Caption="Боеприпасы"/>
-    <GuideEntityEmbed Entity="C4" Caption="Взрывчатка"/>
-    <GuideEntityEmbed Entity="ClothingOuterHardsuitSyndie" Caption="Экипировка"/>
-    <GuideEntityEmbed Entity="Stimpack" Caption="Химикаты"/>
+    <GuideEntityEmbed Entity="WeaponPistolCobra" Caption="Weaponry"/>
+    <GuideEntityEmbed Entity="MagazineBoxLightRifle" State="icon" Caption="Ammo"/>
+    <GuideEntityEmbed Entity="C4" Caption="Explosives"/>
+    <GuideEntityEmbed Entity="ClothingOuterHardsuitSyndie" Caption="Wearables"/>
+    <GuideEntityEmbed Entity="Stimpack" Caption="Chemicals"/>
   </Box>
   <Box>
-    <GuideEntityEmbed Entity="ChameleonProjector" Caption="Обман"/>
-    <GuideEntityEmbed Entity="Emag" Caption="Саботаж"/>
-    <GuideEntityEmbed Entity="StorageImplanter" Caption="Импланты"/>
-    <GuideEntityEmbed Entity="MobMonkeySyndicateAgentNukeops" Caption="Союзники"/>
-    <GuideEntityEmbed Entity="ClothingEyesGlassesOutlawGlasses" Caption="Бесполезное"/>
+    <GuideEntityEmbed Entity="ChameleonProjector" Caption="Deception"/>
+    <GuideEntityEmbed Entity="Emag" Caption="Disruption"/>
+    <GuideEntityEmbed Entity="StorageImplanter" Caption="Implants"/>
+    <GuideEntityEmbed Entity="MobMonkeySyndicateAgentNukeops" Caption="Allies"/>
+    <GuideEntityEmbed Entity="ClothingEyesGlassesOutlawGlasses" Caption="Pointless"/>
   </Box>
 
-  Ваши покупки должны помочь вам в выполнении задач. Некоторые предметы могут оказаться бесполезными для вас, и вам придется выбрать между скрытностью или открытым действием.
+  The purchases that you make should be to help you with your objectives. Some gear may not be of use to you, and you'll have to choose between being sneaky or going loud.
 
-  ## Координация
-  Кодовые слова — это слова или фразы, которые знает каждый предатель. Они предоставляют незаметный способ идентификации или установления контакта с другими предателями, что может быть полезно, если ваши задачи включают [italic][color=cyan]их защиту[/color][/italic] или [italic][color=cyan]помощь в выполнении их задач.[/color][/italic]
+  ## Coordination
+  Codewords are words or phrases that every traitor will know. They provide a discreet way to identify or establish contact with a fellow traitor, which can be useful if your objectives include [italic][color=cyan]keeping them alive[/color][/italic] or [italic][color=cyan]helping them with their objectives.[/color][/italic]
 
-  Когда вы найдете друзей, [bold]вы можете вывести [color=red]телекристаллы[/color] из вашего аплинка, чтобы передать их им.[/bold] Они могут поместить их в свои собственные аплинки, чтобы потратить для себя.
+  When you find some friends, [bold]you can withdraw [color=red]telecrystals[/color] from your uplink to give to them.[/bold] They can put these in their own uplink to spend for themselves.
 
-  Некоторые предложения в вашем аплинке требуют более 20 TC для покупки, так что если вы хотите их получить, вам придется делиться.
+  Some offers available on your uplink require more than 20 TC to purchase, so if you want them you'll have to share.
 
-  ## Убийство
-  Одна из ваших задач может заключаться в том, чтобы [italic][color=cyan]убить или оставить на произвол судьбы члена экипажа.[/color][/italic]
+  ## Assassination
+  One of your objectives may be to [italic][color=cyan]kill or maroon a crewmember.[/color][/italic]
 
-  Вы можете [color=cyan]оставить на произвол судьбы[/color] вашу цель, [bold]предотвратив её эвакуацию на ЦентКомм[/bold] через эвакуационный шаттл или спасательную капсулу.
+  You can [color=cyan]maroon[/color] your target by [bold]preventing them from reaching CentComm[/bold] via the evacuation shuttle or an escape pod.
 
-  Если вы не можете оставить цель на произвол судьбы или она слишком важна, чтобы остаться в живых, вам придется [color=cyan]убить[/color] её. Убедитесь, что ваша цель не жива, когда [bold]эвакуационный шаттл прибудет на ЦентКомм,[/bold] и не дайте её оживить.
+  If you can't maroon your target or they're too important to leave alive, you'll have to get your hands dirty and [color=cyan]murder[/color] them. Make sure your target is not alive when the [bold]evacuation shuttle gets to CentComm,[/bold] and don't let them be resuscitated.
 
-  Помните, Синдикат хочет, чтобы были мертвы только ваши цели. [color=red]Старайтесь избегать массовых убийств или значительных повреждений станции,[/color] так как чем больше невинных жизней вы заберете, тем больше вы становитесь угрозой.
+  Remember, the Syndicate want only your targets dead. [color=red]Try to avoid mass murder or major damage to the station,[/color] as the more innocent lives you take, the more of a liability you become.
 
-  ## Уклонение и самоубийство
-  Ваши задачи могут требовать от вас [italic][color=cyan]добраться до ЦентКомма, не будучи убитым или схваченным.[/color][/italic] Не дайте [color=#cb0000]Службе безопасности[/color] вас остановить, выполните остальные задачи и [bold]вернитесь живым.[/bold]
+  ## Evasion & Self-Termination
+  Your objectives may require you to [italic][color=cyan]make it to CentComm without being killed or captured.[/color][/italic] Don't let [color=#cb0000]Security[/color] stop you, complete your other objectives and [bold]come back alive.[/bold]
 
-  В качестве альтернативы, ваши задачи могут требовать от вас [italic][color=cyan]погибнуть славной смертью.[/color][/italic] [bold]Убедитесь, что вы не вернетесь из мертвых,[/bold] иначе вы можете очнуться в наручниках.
+  Alternatively, your objectives may require you to [italic][color=cyan]die a glorious death.[/color][/italic] [bold]Make sure you don't come back from the dead,[/bold] or else you may wake up in cuffs.
 
-  ## Присвоение
-  Чаще всего вам придется [italic][color=cyan]украсть имущество главы отдела.[/color][/italic]
+  ## Appropiation
+  More often than not, you'll have to [italic][color=cyan]steal a possession of a department head.[/color][/italic]
 
-  Цель может находиться в своем офисе или при себе. Может понадобиться убить того, кто его носит, если вы не можете украсть его незаметно.
+  The target may be in their office, or on their person. It may become necessary to kill whoever is carrying it, if you cannot pickpocket them.
 
-  Вам может быть поручено:
-  - Украсть [color=yellow]карточку доступа[/color], [bold]антикварный лазерный пистолет[/bold], [bold]реактивный ранец[/bold] или [bold]ядерный диск аутентификации[/bold] у [color=yellow]Капитана[/color].
+  You may be tasked with:
+  - Stealing the [color=yellow]Captain[/color]'s [bold]ID Card[/bold], [bold]antique laser pistol[/bold], [bold]jetpack[/bold], or [bold]nuclear authentication disk[/bold].
   <Box>
     <GuideEntityEmbed Entity="CaptainIDCard" Caption=""/>
     <GuideEntityEmbed Entity="WeaponAntiqueLaser" Caption=""/>
     <GuideEntityEmbed Entity="JetpackCaptainFilled" Caption=""/>
     <GuideEntityEmbed Entity="NukeDisk" Caption=""/>
   </Box>
-  - Украсть [bold]гипоспрей[/bold] или [bold]портативный монитор экипажа[/bold] у [color=#5b97bc]Главного медика[/color].
+  - Stealing the [color=#5b97bc]Chief Medical Officer[/color]'s [bold]hypospray[/bold] or [bold]handheld crew monitor[/bold].
   <Box>
     <GuideEntityEmbed Entity="Hypospray" Caption=""/>
     <GuideEntityEmbed Entity="HandheldCrewMonitorEmpty" Caption=""/>
   </Box>
-  - Украсть [bold]экспериментальный скафандр[/bold] или [bold]портативный телепортер[/bold] у [color=#c96dbf]Директора исследований[/color].
+  - Stealing the [color=#c96dbf]Research Director[/color]'s [bold]experimental hardsuit[/bold] or [bold]hand teleporter[/bold].
   <Box>
     <GuideEntityEmbed Entity="ClothingOuterHardsuitRd" Caption=""/>
     <GuideEntityEmbed Entity="HandTeleporter" Caption=""/>
   </Box>
-  - Украсть [bold]энергетическое ружье[/bold] у [color=#cb0000]Главы охраны[/color].
+  - Stealing the [color=#cb0000]Head of Security[/color]'s [bold]energy shotgun[/bold].
   <Box>
     <GuideEntityEmbed Entity="WeaponEnergyShotgun" Caption=""/>
   </Box>
-  - Украсть [bold]усовершенствованные магноботы[/bold] у [color=#f39f27]Главного инженера[/color].
+  - Stealing the [color=#f39f27]Chief Engineer[/color]'s [bold]advanced magboots[/bold].
   <Box>
     <GuideEntityEmbed Entity="ClothingShoesBootsMagAdv" Caption=""/>
   </Box>
-  - Украсть [bold]цифровую доску запросов[/bold] у [color=#b18644]Квартирмейстера[/color].
+  - Stealing the [color=#b18644]Quartermaster[/color]'s [bold]requisition digi-board[/bold].
   <Box>
     <GuideEntityEmbed Entity="BoxFolderQmClipboard" Caption=""/>
   </Box>
-  - Зарезать Иана, собаку [color=#9fed58]Главы персонала[/color], и добыть [bold]мясо корги[/bold].
+  - Butchering Ian, the [color=#9fed58]Head of Personnel[/color]'s dog, and obtaining the [bold]corgi meat[/bold].
   <Box>
     <GuideEntityEmbed Entity="MobCorgiIan" Caption=""/>
     <GuideEntityEmbed Entity="FoodMeatCorgi" Caption=""/>
