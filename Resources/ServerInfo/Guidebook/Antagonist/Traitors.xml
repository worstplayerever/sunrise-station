<Document>
<<<<<<< HEAD
  # Предатели

  - Предатель - это антагонист, нанятый Синдикатом. Они имеют доступ к различным инструментам и оружию Синдиката через [color=#a4885c]Аплинк[/color].
  - Предатели могут использовать кодовые слова, чтобы идентифицировать себя друг с другом для сотрудничества.
  - В раунде предателем может стать любой игрок, кроме глав отделов, капитана и сотрудников службы безопасности.
  - Предатели должны в первую очередь сосредоточиться на том, чтобы успешно выполнить свои задачи к концу раунда.

  ## Аплинк
  <Box>
    <GuideEntityEmbed Entity="BaseUplinkRadio40TC" Caption="Аплинк"/>
  </Box>
  - [color=#a4885c]Аплинк[/color] - самый важный инструмент Предателя, так как с его помощью можно покупать инструменты и оружие за [color=#a4885c]телекристаллы[/color] (ТК).
  <Box>
    <GuideEntityEmbed Entity="Telecrystal" Caption="Телекристаллы"/>
  </Box>
  - [color=#a4885c]Телекристаллы[/color] даются в самом начале, чтобы дать предателям преимущество на станции. Другие предатели могут обменивать свои [color=#a4885c]телекристаллы[/color] друг с другом, повышая их обычное количество.
  - Использование [color=#a4885c]КПК[/color] и установка нужного рингтона-кода к аплинку даёт вам множество возможностей для борьбы со станцией и её экипажем.
=======
  # Traitors

  <Box>
    [color=#999999][italic]"WHISKEY. ECHO. WHISKEY. LIMA. ALPHA. DELTA. AGENT, YOU HAVE BEEN ACTIVATED."[/italic][/color]
  </Box>
  <Box>
    <GuideEntityEmbed Entity="PosterContrabandSyndicateRecruitment" Caption=""/>
  </Box>
  Traitors are antagonists employed by the [color=#ff0000]Syndicate.[/color] You are a sleeper agent who has access to various tools and weapons through your [bold]uplink[/bold].
  You also receive [bold]codewords[/bold] to identify other agents, and a coordinated team of traitors can have [italic]brutal results.[/italic]

  Anyone besides [textlink="department heads" link="Command"] or members of [textlink="Security" link="Security"] can be a traitor.

  ## Uplink & Activation
  The [color=cyan]uplink[/color] is your most important tool as a traitor. You can exchange the 20 [color=red]telecrystals[/color] (TC) you start with for items that will help you with your objectives.

  By pressing [color=yellow][bold][keybind="OpenCharacterMenu"][/bold][/color], you'll see your personal uplink code. [bold]Setting your PDA's ringtone as this code will open the uplink.[/bold]
  Pressing [color=yellow][bold][keybind="OpenCharacterMenu"][/bold][/color] also lets you view your objectives and the codewords.

  <Box>
    <GuideEntityEmbed Entity="PassengerPDA" Caption="PDA"/>
    <GuideEntityEmbed Entity="Telecrystal" Caption="Telecrystals"/>
  </Box>

  [bold]Make sure to close your uplink to prevent anyone else from seeing it.[/bold] You don't want [color=#cb0000]Security[/color] to get their hands on this premium selection of contraband!

>>>>>>> ed7ae5c6
  <Box>
  <GuideEntityEmbed Entity="PassengerPDA" Caption="КПК"/>
  </Box>
  Не забудьте заблокировать свой [color=#a4885c]КПК[/color], чтобы никто не смог увидеть аплинк!
  - Различные приспособления включают:
  <Box>
    <GuideEntityEmbed Entity="WeaponPistolViper" Caption="Пистолеты и винтовки"/>
    <GuideEntityEmbed Entity="FireAxe" State="icon" Caption="Ближнее оружие"/>
    <GuideEntityEmbed Entity="C4" Caption=" Взрывчатку"/>
    <GuideEntityEmbed Entity="Syringe" Caption="Импланты"/>
    <GuideEntityEmbed Entity="ClothingBackpackDuffelSyndicate" Caption="Различные наборы"/>
  </Box>

<<<<<<< HEAD
  ## Цели

  - Став предателем, вы получите список задач, начиная от побега живым, кражи чего-то, и заканчивая убийством. Использование [color=#a4885c]Аплинка[/color] поможет вам справиться с большинством из этих задач.

  ## Список возможных целей

  - Убить или не дать покинуть станцию случайному не предателю.
  - Убить или не дать покинуть станцию случайному предателю.
  - Убить или не дать покинуть станцию случайному главе отдела.
  - Не дать умереть случайно выбранному предателю.
  - Сбежать на эвакуационном шаттле живым и без наручников.
  - Помогите случайно выбранному предателю завершить 2/3 его целей.
  - Умереть славной смертью.
  - Украсть у Капитана [color=#a4885c]ID карту[/color].
  <Box>
    <GuideEntityEmbed Entity="CaptainIDCard" Caption="ID карта капитана"/>
  </Box>
  - Украсть у Капитана [color=#a4885c]Антикварный Лазерный Пистолет[/color].
  <Box>
    <GuideEntityEmbed Entity="WeaponAntiqueLaser" Caption="Капитанский Антикварный Лазерный Пистолет"/>
  </Box>
  - Украсть у Капитана [color=#a4885c]Джетпак[/color].
  <Box>
    <GuideEntityEmbed Entity="JetpackCaptainFilled" Caption="Джетпак Капитана"/>
  </Box>
  - Украсть у Главного Врача [color=#a4885c]Гипоспрей[/color].
  <Box>
    <GuideEntityEmbed Entity="Hypospray" Caption="Гипоспрей Главврача"/>
  </Box>
  - Украсть у Научного Руководителя [color=#a4885c]Скафандр[/color].
  <Box>
    <GuideEntityEmbed Entity="ClothingOuterHardsuitRd" Caption="Скафандр Научрука"/>
  </Box>
  - Украсть у Научного Руководителя [color=#a4885c]Ручной Телепорт[/color].
  <Box>
    <GuideEntityEmbed Entity="HandTeleporter" Caption="Ручной Телепорт"/>
  </Box>
  - Украсть у Главы Службы Безопасноти [color=#a4885c]Секретные Документы[/color].
  <Box>
    <GuideEntityEmbed Entity="BookSecretDocuments" Caption="Секретные Документы"/>
  </Box>
  - Украсть у Главы Службы Безопасноти [color=#a4885c]X-01 Мультифазный энергетический карабин[/color].
  <Box>
    <GuideEntityEmbed Entity="BookSecretDocuments" Caption="Секретные Документы"/>
  </Box>
  - Украсть у Старшего Инженера [color=#a4885c]Продвинутные Магнитные Сапоги[/color].
  <Box>
    <GuideEntityEmbed Entity="ClothingShoesBootsMagAdv" Caption="Продвинутые Магнитные Сапоги"/>
  </Box>
  - Украсть [color=#a4885c]Диск Ядерной Авторизации[/color].
  <Box>
    <GuideEntityEmbed Entity="NukeDisk" Caption="Диск Ядерной Авторизации"/>
  </Box>
  - Украсть [color=#a4885c]Мясо корги[/color].
  <Box>
  <GuideEntityEmbed Entity="MobCorgiIan" Caption="Корги"/>
  <GuideEntityEmbed Entity="FoodMeatCorgi" Caption="Мясо корги"/>
=======
  The purchases that you make should be to help you with your objectives. Some gear may not be of use to you, and you'll have to choose between being sneaky or going loud.

  ## Coordination
  Codewords are words or phrases that every traitor will know. They provide a discreet way to identify or establish contact with a fellow traitor, which can be useful if your objectives include [italic][color=cyan]keeping them alive[/color][/italic] or [italic][color=cyan]helping them with their objectives.[/color][/italic]

  When you find some friends, [bold]you can withdraw [color=red]telecrystals[/color] from your uplink to give to them.[/bold] They can put these in their own uplink to spend for themselves.

  Some offers available on your uplink require more than 20 TC to purchase, so if you want them you'll have to share.

  ## Assassination
  One of your objectives may be to [italic][color=cyan]kill or maroon a crewmember.[/color][/italic]

  You can [color=cyan]maroon[/color] your target by [bold]preventing them from reaching CentComm[/bold] via the evacuation shuttle or an escape pod.

  If you can't maroon your target or they're too important to leave alive, you'll have to get your hands dirty and [color=cyan]murder[/color] them. Make sure your target is not alive when the [bold]evacuation shuttle gets to CentComm,[/bold] and don't let them be resuscitated.

  Remember, the Syndicate want only your targets dead. [color=red]Try to avoid mass murder or major damage to the station,[/color] as the more innocent lives you take, the more of a liability you become.

  ## Evasion & Self-Termination
  Your objectives may require you to [italic][color=cyan]make it to CentComm without being killed or captured.[/color][/italic] Don't let [color=#cb0000]Security[/color] stop you, complete your other objectives and [bold]come back alive.[/bold]

  Alternatively, your objectives may require you to [italic][color=cyan]die a glorious death.[/color][/italic] [bold]Make sure you don't come back from the dead,[/bold] or else you may wake up in cuffs.

  ## Appropiation
  More often than not, you'll have to [italic][color=cyan]steal a possession of a department head.[/color][/italic]

  The target may be in their office, or on their person. It may become necessary to kill whoever is carrying it, if you cannot pickpocket them.

  You may be tasked with:
  - Stealing the [color=yellow]Captain[/color]'s [bold]ID Card[/bold], [bold]antique laser pistol[/bold], [bold]jetpack[/bold], or [bold]nuclear authentication disk[/bold].
  <Box>
    <GuideEntityEmbed Entity="CaptainIDCard" Caption=""/>
    <GuideEntityEmbed Entity="WeaponAntiqueLaser" Caption=""/>
    <GuideEntityEmbed Entity="JetpackCaptainFilled" Caption=""/>
    <GuideEntityEmbed Entity="NukeDisk" Caption=""/>
  </Box>
  - Stealing the [color=#5b97bc]Chief Medical Officer[/color]'s [bold]hypospray[/bold] or [bold]handheld crew monitor[/bold].
  <Box>
    <GuideEntityEmbed Entity="Hypospray" Caption=""/>
    <GuideEntityEmbed Entity="HandheldCrewMonitorEmpty" Caption=""/>
  </Box>
  - Stealing the [color=#c96dbf]Research Director[/color]'s [bold]experimental hardsuit[/bold] or [bold]hand teleporter[/bold].
  <Box>
    <GuideEntityEmbed Entity="ClothingOuterHardsuitRd" Caption=""/>
    <GuideEntityEmbed Entity="HandTeleporter" Caption=""/>
  </Box>
  - Stealing the [color=#cb0000]Head of Security[/color]'s [bold]energy shotgun[/bold].
  <Box>
    <GuideEntityEmbed Entity="WeaponEnergyShotgun" Caption=""/>
  </Box>
  - Stealing the [color=#f39f27]Chief Engineer[/color]'s [bold]advanced magboots[/bold].
  <Box>
    <GuideEntityEmbed Entity="ClothingShoesBootsMagAdv" Caption=""/>
  </Box>
  - Stealing the [color=#b18644]Quartermaster[/color]'s [bold]requisition digi-board[/bold].
  <Box>
    <GuideEntityEmbed Entity="BoxFolderQmClipboard" Caption=""/>
  </Box>
  - Butchering Ian, the [color=#9fed58]Head of Personnel[/color]'s dog, and obtaining the [bold]corgi meat[/bold].
  <Box>
    <GuideEntityEmbed Entity="MobCorgiIan" Caption=""/>
    <GuideEntityEmbed Entity="FoodMeatCorgi" Caption=""/>
>>>>>>> ed7ae5c6
  </Box>

</Document><|MERGE_RESOLUTION|>--- conflicted
+++ resolved
@@ -1,23 +1,4 @@
 <Document>
-<<<<<<< HEAD
-  # Предатели
-
-  - Предатель - это антагонист, нанятый Синдикатом. Они имеют доступ к различным инструментам и оружию Синдиката через [color=#a4885c]Аплинк[/color].
-  - Предатели могут использовать кодовые слова, чтобы идентифицировать себя друг с другом для сотрудничества.
-  - В раунде предателем может стать любой игрок, кроме глав отделов, капитана и сотрудников службы безопасности.
-  - Предатели должны в первую очередь сосредоточиться на том, чтобы успешно выполнить свои задачи к концу раунда.
-
-  ## Аплинк
-  <Box>
-    <GuideEntityEmbed Entity="BaseUplinkRadio40TC" Caption="Аплинк"/>
-  </Box>
-  - [color=#a4885c]Аплинк[/color] - самый важный инструмент Предателя, так как с его помощью можно покупать инструменты и оружие за [color=#a4885c]телекристаллы[/color] (ТК).
-  <Box>
-    <GuideEntityEmbed Entity="Telecrystal" Caption="Телекристаллы"/>
-  </Box>
-  - [color=#a4885c]Телекристаллы[/color] даются в самом начале, чтобы дать предателям преимущество на станции. Другие предатели могут обменивать свои [color=#a4885c]телекристаллы[/color] друг с другом, повышая их обычное количество.
-  - Использование [color=#a4885c]КПК[/color] и установка нужного рингтона-кода к аплинку даёт вам множество возможностей для борьбы со станцией и её экипажем.
-=======
   # Traitors
 
   <Box>
@@ -44,79 +25,21 @@
 
   [bold]Make sure to close your uplink to prevent anyone else from seeing it.[/bold] You don't want [color=#cb0000]Security[/color] to get their hands on this premium selection of contraband!
 
->>>>>>> ed7ae5c6
   <Box>
-  <GuideEntityEmbed Entity="PassengerPDA" Caption="КПК"/>
+    <GuideEntityEmbed Entity="WeaponPistolCobra" Caption="Weaponry"/>
+    <GuideEntityEmbed Entity="MagazineBoxLightRifle" State="icon" Caption="Ammo"/>
+    <GuideEntityEmbed Entity="C4" Caption="Explosives"/>
+    <GuideEntityEmbed Entity="ClothingOuterHardsuitSyndie" Caption="Wearables"/>
+    <GuideEntityEmbed Entity="Stimpack" Caption="Chemicals"/>
   </Box>
-  Не забудьте заблокировать свой [color=#a4885c]КПК[/color], чтобы никто не смог увидеть аплинк!
-  - Различные приспособления включают:
   <Box>
-    <GuideEntityEmbed Entity="WeaponPistolViper" Caption="Пистолеты и винтовки"/>
-    <GuideEntityEmbed Entity="FireAxe" State="icon" Caption="Ближнее оружие"/>
-    <GuideEntityEmbed Entity="C4" Caption=" Взрывчатку"/>
-    <GuideEntityEmbed Entity="Syringe" Caption="Импланты"/>
-    <GuideEntityEmbed Entity="ClothingBackpackDuffelSyndicate" Caption="Различные наборы"/>
+    <GuideEntityEmbed Entity="ChameleonProjector" Caption="Deception"/>
+    <GuideEntityEmbed Entity="Emag" Caption="Disruption"/>
+    <GuideEntityEmbed Entity="StorageImplanter" Caption="Implants"/>
+    <GuideEntityEmbed Entity="MobMonkeySyndicateAgentNukeops" Caption="Allies"/>
+    <GuideEntityEmbed Entity="ClothingEyesGlassesOutlawGlasses" Caption="Pointless"/>
   </Box>
 
-<<<<<<< HEAD
-  ## Цели
-
-  - Став предателем, вы получите список задач, начиная от побега живым, кражи чего-то, и заканчивая убийством. Использование [color=#a4885c]Аплинка[/color] поможет вам справиться с большинством из этих задач.
-
-  ## Список возможных целей
-
-  - Убить или не дать покинуть станцию случайному не предателю.
-  - Убить или не дать покинуть станцию случайному предателю.
-  - Убить или не дать покинуть станцию случайному главе отдела.
-  - Не дать умереть случайно выбранному предателю.
-  - Сбежать на эвакуационном шаттле живым и без наручников.
-  - Помогите случайно выбранному предателю завершить 2/3 его целей.
-  - Умереть славной смертью.
-  - Украсть у Капитана [color=#a4885c]ID карту[/color].
-  <Box>
-    <GuideEntityEmbed Entity="CaptainIDCard" Caption="ID карта капитана"/>
-  </Box>
-  - Украсть у Капитана [color=#a4885c]Антикварный Лазерный Пистолет[/color].
-  <Box>
-    <GuideEntityEmbed Entity="WeaponAntiqueLaser" Caption="Капитанский Антикварный Лазерный Пистолет"/>
-  </Box>
-  - Украсть у Капитана [color=#a4885c]Джетпак[/color].
-  <Box>
-    <GuideEntityEmbed Entity="JetpackCaptainFilled" Caption="Джетпак Капитана"/>
-  </Box>
-  - Украсть у Главного Врача [color=#a4885c]Гипоспрей[/color].
-  <Box>
-    <GuideEntityEmbed Entity="Hypospray" Caption="Гипоспрей Главврача"/>
-  </Box>
-  - Украсть у Научного Руководителя [color=#a4885c]Скафандр[/color].
-  <Box>
-    <GuideEntityEmbed Entity="ClothingOuterHardsuitRd" Caption="Скафандр Научрука"/>
-  </Box>
-  - Украсть у Научного Руководителя [color=#a4885c]Ручной Телепорт[/color].
-  <Box>
-    <GuideEntityEmbed Entity="HandTeleporter" Caption="Ручной Телепорт"/>
-  </Box>
-  - Украсть у Главы Службы Безопасноти [color=#a4885c]Секретные Документы[/color].
-  <Box>
-    <GuideEntityEmbed Entity="BookSecretDocuments" Caption="Секретные Документы"/>
-  </Box>
-  - Украсть у Главы Службы Безопасноти [color=#a4885c]X-01 Мультифазный энергетический карабин[/color].
-  <Box>
-    <GuideEntityEmbed Entity="BookSecretDocuments" Caption="Секретные Документы"/>
-  </Box>
-  - Украсть у Старшего Инженера [color=#a4885c]Продвинутные Магнитные Сапоги[/color].
-  <Box>
-    <GuideEntityEmbed Entity="ClothingShoesBootsMagAdv" Caption="Продвинутые Магнитные Сапоги"/>
-  </Box>
-  - Украсть [color=#a4885c]Диск Ядерной Авторизации[/color].
-  <Box>
-    <GuideEntityEmbed Entity="NukeDisk" Caption="Диск Ядерной Авторизации"/>
-  </Box>
-  - Украсть [color=#a4885c]Мясо корги[/color].
-  <Box>
-  <GuideEntityEmbed Entity="MobCorgiIan" Caption="Корги"/>
-  <GuideEntityEmbed Entity="FoodMeatCorgi" Caption="Мясо корги"/>
-=======
   The purchases that you make should be to help you with your objectives. Some gear may not be of use to you, and you'll have to choose between being sneaky or going loud.
 
   ## Coordination
@@ -179,7 +102,6 @@
   <Box>
     <GuideEntityEmbed Entity="MobCorgiIan" Caption=""/>
     <GuideEntityEmbed Entity="FoodMeatCorgi" Caption=""/>
->>>>>>> ed7ae5c6
   </Box>
 
 </Document>