<Document>
<<<<<<< HEAD
  # Антагонисты

  Антагонисты - движущая сила каждой смены, обычно они создают конфликт и бросают вызов экипажу. Их цели могут быть самыми разными, но обычно они требуют воровства, саботажа или убийства.

  ## Различные антагонисты

  Антагонисты могут принимать различные формы, например:
  - Ядерные оперативники, цель которых - проникнуть на станцию и уничтожить её.
  - Предатели, проникающие в экипаж, которые могут совершать покушения и красть ценные вещи.
  - Несколько негуманоидных существ, которые обычно просто пытаются уничтожить как можно больше членов экипажа.
=======
  # Antagonists
  Antagonists are the driving force of every shift.
  They are the catalysts for chaos, conflict and mystery in Space Station 14 that also serve to provide a challenge to Nanotrasen and its [color=#cb0000]Security[/color] force.
  You can expect them to act in violation of Space Law and they're often tasked with objectives that include theft, subterfuge and murder.

  These bad actors are more often than not employed or backed by the [color=#ff0000]Syndicate[/color], a rival organization to Nanotrasen that wants nothing more than to see it burn.

  ## Various Antagonists
  Antagonist roles come with their own special sets of abilities, tools and risks to the station.

  Antagonists can take many forms, like:
  - [textlink="Nuclear operatives" link="Nuclear Operatives"], with the goal of infiltrating and destroying the station.
  - [textlink="Traitors" link="Traitors"] amongst the crew who must assassinate, steal and decieve.
  - [textlink="Space Ninjas" link="SpaceNinja"], masters of espionage and sabotage with special gear.
  - [textlink="Revolutionaries" link="Revolutionaries"] who are intent on taking control of the station from the inside.
  - [textlink="Zombies" link="Zombies"] that crave the flesh of every crew member and creature on board.
  - [textlink="Several non-humanoid creatures" link="MinorAntagonists"] that usually just try to kill anything that moves.
>>>>>>> ed7ae5c6
</Document><|MERGE_RESOLUTION|>--- conflicted
+++ resolved
@@ -1,16 +1,4 @@
 <Document>
-<<<<<<< HEAD
-  # Антагонисты
-
-  Антагонисты - движущая сила каждой смены, обычно они создают конфликт и бросают вызов экипажу. Их цели могут быть самыми разными, но обычно они требуют воровства, саботажа или убийства.
-
-  ## Различные антагонисты
-
-  Антагонисты могут принимать различные формы, например:
-  - Ядерные оперативники, цель которых - проникнуть на станцию и уничтожить её.
-  - Предатели, проникающие в экипаж, которые могут совершать покушения и красть ценные вещи.
-  - Несколько негуманоидных существ, которые обычно просто пытаются уничтожить как можно больше членов экипажа.
-=======
   # Antagonists
   Antagonists are the driving force of every shift.
   They are the catalysts for chaos, conflict and mystery in Space Station 14 that also serve to provide a challenge to Nanotrasen and its [color=#cb0000]Security[/color] force.
@@ -28,5 +16,4 @@
   - [textlink="Revolutionaries" link="Revolutionaries"] who are intent on taking control of the station from the inside.
   - [textlink="Zombies" link="Zombies"] that crave the flesh of every crew member and creature on board.
   - [textlink="Several non-humanoid creatures" link="MinorAntagonists"] that usually just try to kill anything that moves.
->>>>>>> ed7ae5c6
 </Document>