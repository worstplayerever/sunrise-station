--- conflicted
+++ resolved
@@ -1,49 +1,4 @@
 <Document>
-<<<<<<< HEAD
-  # Ядерные Оперативники
-
-  АВТООБЪЯВЛЕНИЕ В ГОТОВНОСТИ. ВАШИ ЗАДАЧИ ПРОСТЫ. ДОСТАВИТЬ ВЗРЫВЧАТКУ И УБРАТЬСЯ ДО ТОГО, КАК ОНА ВЗОРВЁТСЯ. НАЧИНАЙТЕ МИССИЮ.
-
-  Если вы слышите это сообщение, то поздравляем! Вы только что были выбраны в качестве ядерного оперативника Синдиката. У вас одна цель - взорвать космическую станцию с помощью ядерной боеголовки.
-
-  ## Оперативники
-
-  В вашей команде может быть разное количество представителей трех разных ролей:
-  - [color=#a4885c]Командир Ядерных Оперативников[/color] одет в уникальный скафандр командира и разрабатывает или утверждает план сражения.
-  <Box>
-    <GuideEntityEmbed Entity="ClothingOuterHardsuitSyndieCommander" Caption="Скафандр командира"/>
-  </Box>
-
-  - [color=#a4885c]Агент Ядерных Оперативников[/color] одет в кроваво-красный медицинский скафандр и может выступать в роли боевого медика во время миссии.
-  <Box>
-    <GuideEntityEmbed Entity="ClothingOuterHardsuitSyndieMedic" Caption="Кроваво-красный медицинский скафандр"/>
-  </Box>
-
-  - Обычные [color=#a4885c]Ядерные Оперативники[/color], у которых обычный кроваво-красный скафандр.
-  <Box>
-    <GuideEntityEmbed Entity="ClothingOuterHardsuitSyndie" Caption="Кроваво-красный скафандр"/>
-  </Box>
-
-  Если вы были выбраны на одну из этих особенных ролей, но не чувствуете себя готовым, один из ваших товарищей по команде может взять на себя эту ответственность.
-
-  ## Подготовка
-
-  Взять в бою целую станцию - задача не из легких, но, к счастью, вы хорошо подготовлены к ней. У каждого оперативника есть [color=#a4885c]аплинк[/color]. В комплекте с ним идёт 40 [color=#a4885c]телекристаллов[/color], которые можно использовать для покупки снаряжения. То, что вы получите, зависит от стратегии, выбранной вашим командиром или голосованием команды. Только ваш командир и агент будут иметь пассажирский доступ, но не будут иметь доступа к внешним шлюзам. Это значит, что вам понадобится что-то, чтобы взломать или взорвать путь на станцию. В целом вам понадобится оружие, что-то для взлома дверей, медицинские препараты и разное по мелочи.
-
-  <Box>
-    <GuideEntityEmbed Entity="BaseUplinkRadio40TC" Caption="Аплинк"/>
-  </Box>
-
-  ## Как добраться до станции
-
-  Вооружившись и разработав план, возьмите джетпак из оружейной и вместе с другими оперативниками отправляйтесь на [color=#a4885c]Шаттл Ядерных Оперативников[/color]. Здесь вы найдете несколько дополнительных взрывчаток и инструментов, а также ядерную бомбу и ядерные коды.
-  На шаттле вы найдете [color=#a4885c]консоль системы опознавания[/color], которая позволит вам скрываться от других кораблей и сканеров массы. Убедитесь, что [color=#a4885c]Показать "свой-чужой"[/color] и [color=#a4885c]Показать судно[/color] выключены, чтобы скрыть ваш шаттл от экипажа. Когда все будут готовы, отправляйтесь к станции с помощью БСС, а затем летите к ней с помощью реактивного ранца. Не забудьте ядерную бомбу на своём корабле, если собираетесь её использовать, и уж точно не забудьте ядерные коды или пинпоинтер.
-
-  ## Диск
-
-  Вы заметите, что каждый оперативник стартует с [color=#a4885c]пинпоинтером[/color]. Это устройство - один из самых важных предметов в миссии, и вы должны всегда держать его при себе. Включите пинпоинтер, когда прибудете на станцию, и он всегда будет указывать на вашу следующую цель - [color=#a4885c]ядерный диск[/color].
-  Ядерный диск (формально диск ядерной аутентификации) принадлежит капитану, который почти всегда будет иметь его при себе. Следуйте по направлению стрелки на пинпоинтере к диску и сделайте всё возможное, чтобы получить его.
-=======
   # Nuclear Operatives
   
   <Box>
@@ -118,22 +73,10 @@
 
   Grab a [bold]jetpack[/bold] from your armory and go with your other operatives to the [color=cyan]Syndicate Shuttle[/color].
   Among other things you may need, you'll find an [bold]IFF Console[/bold] on the shuttle. It allows you to hide from other ships and mass scanners when [italic]"Show IFF"[/italic] and [italic]"Show Vessel"[/italic] are toggled off.
->>>>>>> ed7ae5c6
 
   When everyone is ready, FTL to the station and fly to it with a jetpack. Don't forget the code, your pinpointers and the nuke if you're taking it.
 
   <Box>
-<<<<<<< HEAD
-    <GuideEntityEmbed Entity="PinpointerNuclear" Caption="Пинпоинтер"/>
-    <GuideEntityEmbed Entity="NukeDisk" Caption="Диск ядерной аутентификации"/>
-  </Box>
-
-  ## Ядерная боеголовка
-
-  На вашем шаттле вы найдёте одну из двух [color=#a4885c]ядерных боеголовок[/color] и бумажку с кодами ядерной аутентификации. На бумажке будет указано, какой взрывчатке она соответствует. Если идентификатор совпадает с тем, что указан на вашей ядерной бомбе, то коды будут работать только для неё. Если же нет, то они будут работать только для бомбы в хранилище станции.
-
-  Как только вы получите ядерный диск, вставьте его в ядерную боеголовку и используйте код, чтобы взвести её. Отсчёт будет идти 300 секунд, а для того чтобы член экипажа смог обезвредить её, ему потребуется 30. Будьте готовы защищать ядерную боеголовку как можно дольше, помните, что сбежать живым необязательно, но рекомендуется.
-=======
     <GuideEntityEmbed Entity="JetpackBlack"/>
     <GuideEntityEmbed Entity="ComputerIFFSyndicate"/>
   </Box>
@@ -147,40 +90,11 @@
   - [bold]Defend the nuke[/bold], even if it's at the cost of your lives! The mission requirements do not include your return. 
   - It takes 30 seconds for someone to [bold]disarm[/bold] the nuke. Re-arming it is possible, but the chance of mission success drops if you let it happen.
   - Should the nuke be re-armed, the timer will start from where it left off.
->>>>>>> ed7ae5c6
 
   <Box>
-    <GuideEntityEmbed Entity="NuclearBomb" Caption="Ядерная боеголовка"/>
+    <GuideEntityEmbed Entity="NuclearBomb" Caption="The Nuclear Fission Explosive"/>
   </Box>
 
-<<<<<<< HEAD
-  ## Победы
-
-  Победитель объявляется на экране окончания раунда, как и то, с каким перевесом он победил. Масштаб победы зависит от обстоятельств в конце раунда.
-
-  [color=#a4885c]Крупная победа Синдиката[/color]
-  - Ядерная бомба взрывается на станции.
-  - Экипаж спасается, но ядерная бомба была взведена, когда они убегали.
-  - Ядерная бомба была доставлена в Центральное командование.
-
-  [color=#a4885c]Скромная победа Синдиката[/color]
-  - Экипаж сбегает, но оставляет всех оперативников в живых.
-  - Экипаж сбегает, и некоторые оперативники остаются в живых, но экипаж не забирают с собой диск.
-
-  [color=#a4885c]Ничья[/color]
-  - Ядерная бомба взрывается за пределами станции.
-
-  [color=#a4885c]Малая победа экипажа[/color]
-  - Экипаж спасается, некоторые оперативники остаются в живых, но экипажу удается защитить диск.
-
-  [color=#a4885c]Разгромная победа экипажа[/color]
-  - Все ядерные оперативники мертвы.
-  - Экипажу удается взорвать аванпост ядерных оперативников.
-
-  Если вы чувствуете, что не сможете полностью победить в роли члена экипажа или оперативника, рассмотрите эти варианты компромисса.
-</Document>
-
-=======
   ## Winning Conditions
 
   The [color=#00ff00]victor[/color] of the round is announced on the round end screen, as well as the scale of their victory.
@@ -203,5 +117,4 @@
   [bold][color=green]Crew Major Victory![/color][/bold]
   - All operatives die.
   - The crew blow up the nuclear operative outpost with the nuke.
-</Document>
->>>>>>> ed7ae5c6
+</Document>