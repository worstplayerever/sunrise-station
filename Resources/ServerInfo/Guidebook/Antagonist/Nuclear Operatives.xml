--- conflicted
+++ resolved
@@ -1,115 +1,86 @@
 <Document>
-<<<<<<< HEAD
-  # Ядерные Оперативники
-=======
   # Nuclear Operatives
->>>>>>> af3593a3
 
   <Box>
-    [color=#999999][italic]"ОПЕРАТИВНИКИ, ПРИГОТОВЬТЕСЬ. ВАШИ ЗАДАЧИ ПРОСТЫ.[/italic][/color]
+    [color=#999999][italic]"OPERATIVES STANDBY. YOUR OBJECTIVES ARE SIMPLE.[/italic][/color]
   </Box>
   <Box>
-    [color=#999999][italic]ДОСТАВЬТЕ ЗАРЯД И УХОДИТЕ ДО ТОГО, КАК ОН ВЗОРВЕТСЯ. НАЧИНАЙТЕ МИССИЮ."[/italic][/color]
+    [color=#999999][italic]DELIVER THE PAYLOAD AND GET OUT BEFORE THE PAYLOAD DETONATES. BEGIN MISSION."[/italic][/color]
   </Box>
   <Box>
     <GuideEntityEmbed Entity="PosterContrabandEnlistGorlex" Caption=""/>
   </Box>
 
-  Вас только что выбрали быть ядерным оперативником для [color=#ff0000]Синдиката[/color]. Ваша цель — взорвать один из лучших кораблей НаноТрейзен с помощью ядерного делящегося взрывного устройства.
+  You've just been chosen to be a nuclear operative for the [color=#ff0000]Syndicate[/color]. You have one goal, to blow up one of Nanotrasen's finest vessels with a nuclear fission explosive.
 
-  ## Оперативники
-  Ваша команда будет состоять из нескольких различных ролей:
-  - [bold]Оперативники[/bold], стандартные солдаты, выполняющие основную работу.
-  - [bold]Агент[/bold], который работает с реагентами для создания лекарств или химического оружия.
-  - [bold]Командир[/bold], который разрабатывает план и ведет команду.
+  ## Operatives
+  Your team will be made up of several different roles, which are:
+  - [bold]Operatives[/bold], standard soldiers who can take up the grunt work.
+  - The [bold]Agent[/bold] who works with reagents to make medicines or chemical weapons.
+  - The [bold]Commander[/bold] who draws up the plan and leads the team.
 
   <Box>
     <GuideEntityEmbed Entity="ClothingOuterHardsuitSyndie"/>
-    <GuideEntityEmbed Entity="ClothingOuterHardsuitSyndieMedic" Caption="агентский бронескафандр"/>
-    <GuideEntityEmbed Entity="ClothingOuterHardsuitSyndieCommander" Caption="командирский бронескафандр"/>
+    <GuideEntityEmbed Entity="ClothingOuterHardsuitSyndieMedic" Caption="agent's hardsuit"/>
+    <GuideEntityEmbed Entity="ClothingOuterHardsuitSyndieCommander" Caption="commander's hardsuit"/>
   </Box>
 
-  Если вас выбрали в качестве Агента или Командира, но вы не чувствуете себя готовым, один из ваших товарищей может взять на себя эту ответственность.
+  If you have been selected as the Agent or Commander but don't feel ready, one of your teammates can take responsibility.
 
-  ## Диск
+  ## The Disk
 
-  Каждый оперативник начинает с [color=cyan]пинпоинтера[/color], который следует включить и держать при себе всё время. Он всегда будет указывать на [color=cyan]ядерный аутентификационный диск.[/color]
-  Диск принадлежит [color=yellow]Капитану[/color], который почти всегда держит его при себе. Следуйте за стрелкой пинпоинтера к диску и [italic]делайте всё возможное, чтобы его заполучить[/italic].
+  Each operative starts with a [color=cyan]pinpointer[/color], which you should turn on and keep with you at all times. It will always point to the [color=cyan]nuclear authentication disk.[/color]
+  The disk belongs to the [color=yellow]Captain[/color], who will almost always have it on them. Follow the direction of the arrow on the pinpointer to the disk, and [italic]do whatever it takes to get it[/italic].
 
   <Box>
     <GuideEntityEmbed Entity="PinpointerNuclear"/>
     <GuideEntityEmbed Entity="NukeDisk"/>
   </Box>
 
-<<<<<<< HEAD
-  ## Подготовка
-  Каждый член вашей команды получил [color=cyan]аплинк[/color], чтобы приобрести всё необходимое для выполнения миссии, аналогично [textlink="Предателям." link="Traitors"]
-=======
   ## Preparation
   Each member in your squad has been given an [color=cyan]uplink[/color] to purchase everything you will need for the mission, similar to [textlink="traitors." link="Traitors"]
->>>>>>> af3593a3
 
   <Box>
-    <GuideEntityEmbed Entity="BaseUplinkRadio40TC" Caption="ваш аплинк"/>
+    <GuideEntityEmbed Entity="BaseUplinkRadio40TC" Caption="your uplink"/>
   </Box>
 
-<<<<<<< HEAD
-  Вы можете купить те же типы снаряжения, что и Предатели, но у вас есть доступ к более качественному оборудованию и больше телекристаллов для трат.
-=======
   You can purchase the same kinds of gear traitors can, but you have higher quality gear available to you and more telecrystals to spend.
->>>>>>> af3593a3
   <Box>
-    <GuideEntityEmbed Entity="WeaponLightMachineGunL6" Caption="Оружие"/>
-    <GuideEntityEmbed Entity="MagazineLightRifleBox" State="icon" Caption="Патроны"/>
-    <GuideEntityEmbed Entity="C4" Caption="Взрывчатка"/>
-    <GuideEntityEmbed Entity="ClothingOuterHardsuitJuggernaut" Caption="Носимое"/>
-    <GuideEntityEmbed Entity="Stimpack" Caption="Химикаты"/>
+    <GuideEntityEmbed Entity="WeaponLightMachineGunL6" Caption="Weaponry"/>
+    <GuideEntityEmbed Entity="MagazineLightRifleBox" State="icon" Caption="Ammo"/>
+    <GuideEntityEmbed Entity="C4" Caption="Explosives"/>
+    <GuideEntityEmbed Entity="ClothingOuterHardsuitJuggernaut" Caption="Wearables"/>
+    <GuideEntityEmbed Entity="Stimpack" Caption="Chemicals"/>
   </Box>
   <Box>
-    <GuideEntityEmbed Entity="ChameleonProjector" Caption="Обман"/>
-    <GuideEntityEmbed Entity="Emag" Caption="Нарушение"/>
-    <GuideEntityEmbed Entity="MacroBombImplanter" Caption="Импланты"/>
-    <GuideEntityEmbed Entity="BorgChassisSyndicateAssault" Caption="Союзники"/>
-    <GuideEntityEmbed Entity="ClothingEyesGlassesOutlawGlasses" Caption="Бесполезное"/>
+    <GuideEntityEmbed Entity="ChameleonProjector" Caption="Deception"/>
+    <GuideEntityEmbed Entity="Emag" Caption="Disruption"/>
+    <GuideEntityEmbed Entity="MacroBombImplanter" Caption="Implants"/>
+    <GuideEntityEmbed Entity="BorgChassisSyndicateAssault" Caption="Allies"/>
+    <GuideEntityEmbed Entity="ClothingEyesGlassesOutlawGlasses" Caption="Pointless"/>
   </Box>
 
-  Вам также нужно будет решить, хотите ли вы [color=red]объявить войну[/color] или нет. Сделав это, ваша команда получит [bold]дополнительно по 40 телекристаллов.[/bold]
-  Однако экипаж сразу узнает о вашем присутствии и будет иметь достаточно времени для подготовки к вашему прибытию.
+  You'll also have to choose if you want to [color=red]declare war[/color] or not. Doing so grants your team [bold]40 extra telecrystals each[/bold].
+  However, the crew will immediately know of your existence and will have plenty of time to prepare for your arrival.
 
-  [bold]Командир[/bold] — единственный человек, который может объявить войну. Принимайте решение быстро, [italic]это предложение ограничено по времени![/italic]
+  The [bold]Commander[/bold] is the only person who can declare war. Make your choice quick, [italic]this is a limited-time offer![/italic]
   <Box>
     <GuideEntityEmbed Entity="NukeOpsDeclarationOfWar"/>
   </Box>
 
-  ## Доставка до Станции
-  У вас есть план, у вас есть снаряжение. Теперь действуйте.
+  ## Getting to the Station
+  You've got the plan, you've got the gear. Now, execute.
 
-<<<<<<< HEAD
-  Возьмите [bold]джетпак[/bold] из вашего арсенала и отправляйтесь с остальными оперативниками на [color=cyan]шаттл Синдиката[/color].
-  Среди прочего необходимого оборудования, на шаттле вы найдете [bold]консоль IFF.[/bold] Она позволяет скрыться от других кораблей и массовых сканеров, когда [italic]"Показать IFF"[/italic] и [italic]"Показать судно"[/italic] отключены.
-=======
   Grab a [bold]jetpack[/bold] from your armory and go with your other operatives to your [color=cyan]shuttle[/color].
   Among other things you may need, you'll find an [bold]IFF Computer[/bold] on the shuttle. It allows you to hide from other ships and mass scanners when [italic]Show IFF[/italic] and [italic]Show Vessel[/italic] are toggled off.
->>>>>>> af3593a3
 
-  Когда все будут готовы, активируйте ПВП и летите к станции на джетпаке. Не забудьте код, ваши пинпоинтеры и ядерное устройство, если вы его берете.
+  When everyone is ready, FTL to the station and fly to it with a jetpack. Don't forget the code, your pinpointers and the nuke if you're taking it.
 
   <Box>
     <GuideEntityEmbed Entity="JetpackBlack"/>
     <GuideEntityEmbed Entity="ComputerIFFSyndicate"/>
   </Box>
 
-<<<<<<< HEAD
-  ## Ядерное Устройство и Процедура Активирования
-  У вас есть бумага с [color=cyan]ядерными аутентификационными кодами[/color] на вашем шаттле. [bold]Проверьте, совпадает ли идентификатор ядерного устройства с тем, что на вашем шаттле.[/bold] Если нет, вам придется использовать взрывчатку в хранилище станции.
-
-  - Получите [bold]ядерный аутентификационный диск[/bold] и вставьте его в ядерное устройство.
-  - Введите [bold]ядерный аутентификационный код[/bold] и нажмите "[bold]E[/bold]" на клавиатуре для ввода.
-  - Чтобы начать [bold]процесс самоуничтожения[/bold], нажмите "[color=red]АРМИРОВАТЬ[/color]". Через 300 секунд ядерное устройство взорвется.
-  - [bold]Защищайте ядерное устройство[/bold], даже если это будет стоить вам жизни! Условия миссии не включают ваше возвращение.
-  - На разоружение ядерного устройства требуется 30 секунд. Повторное армирование возможно, но шансы на успешное выполнение миссии снижаются, если вы позволите это сделать.
-  - Если устройство будет повторно арминировано, таймер начнется с того места, где он остановился.
-=======
   ## The Nuke & Arming Procedure
   You have a paper with the [color=cyan]nuclear authentication codes[/color] on your shuttle. [bold]Check to see if the nuke ID matches the one on your shuttle.[/bold] If it doesn't, you'll be arming the station's nuke instead.
 
@@ -119,32 +90,31 @@
   - [bold]Defend the nuke[/bold], even if it's at the cost of your lives! The mission requirements do not include your return.
   - It takes 30 seconds for someone to [bold]disarm[/bold] the nuke. Re-arming it is possible, but the chance of mission success drops if you let it happen.
   - Should the nuke be re-armed, the timer will start from where it left off.
->>>>>>> af3593a3
 
   <Box>
-    <GuideEntityEmbed Entity="NuclearBomb" Caption="Ядерное делящееся взрывное устройство"/>
+    <GuideEntityEmbed Entity="NuclearBomb" Caption="The Nuclear Fission Explosive"/>
   </Box>
 
-  ## Условия Победы
+  ## Winning Conditions
 
-  [color=#00ff00]Победитель[/color] раунда будет объявлен на экране окончания раунда, а также масштаб их победы.
+  The [color=#00ff00]victor[/color] of the round is announced on the round end screen, as well as the scale of their victory.
 
-  [bold][color=red]Главная Победа Синдиката![/color][/bold]
-  - Ядерное устройство взрывается на станции.
-  - Экипаж спасается на эвакуационном шаттле, но ядерное устройство всё ещё арминировано.
-  - Ядерное устройство арминировано и доставлено на Центральное Командование на эвакуационном шаттле.
+  [bold][color=red]Syndicate Major Victory![/color][/bold]
+  - The nuke detonates on the station.
+  - The crew escapes on evac, but the nuke is still armed.
+  - The nuke is armed and delivered to Central Command on the evac shuttle.
 
-  [bold][color=red]Малая Победа Синдиката[/color][/bold]
-  - Экипаж спасается на эвакуационном шаттле, но все оперативники выживают.
-  - Экипаж спасается, но некоторые оперативники погибают, однако экипаж теряет диск.
+  [bold][color=red]Syndicate Minor Victory[/color][/bold]
+  - The crew escapes on evac, but every operative survives.
+  - The crew escapes and some operatives die, but the crew loses the disk.
 
-  [bold][color=#999999]Нейтральная Победа[/color][/bold]
-  - Ядерное устройство взрывается за пределами станции.
+  [bold][color=#999999]Neutral Victory[/color][/bold]
+  - The nuke detonates off the station.
 
-  [bold][color=green]Малая Победа Экипажа[/color][/bold]
-  - Экипаж спасается на эвакуационном шаттле с диском, но некоторые оперативники погибают.
+  [bold][color=green]Crew Minor Victory[/color][/bold]
+  - The crew escapes on evac with the disk and some operatives die.
 
-  [bold][color=green]Главная Победа Экипажа![/color][/bold]
-  - Все оперативники погибают.
-  - Экипаж взрывает ядерный оперативный форпост с помощью ядерного устройства.
+  [bold][color=green]Crew Major Victory![/color][/bold]
+  - All operatives die.
+  - The crew blow up the nuclear operative outpost with the nuke.
 </Document>