<Document>
  # Радиоизотопный термоэлектрический генератор (РИТЭГ)

  <Box>
    <GuideEntityEmbed Entity="GeneratorRTG" Caption="РИТЭГ" />
  </Box>

<<<<<<< HEAD
  Получение энергии с помощью Радиоизотопного термоэлектрического генератора (РИТЭГа) схоже с выработкой энергии от солнечных панелей.
  РИТЭГи производят лишь [color=#a4885c]10 кВт[/color] энергии, но делают это бесконечно и без использования топлива.
  Выходит, что если вы подключите РИТЭГ к электросети, он будет давать вам [color=#a4885c]бесплатную электроэнергию[/color].
  Однако, достать их можно только на экспедиции. Не забудьте поблагодарить Утилизаторов, если они найдут вам несколько!
=======
  A Radioisotope Thermoelectric Generator (RTG) is a passive power source that generates power from the decay of radioactive isotopes.

  They require no maintenance and are a reliable source of power, making them ideal for powering essential systems that need to be online at all times, like Telecoms, the AI, or the Crew Monitoring Server.

  RTGs always generate [color=orange][protodata="GeneratorRTG" comp="PowerSupplier" member="MaxSupply" format="N0"/] W[/color] of power, and must be connected to an [color=orange]HV power[/color] [textlink="network" link="VoltageNetworks"] to function.

  However, they're only accessible through salvage finding one on an expedition. Should they bring some in, make sure to thank them!
>>>>>>> 036bf9e8

  ## RTG Damage
  <Box>
    <GuideEntityEmbed Entity="GeneratorRTGDamaged" Caption="Повреждённый РИТЭГ" />
  </Box>
<<<<<<< HEAD
  Иногда РИТЭГи повреждаются.
  Повереждённые РИТЭГи работают также как и обычные, но при этом они [color=yellow]радиоактивны[/color].
  Это означает, что они более опасны, но вы можете использовать это, разместив поблизости накопители радиации, преобразующие излучение в ещё больше энергии.
  Обычно, это намного выгоднее, ведь энергия все ещё бесплатная, пока у вас есть безопасное место чтобы разместить РИТЭГи.
=======
  If RTGs take enough damage, they can become damaged RTGs.
  Damaged RTGs behave just like regular ones, but they're [color=yellow]radioactive[/color].

  That means they're more dangerous, but on the bright side, you can put radiation collectors next to them to turn that radiation into more power.
  This is usually more worthwhile, considering the power is still free, so long as you can find a safe spot to put the RTG(s) in.
>>>>>>> 036bf9e8
</Document><|MERGE_RESOLUTION|>--- conflicted
+++ resolved
@@ -1,16 +1,10 @@
 <Document>
-  # Радиоизотопный термоэлектрический генератор (РИТЭГ)
+  # Radioisotope Thermoelectric Generator (RTG)
 
   <Box>
-    <GuideEntityEmbed Entity="GeneratorRTG" Caption="РИТЭГ" />
+    <GuideEntityEmbed Entity="GeneratorRTG" Caption="RTG" />
   </Box>
 
-<<<<<<< HEAD
-  Получение энергии с помощью Радиоизотопного термоэлектрического генератора (РИТЭГа) схоже с выработкой энергии от солнечных панелей.
-  РИТЭГи производят лишь [color=#a4885c]10 кВт[/color] энергии, но делают это бесконечно и без использования топлива.
-  Выходит, что если вы подключите РИТЭГ к электросети, он будет давать вам [color=#a4885c]бесплатную электроэнергию[/color].
-  Однако, достать их можно только на экспедиции. Не забудьте поблагодарить Утилизаторов, если они найдут вам несколько!
-=======
   A Radioisotope Thermoelectric Generator (RTG) is a passive power source that generates power from the decay of radioactive isotopes.
 
   They require no maintenance and are a reliable source of power, making them ideal for powering essential systems that need to be online at all times, like Telecoms, the AI, or the Crew Monitoring Server.
@@ -18,22 +12,14 @@
   RTGs always generate [color=orange][protodata="GeneratorRTG" comp="PowerSupplier" member="MaxSupply" format="N0"/] W[/color] of power, and must be connected to an [color=orange]HV power[/color] [textlink="network" link="VoltageNetworks"] to function.
 
   However, they're only accessible through salvage finding one on an expedition. Should they bring some in, make sure to thank them!
->>>>>>> 036bf9e8
 
   ## RTG Damage
   <Box>
-    <GuideEntityEmbed Entity="GeneratorRTGDamaged" Caption="Повреждённый РИТЭГ" />
+    <GuideEntityEmbed Entity="GeneratorRTGDamaged" Caption="Damaged RTG" />
   </Box>
-<<<<<<< HEAD
-  Иногда РИТЭГи повреждаются.
-  Повереждённые РИТЭГи работают также как и обычные, но при этом они [color=yellow]радиоактивны[/color].
-  Это означает, что они более опасны, но вы можете использовать это, разместив поблизости накопители радиации, преобразующие излучение в ещё больше энергии.
-  Обычно, это намного выгоднее, ведь энергия все ещё бесплатная, пока у вас есть безопасное место чтобы разместить РИТЭГи.
-=======
   If RTGs take enough damage, they can become damaged RTGs.
   Damaged RTGs behave just like regular ones, but they're [color=yellow]radioactive[/color].
 
   That means they're more dangerous, but on the bright side, you can put radiation collectors next to them to turn that radiation into more power.
   This is usually more worthwhile, considering the power is still free, so long as you can find a safe spot to put the RTG(s) in.
->>>>>>> 036bf9e8
 </Document>