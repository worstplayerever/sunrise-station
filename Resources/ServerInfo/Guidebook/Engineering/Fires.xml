--- conflicted
+++ resolved
@@ -1,19 +1,4 @@
 ﻿<Document>
-<<<<<<< HEAD
-# Пожары и разгерметизации
-
-Пожары и разгерметизации неизбежны из-за легковоспламеняющейся газообразной плазмы и космического вакуума, присутствующих на станции и вокруг неё, поэтому важно знать, как с ними справиться.
-
-## Разгерметизации
-С разгерметизацией, пожалуй, справиться проще чем с пожаром.
-Хотя это делает помещение непригодным для жизни, эту проблему можно решить простым заделыванием отверстия, в котором образовался вакуум. После этого, если вентиляции и трубы не были разрушены в результате несчастного случая, помещение начнет медленно восстанавливать давление.
-Имейте в виду, что при активных разгерметизациях воздух будет медленно выкачиваться из резервов станции. Если вы считаете невозможным устранить структурные повреждения из-за какой-то другой опасности - обязательно ограничьте приток воздуха в это помещение.
-
-## Пожары
-Существует множество способов борьбы с пожарами, однако наиболее эффективными из них являются следующие:
-  - Разгерметизация воспалённой области, если это возможно. Все газы выветрятся с комнаты, что может быть проблемой, если система жизнеобеспечения уже напряжена.
-  - Выпустить канистру фрезона в очаг возгорания. При условии, что вы используете достаточное количество фрезона, пламя оледенеет и остановит любую продолжающуюся реакцию. Кроме того, это не приводит к разрушению материальных объектов, поэтому после этого можно просто очистить помещение скрубберами.
-=======
   # Fires
   Fires are arguably the most dangerous atmospheric upset that can occur on the station.
 
@@ -37,5 +22,4 @@
   ## Tips
   - [bold]Know the signs of a future fire.[/bold] If an area is filled with highly flammable gasses, it's only a matter of time before a careless passenger sets it off. Try to isolate the area and scrub the gasses out as quickly as possible.
   - [bold]Prevent the spread of gasses using a holofan projector.[/bold] Letting gasses through a firelock can make other rooms dangerous, even for a moment. This increases the number of rooms you have to fix.
->>>>>>> 036bf9e8
 </Document>