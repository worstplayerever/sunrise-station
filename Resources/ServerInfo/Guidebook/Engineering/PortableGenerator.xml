﻿<Document>
  # Портативные генераторы

  Нужна мощность? Не работает двигатель? Линейка портативных генераторов " П.А.К.М.А.Н." обеспечит вас всем необходимым.

  <Box>
    <GuideEntityEmbed Entity="PortableGeneratorJrPacman" Caption="М.И.Н.И.П.А.К.М.А.Н." />
    <GuideEntityEmbed Entity="PortableGeneratorPacman" Caption="П.А.К.М.А.Н." />
    <GuideEntityEmbed Entity="PortableGeneratorSuperPacman" Caption="С.У.П.Е.Р.П.А.К.М.А.Н." />
  </Box>

  # Младший

  <Box>
    <GuideEntityEmbed Entity="PortableGeneratorJrPacman" Caption="М.И.Н.И.П.А.К.М.А.Н." />
    <GuideEntityEmbed Entity="WeldingFuelTank" />
  </Box>

<<<<<<< HEAD
  М.И.Н.И.П.А.К.М.А.Н. можно найти по всей станции в технических помещениях и это идеальное решение для экипажа, чтобы установить его самостоятельно, когда возникают проблемы с электричеством.
  Установить его невероятно просто: закрепите его над [color=green]низковольтным[/color] кабелем, залейте в него сварочное топливо и запустите.
=======
  The J.R.P.A.C.M.A.N. can be found across the station in maintenance shafts, and is ideal for crew to set up themselves whenever there are power issues. Its output of up to [color=orange][protodata="PortableGeneratorJrPacman" comp="FuelGenerator" member="MaxTargetPower" format="N0"/] W[/color] is enough to power a few important devices.
  Setup is incredibly easy: wrench it down above an [color=green]LV[/color] power cable, give it some welding fuel, and start it up.
>>>>>>> b940d851

  Сварочного топлива на станции должно быть много. В крайнем случае, можно даже перелить немного из больших баков с помощью банки из-под газировки. Только не забудьте сначала опорожнить банку, не думаю, что генератору нравится газировка в качестве топлива.

  # Большие

  <Box>
    <GuideEntityEmbed Entity="PortableGeneratorPacman" Caption="П.А.К.М.А.Н." />
    <GuideEntityEmbed Entity="SheetPlasma" />
  </Box>

  <Box>
    <GuideEntityEmbed Entity="PortableGeneratorSuperPacman" Caption="С.У.П.Е.Р.П.А.К.М.А.Н." />
    <GuideEntityEmbed Entity="SheetUranium" />
  </Box>

  (С.У.П.Е.Р.)П.А.К.М.А.Н. предназначен для использования инженерами для продвинутых сценариев питания. Начальный запуск двигателя, питание отделов и так далее.

<<<<<<< HEAD
  С.У.П.Е.Р.П.А.К.М.А.Н. может похвастаться большей мощностью и более длительным временем работы на максимальной мощности, но менее эффективно масштабируется до более низких мощностей.
=======
  The S.U.P.E.R.P.A.C.M.A.N. boasts a larger power output (up to [color=orange][protodata="PortableGeneratorSuperPacman" comp="FuelGenerator" member="MaxTargetPower" format="N0"/] W[/color]) and longer runtime at maximum output, but scales down to lower outputs less efficiently.
>>>>>>> b940d851

  Они подключаются непосредственно к [color=yellow]СВ[/color] или [color=orange]ВВ[/color] кабелям с возможностью переключения между ними для гибкости.

</Document><|MERGE_RESOLUTION|>--- conflicted
+++ resolved
@@ -1,51 +1,43 @@
-﻿<Document>
-  # Портативные генераторы
+<Document>
+  # Portable Generators
 
-  Нужна мощность? Не работает двигатель? Линейка портативных генераторов " П.А.К.М.А.Н." обеспечит вас всем необходимым.
+  Need power? No engines running? The "P.A.C.M.A.N." line of portable generators has you covered.
 
   <Box>
-    <GuideEntityEmbed Entity="PortableGeneratorJrPacman" Caption="М.И.Н.И.П.А.К.М.А.Н." />
-    <GuideEntityEmbed Entity="PortableGeneratorPacman" Caption="П.А.К.М.А.Н." />
-    <GuideEntityEmbed Entity="PortableGeneratorSuperPacman" Caption="С.У.П.Е.Р.П.А.К.М.А.Н." />
+    <GuideEntityEmbed Entity="PortableGeneratorJrPacman" Caption="J.R.P.A.C.M.A.N." />
+    <GuideEntityEmbed Entity="PortableGeneratorPacman" Caption="P.A.C.M.A.N." />
+    <GuideEntityEmbed Entity="PortableGeneratorSuperPacman" Caption="S.U.P.E.R.P.A.C.M.A.N." />
   </Box>
 
-  # Младший
+  # The Junior
 
   <Box>
-    <GuideEntityEmbed Entity="PortableGeneratorJrPacman" Caption="М.И.Н.И.П.А.К.М.А.Н." />
+    <GuideEntityEmbed Entity="PortableGeneratorJrPacman" Caption="J.R.P.A.C.M.A.N." />
     <GuideEntityEmbed Entity="WeldingFuelTank" />
   </Box>
 
-<<<<<<< HEAD
-  М.И.Н.И.П.А.К.М.А.Н. можно найти по всей станции в технических помещениях и это идеальное решение для экипажа, чтобы установить его самостоятельно, когда возникают проблемы с электричеством.
-  Установить его невероятно просто: закрепите его над [color=green]низковольтным[/color] кабелем, залейте в него сварочное топливо и запустите.
-=======
   The J.R.P.A.C.M.A.N. can be found across the station in maintenance shafts, and is ideal for crew to set up themselves whenever there are power issues. Its output of up to [color=orange][protodata="PortableGeneratorJrPacman" comp="FuelGenerator" member="MaxTargetPower" format="N0"/] W[/color] is enough to power a few important devices.
   Setup is incredibly easy: wrench it down above an [color=green]LV[/color] power cable, give it some welding fuel, and start it up.
->>>>>>> b940d851
 
-  Сварочного топлива на станции должно быть много. В крайнем случае, можно даже перелить немного из больших баков с помощью банки из-под газировки. Только не забудьте сначала опорожнить банку, не думаю, что генератору нравится газировка в качестве топлива.
+  Welding fuel should be plentiful to find around the station. In a pinch, you can even transfer some from the big tanks with a soda can or water bottle. Just remember to empty the soda can first, I don't think it likes soda as fuel.
 
-  # Большие
+  # The Big Ones
 
   <Box>
-    <GuideEntityEmbed Entity="PortableGeneratorPacman" Caption="П.А.К.М.А.Н." />
+    <GuideEntityEmbed Entity="PortableGeneratorPacman" Caption="P.A.C.M.A.N." />
     <GuideEntityEmbed Entity="SheetPlasma" />
   </Box>
 
   <Box>
-    <GuideEntityEmbed Entity="PortableGeneratorSuperPacman" Caption="С.У.П.Е.Р.П.А.К.М.А.Н." />
+    <GuideEntityEmbed Entity="PortableGeneratorSuperPacman" Caption="S.U.P.E.R.P.A.C.M.A.N." />
     <GuideEntityEmbed Entity="SheetUranium" />
   </Box>
 
-  (С.У.П.Е.Р.)П.А.К.М.А.Н. предназначен для использования инженерами для продвинутых сценариев питания. Начальный запуск двигателя, питание отделов и так далее.
+  The (S.U.P.E.R.)P.A.C.M.A.N. is intended for usage by engineering for advanced power scenarios. Bootstrapping larger engines, powering departments, and so on.
 
-<<<<<<< HEAD
-  С.У.П.Е.Р.П.А.К.М.А.Н. может похвастаться большей мощностью и более длительным временем работы на максимальной мощности, но менее эффективно масштабируется до более низких мощностей.
-=======
   The S.U.P.E.R.P.A.C.M.A.N. boasts a larger power output (up to [color=orange][protodata="PortableGeneratorSuperPacman" comp="FuelGenerator" member="MaxTargetPower" format="N0"/] W[/color]) and longer runtime at maximum output, but scales down to lower outputs less efficiently.
->>>>>>> b940d851
 
-  Они подключаются непосредственно к [color=yellow]СВ[/color] или [color=orange]ВВ[/color] кабелям с возможностью переключения между ними для гибкости.
+  They connect directly to [color=yellow]MV[/color] or [color=orange]HV[/color] power cables, and are able to switch between them for flexibility.
 
+  The S.U.P.E.R.P.A.C.M.A.N and P.A.C.M.A.N require uranium sheets and plasma sheets as fuel, respectively.
 </Document>