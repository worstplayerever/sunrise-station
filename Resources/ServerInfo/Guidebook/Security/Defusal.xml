﻿<Document>
  # Обезвреживание крупной бомбы
  Итак, вы нашли крупную бомбу, и она пикает. Такие бомбы обладают долгим таймером, но, взорвавшись, они способны пробить в корпусе станции огромную дыру. Продолжайте читать это руководство, и никто не взорвется.

  ## Снаряжение
  Для обезвреживания требуются два основных инструмента, однако для идентификации проводов очень полезен мультитул.
  <Box>
    <GuideEntityEmbed Entity="Wirecutter"/>
    <GuideEntityEmbed Entity="Screwdriver"/>
    <GuideEntityEmbed Entity="Multitool"/>
  </Box>

  Что касается защитного снаряжения, то [color=yellow]сапёрный костюм[/color] или любое другое защитное снаряжение поможет вам не превратиться в кровавое облачко если что-то пойдёт не так.
  <Box>
    <GuideEntityEmbed Entity="ClothingHeadHelmetBombSuit"/>
    <GuideEntityEmbed Entity="ClothingOuterSuitBomb"/>
    <GuideEntityEmbed Entity="ClothingOuterHardsuitRd"/>
    <GuideEntityEmbed Entity="ClothingOuterHardsuitAtmos"/>
  </Box>

  ## Бомбы
  Ниже перечислены два распространенных типа бомб, с которыми вы столкнетесь при обезвреживании. Учебная бомба не нанесёт значительные повреждения корпусу и, как правило, не убьёт вас. Бомба Синдиката, однако, проделает большое отверстие в станции, не оставив от вас мокрого места, если вы предварительно не защититесь.
  <Box>
    <GuideEntityEmbed Entity="SyndicateBomb"/>
    <GuideEntityEmbed Entity="TrainingBomb"/>
  </Box>

  ## Взведение
  Чтобы взвести бомбу, вы можете либо кликнуть [color=yellow]ПКМ[/color] и выбрать [color=yellow]Начать обратный отсчёт[/color], либо [color=yellow]Alt-кликнуть[/color] по бомбе. После этого она запикает.

<<<<<<< HEAD
  ## Обратный отсчёт
  Бомба имеет ограниченное время действия, минимум 90 и максимум 300. Таймер можно увидеть, осмотрев бомбу, если только провод не перерезан. Как только таймер достигнет нуля, бомба взорвётся.
=======
  ## Time
  A bomb has a limited time, at a minimum of [protodata="SyndicateBomb" comp="OnUseTimerTrigger" member="ShortestDelayOption"/] seconds and a maximum of [protodata="SyndicateBomb" comp="OnUseTimerTrigger" member="LongestDelayOption"/] seconds. You can view the timer by examining it, unless the Proceed wire is cut. Once the timer hits zero, the bomb will detonate.
>>>>>>> b940d851

  ## Болты
  По умолчанию, как только бомба будет взведена, она болтируется к земле. Вы должны найти провод БОЛТ и перерезать его, чтобы отключить болты, после чего вы можете открутить её и выбросить в космос.

  ## Провода
  Чтобы обезвредить бомбу, необходимо иметь доступ к её проводам. Открыть панель доступа можно с помощью [color=yellow]отвёртки[/color]. Внутри вы найдете множество типов проводов. В стандартной бомбе Синдиката около [color=yellow]10 проводов[/color], 3 из которых являются пустышками, [color=red]3 вызывают детонацию[/color] бомбы, а остальные мы рассмотрим ниже (рядом с проводами БУМ). С каждым проводом можно выполнить 3 действия. Вы можете:
  - [color=yellow]Прощупать провод[/color] с помощью мультитула, это поможет безопасно определить назначение большинства проводов.
  - [color=red]Перерезать провод[/color] кусачками, что может вызвать срабатываение различных эффектов. Будьте осторожны и не режьте провода без причины!
  - [color=green]Починить провод[/color] кусачками, скрепив обратно перерезанные провода, и восстановив работоспособность бомбы.

  Рассмотрим существующие типы проводов.

  ## Типы проводов
  [color=#a4885c]Провод Активация (АКТВ)[/color]
  - [color=yellow]Прощупать провод[/color]: Пульсация провода заставит бомбу затрещать и замедлит таймер на 30 секунд.
  - [color=red]Перерезать провод[/color]: Перерезание провода обезвредит бомбу, если она взведена, в противном случае запустится таймер.
  - [color=green]Восстановить провод[/color] Ничего.

  [color=#a4885c]Провод Продолжение (ПРДЛ)[/color]
  - [color=yellow]Прощупать провод[/color]: Пульсация провода ускорит таймер на 15 секунд.
  - [color=red]Перерезать провод[/color]: Перерезание провода отключит индикацию таймера.
  - [color=green]Восстановить провод[/color]: Ничего.

  [color=#a4885c]Провод Задержка (ЗДРЖ)[/color]
  - [color=yellow]Прощупать провод[/color]: Пульсация провода замедлит таймер на 30 секунд.
  - [color=red]Перерезать провод[/color]: Ничего.
  - [color=green]Восстановить провод[/color]: Ничего.

  [color=#a4885c]Провод Подрыв (БУУМ)[/color]
  - [color=yellow]Прощупать провод[/color]: [color=red]Бомба взорвётся, если она уже активирована![/color]
  - [color=red]Перерезать провод[/color]: [color=red]Бомба взорвётся, если она уже активирована![/color] В противном случае, бомба будет отключена.
  - [color=green]Починить провод[/color]: Вновь включает бомбу, если ранее она была отключена.

  [color=#a4885c]Провод Болты (БОЛТ)[/color]
  - [color=yellow]Прощупать провод[/color]: Пульсация провода прокрутит болты.
  - [color=red]Перерезать провод[/color]: Перерезание провода выведет болты из строя, скорее выбросьте бомбу в космос!
  - [color=green]Починить провод[/color]: Починка провода приведет к повторному включению болтов.

  [color=#a4885c]Провод Пустышка[/color]
  - Пустышки ничего не делают. Их можно свободно прощупывать, перерезать, и чинить, и они никак не повлияют на бомбу.
</Document><|MERGE_RESOLUTION|>--- conflicted
+++ resolved
@@ -1,16 +1,16 @@
 ﻿<Document>
-  # Обезвреживание крупной бомбы
-  Итак, вы нашли крупную бомбу, и она пикает. Такие бомбы обладают долгим таймером, но, взорвавшись, они способны пробить в корпусе станции огромную дыру. Продолжайте читать это руководство, и никто не взорвется.
+  # Large Bomb Defusal
+  So, you found a large bomb and it's beeping. These bombs take a long time to detonate and punch a big hole into the hull. Just keep reading, and nobody will explode.
 
-  ## Снаряжение
-  Для обезвреживания требуются два основных инструмента, однако для идентификации проводов очень полезен мультитул.
+  ## Gear
+  You require two essential tools to perform defusal, however, a multitool is extremely helpful in terms of identifying wires.
   <Box>
     <GuideEntityEmbed Entity="Wirecutter"/>
     <GuideEntityEmbed Entity="Screwdriver"/>
     <GuideEntityEmbed Entity="Multitool"/>
   </Box>
 
-  Что касается защитного снаряжения, то [color=yellow]сапёрный костюм[/color] или любое другое защитное снаряжение поможет вам не превратиться в кровавое облачко если что-то пойдёт не так.
+  For protective equipment, a [color=yellow]bomb suit[/color] or any other protective equipment can assist you in not blowing into gibs.
   <Box>
     <GuideEntityEmbed Entity="ClothingHeadHelmetBombSuit"/>
     <GuideEntityEmbed Entity="ClothingOuterSuitBomb"/>
@@ -18,61 +18,56 @@
     <GuideEntityEmbed Entity="ClothingOuterHardsuitAtmos"/>
   </Box>
 
-  ## Бомбы
-  Ниже перечислены два распространенных типа бомб, с которыми вы столкнетесь при обезвреживании. Учебная бомба не нанесёт значительные повреждения корпусу и, как правило, не убьёт вас. Бомба Синдиката, однако, проделает большое отверстие в станции, не оставив от вас мокрого места, если вы предварительно не защититесь.
+  ## Hardbombs
+  Listed below are the two common types of bombs you will encounter while defusing. A training bomb will only provide minor hull damage and generally not kill you. A syndicate bomb however will punch a big hole into the hull, and gib you if you are not wearing protective gear.
   <Box>
     <GuideEntityEmbed Entity="SyndicateBomb"/>
     <GuideEntityEmbed Entity="TrainingBomb"/>
   </Box>
 
-  ## Взведение
-  Чтобы взвести бомбу, вы можете либо кликнуть [color=yellow]ПКМ[/color] и выбрать [color=yellow]Начать обратный отсчёт[/color], либо [color=yellow]Alt-кликнуть[/color] по бомбе. После этого она запикает.
+  ## Arming
+  To arm a bomb, you can either [color=yellow]right click[/color] and click [color=yellow]Begin countdown[/click], or [color=yellow]alt-click[/color] the bomb. It will begin beeping.
 
-<<<<<<< HEAD
-  ## Обратный отсчёт
-  Бомба имеет ограниченное время действия, минимум 90 и максимум 300. Таймер можно увидеть, осмотрев бомбу, если только провод не перерезан. Как только таймер достигнет нуля, бомба взорвётся.
-=======
   ## Time
   A bomb has a limited time, at a minimum of [protodata="SyndicateBomb" comp="OnUseTimerTrigger" member="ShortestDelayOption"/] seconds and a maximum of [protodata="SyndicateBomb" comp="OnUseTimerTrigger" member="LongestDelayOption"/] seconds. You can view the timer by examining it, unless the Proceed wire is cut. Once the timer hits zero, the bomb will detonate.
->>>>>>> b940d851
 
-  ## Болты
-  По умолчанию, как только бомба будет взведена, она болтируется к земле. Вы должны найти провод БОЛТ и перерезать его, чтобы отключить болты, после чего вы можете открутить её и выбросить в космос.
+  ## Bolts
+  By default, once armed, a bomb will bolt itself to the ground. You must find the BOLT wire and cut it to disable the bolts, after which you can unwrench it and throw it into space.
 
-  ## Провода
-  Чтобы обезвредить бомбу, необходимо иметь доступ к её проводам. Открыть панель доступа можно с помощью [color=yellow]отвёртки[/color]. Внутри вы найдете множество типов проводов. В стандартной бомбе Синдиката около [color=yellow]10 проводов[/color], 3 из которых являются пустышками, [color=red]3 вызывают детонацию[/color] бомбы, а остальные мы рассмотрим ниже (рядом с проводами БУМ). С каждым проводом можно выполнить 3 действия. Вы можете:
-  - [color=yellow]Прощупать провод[/color] с помощью мультитула, это поможет безопасно определить назначение большинства проводов.
-  - [color=red]Перерезать провод[/color] кусачками, что может вызвать срабатываение различных эффектов. Будьте осторожны и не режьте провода без причины!
-  - [color=green]Починить провод[/color] кусачками, скрепив обратно перерезанные провода, и восстановив работоспособность бомбы.
+  ## Wires
+  You must access the wiring in order to defuse a bomb. You can use a [color=yellow]screwdriver[/color] to open the access panel. Inside, you will find many types of wires. In a standard syndicate bomb, there are around [color=yellow]10 wires[/color], 3 are dummy wires, [color=red]3 will cause a detonation[/color], and the rest that weren't mentioned can be found below (alongside BOOM wires). With each wire, you can do 3 actions. You can:
+  - [color=yellow]Pulse the wire[/color] with a multitool, this can help you safely identify most wires.
+  - [color=red]Cut the wire[/color] with a wirecutter, this can trigger various effects, be cautious of cutting without reason!
+  - [color=green]Mend the wire[/color] with a wirecutter, this can restore some functionality of the bomb if it isn't disposable.
 
-  Рассмотрим существующие типы проводов.
+  Onward for the types of wires.
 
-  ## Типы проводов
-  [color=#a4885c]Провод Активация (АКТВ)[/color]
-  - [color=yellow]Прощупать провод[/color]: Пульсация провода заставит бомбу затрещать и замедлит таймер на 30 секунд.
-  - [color=red]Перерезать провод[/color]: Перерезание провода обезвредит бомбу, если она взведена, в противном случае запустится таймер.
-  - [color=green]Восстановить провод[/color] Ничего.
+  ## Wire Types
+  [color=#a4885c]Activation Wire (LIVE)[/color]
+  - [color=yellow]Pulse the wire[/color]: Pulsing the wire will make the wire chirp and delay the bomb by 30 seconds.
+  - [color=red]Cut the wire[/color]: Cutting the wire will defuse the bomb if active, otherwise, will begin the timer.
+  - [color=green]Mend the wire[/color]: Nothing.
 
-  [color=#a4885c]Провод Продолжение (ПРДЛ)[/color]
-  - [color=yellow]Прощупать провод[/color]: Пульсация провода ускорит таймер на 15 секунд.
-  - [color=red]Перерезать провод[/color]: Перерезание провода отключит индикацию таймера.
-  - [color=green]Восстановить провод[/color]: Ничего.
+  [color=#a4885c]Proceed Wire (PRCD)[/color]
+  - [color=yellow]Pulse the wire[/color]: Pulsing the wire will forward the time by 15 seconds.
+  - [color=red]Cut the wire[/color]: Cutting the wire will disable the timer display on examine.
+  - [color=green]Mend the wire[/color]: Nothing.
 
-  [color=#a4885c]Провод Задержка (ЗДРЖ)[/color]
-  - [color=yellow]Прощупать провод[/color]: Пульсация провода замедлит таймер на 30 секунд.
-  - [color=red]Перерезать провод[/color]: Ничего.
-  - [color=green]Восстановить провод[/color]: Ничего.
+  [color=#a4885c]Delay Wire (DLAY)[/color]
+  - [color=yellow]Pulse the wire[/color]: Pulsing the delay wire will delay the bomb by 30 seconds.
+  - [color=red]Cut the wire[/color]: Nothing.
+  - [color=green]Mend the wire[/color]: Nothing.
 
-  [color=#a4885c]Провод Подрыв (БУУМ)[/color]
-  - [color=yellow]Прощупать провод[/color]: [color=red]Бомба взорвётся, если она уже активирована![/color]
-  - [color=red]Перерезать провод[/color]: [color=red]Бомба взорвётся, если она уже активирована![/color] В противном случае, бомба будет отключена.
-  - [color=green]Починить провод[/color]: Вновь включает бомбу, если ранее она была отключена.
+  [color=#a4885c]Boom Wire (BOOM)[/color]
+  - [color=yellow]Pulse the wire[/color]: [color=red]The bomb will explode if armed![/color]
+  - [color=red]Cut the wire[/color]: [color=red]The bomb will explode if armed![/color] Otherwise, will disable the bomb.
+  - [color=green]Mend the wire[/color]: Re-enables the bomb if disabled previously.
 
-  [color=#a4885c]Провод Болты (БОЛТ)[/color]
-  - [color=yellow]Прощупать провод[/color]: Пульсация провода прокрутит болты.
-  - [color=red]Перерезать провод[/color]: Перерезание провода выведет болты из строя, скорее выбросьте бомбу в космос!
-  - [color=green]Починить провод[/color]: Починка провода приведет к повторному включению болтов.
+  [color=#a4885c]Bolt Wire (BOLT)[/color]
+  - [color=yellow]Pulse the wire[/color]: Pulsing the wire will make the bolts spin.
+  - [color=red]Cut the wire[/color]: Cutting the wire will disable the bolts, throw it into space!
+  - [color=green]Mend the wire[/color]: Mending the wire will re-enable the bolts.
 
-  [color=#a4885c]Провод Пустышка[/color]
-  - Пустышки ничего не делают. Их можно свободно прощупывать, перерезать, и чинить, и они никак не повлияют на бомбу.
+  [color=#a4885c]Dummy Wire[/color]
+  - Dummy wires don't do anything. You can pulse, cut, and mend them freely and they will not affect the bomb at all.
 </Document>