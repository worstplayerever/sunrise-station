--- conflicted
+++ resolved
@@ -1,45 +1,40 @@
 ﻿<Document>
-  # Криминальные записи
-  Консоль уголовных записей доступна в отделе безопасности каждой станции, она служит для отслеживания и управления криминальной историей и статусом любого члена экипажа.
+  # Criminal Records
+  The criminal records console is accessible in every station's security department, it serves the purpose of tracking and managing the criminal history and status of anybody part of the crew manifest.
 
   <Box>
   <GuideEntityEmbed Entity="ComputerCriminalRecords"/>
   </Box>
 
-  Любой может открыть интерфейс консоли, но только те, у кого есть доступ к безопасности, могут вносить изменения.
+  Anyone can open the console's UI, but only those with Security access can modify anything.
 
-  Интерфейс состоит из следующих элементов:
-  - Поисковая строка с фильтром рядом, который позволяет фильтровать членов экипажа по их именам, отпечаткам пальцев или ДНК.
+  The UI is composed by the following elements:
+  - A search bar that has a filter next to it that lets you filter the crewmembers by their names, fingerprints or DNA.
 
-  - Список всех членов экипажа в манифесте, выбор одной из записей сделает уголовные записи этого члена экипажа видимыми. Список фильтруется поисковой строкой, так что убедитесь, что она пуста, если хотите получить общий обзор!
+  - A list of all the crewmembers in the manifest, selecting one of the entries will make the criminal records of a crewmember appear. The list is filtered by the search bar so make sure it's empty if you want an overall overview!
 
-  - Собственно уголовные записи
+  - The criminal records themselves
 
-<<<<<<< HEAD
-  В разделе записи вы можете:
-    - Видеть информацию, связанную с безопасностью, о члене экипажа, такую как его имя, отпечатки пальцев и ДНК.
-=======
   - The filter button below the crew list can be used to show only wanted, detained, or paroled crew.
   In the record section you can:
     - See security-related information about a crewmember like their name, fingerprints and DNA.
->>>>>>> 036bf9e8
 
-    - Изменять статус безопасности между [color=gray]Нет[/color], [color=yellow]Разыскивается[/color] и [color=red]Задержан[/color]. При установке статуса "Разыскивается" вас попросят указать причину.
+    - Change the security status between [color=gray]None[/color], [color=yellow]Wanted[/color] and [color=red]Detained[/color]. When setting it to Wanted you will be asked to write a reason.
 
-    - Если кто-то разыскивается, вы можете увидеть причину ниже выпадающего списка статуса.
+    - If they are wanted, you can see the reason given below the status dropdown.
 
-    - Как только кто-то был арестован, обновите их статус на консоли, чтобы все знали, что их больше не нужно арестовывать.
+    - Once someone has been arrested, update their status on the console so everyone knows they no longer need to be captured.
 
-    - После того, как они отбыли наказание, освободите их и обновите их статус на "Нет", чтобы никто не думал, что они сбежавший заключенный.
+    - After they've done their time, release them and update their status to None so nobody thinks they are an escaped convict.
 
-    - Открыть окно Истории преступлений, чтобы проверить или изменить её.
+    - Open the Crime History window to check or modify it.
 
-  Окно Истории преступлений перечисляет преступления человека и может быть изменено несколькими способами:
-    - Автоматически, просто установив чей-то статус на "арестован". Причина будет добавлена к "АРЕСТОВАН:", так что легко увидеть автоматические записи.
+  The Crime History window lists someone's crimes and can be modified in multiple ways:
+    - Automatically, just by setting someone's status to arrested. The reason will be added to "ARRESTED:" so it's easy to see the automated entries.
 
-    - Добавить новую строку, нажав "Добавить" и написав что-то в поле ввода. При добавлении записи не забудьте упомянуть их преступление и приговор, консоль автоматически вставит время смены, так что вам не нужно!
+    - Adding a new line by clicking "Add" and writing something in the input box. When adding a record, remember to mention their crime and sentence, the console will automatically insert the shift's time so you don't need to!
 
-    - Выбрать строку ненужной истории и нажать "Удалить", чтобы удалить её. Отлично подходит для очистки записей от украденных удостоверений клоуна.
+    - Select a line of unwanted history and click "Delete" to remove it. Excellent for keeping records clean from the clown's stolen ID antics.
 
-  Теперь вы можете быть тем самым офисным работником, о котором всегда мечтали.
+  Now you can be the desk jockey you've always wanted to be.
 </Document>