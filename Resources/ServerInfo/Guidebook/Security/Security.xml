--- conflicted
+++ resolved
@@ -1,11 +1,7 @@
 <Document>
-  # Служба безопасности
-  Обеспечение безопасности станции и экипажа является задачей номер один для Службы безопасности. Независимо от того, кто это - агенты Синдиката, Ядерные оперативники, инфицированные, или просто буйные сотрудники. Служба безопасности готова поддерживать порядок и контролировать толпу.
+# Security
+Ensuring the safety of both station and crew is number one for [color=#cb0000]Security[/color]. They are ready for any situation, and [color=#cb0000]Security[/color] are on hand to maintain order and control crowds.
 
-<<<<<<< HEAD
-  ## Экипировка
-  Во-первых, у нас есть нелетальные средства, которые находятся на ступень выше простого приказа кому-либо подчиниться. И дубинка-шокер, и станнер способны остановить преступника, в то время как наручники помогут лишить его возможности двигаться делать что-либо руками.
-=======
 They face [textlink="Syndicate Agents" link="Traitors"], [textlink="Nuclear Operatives" link="NuclearOperatives"], [textlink="Zombies" link="Zombies"] and unruly staff.
 
 ## Personnel
@@ -20,27 +16,22 @@
 
 ## Gear
 First we have non-lethals a step above simply telling someone to cooperate with instructions. Both the stunbaton and disabler are capable of limiting the movement of an assailant, whereas handcuffs can be applied to deny a criminal free movement and access to their hands. Cuffs will also shove the person down if your [color=red]harm mode[/color] is active during uncuff.
->>>>>>> b72a9170
   <Box>
     <GuideEntityEmbed Entity="Stunbaton"/>
     <GuideEntityEmbed Entity="Handcuffs"/>
-    <GuideEntityEmbed Entity="WeaponDisabler"/>
+   <GuideEntityEmbed Entity="WeaponDisabler"/>
   </Box>
 
-  ## Вспышки
-  Вспышки являются эффективным средством для разгона толпы и задержания особо ловких целей, при этом большая площадь воздействия ослепит всех, кто не имеет соответствующей защиты.
-  Стоит отметить, что вспышки можно использовать как на большом расстоянии (горячая клавиша [color=yellow]Z[/color]), так и при атаке кого-либо при активном [color=red]режиме вреда[/color]. Важно отметить, что локальные вспышки оглушают в [color=yellow]2,5[/color] раза дольше, чем вспышки на большой площади.
-  Служба безопасности и [color=#a4885c]некоторые[/color] другие сотрудники имеют средства защиты глаз от вспышек и светошумовых гранат.
+## Flashes
+[color=#a4885c]Flashes[/color] are an effective tool for dispersing crowds and apprehending particularly evasive targets, with a large area of effect blinding all those without protection.
+It is worth noting that flashes can be both used in a large area ([color=yellow]Z[/color] hotkey) and if you attack somebody with it while [color=red]harm mode[/color] is active. Important to note that localized flashes last [color=yellow]2.5[/color] times as long as large area ones.
+[color=#cb0000]Security[/color] and [color=#a4885c]some[/color] other members of staff have eye protection from flashbangs and flashes.
   <Box>
     <GuideEntityEmbed Entity="Flash"/>
     <GuideEntityEmbed Entity="ClothingEyesGlassesSecurity"/>
     <GuideEntityEmbed Entity="GrenadeFlashBang"/>
   </Box>
 
-<<<<<<< HEAD
-  ## Летальные боеприпасы
-  Если того потребует ситуация, служба безопасности имеет доступ к лазерным винтовкам, дробовикам, пистолетам и автоматам, способным вести огонь на поражение по любому, кто решит выступит против станции.
-=======
 ## Lethals
 Should the situation dictate, [color=#cb0000]Security[/color] have access to laser rifles, shotguns, handguns and automatic rifles able to put down substancial fire against any who would stand against the station.
   <Box>
@@ -49,5 +40,4 @@
     <GuideEntityEmbed Entity="WeaponPistolMk58"/>
     <GuideEntityEmbed Entity="WeaponRifleLecter"/>
   </Box>
->>>>>>> b72a9170
 </Document>