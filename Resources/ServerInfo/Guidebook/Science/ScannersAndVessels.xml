<Document>
## Сканер аномалий

<<<<<<< HEAD
Сканер аномалий используется для сбора различной информации об аномалиях. Найти такой можно в шкафчиках научного отдела.
=======
The Anomaly Scanner is used to gather various information on anomalies. They can be found inside the lockers in the science department.
>>>>>>> 3f9d303c

<Box>
<GuideEntityEmbed Entity="AnomalyScanner"/>
</Box>

Сканирование аномалии покажет её опасность, общую стабильность, приблизительное количество получаемых очков исследований, реакцию на типы частиц, и время до следующего импульса. Типы реакций могут быть использованы в сочетании с М.А.К.А.К. для манипулирования аномалиями.

## Сосуд аномалии

Сосуд аномалии — это устройство, генерирующее очки исследований при помощи аномалий. Используйте сканер аномалий на пустом сосуде, и последняя просканированная аномалия будет синхронизирована с сосудом.

<Box>
<GuideEntityEmbed Entity="MachineAnomalyVessel"/>
</Box>

Количество генерируемых сосудом очков в секунду зависит от опасности, стабильности и здоровья аномалии. Чем выше каждое из этих значений, тем больше очков будет сгенерировано.

Будьте осторожны: если аномалия станет [color=#a4885c]сверхкритической[/color], то сосуд, которому она была присвоена, взорвётся. Это может повредить станцию и оборудование поблизости.

</Document><|MERGE_RESOLUTION|>--- conflicted
+++ resolved
@@ -1,28 +1,24 @@
 <Document>
-## Сканер аномалий
+## Anomaly Scanner
 
-<<<<<<< HEAD
-Сканер аномалий используется для сбора различной информации об аномалиях. Найти такой можно в шкафчиках научного отдела.
-=======
 The Anomaly Scanner is used to gather various information on anomalies. They can be found inside the lockers in the science department.
->>>>>>> 3f9d303c
 
 <Box>
 <GuideEntityEmbed Entity="AnomalyScanner"/>
 </Box>
 
-Сканирование аномалии покажет её опасность, общую стабильность, приблизительное количество получаемых очков исследований, реакцию на типы частиц, и время до следующего импульса. Типы реакций могут быть использованы в сочетании с М.А.К.А.К. для манипулирования аномалиями.
+Scanning an anomaly shows the severity, general stability, approximate point output, reactions with particle types, and time until the next pulse. The reaction types, specifically, can be used in conjunction with the A.P.E. to manipulate anomalies.
 
-## Сосуд аномалии
+## Anomaly Vessel
 
-Сосуд аномалии — это устройство, генерирующее очки исследований при помощи аномалий. Используйте сканер аномалий на пустом сосуде, и последняя просканированная аномалия будет синхронизирована с сосудом.
+The anomaly vessel is a machine that generates points from anomalies. Use the anomaly scanner on an empty vessel, and the anomaly that was last scanned will be synced with the vessel.
 
 <Box>
 <GuideEntityEmbed Entity="MachineAnomalyVessel"/>
 </Box>
 
-Количество генерируемых сосудом очков в секунду зависит от опасности, стабильности и здоровья аномалии. Чем выше каждое из этих значений, тем больше очков будет сгенерировано.
+The amount of points a vessel generates per second is based on the severity, stability, and health of an anomaly. The higher each of these values, the higher the point output will be.
 
-Будьте осторожны: если аномалия станет [color=#a4885c]сверхкритической[/color], то сосуд, которому она была присвоена, взорвётся. Это может повредить станцию и оборудование поблизости.
+Be careful: if an anomaly goes [color=#a4885c]supercritical[/color], the vessel it is linked to will explode. This may damage the station and nearby equipment.
 
 </Document>