<Document>
<<<<<<< HEAD
# Выживание
Как правило, следует избегать ситуаций, которые могут причинить вам вред, потому что медицина может вылечить вас только с помощью ограниченного количества химикатов и медицинских предметов, и особенно когда на вашем пороге стоят ядерные оперативники.
## Определение вашего положения
Ваш КПК содержит название станции и список членов экипажа, работающих в данный момент на вашей станции, напоминание вашего имени в случае необходимости, а также назначенное задание на смену, что позволит вам быстро оценить ситуацию.
## Неотложная помощь
В случае серьезной чрезвычайной ситуации вы можете сделать несколько вещей, которые помогут вам выжить в долгосрочной перспективе:
- Если вы находитесь в критическом состоянии, воспользуйтесь экстренным медипеном из вашего аварийного запаса - он поможет вам не потерять способность что-либо делать. Экстренные медипены также можно использовать для оживления людей, находящихся в критическом состоянии на полу, и для продления времени жизни при борьбе с ядами и т.д.
<Box>
<GuideEntityEmbed Entity="EmergencyMedipen"/>
</Box>
- В вашем аварийном запасе находятся дыхательная маска и кислородный баллон, которые помогут вам дольше продержаться в случае утечки воздуха. Если вы слаймолюд, имейте в виду, что азот заменяет вам кислород и что в вашем аварийном запасе будет красный баллон с азотом вместо стандартного сине-желтого баллона с кислородом.
<Box>
<GuideEntityEmbed Entity="ClothingMaskBreath"/>
<GuideEntityEmbed Entity="EmergencyOxygenTankFilled"/>
</Box>
- Если у вас кровотечение или просто хотите подготовиться, можно разрезать ткань ножом или другим острым предметом и использовать полученную ткань для создания бинта в меню ремесла, чтобы остановить кровотечение, однако ткань сама по себе может быть использована с меньшей эффективностью в чрезвычайных ситуациях.
=======
# Survival
It is generally wise to avoid situations that will cause you harm, because medical can only heal you so much with limited chemicals and medical items and especially when there's nuclear operatives on your doorstep.

## Identifying your situation
Your PDA contains both a vessel name and list of crew currently active in your vessel, a reminder for your name if needed, and your assigned job for the shift, allowing you to quickly assess the situation.

## Emergency Treatment
In the event of a serious emergency, there are a few things you can do to help ensure your long-term survival, including:
- If entering critical condition, use the emergency medipen from your emergency box, it'll make sure you don't end up unable to do anything. Emergency medipens can also be used to revive people currently in crit on the floor, and to prolong the amount of time you have to deal with poisons/etc.

<Box>
  <GuideEntityEmbed Entity="EmergencyMedipen"/>
</Box>

- Your emergency box contains a breath mask and oxygen tank, which can help you survive longer in a spacing situation. If you're one of the slimepeople, be aware that nitrogen replaces oxygen for you and that your emergency box will start with a red tank of nitrogen replacing the standard blue/yellow oxygen tank.

<Box>
  <GuideEntityEmbed Entity="ClothingMaskBreath"/>
  <GuideEntityEmbed Entity="EmergencyOxygenTankFilled"/>
</Box>

- If actively bleeding out, or simply wishing to prepare, it's possible to slice up cloth items with a knife or other sharp object and use the resulting cloth to create gauze in the crafting menu to stem bleeding with, however cloth alone can be used to less of a degree in emergencies.

>>>>>>> 3f9d303c
<Box>
<GuideEntityEmbed Entity="Gauze"/>
<GuideEntityEmbed Entity="MaterialCloth"/>
</Box>
<<<<<<< HEAD
- Вместо настоящего анализатора здоровья просто осмотрите себя  - это хороший способ выяснить, какие раны у вас есть.
- Если вы ослепли, морковь - это еще один способ лечения (поскольку она содержит Окулин, химический препарат, используемый для лечения слепоты), если она доступна.
- Правильное питание (приготовленная еда, а не из автомата), как правило, гораздо лучше сказывается на общем состоянии здоровья и помогает быстрее заживлять небольшие раны.
- Простой постельный режим лечит большинство заболеваний, а также позволяет ранам закрыться самостоятельно. Лучше всего для этого подходят медицинские кровати, обеспечивающие стерильную поверхность и поддержку всех поврежденных частей тела, но подойдет любая кровать. Даже сидячее положение помогает, хотя бы немного.
- Сон на кровати еще больше ускоряет процесс выздоровления.
- Блюда, содержащие бобовые, красное мясо или просто насыщенные белком, очень помогут вашему организму после сильной кровопотери. Но все же рекомендуется обратиться к врачу и пройти курс лечения.
=======

## Other Various Tips
- In lieu of an actual health analyzer, simply examining yourself and using the detailed examine is a good way to figure out what wounds you have.
- If going blind, carrots are another way to treat the issue (as they contain Oculine, the chemistry drug used to treat blindness) should they be available.
- Well-made meals (cooked food not from a vending machine) is generally much better for your overall health and can help heal smaller wounds more quickly.
- Simple bed rest can allow some wounds to close up on their own. Medical beds are best for this, providing a sterile surface and support for all damaged body parts, but any bed works.
- Actually sleeping on a bed boosts your healing rate even farther.
- Meals that contain proteins, such as meat, will tremendously help your body's condition after severe bloodloss. It's still advised to visit a doctor and get treated though.
>>>>>>> 3f9d303c

</Document><|MERGE_RESOLUTION|>--- conflicted
+++ resolved
@@ -1,22 +1,4 @@
 <Document>
-<<<<<<< HEAD
-# Выживание
-Как правило, следует избегать ситуаций, которые могут причинить вам вред, потому что медицина может вылечить вас только с помощью ограниченного количества химикатов и медицинских предметов, и особенно когда на вашем пороге стоят ядерные оперативники.
-## Определение вашего положения
-Ваш КПК содержит название станции и список членов экипажа, работающих в данный момент на вашей станции, напоминание вашего имени в случае необходимости, а также назначенное задание на смену, что позволит вам быстро оценить ситуацию.
-## Неотложная помощь
-В случае серьезной чрезвычайной ситуации вы можете сделать несколько вещей, которые помогут вам выжить в долгосрочной перспективе:
-- Если вы находитесь в критическом состоянии, воспользуйтесь экстренным медипеном из вашего аварийного запаса - он поможет вам не потерять способность что-либо делать. Экстренные медипены также можно использовать для оживления людей, находящихся в критическом состоянии на полу, и для продления времени жизни при борьбе с ядами и т.д.
-<Box>
-<GuideEntityEmbed Entity="EmergencyMedipen"/>
-</Box>
-- В вашем аварийном запасе находятся дыхательная маска и кислородный баллон, которые помогут вам дольше продержаться в случае утечки воздуха. Если вы слаймолюд, имейте в виду, что азот заменяет вам кислород и что в вашем аварийном запасе будет красный баллон с азотом вместо стандартного сине-желтого баллона с кислородом.
-<Box>
-<GuideEntityEmbed Entity="ClothingMaskBreath"/>
-<GuideEntityEmbed Entity="EmergencyOxygenTankFilled"/>
-</Box>
-- Если у вас кровотечение или просто хотите подготовиться, можно разрезать ткань ножом или другим острым предметом и использовать полученную ткань для создания бинта в меню ремесла, чтобы остановить кровотечение, однако ткань сама по себе может быть использована с меньшей эффективностью в чрезвычайных ситуациях.
-=======
 # Survival
 It is generally wise to avoid situations that will cause you harm, because medical can only heal you so much with limited chemicals and medical items and especially when there's nuclear operatives on your doorstep.
 
@@ -40,19 +22,10 @@
 
 - If actively bleeding out, or simply wishing to prepare, it's possible to slice up cloth items with a knife or other sharp object and use the resulting cloth to create gauze in the crafting menu to stem bleeding with, however cloth alone can be used to less of a degree in emergencies.
 
->>>>>>> 3f9d303c
 <Box>
-<GuideEntityEmbed Entity="Gauze"/>
-<GuideEntityEmbed Entity="MaterialCloth"/>
+  <GuideEntityEmbed Entity="Gauze"/>
+  <GuideEntityEmbed Entity="MaterialCloth"/>
 </Box>
-<<<<<<< HEAD
-- Вместо настоящего анализатора здоровья просто осмотрите себя  - это хороший способ выяснить, какие раны у вас есть.
-- Если вы ослепли, морковь - это еще один способ лечения (поскольку она содержит Окулин, химический препарат, используемый для лечения слепоты), если она доступна.
-- Правильное питание (приготовленная еда, а не из автомата), как правило, гораздо лучше сказывается на общем состоянии здоровья и помогает быстрее заживлять небольшие раны.
-- Простой постельный режим лечит большинство заболеваний, а также позволяет ранам закрыться самостоятельно. Лучше всего для этого подходят медицинские кровати, обеспечивающие стерильную поверхность и поддержку всех поврежденных частей тела, но подойдет любая кровать. Даже сидячее положение помогает, хотя бы немного.
-- Сон на кровати еще больше ускоряет процесс выздоровления.
-- Блюда, содержащие бобовые, красное мясо или просто насыщенные белком, очень помогут вашему организму после сильной кровопотери. Но все же рекомендуется обратиться к врачу и пройти курс лечения.
-=======
 
 ## Other Various Tips
 - In lieu of an actual health analyzer, simply examining yourself and using the detailed examine is a good way to figure out what wounds you have.
@@ -61,6 +34,5 @@
 - Simple bed rest can allow some wounds to close up on their own. Medical beds are best for this, providing a sterile surface and support for all damaged body parts, but any bed works.
 - Actually sleeping on a bed boosts your healing rate even farther.
 - Meals that contain proteins, such as meat, will tremendously help your body's condition after severe bloodloss. It's still advised to visit a doctor and get treated though.
->>>>>>> 3f9d303c
 
 </Document>