--- conflicted
+++ resolved
@@ -1,41 +1,37 @@
 ﻿<Document>
-# Химические вещества
+# Chemicals
 
-Химические вещества это сильные средства, вызывающие при употреблении различные эффекты. Некоторые из них можно встретить в растениях, приобрести в отделе снабжения, или синтезировать путём смешивания других химических веществ.
+Chemicals are a powerful tool that can cause a variety of effects when consumed. Some can be found in plants, purchased from cargo, or be synthesized through combination with other chemicals.
 
-Чтобы умело справляться с различными травмами и угрозами, важно знать свойства и действие различных химических веществ.
+Knowing different types of chemicals and their effects is important for being able to manage injury and danger.
 
-## Элементы
+## Elements
 <GuideReagentGroupEmbed Group="Elements"/>
 
-## Лекарственные средства
+## Medicine
 <GuideReagentGroupEmbed Group="Medicine"/>
 
-## Наркотические вещества
+## Narcotics
 <GuideReagentGroupEmbed Group="Narcotics"/>
 
-## Пиротехника
+## Pyrotechnics
 <GuideReagentGroupEmbed Group="Pyrotechnic"/>
 
-## Токсины
+## Toxins
 <GuideReagentGroupEmbed Group="Toxins"/>
 
-## Пищевые химикаты
+## Foods
 <GuideReagentGroupEmbed Group="Foods"/>
 
-## Ботанические средства
+## Botanical
 <GuideReagentGroupEmbed Group="Botanical"/>
 
-## Биологические вещества
+## Biological
 <GuideReagentGroupEmbed Group="Biological"/>
 
-<<<<<<< HEAD
-## Разное
-=======
 ## Special
 <GuideReagentGroupEmbed Group="Special"/>
 
 ## Other
->>>>>>> 45e0b9eb
 <GuideReagentGroupEmbed Group="Unknown"/>
 </Document>