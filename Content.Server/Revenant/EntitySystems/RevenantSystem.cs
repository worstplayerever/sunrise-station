--- conflicted
+++ resolved
@@ -47,13 +47,8 @@
     [Dependency] private readonly VisibilitySystem _visibility = default!;
     [Dependency] private readonly TurfSystem _turf = default!;
 
-<<<<<<< HEAD
-    [ValidatePrototypeId<EntityPrototype>]
-    private const string RevenantShopId = "ActionRevenantShop";
-    private const string RevenantDrainActionId = "ActionRevenantDrain";  // Sunrise-Edit
-=======
     private static readonly EntProtoId RevenantShopId = "ActionRevenantShop";
->>>>>>> 3f9d303c
+    private static readonly EntProtoId RevenantDrainActionId = "ActionRevenantDrain";  // Sunrise-Edit
 
     public override void Initialize()
     {
