--- conflicted
+++ resolved
@@ -15,12 +15,6 @@
     public override void Initialize()
     {
         base.Initialize();
-<<<<<<< HEAD
-        SubscribeLocalEvent<EmpDisabledComponent, ExaminedEvent>(OnExamine);
-        SubscribeLocalEvent<EmpOnTriggerComponent, TriggerEvent>(HandleEmpTrigger);
-        SubscribeLocalEvent<EmpImmuneComponent, EmpAttemptEvent>(OnEmpAttempt); // Sunrise-Edit
-=======
->>>>>>> 3f9d303c
 
         SubscribeLocalEvent<EmpDisabledComponent, RadioSendAttemptEvent>(OnRadioSendAttempt);
         SubscribeLocalEvent<EmpDisabledComponent, RadioReceiveAttemptEvent>(OnRadioReceiveAttempt);
