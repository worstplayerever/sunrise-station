<<<<<<< HEAD
using System.Linq;
using Content.Server.Cuffs;
using Content.Server.Forensics;
using Content.Server.Humanoid;
using Content.Server.Implants.Components;
=======
>>>>>>> 3f9d303c
using Content.Server.Store.Components;
using Content.Server.Store.Systems;
using Content.Shared.Implants;
using Content.Shared.Interaction;
using Content.Shared.Popups;
<<<<<<< HEAD
using Content.Shared.Preferences;
using Robust.Shared.Audio.Systems;
using Robust.Shared.Map;
using Robust.Shared.Physics;
using Robust.Shared.Physics.Components;
using Robust.Shared.Random;
using System.Numerics;
using Content.Server.Body.Components;
using Content.Shared.Maps;
using Content.Shared.Movement.Pulling.Components;
using Content.Shared.Movement.Pulling.Systems;
using Content.Server.IdentityManagement;
using Content.Shared.DetailExaminable;
using Content.Shared.Store.Components;
using Robust.Server.Containers;
using Robust.Shared.Collections;
using Robust.Shared.Map.Components;
=======
using Content.Shared.Store.Components;
>>>>>>> 3f9d303c

namespace Content.Server.Implants;

public sealed class SubdermalImplantSystem : SharedSubdermalImplantSystem
{
    [Dependency] private readonly StoreSystem _store = default!;
    [Dependency] private readonly SharedPopupSystem _popup = default!;
    public override void Initialize()
    {
        base.Initialize();

        SubscribeLocalEvent<StoreComponent, ImplantRelayEvent<AfterInteractUsingEvent>>(OnStoreRelay);
<<<<<<< HEAD
        SubscribeLocalEvent<SubdermalImplantComponent, ActivateImplantEvent>(OnActivateImplantEvent);
        SubscribeLocalEvent<SubdermalImplantComponent, UseScramImplantEvent>(OnScramImplant);
        SubscribeLocalEvent<SubdermalImplantComponent, UseDnaScramblerImplantEvent>(OnDnaScramblerImplant);
=======
>>>>>>> 3f9d303c
    }

    private void OnStoreRelay(EntityUid uid, StoreComponent store, ImplantRelayEvent<AfterInteractUsingEvent> implantRelay)
    {
        var args = implantRelay.Event;

        if (args.Handled)
            return;

        // can only insert into yourself to prevent uplink checking with renault
        if (args.Target != args.User)
            return;

        if (!TryComp<CurrencyComponent>(args.Used, out var currency))
            return;

        // same as store code, but message is only shown to yourself
        if (!_store.TryAddCurrency((args.Used, currency), (uid, store)))
            return;

        args.Handled = true;
        var msg = Loc.GetString("store-currency-inserted-implant", ("used", args.Used));
        _popup.PopupEntity(msg, args.User, args.User);
    }
<<<<<<< HEAD

    private void OnFreedomImplant(EntityUid uid, SubdermalImplantComponent component, UseFreedomImplantEvent args)
    {
        if (!TryComp<CuffableComponent>(component.ImplantedEntity, out var cuffs) || cuffs.Container.ContainedEntities.Count < 1)
            return;

        _cuffable.Uncuff(component.ImplantedEntity.Value, cuffs.LastAddedCuffs, cuffs.LastAddedCuffs);
        args.Handled = true;
    }

    private void OnActivateImplantEvent(EntityUid uid, SubdermalImplantComponent component, ActivateImplantEvent args)
    {
        args.Handled = true;
    }

    private void OnScramImplant(EntityUid uid, SubdermalImplantComponent component, UseScramImplantEvent args)
    {
        if (component.ImplantedEntity is not { } ent)
            return;

        if (!TryComp<ScramImplantComponent>(uid, out var implant))
            return;

        // We need stop the user from being pulled so they don't just get "attached" with whoever is pulling them.
        // This can for example happen when the user is cuffed and being pulled.
        if (TryComp<PullableComponent>(ent, out var pull) && _pullingSystem.IsPulled(ent, pull))
            _pullingSystem.TryStopPull(ent, pull);

        // Check if the user is pulling anything, and drop it if so
        if (TryComp<PullerComponent>(ent, out var puller) && TryComp<PullableComponent>(puller.Pulling, out var pullable))
            _pullingSystem.TryStopPull(puller.Pulling.Value, pullable);

        var xform = Transform(ent);
        var targetCoords = SelectRandomTileInRange(xform, implant.TeleportRange, implant.MinTeleportDistance); // Sunrise-Edit

        if (targetCoords != null)
        {
            _xform.SetCoordinates(ent, targetCoords.Value);
            _audio.PlayPvs(implant.TeleportSound, ent);
            args.Handled = true;
        }
    }

    private EntityCoordinates? SelectRandomTileInRange(TransformComponent userXform, float range, float minDistance) // Sunrise-Edit
    {
        var userCoords = _xform.ToMapCoordinates(userXform.Coordinates);
        _targetGrids.Clear();
        _lookupSystem.GetEntitiesInRange(userCoords, range, _targetGrids);
        Entity<MapGridComponent>? targetGrid = null;

        if (_targetGrids.Count == 0)
            return null;

        // Give preference to the grid the entity is currently on.
        // This does not guarantee that if the probability fails that the owner's grid won't be picked.
        // In reality the probability is higher and depends on the number of grids.
        if (userXform.GridUid != null && TryComp<MapGridComponent>(userXform.GridUid, out var gridComp))
        {
            var userGrid = new Entity<MapGridComponent>(userXform.GridUid.Value, gridComp);
            if (_random.Prob(0.5f))
            {
                _targetGrids.Remove(userGrid);
                targetGrid = userGrid;
            }
        }

        if (targetGrid == null)
            targetGrid = _random.GetRandom().PickAndTake(_targetGrids);

        EntityCoordinates? targetCoords = null;

        do
        {
            var valid = false;
            var box = Box2.CenteredAround(userCoords.Position, new Vector2(range, range));
            var tilesInRange = _mapSystem.GetTilesEnumerator(targetGrid.Value.Owner, targetGrid.Value.Comp, box, false);
            var tileList = new ValueList<Vector2i>();

            while (tilesInRange.MoveNext(out var tile))
            {
                // Sunrise-Start
                if (!tile.IsSpace())
                    tileList.Add(tile.GridIndices);
                // Sunrise-End
            }

            while (tileList.Count != 0)
            {
                var tile = tileList.RemoveSwap(_random.Next(tileList.Count));
                valid = true;

                // Sunrise-Start
                var tileWorldPos = _mapSystem.GridTileToWorldPos(targetGrid.Value, targetGrid.Value.Comp, tile);

                var distanceSquared = (tileWorldPos - userCoords.Position).Length();
                if (distanceSquared < minDistance)
                {
                    valid = false;
                    continue;
                }
                // Sunrise-End

                foreach (var entity in _mapSystem.GetAnchoredEntities(targetGrid.Value.Owner, targetGrid.Value.Comp, tile))
                {
                    if (!_physicsQuery.TryGetComponent(entity, out var body))
                        continue;

                    if (body.BodyType != BodyType.Static ||
                        !body.Hard ||
                        (body.CollisionLayer & (int) CollisionGroup.MobMask) == 0)
                        continue;

                    valid = false;
                    break;
                }

                if (valid)
                {
                    targetCoords = new EntityCoordinates(targetGrid.Value.Owner,
                        _mapSystem.TileCenterToVector(targetGrid.Value, tile));
                    break;
                }
            }

            if (valid || _targetGrids.Count == 0) // if we don't do the check here then PickAndTake will blow up on an empty set.
                break;

            targetGrid = _random.GetRandom().PickAndTake(_targetGrids);
        } while (true);

        return targetCoords;
    }

    private void OnDnaScramblerImplant(EntityUid uid, SubdermalImplantComponent component, UseDnaScramblerImplantEvent args)
    {
        if (component.ImplantedEntity is not { } ent)
            return;

        if (TryComp<HumanoidAppearanceComponent>(ent, out var humanoid))
        {
            var newProfile = HumanoidCharacterProfile.RandomWithSpecies(humanoid.Species);
            _humanoidAppearance.LoadProfile(ent, newProfile, humanoid);
            _metaData.SetEntityName(ent, newProfile.Name, raiseEvents: false); // raising events would update ID card, station record, etc.

            // If the entity has the respecive components, then scramble the dna and fingerprint strings
            _forensicsSystem.RandomizeDNA(ent);
            _forensicsSystem.RandomizeFingerprint(ent);

            RemComp<DetailExaminableComponent>(ent); // remove MRP+ custom description if one exists
            _identity.QueueIdentityUpdate(ent); // manually queue identity update since we don't raise the event
            _popup.PopupEntity(Loc.GetString("scramble-implant-activated-popup"), ent, ent);
        }

        args.Handled = true;
        // Sunrise-Edit
        //QueueDel(uid);
    }
=======
>>>>>>> 3f9d303c
}<|MERGE_RESOLUTION|>--- conflicted
+++ resolved
@@ -1,37 +1,9 @@
-<<<<<<< HEAD
-using System.Linq;
-using Content.Server.Cuffs;
-using Content.Server.Forensics;
-using Content.Server.Humanoid;
-using Content.Server.Implants.Components;
-=======
->>>>>>> 3f9d303c
 using Content.Server.Store.Components;
 using Content.Server.Store.Systems;
 using Content.Shared.Implants;
 using Content.Shared.Interaction;
 using Content.Shared.Popups;
-<<<<<<< HEAD
-using Content.Shared.Preferences;
-using Robust.Shared.Audio.Systems;
-using Robust.Shared.Map;
-using Robust.Shared.Physics;
-using Robust.Shared.Physics.Components;
-using Robust.Shared.Random;
-using System.Numerics;
-using Content.Server.Body.Components;
-using Content.Shared.Maps;
-using Content.Shared.Movement.Pulling.Components;
-using Content.Shared.Movement.Pulling.Systems;
-using Content.Server.IdentityManagement;
-using Content.Shared.DetailExaminable;
 using Content.Shared.Store.Components;
-using Robust.Server.Containers;
-using Robust.Shared.Collections;
-using Robust.Shared.Map.Components;
-=======
-using Content.Shared.Store.Components;
->>>>>>> 3f9d303c
 
 namespace Content.Server.Implants;
 
@@ -44,12 +16,6 @@
         base.Initialize();
 
         SubscribeLocalEvent<StoreComponent, ImplantRelayEvent<AfterInteractUsingEvent>>(OnStoreRelay);
-<<<<<<< HEAD
-        SubscribeLocalEvent<SubdermalImplantComponent, ActivateImplantEvent>(OnActivateImplantEvent);
-        SubscribeLocalEvent<SubdermalImplantComponent, UseScramImplantEvent>(OnScramImplant);
-        SubscribeLocalEvent<SubdermalImplantComponent, UseDnaScramblerImplantEvent>(OnDnaScramblerImplant);
-=======
->>>>>>> 3f9d303c
     }
 
     private void OnStoreRelay(EntityUid uid, StoreComponent store, ImplantRelayEvent<AfterInteractUsingEvent> implantRelay)
@@ -74,164 +40,4 @@
         var msg = Loc.GetString("store-currency-inserted-implant", ("used", args.Used));
         _popup.PopupEntity(msg, args.User, args.User);
     }
-<<<<<<< HEAD
-
-    private void OnFreedomImplant(EntityUid uid, SubdermalImplantComponent component, UseFreedomImplantEvent args)
-    {
-        if (!TryComp<CuffableComponent>(component.ImplantedEntity, out var cuffs) || cuffs.Container.ContainedEntities.Count < 1)
-            return;
-
-        _cuffable.Uncuff(component.ImplantedEntity.Value, cuffs.LastAddedCuffs, cuffs.LastAddedCuffs);
-        args.Handled = true;
-    }
-
-    private void OnActivateImplantEvent(EntityUid uid, SubdermalImplantComponent component, ActivateImplantEvent args)
-    {
-        args.Handled = true;
-    }
-
-    private void OnScramImplant(EntityUid uid, SubdermalImplantComponent component, UseScramImplantEvent args)
-    {
-        if (component.ImplantedEntity is not { } ent)
-            return;
-
-        if (!TryComp<ScramImplantComponent>(uid, out var implant))
-            return;
-
-        // We need stop the user from being pulled so they don't just get "attached" with whoever is pulling them.
-        // This can for example happen when the user is cuffed and being pulled.
-        if (TryComp<PullableComponent>(ent, out var pull) && _pullingSystem.IsPulled(ent, pull))
-            _pullingSystem.TryStopPull(ent, pull);
-
-        // Check if the user is pulling anything, and drop it if so
-        if (TryComp<PullerComponent>(ent, out var puller) && TryComp<PullableComponent>(puller.Pulling, out var pullable))
-            _pullingSystem.TryStopPull(puller.Pulling.Value, pullable);
-
-        var xform = Transform(ent);
-        var targetCoords = SelectRandomTileInRange(xform, implant.TeleportRange, implant.MinTeleportDistance); // Sunrise-Edit
-
-        if (targetCoords != null)
-        {
-            _xform.SetCoordinates(ent, targetCoords.Value);
-            _audio.PlayPvs(implant.TeleportSound, ent);
-            args.Handled = true;
-        }
-    }
-
-    private EntityCoordinates? SelectRandomTileInRange(TransformComponent userXform, float range, float minDistance) // Sunrise-Edit
-    {
-        var userCoords = _xform.ToMapCoordinates(userXform.Coordinates);
-        _targetGrids.Clear();
-        _lookupSystem.GetEntitiesInRange(userCoords, range, _targetGrids);
-        Entity<MapGridComponent>? targetGrid = null;
-
-        if (_targetGrids.Count == 0)
-            return null;
-
-        // Give preference to the grid the entity is currently on.
-        // This does not guarantee that if the probability fails that the owner's grid won't be picked.
-        // In reality the probability is higher and depends on the number of grids.
-        if (userXform.GridUid != null && TryComp<MapGridComponent>(userXform.GridUid, out var gridComp))
-        {
-            var userGrid = new Entity<MapGridComponent>(userXform.GridUid.Value, gridComp);
-            if (_random.Prob(0.5f))
-            {
-                _targetGrids.Remove(userGrid);
-                targetGrid = userGrid;
-            }
-        }
-
-        if (targetGrid == null)
-            targetGrid = _random.GetRandom().PickAndTake(_targetGrids);
-
-        EntityCoordinates? targetCoords = null;
-
-        do
-        {
-            var valid = false;
-            var box = Box2.CenteredAround(userCoords.Position, new Vector2(range, range));
-            var tilesInRange = _mapSystem.GetTilesEnumerator(targetGrid.Value.Owner, targetGrid.Value.Comp, box, false);
-            var tileList = new ValueList<Vector2i>();
-
-            while (tilesInRange.MoveNext(out var tile))
-            {
-                // Sunrise-Start
-                if (!tile.IsSpace())
-                    tileList.Add(tile.GridIndices);
-                // Sunrise-End
-            }
-
-            while (tileList.Count != 0)
-            {
-                var tile = tileList.RemoveSwap(_random.Next(tileList.Count));
-                valid = true;
-
-                // Sunrise-Start
-                var tileWorldPos = _mapSystem.GridTileToWorldPos(targetGrid.Value, targetGrid.Value.Comp, tile);
-
-                var distanceSquared = (tileWorldPos - userCoords.Position).Length();
-                if (distanceSquared < minDistance)
-                {
-                    valid = false;
-                    continue;
-                }
-                // Sunrise-End
-
-                foreach (var entity in _mapSystem.GetAnchoredEntities(targetGrid.Value.Owner, targetGrid.Value.Comp, tile))
-                {
-                    if (!_physicsQuery.TryGetComponent(entity, out var body))
-                        continue;
-
-                    if (body.BodyType != BodyType.Static ||
-                        !body.Hard ||
-                        (body.CollisionLayer & (int) CollisionGroup.MobMask) == 0)
-                        continue;
-
-                    valid = false;
-                    break;
-                }
-
-                if (valid)
-                {
-                    targetCoords = new EntityCoordinates(targetGrid.Value.Owner,
-                        _mapSystem.TileCenterToVector(targetGrid.Value, tile));
-                    break;
-                }
-            }
-
-            if (valid || _targetGrids.Count == 0) // if we don't do the check here then PickAndTake will blow up on an empty set.
-                break;
-
-            targetGrid = _random.GetRandom().PickAndTake(_targetGrids);
-        } while (true);
-
-        return targetCoords;
-    }
-
-    private void OnDnaScramblerImplant(EntityUid uid, SubdermalImplantComponent component, UseDnaScramblerImplantEvent args)
-    {
-        if (component.ImplantedEntity is not { } ent)
-            return;
-
-        if (TryComp<HumanoidAppearanceComponent>(ent, out var humanoid))
-        {
-            var newProfile = HumanoidCharacterProfile.RandomWithSpecies(humanoid.Species);
-            _humanoidAppearance.LoadProfile(ent, newProfile, humanoid);
-            _metaData.SetEntityName(ent, newProfile.Name, raiseEvents: false); // raising events would update ID card, station record, etc.
-
-            // If the entity has the respecive components, then scramble the dna and fingerprint strings
-            _forensicsSystem.RandomizeDNA(ent);
-            _forensicsSystem.RandomizeFingerprint(ent);
-
-            RemComp<DetailExaminableComponent>(ent); // remove MRP+ custom description if one exists
-            _identity.QueueIdentityUpdate(ent); // manually queue identity update since we don't raise the event
-            _popup.PopupEntity(Loc.GetString("scramble-implant-activated-popup"), ent, ent);
-        }
-
-        args.Handled = true;
-        // Sunrise-Edit
-        //QueueDel(uid);
-    }
-=======
->>>>>>> 3f9d303c
 }