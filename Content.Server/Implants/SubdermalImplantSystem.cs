--- conflicted
+++ resolved
@@ -46,11 +46,8 @@
     [Dependency] private readonly PullingSystem _pullingSystem = default!;
     [Dependency] private readonly EntityLookupSystem _lookupSystem = default!;
     [Dependency] private readonly SharedMapSystem _mapSystem = default!;
-<<<<<<< HEAD
+    [Dependency] private readonly IdentitySystem _identity = default!;
     [Dependency] private readonly ContainerSystem _container = default!;
-=======
-    [Dependency] private readonly IdentitySystem _identity = default!;
->>>>>>> cec5816a
 
     private EntityQuery<PhysicsComponent> _physicsQuery;
     private HashSet<Entity<MapGridComponent>> _targetGrids = [];
