--- conflicted
+++ resolved
@@ -476,11 +476,7 @@
             {
                 Text = pinballName,
                 Category = VerbCategory.Smite,
-<<<<<<< HEAD
-                Icon = new SpriteSpecifier.Rsi(new("/Textures/Objects/Fun/toys.rsi"), "basketball"),
-=======
                 Icon = new SpriteSpecifier.Rsi(new ("/Textures/Objects/Fun/Balls/basketball.rsi"), "icon"),
->>>>>>> 82f598a0
                 Act = () =>
                 {
                     var xform = Transform(args.Target);
@@ -760,11 +756,7 @@
         {
             Text = reptilianName,
             Category = VerbCategory.Smite,
-<<<<<<< HEAD
-            Icon = new SpriteSpecifier.Rsi(new("/Textures/Objects/Fun/toys.rsi"), "plushie_lizard"),
-=======
             Icon = new SpriteSpecifier.Rsi(new ("/Textures/Objects/Fun/Plushies/lizard.rsi"), "icon"),
->>>>>>> 82f598a0
             Act = () =>
             {
                 _polymorphSystem.PolymorphEntity(args.Target, "AdminLizardSmite");
