<<<<<<< HEAD
using Content.Server._Sunrise.AssaultOps;
using Content.Server._Sunrise.BloodCult.GameRule;
using Content.Server._Sunrise.FleshCult.GameRule;
using Content.Server.Administration.Commands;
=======
>>>>>>> 3f9d303c
using Content.Server.Antag;
using Content.Server.GameTicking;
using Content.Server.GameTicking.Rules.Components;
using Content.Server.Zombies;
using Content.Shared.Administration;
using Content.Server.Clothing.Systems;
using Content.Shared.Database;
using Content.Shared.Humanoid;
using Content.Shared.Mind.Components;
using Content.Shared.Roles;
using Content.Shared.Verbs;
using Robust.Shared.Player;
using Robust.Shared.Prototypes;
using Robust.Shared.Utility;

namespace Content.Server.Administration.Systems;

public sealed partial class AdminVerbSystem
{
    [Dependency] private readonly AntagSelectionSystem _antag = default!;
    [Dependency] private readonly ZombieSystem _zombie = default!;
    [Dependency] private readonly GameTicker _gameTicker = default!;
    [Dependency] private readonly OutfitSystem _outfit = default!;

<<<<<<< HEAD
    [ValidatePrototypeId<EntityPrototype>]
    private const string DefaultTraitorRule = "Traitor";

    [ValidatePrototypeId<EntityPrototype>]
    private const string DefaultInitialInfectedRule = "Zombie";

    [ValidatePrototypeId<EntityPrototype>]
    private const string DefaultNukeOpRule = "LoneOpsSpawn";

    [ValidatePrototypeId<EntityPrototype>]
    private const string DefaultRevsRule = "Revolutionary";

    [ValidatePrototypeId<EntityPrototype>]
    private const string DefaultThiefRule = "Thief";

    [ValidatePrototypeId<EntityPrototype>]
    private const string DefaultVampireRule = "Vampire";

    [ValidatePrototypeId<EntityPrototype>]
    private const string DefaultChangelingRule = "Changeling";

    [ValidatePrototypeId<EntityPrototype>]
    private const string DefaultFleshCultRule = "FleshCult";

    [ValidatePrototypeId<EntityPrototype>]
    private const string DefaultAssaultOpsRule = "AssaultOps";

    [ValidatePrototypeId<StartingGearPrototype>]
    private const string PirateGearId = "PirateGear";

    private readonly EntProtoId _paradoxCloneRuleId = "ParadoxCloneSpawn";
=======
    private static readonly EntProtoId DefaultTraitorRule = "Traitor";
    private static readonly EntProtoId DefaultInitialInfectedRule = "Zombie";
    private static readonly EntProtoId DefaultNukeOpRule = "LoneOpsSpawn";
    private static readonly EntProtoId DefaultRevsRule = "Revolutionary";
    private static readonly EntProtoId DefaultThiefRule = "Thief";
    private static readonly EntProtoId DefaultChangelingRule = "Changeling";
    private static readonly EntProtoId ParadoxCloneRuleId = "ParadoxCloneSpawn";
    private static readonly ProtoId<StartingGearPrototype> PirateGearId = "PirateGear";
>>>>>>> 3f9d303c

    // All antag verbs have names so invokeverb works.
    private void AddAntagVerbs(GetVerbsEvent<Verb> args)
    {
        if (!TryComp<ActorComponent>(args.User, out var actor))
            return;

        var player = actor.PlayerSession;

        if (!_adminManager.HasAdminFlag(player, AdminFlags.Fun))
            return;

        if (!HasComp<MindContainerComponent>(args.Target) || !TryComp<ActorComponent>(args.Target, out var targetActor))
            return;

        var targetPlayer = targetActor.PlayerSession;

        var traitorName = Loc.GetString("admin-verb-text-make-traitor");
        Verb traitor = new()
        {
            Text = traitorName,
            Category = VerbCategory.Antag,
            Icon = new SpriteSpecifier.Rsi(new ResPath("/Textures/Interface/Misc/job_icons.rsi"), "Syndicate"),
            Act = () =>
            {
                _antag.ForceMakeAntag<TraitorRuleComponent>(targetPlayer, DefaultTraitorRule);
            },
            Impact = LogImpact.High,
            Message = string.Join(": ", traitorName, Loc.GetString("admin-verb-make-traitor")),
        };
        args.Verbs.Add(traitor);

        var initialInfectedName = Loc.GetString("admin-verb-text-make-initial-infected");
        Verb initialInfected = new()
        {
            Text = initialInfectedName,
            Category = VerbCategory.Antag,
            Icon = new SpriteSpecifier.Rsi(new("/Textures/Interface/Misc/job_icons.rsi"), "InitialInfected"),
            Act = () =>
            {
                _antag.ForceMakeAntag<ZombieRuleComponent>(targetPlayer, DefaultInitialInfectedRule);
            },
            Impact = LogImpact.High,
            Message = string.Join(": ", initialInfectedName, Loc.GetString("admin-verb-make-initial-infected")),
        };
        args.Verbs.Add(initialInfected);

        var zombieName = Loc.GetString("admin-verb-text-make-zombie");
        Verb zombie = new()
        {
            Text = zombieName,
            Category = VerbCategory.Antag,
            Icon = new SpriteSpecifier.Rsi(new("/Textures/Interface/Misc/job_icons.rsi"), "Zombie"),
            Act = () =>
            {
                _zombie.ZombifyEntity(args.Target);
            },
            Impact = LogImpact.High,
            Message = string.Join(": ", zombieName, Loc.GetString("admin-verb-make-zombie")),
        };
        args.Verbs.Add(zombie);

        var nukeOpName = Loc.GetString("admin-verb-text-make-nuclear-operative");
        Verb nukeOp = new()
        {
            Text = nukeOpName,
            Category = VerbCategory.Antag,
            Icon = new SpriteSpecifier.Rsi(new("/Textures/Clothing/Head/Hardsuits/syndicate.rsi"), "icon"),
            Act = () =>
            {
                _antag.ForceMakeAntag<NukeopsRuleComponent>(targetPlayer, DefaultNukeOpRule);
            },
            Impact = LogImpact.High,
            Message = string.Join(": ", nukeOpName, Loc.GetString("admin-verb-make-nuclear-operative")),
        };
        args.Verbs.Add(nukeOp);

        var pirateName = Loc.GetString("admin-verb-text-make-pirate");
        Verb pirate = new()
        {
            Text = pirateName,
            Category = VerbCategory.Antag,
            Icon = new SpriteSpecifier.Rsi(new("/Textures/Clothing/Head/Hats/pirate.rsi"), "icon"),
            Act = () =>
            {
                // pirates just get an outfit because they don't really have logic associated with them
                _outfit.SetOutfit(args.Target, PirateGearId);
            },
            Impact = LogImpact.High,
            Message = string.Join(": ", pirateName, Loc.GetString("admin-verb-make-pirate")),
        };
        args.Verbs.Add(pirate);

        var headRevName = Loc.GetString("admin-verb-text-make-head-rev");
        Verb headRev = new()
        {
            Text = headRevName,
            Category = VerbCategory.Antag,
            Icon = new SpriteSpecifier.Rsi(new("/Textures/Interface/Misc/job_icons.rsi"), "HeadRevolutionary"),
            Act = () =>
            {
                _antag.ForceMakeAntag<RevolutionaryRuleComponent>(targetPlayer, DefaultRevsRule);
            },
            Impact = LogImpact.High,
            Message = string.Join(": ", headRevName, Loc.GetString("admin-verb-make-head-rev")),
        };
        args.Verbs.Add(headRev);

        var thiefName = Loc.GetString("admin-verb-text-make-thief");
        Verb thief = new()
        {
            Text = thiefName,
            Category = VerbCategory.Antag,
            Icon = new SpriteSpecifier.Rsi(new ResPath("/Textures/Clothing/Hands/Gloves/Color/black.rsi"), "icon"),
            Act = () =>
            {
                _antag.ForceMakeAntag<ThiefRuleComponent>(targetPlayer, DefaultThiefRule);
            },
            Impact = LogImpact.High,
            Message = string.Join(": ", thiefName, Loc.GetString("admin-verb-make-thief")),
        };
        args.Verbs.Add(thief);

        var changelingName = Loc.GetString("admin-verb-text-make-changeling");
        Verb changeling = new()
        {
            Text = changelingName,
            Category = VerbCategory.Antag,
            Icon = new SpriteSpecifier.Rsi(new ResPath("/Textures/Objects/Weapons/Melee/armblade.rsi"), "icon"),
            Act = () =>
            {
                _antag.ForceMakeAntag<ChangelingRuleComponent>(targetPlayer, DefaultChangelingRule);
            },
            Impact = LogImpact.High,
            Message = string.Join(": ", changelingName, Loc.GetString("admin-verb-make-changeling")),
        };
        args.Verbs.Add(changeling);

        var paradoxCloneName = Loc.GetString("admin-verb-text-make-paradox-clone");
        Verb paradox = new()
        {
            Text = paradoxCloneName,
            Category = VerbCategory.Antag,
            Icon = new SpriteSpecifier.Rsi(new("/Textures/Interface/Misc/job_icons.rsi"), "ParadoxClone"),
            Act = () =>
            {
                var ruleEnt = _gameTicker.AddGameRule(ParadoxCloneRuleId);

                if (!TryComp<ParadoxCloneRuleComponent>(ruleEnt, out var paradoxCloneRuleComp))
                    return;

                paradoxCloneRuleComp.OriginalBody = args.Target; // override the target player

                _gameTicker.StartGameRule(ruleEnt);
            },
            Impact = LogImpact.High,
            Message = string.Join(": ", paradoxCloneName, Loc.GetString("admin-verb-make-paradox-clone")),
        };

        if (HasComp<HumanoidAppearanceComponent>(args.Target)) // only humanoids can be cloned
            args.Verbs.Add(paradox);

        // Sunrise-Start
        Verb ling = new()
        {
            Text = Loc.GetString("admin-verb-text-make-changeling"),
            Category = VerbCategory.Antag,
            Icon = new SpriteSpecifier.Rsi(new ResPath("/Textures/Changeling/changeling_abilities.rsi"), "transform"),
            Act = () =>
            {
                _antag.ForceMakeAntag<ChangelingRuleComponent>(targetPlayer, DefaultChangelingRule);
            },
            Impact = LogImpact.High,
            Message = Loc.GetString("admin-verb-make-changeling"),
        };
        args.Verbs.Add(ling);

        Verb vampire = new()
        {
            Text = Loc.GetString("admin-verb-text-make-vampire"),
            Category = VerbCategory.Antag,
            Icon = new SpriteSpecifier.Rsi(new ResPath("/Textures/Interface/Actions/actions_vampire.rsi"),
                "unholystrength"),
            Act = () =>
            {
                _antag.ForceMakeAntag<VampireRuleComponent>(targetPlayer, DefaultVampireRule);
            },
            Impact = LogImpact.High,
            Message = Loc.GetString("admin-verb-make-vampire"),
        };
        args.Verbs.Add(vampire);

        Verb assaultOperative = new()
        {
            Text = Loc.GetString("admin-verb-text-make-assault-operative"),
            Category = VerbCategory.Antag,
            Icon = new SpriteSpecifier.Rsi(new ResPath("/Textures/Structures/Wallmounts/posters.rsi"),
                "poster46_contraband"),
            Act = () =>
            {
                _antag.ForceMakeAntag<AssaultOpsRuleComponent>(targetPlayer, DefaultAssaultOpsRule);
            },
            Impact = LogImpact.High,
            Message = Loc.GetString("admin-verb-make-assault-operative"),
        };
        args.Verbs.Add(assaultOperative);

        Verb fleshCultist = new()
        {
            Text = "Make Flesh Cultist",
            Category = VerbCategory.Antag,
            Icon = new SpriteSpecifier.Texture(
                new ResPath("_Sunrise/FleshCult/Interface/Actions/fleshCultistFleshHeart.png")),
            Act = () =>
            {
                _antag.ForceMakeAntag<FleshCultRuleComponent>(targetPlayer, DefaultFleshCultRule);
            },
            Impact = LogImpact.High,
            Message = Loc.GetString("admin-verb-make-flesh-cultist"),
        };
        args.Verbs.Add(fleshCultist);

        Verb bloodCultist = new()
        {
            Text = Loc.GetString("admin-verb-text-make-cultist"),
            Category = VerbCategory.Antag,
            Icon = new SpriteSpecifier.Rsi(new ResPath("/Textures/Objects/Weapons/Melee/cult_dagger.rsi"), "icon"),
            Act = () =>
            {
                _antag.ForceMakeAntag<BloodCultRuleComponent>(targetPlayer, "BloodCult");
            },
            Impact = LogImpact.High,
            Message = Loc.GetString("admin-verb-make-cultist"),
        };
        args.Verbs.Add(bloodCultist);
        // Sunrise-End
    }
}<|MERGE_RESOLUTION|>--- conflicted
+++ resolved
@@ -1,10 +1,7 @@
-<<<<<<< HEAD
 using Content.Server._Sunrise.AssaultOps;
 using Content.Server._Sunrise.BloodCult.GameRule;
 using Content.Server._Sunrise.FleshCult.GameRule;
 using Content.Server.Administration.Commands;
-=======
->>>>>>> 3f9d303c
 using Content.Server.Antag;
 using Content.Server.GameTicking;
 using Content.Server.GameTicking.Rules.Components;
@@ -29,39 +26,6 @@
     [Dependency] private readonly GameTicker _gameTicker = default!;
     [Dependency] private readonly OutfitSystem _outfit = default!;
 
-<<<<<<< HEAD
-    [ValidatePrototypeId<EntityPrototype>]
-    private const string DefaultTraitorRule = "Traitor";
-
-    [ValidatePrototypeId<EntityPrototype>]
-    private const string DefaultInitialInfectedRule = "Zombie";
-
-    [ValidatePrototypeId<EntityPrototype>]
-    private const string DefaultNukeOpRule = "LoneOpsSpawn";
-
-    [ValidatePrototypeId<EntityPrototype>]
-    private const string DefaultRevsRule = "Revolutionary";
-
-    [ValidatePrototypeId<EntityPrototype>]
-    private const string DefaultThiefRule = "Thief";
-
-    [ValidatePrototypeId<EntityPrototype>]
-    private const string DefaultVampireRule = "Vampire";
-
-    [ValidatePrototypeId<EntityPrototype>]
-    private const string DefaultChangelingRule = "Changeling";
-
-    [ValidatePrototypeId<EntityPrototype>]
-    private const string DefaultFleshCultRule = "FleshCult";
-
-    [ValidatePrototypeId<EntityPrototype>]
-    private const string DefaultAssaultOpsRule = "AssaultOps";
-
-    [ValidatePrototypeId<StartingGearPrototype>]
-    private const string PirateGearId = "PirateGear";
-
-    private readonly EntProtoId _paradoxCloneRuleId = "ParadoxCloneSpawn";
-=======
     private static readonly EntProtoId DefaultTraitorRule = "Traitor";
     private static readonly EntProtoId DefaultInitialInfectedRule = "Zombie";
     private static readonly EntProtoId DefaultNukeOpRule = "LoneOpsSpawn";
@@ -70,7 +34,9 @@
     private static readonly EntProtoId DefaultChangelingRule = "Changeling";
     private static readonly EntProtoId ParadoxCloneRuleId = "ParadoxCloneSpawn";
     private static readonly ProtoId<StartingGearPrototype> PirateGearId = "PirateGear";
->>>>>>> 3f9d303c
+    private static readonly EntProtoId DefaultAssaultOpsRule = "AssaultOps";
+    private static readonly EntProtoId DefaultFleshCultRule = "FleshCult";
+    private static readonly EntProtoId DefaultVampireRule = "Vampire";
 
     // All antag verbs have names so invokeverb works.
     private void AddAntagVerbs(GetVerbsEvent<Verb> args)
