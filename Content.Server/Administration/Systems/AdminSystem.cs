using System.Linq;
using Content.Server.Administration.Managers;
using Content.Server.Chat.Managers;
using Content.Server.Forensics;
using Content.Server.GameTicking;
using Content.Server.Hands.Systems;
using Content.Server.Mind;
using Content.Server.Players.PlayTimeTracking;
using Content.Server.Popups;
using Content.Server.StationRecords.Systems;
using Content.Shared.Administration;
using Content.Shared.Administration.Events;
using Content.Shared.CCVar;
using Content.Shared.GameTicking;
using Content.Shared.Hands.Components;
using Content.Shared.IdentityManagement;
using Content.Shared.Inventory;
using Content.Shared.Mind;
using Content.Shared.PDA;
using Content.Shared.Players;
using Content.Shared.Players.PlayTimeTracking;
using Content.Shared.Popups;
using Content.Shared.Roles;
using Content.Shared.Roles.Jobs;
using Content.Shared.StationRecords;
using Content.Shared.Throwing;
using Robust.Server.GameObjects;
using Robust.Server.Player;
using Robust.Shared.Audio;
using Robust.Shared.Audio.Systems;
using Robust.Shared.Configuration;
using Robust.Shared.Enums;
using Robust.Shared.Network;
using Robust.Shared.Player;
using Content.Sunrise.Interfaces.Shared; // Sunrise-Sponsors

namespace Content.Server.Administration.Systems;

public sealed class AdminSystem : EntitySystem
{
    [Dependency] private readonly IAdminManager _adminManager = default!;
    [Dependency] private readonly IChatManager _chat = default!;
    [Dependency] private readonly IConfigurationManager _config = default!;
    [Dependency] private readonly IPlayerManager _playerManager = default!;
    [Dependency] private readonly HandsSystem _hands = default!;
    [Dependency] private readonly SharedJobSystem _jobs = default!;
    [Dependency] private readonly InventorySystem _inventory = default!;
    [Dependency] private readonly MindSystem _minds = default!;
    [Dependency] private readonly PopupSystem _popup = default!;
    [Dependency] private readonly PhysicsSystem _physics = default!;
    [Dependency] private readonly PlayTimeTrackingManager _playTime = default!;
    [Dependency] private readonly SharedRoleSystem _role = default!;
    [Dependency] private readonly GameTicker _gameTicker = default!;
    [Dependency] private readonly SharedAudioSystem _audio = default!;
    [Dependency] private readonly StationRecordsSystem _stationRecords = default!;
    [Dependency] private readonly TransformSystem _transform = default!;

    private readonly Dictionary<NetUserId, PlayerInfo> _playerList = new();

    /// <summary>
    ///     Set of players that have participated in this round.
    /// </summary>
    public IReadOnlySet<NetUserId> RoundActivePlayers => _roundActivePlayers;

    private readonly HashSet<NetUserId> _roundActivePlayers = new();
    public readonly PanicBunkerStatus PanicBunker = new();
    public readonly BabyJailStatus BabyJail = new();

    private ISharedSponsorsManager? _sponsorsManager; // Sunrise-Sponsors

    public override void Initialize()
    {
        base.Initialize();

        _playerManager.PlayerStatusChanged += OnPlayerStatusChanged;
        _adminManager.OnPermsChanged += OnAdminPermsChanged;
        _playTime.SessionPlayTimeUpdated += OnSessionPlayTimeUpdated;

        // Panic Bunker Settings
        Subs.CVar(_config, CCVars.PanicBunkerEnabled, OnPanicBunkerChanged, true);
        Subs.CVar(_config, CCVars.PanicBunkerDisableWithAdmins, OnPanicBunkerDisableWithAdminsChanged, true);
        Subs.CVar(_config, CCVars.PanicBunkerEnableWithoutAdmins, OnPanicBunkerEnableWithoutAdminsChanged, true);
        Subs.CVar(_config, CCVars.PanicBunkerCountDeadminnedAdmins, OnPanicBunkerCountDeadminnedAdminsChanged, true);
        Subs.CVar(_config, CCVars.PanicBunkerShowReason, OnPanicBunkerShowReasonChanged, true);
        Subs.CVar(_config, CCVars.PanicBunkerMinAccountAge, OnPanicBunkerMinAccountAgeChanged, true);
        Subs.CVar(_config, CCVars.PanicBunkerMinOverallMinutes, OnPanicBunkerMinOverallMinutesChanged, true);

        /*
         * TODO: Remove baby jail code once a more mature gateway process is established. This code is only being issued as a stopgap to help with potential tiding in the immediate future.
         */

        // Baby Jail Settings
        Subs.CVar(_config, CCVars.BabyJailEnabled, OnBabyJailChanged, true);
        Subs.CVar(_config, CCVars.BabyJailShowReason, OnBabyJailShowReasonChanged, true);
        Subs.CVar(_config, CCVars.BabyJailMaxAccountAge, OnBabyJailMaxAccountAgeChanged, true);
        Subs.CVar(_config, CCVars.BabyJailMaxOverallMinutes, OnBabyJailMaxOverallMinutesChanged, true);

        SubscribeLocalEvent<IdentityChangedEvent>(OnIdentityChanged);
        SubscribeLocalEvent<PlayerAttachedEvent>(OnPlayerAttached);
        SubscribeLocalEvent<PlayerDetachedEvent>(OnPlayerDetached);
        SubscribeLocalEvent<RoleAddedEvent>(OnRoleEvent);
        SubscribeLocalEvent<RoleRemovedEvent>(OnRoleEvent);
        SubscribeLocalEvent<RoundRestartCleanupEvent>(OnRoundRestartCleanup);
<<<<<<< HEAD

        IoCManager.Instance!.TryResolveType(out _sponsorsManager); // Sunrise-Sponsors
=======
        SubscribeLocalEvent<ActorComponent, EntityRenamedEvent>(OnPlayerRenamed);
>>>>>>> b940d851
    }

    private void OnRoundRestartCleanup(RoundRestartCleanupEvent ev)
    {
        _roundActivePlayers.Clear();

        foreach (var (id, data) in _playerList)
        {
            if (!data.ActiveThisRound)
                continue;

            if (!_playerManager.TryGetPlayerData(id, out var playerData))
                return;

            _playerManager.TryGetSessionById(id, out var session);
            _playerList[id] = GetPlayerInfo(playerData, session);
        }

        var updateEv = new FullPlayerListEvent() { PlayersInfo = _playerList.Values.ToList() };

        foreach (var admin in _adminManager.ActiveAdmins)
        {
            RaiseNetworkEvent(updateEv, admin.Channel);
        }
    }

    private void OnPlayerRenamed(Entity<ActorComponent> ent, ref EntityRenamedEvent args)
    {
        UpdatePlayerList(ent.Comp.PlayerSession);
    }

    public void UpdatePlayerList(ICommonSession player)
    {
        _playerList[player.UserId] = GetPlayerInfo(player.Data, player);

        var playerInfoChangedEvent = new PlayerInfoChangedEvent
        {
            PlayerInfo = _playerList[player.UserId]
        };

        foreach (var admin in _adminManager.ActiveAdmins)
        {
            RaiseNetworkEvent(playerInfoChangedEvent, admin.Channel);
        }
    }

    public PlayerInfo? GetCachedPlayerInfo(NetUserId? netUserId)
    {
        if (netUserId == null)
            return null;

        _playerList.TryGetValue(netUserId.Value, out var value);
        return value ?? null;
    }

    private void OnIdentityChanged(ref IdentityChangedEvent ev)
    {
        if (!TryComp<ActorComponent>(ev.CharacterEntity, out var actor))
            return;

        UpdatePlayerList(actor.PlayerSession);
    }

    private void OnRoleEvent(RoleEvent ev)
    {
        var session = _minds.GetSession(ev.Mind);
        if (!ev.Antagonist || session == null)
            return;

        UpdatePlayerList(session);
    }

    private void OnAdminPermsChanged(AdminPermsChangedEventArgs obj)
    {
        UpdatePanicBunker();

        if (!obj.IsAdmin)
        {
            RaiseNetworkEvent(new FullPlayerListEvent(), obj.Player.Channel);
            return;
        }

        SendFullPlayerList(obj.Player);
    }

    private void OnPlayerDetached(PlayerDetachedEvent ev)
    {
        // If disconnected then the player won't have a connected entity to get character name from.
        // The disconnected state gets sent by OnPlayerStatusChanged.
        if (ev.Player.Status == SessionStatus.Disconnected)
            return;

        UpdatePlayerList(ev.Player);
    }

    private void OnPlayerAttached(PlayerAttachedEvent ev)
    {
        if (ev.Player.Status == SessionStatus.Disconnected)
            return;

        _roundActivePlayers.Add(ev.Player.UserId);
        UpdatePlayerList(ev.Player);
    }

    public override void Shutdown()
    {
        base.Shutdown();
        _playerManager.PlayerStatusChanged -= OnPlayerStatusChanged;
        _adminManager.OnPermsChanged -= OnAdminPermsChanged;
        _playTime.SessionPlayTimeUpdated -= OnSessionPlayTimeUpdated;
    }

    private void OnPlayerStatusChanged(object? sender, SessionStatusEventArgs e)
    {
        UpdatePlayerList(e.Session);
        UpdatePanicBunker();
    }

    private void SendFullPlayerList(ICommonSession playerSession)
    {
        var ev = new FullPlayerListEvent();

        ev.PlayersInfo = _playerList.Values.ToList();

        RaiseNetworkEvent(ev, playerSession.Channel);
    }

    private PlayerInfo GetPlayerInfo(SessionData data, ICommonSession? session)
    {
        var name = data.UserName;
        var entityName = string.Empty;
        var identityName = string.Empty;

        if (session?.AttachedEntity != null)
        {
            entityName = EntityManager.GetComponent<MetaDataComponent>(session.AttachedEntity.Value).EntityName;
            identityName = Identity.Name(session.AttachedEntity.Value, EntityManager);
        }

        var antag = false;
        var startingRole = string.Empty;
        if (_minds.TryGetMind(session, out var mindId, out _))
        {
            antag = _role.MindIsAntagonist(mindId);
            startingRole = _jobs.MindTryGetJobName(mindId);
        }

        var connected = session != null && session.Status is SessionStatus.Connected or SessionStatus.InGame;
        TimeSpan? overallPlaytime = null;
        if (session != null &&
            _playTime.TryGetTrackerTimes(session, out var playTimes) &&
            playTimes.TryGetValue(PlayTimeTrackingShared.TrackerOverall, out var playTime))
        {
            overallPlaytime = playTime;
        }

        // Sunrise-Sponsors-Start
        var isSponsor = false;
        var sponsorTitle = "";
        if (_sponsorsManager != null)
        {
            isSponsor = _sponsorsManager.IsSponsor(data.UserId);
            _sponsorsManager.TryGetOocTitle(data.UserId, out sponsorTitle);
        }
        // Sunrise-Sponsors-End

        return new PlayerInfo(name, entityName, identityName, startingRole, antag, GetNetEntity(session?.AttachedEntity), data.UserId,
            connected, _roundActivePlayers.Contains(data.UserId), overallPlaytime, isSponsor, sponsorTitle); // Sunrise-Sponsors
    }

    private void OnPanicBunkerChanged(bool enabled)
    {
        PanicBunker.Enabled = enabled;
        _chat.SendAdminAlert(Loc.GetString(enabled
            ? "admin-ui-panic-bunker-enabled-admin-alert"
            : "admin-ui-panic-bunker-disabled-admin-alert"
        ));

        SendPanicBunkerStatusAll();
    }

    private void OnBabyJailChanged(bool enabled)
    {
        BabyJail.Enabled = enabled;
        _chat.SendAdminAlert(Loc.GetString(enabled
            ? "admin-ui-baby-jail-enabled-admin-alert"
            : "admin-ui-baby-jail-disabled-admin-alert"
        ));

        SendBabyJailStatusAll();
    }

    private void OnPanicBunkerDisableWithAdminsChanged(bool enabled)
    {
        PanicBunker.DisableWithAdmins = enabled;
        UpdatePanicBunker();
    }

    private void OnPanicBunkerEnableWithoutAdminsChanged(bool enabled)
    {
        PanicBunker.EnableWithoutAdmins = enabled;
        UpdatePanicBunker();
    }

    private void OnPanicBunkerCountDeadminnedAdminsChanged(bool enabled)
    {
        PanicBunker.CountDeadminnedAdmins = enabled;
        UpdatePanicBunker();
    }

    private void OnPanicBunkerShowReasonChanged(bool enabled)
    {
        PanicBunker.ShowReason = enabled;
        SendPanicBunkerStatusAll();
    }

    private void OnBabyJailShowReasonChanged(bool enabled)
    {
        BabyJail.ShowReason = enabled;
        SendBabyJailStatusAll();
    }

    private void OnPanicBunkerMinAccountAgeChanged(int minutes)
    {
        PanicBunker.MinAccountAgeMinutes = minutes;
        SendPanicBunkerStatusAll();
    }

    private void OnBabyJailMaxAccountAgeChanged(int minutes)
    {
        BabyJail.MaxAccountAgeMinutes = minutes;
        SendBabyJailStatusAll();
    }

    private void OnPanicBunkerMinOverallMinutesChanged(int minutes)
    {
        PanicBunker.MinOverallMinutes = minutes;
        SendPanicBunkerStatusAll();
    }

    private void OnBabyJailMaxOverallMinutesChanged(int minutes)
    {
        BabyJail.MaxOverallMinutes = minutes;
        SendBabyJailStatusAll();
    }

    private void UpdatePanicBunker()
    {
        var admins = PanicBunker.CountDeadminnedAdmins
            ? _adminManager.AllAdmins
            : _adminManager.ActiveAdmins;
        var hasAdmins = admins.Any();

        // TODO Fix order dependent Cvars
        // Please for the sake of my sanity don't make cvars & order dependent.
        // Just make a bool field on the system instead of having some cvars automatically modify other cvars.
        //
        // I.e., this:
        //   /sudo cvar game.panic_bunker.enabled true
        //   /sudo cvar game.panic_bunker.disable_with_admins true
        // and this:
        //   /sudo cvar game.panic_bunker.disable_with_admins true
        //   /sudo cvar game.panic_bunker.enabled true
        //
        // should have the same effect, but currently setting the disable_with_admins can modify enabled.

        if (hasAdmins && PanicBunker.DisableWithAdmins)
        {
            _config.SetCVar(CCVars.PanicBunkerEnabled, false);
        }
        else if (!hasAdmins && PanicBunker.EnableWithoutAdmins)
        {
            _config.SetCVar(CCVars.PanicBunkerEnabled, true);
        }

        SendPanicBunkerStatusAll();
    }

    private void SendPanicBunkerStatusAll()
    {
        var ev = new PanicBunkerChangedEvent(PanicBunker);
        foreach (var admin in _adminManager.AllAdmins)
        {
            RaiseNetworkEvent(ev, admin);
        }
    }

    private void SendBabyJailStatusAll()
    {
        var ev = new BabyJailChangedEvent(BabyJail);
        foreach (var admin in _adminManager.AllAdmins)
        {
            RaiseNetworkEvent(ev, admin);
        }
    }

        /// <summary>
        ///     Erases a player from the round.
        ///     This removes them and any trace of them from the round, deleting their
        ///     chat messages and showing a popup to other players.
        ///     Their items are dropped on the ground.
        /// </summary>
        public void Erase(NetUserId uid)
        {
            _chat.DeleteMessagesBy(uid);

            if (!_minds.TryGetMind(uid, out var mindId, out var mind) || mind.OwnedEntity == null || TerminatingOrDeleted(mind.OwnedEntity.Value))
                return;

            var entity = mind.OwnedEntity.Value;

            if (TryComp(entity, out TransformComponent? transform))
            {
                var coordinates = _transform.GetMoverCoordinates(entity, transform);
                var name = Identity.Entity(entity, EntityManager);
                _popup.PopupCoordinates(Loc.GetString("admin-erase-popup", ("user", name)), coordinates, PopupType.LargeCaution);
                var filter = Filter.Pvs(coordinates, 1, EntityManager, _playerManager);
                var audioParams = new AudioParams().WithVolume(3);
                _audio.PlayStatic("/Audio/Effects/pop_high.ogg", filter, coordinates, true, audioParams);
            }

            foreach (var item in _inventory.GetHandOrInventoryEntities(entity))
            {
                if (TryComp(item, out PdaComponent? pda) &&
                    TryComp(pda.ContainedId, out StationRecordKeyStorageComponent? keyStorage) &&
                    keyStorage.Key is { } key &&
                    _stationRecords.TryGetRecord(key, out GeneralStationRecord? record))
                {
                    if (TryComp(entity, out DnaComponent? dna) &&
                        dna.DNA != record.DNA)
                    {
                        continue;
                    }

                    if (TryComp(entity, out FingerprintComponent? fingerPrint) &&
                        fingerPrint.Fingerprint != record.Fingerprint)
                    {
                        continue;
                    }

                    _stationRecords.RemoveRecord(key);
                    Del(item);
                }
            }

            if (_inventory.TryGetContainerSlotEnumerator(entity, out var enumerator))
            {
                while (enumerator.NextItem(out var item, out var slot))
                {
                    if (_inventory.TryUnequip(entity, entity, slot.Name, true, true))
                        _physics.ApplyAngularImpulse(item, ThrowingSystem.ThrowAngularImpulse);
                }
            }

            if (TryComp(entity, out HandsComponent? hands))
            {
                foreach (var hand in _hands.EnumerateHands(entity, hands))
                {
                    _hands.TryDrop(entity, hand, checkActionBlocker: false, doDropInteraction: false, handsComp: hands);
                }
            }

            _minds.WipeMind(mindId, mind);
            QueueDel(entity);

            if (_playerManager.TryGetSessionById(uid, out var session))
                _gameTicker.SpawnObserver(session);
        }

    private void OnSessionPlayTimeUpdated(ICommonSession session)
    {
        UpdatePlayerList(session);
    }
}<|MERGE_RESOLUTION|>--- conflicted
+++ resolved
@@ -101,12 +101,9 @@
         SubscribeLocalEvent<RoleAddedEvent>(OnRoleEvent);
         SubscribeLocalEvent<RoleRemovedEvent>(OnRoleEvent);
         SubscribeLocalEvent<RoundRestartCleanupEvent>(OnRoundRestartCleanup);
-<<<<<<< HEAD
+        SubscribeLocalEvent<ActorComponent, EntityRenamedEvent>(OnPlayerRenamed);
 
         IoCManager.Instance!.TryResolveType(out _sponsorsManager); // Sunrise-Sponsors
-=======
-        SubscribeLocalEvent<ActorComponent, EntityRenamedEvent>(OnPlayerRenamed);
->>>>>>> b940d851
     }
 
     private void OnRoundRestartCleanup(RoundRestartCleanupEvent ev)
