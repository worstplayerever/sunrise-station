using System.Linq;
using Content.Server.Administration.Managers;
using Content.Server.Chat.Managers;
using Content.Server.Forensics;
using Content.Server.GameTicking;
using Content.Server.Hands.Systems;
using Content.Server.Mind;
using Content.Server.Players.PlayTimeTracking;
using Content.Server.Popups;
using Content.Server.StationRecords.Systems;
using Content.Shared.Administration;
using Content.Shared.Administration.Events;
using Content.Shared.CCVar;
using Content.Shared.GameTicking;
using Content.Shared.Hands.Components;
using Content.Shared.IdentityManagement;
using Content.Shared.Inventory;
using Content.Shared.PDA;
using Content.Shared.Players.PlayTimeTracking;
using Content.Shared.Popups;
using Content.Shared.Roles;
using Content.Shared.Roles.Jobs;
using Content.Shared.StationRecords;
using Content.Shared.Throwing;
using Robust.Server.GameObjects;
using Robust.Server.Player;
using Robust.Shared.Audio;
using Robust.Shared.Audio.Systems;
using Robust.Shared.Configuration;
using Robust.Shared.Enums;
using Robust.Shared.Network;
using Robust.Shared.Player;
using Content.Sunrise.Interfaces.Shared; // Sunrise-Sponsors

namespace Content.Server.Administration.Systems;

public sealed class AdminSystem : EntitySystem
{
    [Dependency] private readonly IAdminManager _adminManager = default!;
    [Dependency] private readonly IChatManager _chat = default!;
    [Dependency] private readonly IConfigurationManager _config = default!;
    [Dependency] private readonly IPlayerManager _playerManager = default!;
    [Dependency] private readonly HandsSystem _hands = default!;
    [Dependency] private readonly SharedJobSystem _jobs = default!;
    [Dependency] private readonly InventorySystem _inventory = default!;
    [Dependency] private readonly MindSystem _minds = default!;
    [Dependency] private readonly PopupSystem _popup = default!;
    [Dependency] private readonly PhysicsSystem _physics = default!;
    [Dependency] private readonly PlayTimeTrackingManager _playTime = default!;
    [Dependency] private readonly SharedRoleSystem _role = default!;
    [Dependency] private readonly GameTicker _gameTicker = default!;
    [Dependency] private readonly SharedAudioSystem _audio = default!;
    [Dependency] private readonly StationRecordsSystem _stationRecords = default!;
    [Dependency] private readonly TransformSystem _transform = default!;

    private readonly Dictionary<NetUserId, PlayerInfo> _playerList = new();

    /// <summary>
    ///     Set of players that have participated in this round.
    /// </summary>
    public IReadOnlySet<NetUserId> RoundActivePlayers => _roundActivePlayers;

    private readonly HashSet<NetUserId> _roundActivePlayers = new();
    public readonly PanicBunkerStatus PanicBunker = new();
    public readonly BabyJailStatus BabyJail = new();

    public override void Initialize()
    {
<<<<<<< HEAD
        [Dependency] private readonly IAdminManager _adminManager = default!;
        [Dependency] private readonly IChatManager _chat = default!;
        [Dependency] private readonly IConfigurationManager _config = default!;
        [Dependency] private readonly IPlayerManager _playerManager = default!;
        [Dependency] private readonly HandsSystem _hands = default!;
        [Dependency] private readonly SharedJobSystem _jobs = default!;
        [Dependency] private readonly InventorySystem _inventory = default!;
        [Dependency] private readonly MindSystem _minds = default!;
        [Dependency] private readonly PopupSystem _popup = default!;
        [Dependency] private readonly PhysicsSystem _physics = default!;
        [Dependency] private readonly PlayTimeTrackingManager _playTime = default!;
        [Dependency] private readonly SharedRoleSystem _role = default!;
        [Dependency] private readonly GameTicker _gameTicker = default!;
        [Dependency] private readonly SharedAudioSystem _audio = default!;
        [Dependency] private readonly StationRecordsSystem _stationRecords = default!;
        [Dependency] private readonly TransformSystem _transform = default!;

        private readonly Dictionary<NetUserId, PlayerInfo> _playerList = new();

        /// <summary>
        ///     Set of players that have participated in this round.
        /// </summary>
        public IReadOnlySet<NetUserId> RoundActivePlayers => _roundActivePlayers;

        private readonly HashSet<NetUserId> _roundActivePlayers = new();
        public readonly PanicBunkerStatus PanicBunker = new();
        public readonly BabyJailStatus BabyJail = new();

        private ISharedSponsorsManager? _sponsorsManager; // Sunrise-Sponsors

        public override void Initialize()
        {
            base.Initialize();

            _playerManager.PlayerStatusChanged += OnPlayerStatusChanged;
            _adminManager.OnPermsChanged += OnAdminPermsChanged;
            _playTime.SessionPlayTimeUpdated += OnSessionPlayTimeUpdated;

            // Panic Bunker Settings
            Subs.CVar(_config, CCVars.PanicBunkerEnabled, OnPanicBunkerChanged, true);
            Subs.CVar(_config, CCVars.PanicBunkerDisableWithAdmins, OnPanicBunkerDisableWithAdminsChanged, true);
            Subs.CVar(_config, CCVars.PanicBunkerEnableWithoutAdmins, OnPanicBunkerEnableWithoutAdminsChanged, true);
            Subs.CVar(_config, CCVars.PanicBunkerCountDeadminnedAdmins, OnPanicBunkerCountDeadminnedAdminsChanged, true);
            Subs.CVar(_config, CCVars.PanicBunkerShowReason, OnPanicBunkerShowReasonChanged, true);
            Subs.CVar(_config, CCVars.PanicBunkerMinAccountAge, OnPanicBunkerMinAccountAgeChanged, true);
            Subs.CVar(_config, CCVars.PanicBunkerMinOverallMinutes, OnPanicBunkerMinOverallMinutesChanged, true);

            /*
             * TODO: Remove baby jail code once a more mature gateway process is established. This code is only being issued as a stopgap to help with potential tiding in the immediate future.
             */

            // Baby Jail Settings
            Subs.CVar(_config, CCVars.BabyJailEnabled, OnBabyJailChanged, true);
            Subs.CVar(_config, CCVars.BabyJailShowReason, OnBabyJailShowReasonChanged, true);
            Subs.CVar(_config, CCVars.BabyJailMaxAccountAge, OnBabyJailMaxAccountAgeChanged, true);
            Subs.CVar(_config, CCVars.BabyJailMaxOverallMinutes, OnBabyJailMaxOverallMinutesChanged, true);

            SubscribeLocalEvent<IdentityChangedEvent>(OnIdentityChanged);
            SubscribeLocalEvent<PlayerAttachedEvent>(OnPlayerAttached);
            SubscribeLocalEvent<PlayerDetachedEvent>(OnPlayerDetached);
            SubscribeLocalEvent<RoleAddedEvent>(OnRoleEvent);
            SubscribeLocalEvent<RoleRemovedEvent>(OnRoleEvent);
            SubscribeLocalEvent<RoundRestartCleanupEvent>(OnRoundRestartCleanup);

            IoCManager.Instance!.TryResolveType(out _sponsorsManager); // Sunrise-Sponsors
=======
        base.Initialize();

        _playerManager.PlayerStatusChanged += OnPlayerStatusChanged;
        _adminManager.OnPermsChanged += OnAdminPermsChanged;
        _playTime.SessionPlayTimeUpdated += OnSessionPlayTimeUpdated;

        // Panic Bunker Settings
        Subs.CVar(_config, CCVars.PanicBunkerEnabled, OnPanicBunkerChanged, true);
        Subs.CVar(_config, CCVars.PanicBunkerDisableWithAdmins, OnPanicBunkerDisableWithAdminsChanged, true);
        Subs.CVar(_config, CCVars.PanicBunkerEnableWithoutAdmins, OnPanicBunkerEnableWithoutAdminsChanged, true);
        Subs.CVar(_config, CCVars.PanicBunkerCountDeadminnedAdmins, OnPanicBunkerCountDeadminnedAdminsChanged, true);
        Subs.CVar(_config, CCVars.PanicBunkerShowReason, OnPanicBunkerShowReasonChanged, true);
        Subs.CVar(_config, CCVars.PanicBunkerMinAccountAge, OnPanicBunkerMinAccountAgeChanged, true);
        Subs.CVar(_config, CCVars.PanicBunkerMinOverallMinutes, OnPanicBunkerMinOverallMinutesChanged, true);

        /*
         * TODO: Remove baby jail code once a more mature gateway process is established. This code is only being issued as a stopgap to help with potential tiding in the immediate future.
         */

        // Baby Jail Settings
        Subs.CVar(_config, CCVars.BabyJailEnabled, OnBabyJailChanged, true);
        Subs.CVar(_config, CCVars.BabyJailShowReason, OnBabyJailShowReasonChanged, true);
        Subs.CVar(_config, CCVars.BabyJailMaxAccountAge, OnBabyJailMaxAccountAgeChanged, true);
        Subs.CVar(_config, CCVars.BabyJailMaxOverallMinutes, OnBabyJailMaxOverallMinutesChanged, true);

        SubscribeLocalEvent<IdentityChangedEvent>(OnIdentityChanged);
        SubscribeLocalEvent<PlayerAttachedEvent>(OnPlayerAttached);
        SubscribeLocalEvent<PlayerDetachedEvent>(OnPlayerDetached);
        SubscribeLocalEvent<RoleAddedEvent>(OnRoleEvent);
        SubscribeLocalEvent<RoleRemovedEvent>(OnRoleEvent);
        SubscribeLocalEvent<RoundRestartCleanupEvent>(OnRoundRestartCleanup);
    }

    private void OnRoundRestartCleanup(RoundRestartCleanupEvent ev)
    {
        _roundActivePlayers.Clear();

        foreach (var (id, data) in _playerList)
        {
            if (!data.ActiveThisRound)
                continue;

            if (!_playerManager.TryGetPlayerData(id, out var playerData))
                return;

            _playerManager.TryGetSessionById(id, out var session);
            _playerList[id] = GetPlayerInfo(playerData, session);
>>>>>>> 8161402e
        }

        var updateEv = new FullPlayerListEvent() { PlayersInfo = _playerList.Values.ToList() };

        foreach (var admin in _adminManager.ActiveAdmins)
        {
            RaiseNetworkEvent(updateEv, admin.Channel);
        }
    }

    public void UpdatePlayerList(ICommonSession player)
    {
        _playerList[player.UserId] = GetPlayerInfo(player.Data, player);

        var playerInfoChangedEvent = new PlayerInfoChangedEvent
        {
            PlayerInfo = _playerList[player.UserId]
        };

        foreach (var admin in _adminManager.ActiveAdmins)
        {
            RaiseNetworkEvent(playerInfoChangedEvent, admin.Channel);
        }
    }

    public PlayerInfo? GetCachedPlayerInfo(NetUserId? netUserId)
    {
        if (netUserId == null)
            return null;

        _playerList.TryGetValue(netUserId.Value, out var value);
        return value ?? null;
    }

    private void OnIdentityChanged(ref IdentityChangedEvent ev)
    {
        if (!TryComp<ActorComponent>(ev.CharacterEntity, out var actor))
            return;

        UpdatePlayerList(actor.PlayerSession);
    }

    private void OnRoleEvent(RoleEvent ev)
    {
        var session = _minds.GetSession(ev.Mind);
        if (!ev.Antagonist || session == null)
            return;

        UpdatePlayerList(session);
    }

    private void OnAdminPermsChanged(AdminPermsChangedEventArgs obj)
    {
        UpdatePanicBunker();

        if (!obj.IsAdmin)
        {
            RaiseNetworkEvent(new FullPlayerListEvent(), obj.Player.Channel);
            return;
        }

        SendFullPlayerList(obj.Player);
    }

    private void OnPlayerDetached(PlayerDetachedEvent ev)
    {
        // If disconnected then the player won't have a connected entity to get character name from.
        // The disconnected state gets sent by OnPlayerStatusChanged.
        if (ev.Player.Status == SessionStatus.Disconnected)
            return;

        UpdatePlayerList(ev.Player);
    }

    private void OnPlayerAttached(PlayerAttachedEvent ev)
    {
        if (ev.Player.Status == SessionStatus.Disconnected)
            return;

        _roundActivePlayers.Add(ev.Player.UserId);
        UpdatePlayerList(ev.Player);
    }

    public override void Shutdown()
    {
        base.Shutdown();
        _playerManager.PlayerStatusChanged -= OnPlayerStatusChanged;
        _adminManager.OnPermsChanged -= OnAdminPermsChanged;
        _playTime.SessionPlayTimeUpdated -= OnSessionPlayTimeUpdated;
    }

    private void OnPlayerStatusChanged(object? sender, SessionStatusEventArgs e)
    {
        UpdatePlayerList(e.Session);
        UpdatePanicBunker();
    }

    private void SendFullPlayerList(ICommonSession playerSession)
    {
        var ev = new FullPlayerListEvent();

        ev.PlayersInfo = _playerList.Values.ToList();

        RaiseNetworkEvent(ev, playerSession.Channel);
    }

    private PlayerInfo GetPlayerInfo(SessionData data, ICommonSession? session)
    {
        var name = data.UserName;
        var entityName = string.Empty;
        var identityName = string.Empty;

        if (session?.AttachedEntity != null)
        {
            entityName = EntityManager.GetComponent<MetaDataComponent>(session.AttachedEntity.Value).EntityName;
            identityName = Identity.Name(session.AttachedEntity.Value, EntityManager);
        }

        var antag = false;
        var startingRole = string.Empty;
        if (_minds.TryGetMind(session, out var mindId, out _))
        {
            antag = _role.MindIsAntagonist(mindId);
            startingRole = _jobs.MindTryGetJobName(mindId);
        }

        var connected = session != null && session.Status is SessionStatus.Connected or SessionStatus.InGame;
        TimeSpan? overallPlaytime = null;
        if (session != null &&
            _playTime.TryGetTrackerTimes(session, out var playTimes) &&
            playTimes.TryGetValue(PlayTimeTrackingShared.TrackerOverall, out var playTime))
        {
            overallPlaytime = playTime;
        }

        return new PlayerInfo(name, entityName, identityName, startingRole, antag, GetNetEntity(session?.AttachedEntity), data.UserId,
            connected, _roundActivePlayers.Contains(data.UserId), overallPlaytime);
    }

    private void OnPanicBunkerChanged(bool enabled)
    {
        PanicBunker.Enabled = enabled;
        _chat.SendAdminAlert(Loc.GetString(enabled
            ? "admin-ui-panic-bunker-enabled-admin-alert"
            : "admin-ui-panic-bunker-disabled-admin-alert"
        ));

        SendPanicBunkerStatusAll();
    }

    private void OnBabyJailChanged(bool enabled)
    {
        BabyJail.Enabled = enabled;
        _chat.SendAdminAlert(Loc.GetString(enabled
            ? "admin-ui-baby-jail-enabled-admin-alert"
            : "admin-ui-baby-jail-disabled-admin-alert"
        ));

<<<<<<< HEAD
            // Sunrise-Sponsors-Start
            var isSponsor = false;
            var sponsorTitle = "";
            if (_sponsorsManager != null)
            {
                isSponsor = _sponsorsManager.IsSponsor(data.UserId);
                _sponsorsManager.TryGetOocTitle(data.UserId, out sponsorTitle);
            }

            return new PlayerInfo(name,
                entityName,
                identityName,
                startingRole,
                antag,
                GetNetEntity(session?.AttachedEntity),
                data.UserId,
                connected,
                _roundActivePlayers.Contains(data.UserId),
                overallPlaytime,
                isSponsor,
                sponsorTitle);
            // Sunrise-Sponsors-End
        }
=======
        SendBabyJailStatusAll();
    }
>>>>>>> 8161402e

    private void OnPanicBunkerDisableWithAdminsChanged(bool enabled)
    {
        PanicBunker.DisableWithAdmins = enabled;
        UpdatePanicBunker();
    }

    private void OnPanicBunkerEnableWithoutAdminsChanged(bool enabled)
    {
        PanicBunker.EnableWithoutAdmins = enabled;
        UpdatePanicBunker();
    }

    private void OnPanicBunkerCountDeadminnedAdminsChanged(bool enabled)
    {
        PanicBunker.CountDeadminnedAdmins = enabled;
        UpdatePanicBunker();
    }

    private void OnPanicBunkerShowReasonChanged(bool enabled)
    {
        PanicBunker.ShowReason = enabled;
        SendPanicBunkerStatusAll();
    }

    private void OnBabyJailShowReasonChanged(bool enabled)
    {
        BabyJail.ShowReason = enabled;
        SendBabyJailStatusAll();
    }

    private void OnPanicBunkerMinAccountAgeChanged(int minutes)
    {
        PanicBunker.MinAccountAgeMinutes = minutes;
        SendPanicBunkerStatusAll();
    }

    private void OnBabyJailMaxAccountAgeChanged(int minutes)
    {
        BabyJail.MaxAccountAgeMinutes = minutes;
        SendBabyJailStatusAll();
    }

    private void OnPanicBunkerMinOverallMinutesChanged(int minutes)
    {
        PanicBunker.MinOverallMinutes = minutes;
        SendPanicBunkerStatusAll();
    }

    private void OnBabyJailMaxOverallMinutesChanged(int minutes)
    {
        BabyJail.MaxOverallMinutes = minutes;
        SendBabyJailStatusAll();
    }

    private void UpdatePanicBunker()
    {
        var admins = PanicBunker.CountDeadminnedAdmins
            ? _adminManager.AllAdmins
            : _adminManager.ActiveAdmins;
        var hasAdmins = admins.Any();

        // TODO Fix order dependent Cvars
        // Please for the sake of my sanity don't make cvars & order dependent.
        // Just make a bool field on the system instead of having some cvars automatically modify other cvars.
        //
        // I.e., this:
        //   /sudo cvar game.panic_bunker.enabled true
        //   /sudo cvar game.panic_bunker.disable_with_admins true
        // and this:
        //   /sudo cvar game.panic_bunker.disable_with_admins true
        //   /sudo cvar game.panic_bunker.enabled true
        //
        // should have the same effect, but currently setting the disable_with_admins can modify enabled.

        if (hasAdmins && PanicBunker.DisableWithAdmins)
        {
            _config.SetCVar(CCVars.PanicBunkerEnabled, false);
        }
        else if (!hasAdmins && PanicBunker.EnableWithoutAdmins)
        {
            _config.SetCVar(CCVars.PanicBunkerEnabled, true);
        }

        SendPanicBunkerStatusAll();
    }

    private void SendPanicBunkerStatusAll()
    {
        var ev = new PanicBunkerChangedEvent(PanicBunker);
        foreach (var admin in _adminManager.AllAdmins)
        {
            RaiseNetworkEvent(ev, admin);
        }
    }

    private void SendBabyJailStatusAll()
    {
        var ev = new BabyJailChangedEvent(BabyJail);
        foreach (var admin in _adminManager.AllAdmins)
        {
            RaiseNetworkEvent(ev, admin);
        }
    }

    /// <summary>
    ///     Erases a player from the round.
    ///     This removes them and any trace of them from the round, deleting their
    ///     chat messages and showing a popup to other players.
    ///     Their items are dropped on the ground.
    /// </summary>
    public void Erase(ICommonSession player)
    {
        var entity = player.AttachedEntity;
        _chat.DeleteMessagesBy(player);

        if (entity != null && !TerminatingOrDeleted(entity.Value))
        {
            if (TryComp(entity.Value, out TransformComponent? transform))
            {
                var coordinates = _transform.GetMoverCoordinates(entity.Value, transform);
                var name = Identity.Entity(entity.Value, EntityManager);
                _popup.PopupCoordinates(Loc.GetString("admin-erase-popup", ("user", name)), coordinates, PopupType.LargeCaution);
                var filter = Filter.Pvs(coordinates, 1, EntityManager, _playerManager);
                var audioParams = new AudioParams().WithVolume(3);
                _audio.PlayStatic("/Audio/Effects/pop_high.ogg", filter, coordinates, true, audioParams);
            }

            foreach (var item in _inventory.GetHandOrInventoryEntities(entity.Value))
            {
                if (TryComp(item, out PdaComponent? pda) &&
                    TryComp(pda.ContainedId, out StationRecordKeyStorageComponent? keyStorage) &&
                    keyStorage.Key is { } key &&
                    _stationRecords.TryGetRecord(key, out GeneralStationRecord? record))
                {
                    if (TryComp(entity, out DnaComponent? dna) &&
                        dna.DNA != record.DNA)
                    {
                        continue;
                    }

                    if (TryComp(entity, out FingerprintComponent? fingerPrint) &&
                        fingerPrint.Fingerprint != record.Fingerprint)
                    {
                        continue;
                    }

                    _stationRecords.RemoveRecord(key);
                    Del(item);
                }
            }

            if (_inventory.TryGetContainerSlotEnumerator(entity.Value, out var enumerator))
            {
                while (enumerator.NextItem(out var item, out var slot))
                {
                    if (_inventory.TryUnequip(entity.Value, entity.Value, slot.Name, true, true))
                        _physics.ApplyAngularImpulse(item, ThrowingSystem.ThrowAngularImpulse);
                }
            }

            if (TryComp(entity.Value, out HandsComponent? hands))
            {
                foreach (var hand in _hands.EnumerateHands(entity.Value, hands))
                {
                    _hands.TryDrop(entity.Value, hand, checkActionBlocker: false, doDropInteraction: false, handsComp: hands);
                }
            }
        }

        _minds.WipeMind(player);
        QueueDel(entity);

        _gameTicker.SpawnObserver(player);
    }

    private void OnSessionPlayTimeUpdated(ICommonSession session)
    {
        UpdatePlayerList(session);
    }
}<|MERGE_RESOLUTION|>--- conflicted
+++ resolved
@@ -64,75 +64,10 @@
     public readonly PanicBunkerStatus PanicBunker = new();
     public readonly BabyJailStatus BabyJail = new();
 
+    private ISharedSponsorsManager? _sponsorsManager; // Sunrise-Sponsors
+
     public override void Initialize()
     {
-<<<<<<< HEAD
-        [Dependency] private readonly IAdminManager _adminManager = default!;
-        [Dependency] private readonly IChatManager _chat = default!;
-        [Dependency] private readonly IConfigurationManager _config = default!;
-        [Dependency] private readonly IPlayerManager _playerManager = default!;
-        [Dependency] private readonly HandsSystem _hands = default!;
-        [Dependency] private readonly SharedJobSystem _jobs = default!;
-        [Dependency] private readonly InventorySystem _inventory = default!;
-        [Dependency] private readonly MindSystem _minds = default!;
-        [Dependency] private readonly PopupSystem _popup = default!;
-        [Dependency] private readonly PhysicsSystem _physics = default!;
-        [Dependency] private readonly PlayTimeTrackingManager _playTime = default!;
-        [Dependency] private readonly SharedRoleSystem _role = default!;
-        [Dependency] private readonly GameTicker _gameTicker = default!;
-        [Dependency] private readonly SharedAudioSystem _audio = default!;
-        [Dependency] private readonly StationRecordsSystem _stationRecords = default!;
-        [Dependency] private readonly TransformSystem _transform = default!;
-
-        private readonly Dictionary<NetUserId, PlayerInfo> _playerList = new();
-
-        /// <summary>
-        ///     Set of players that have participated in this round.
-        /// </summary>
-        public IReadOnlySet<NetUserId> RoundActivePlayers => _roundActivePlayers;
-
-        private readonly HashSet<NetUserId> _roundActivePlayers = new();
-        public readonly PanicBunkerStatus PanicBunker = new();
-        public readonly BabyJailStatus BabyJail = new();
-
-        private ISharedSponsorsManager? _sponsorsManager; // Sunrise-Sponsors
-
-        public override void Initialize()
-        {
-            base.Initialize();
-
-            _playerManager.PlayerStatusChanged += OnPlayerStatusChanged;
-            _adminManager.OnPermsChanged += OnAdminPermsChanged;
-            _playTime.SessionPlayTimeUpdated += OnSessionPlayTimeUpdated;
-
-            // Panic Bunker Settings
-            Subs.CVar(_config, CCVars.PanicBunkerEnabled, OnPanicBunkerChanged, true);
-            Subs.CVar(_config, CCVars.PanicBunkerDisableWithAdmins, OnPanicBunkerDisableWithAdminsChanged, true);
-            Subs.CVar(_config, CCVars.PanicBunkerEnableWithoutAdmins, OnPanicBunkerEnableWithoutAdminsChanged, true);
-            Subs.CVar(_config, CCVars.PanicBunkerCountDeadminnedAdmins, OnPanicBunkerCountDeadminnedAdminsChanged, true);
-            Subs.CVar(_config, CCVars.PanicBunkerShowReason, OnPanicBunkerShowReasonChanged, true);
-            Subs.CVar(_config, CCVars.PanicBunkerMinAccountAge, OnPanicBunkerMinAccountAgeChanged, true);
-            Subs.CVar(_config, CCVars.PanicBunkerMinOverallMinutes, OnPanicBunkerMinOverallMinutesChanged, true);
-
-            /*
-             * TODO: Remove baby jail code once a more mature gateway process is established. This code is only being issued as a stopgap to help with potential tiding in the immediate future.
-             */
-
-            // Baby Jail Settings
-            Subs.CVar(_config, CCVars.BabyJailEnabled, OnBabyJailChanged, true);
-            Subs.CVar(_config, CCVars.BabyJailShowReason, OnBabyJailShowReasonChanged, true);
-            Subs.CVar(_config, CCVars.BabyJailMaxAccountAge, OnBabyJailMaxAccountAgeChanged, true);
-            Subs.CVar(_config, CCVars.BabyJailMaxOverallMinutes, OnBabyJailMaxOverallMinutesChanged, true);
-
-            SubscribeLocalEvent<IdentityChangedEvent>(OnIdentityChanged);
-            SubscribeLocalEvent<PlayerAttachedEvent>(OnPlayerAttached);
-            SubscribeLocalEvent<PlayerDetachedEvent>(OnPlayerDetached);
-            SubscribeLocalEvent<RoleAddedEvent>(OnRoleEvent);
-            SubscribeLocalEvent<RoleRemovedEvent>(OnRoleEvent);
-            SubscribeLocalEvent<RoundRestartCleanupEvent>(OnRoundRestartCleanup);
-
-            IoCManager.Instance!.TryResolveType(out _sponsorsManager); // Sunrise-Sponsors
-=======
         base.Initialize();
 
         _playerManager.PlayerStatusChanged += OnPlayerStatusChanged;
@@ -164,6 +99,8 @@
         SubscribeLocalEvent<RoleAddedEvent>(OnRoleEvent);
         SubscribeLocalEvent<RoleRemovedEvent>(OnRoleEvent);
         SubscribeLocalEvent<RoundRestartCleanupEvent>(OnRoundRestartCleanup);
+
+        IoCManager.Instance!.TryResolveType(out _sponsorsManager); // Sunrise-Sponsors
     }
 
     private void OnRoundRestartCleanup(RoundRestartCleanupEvent ev)
@@ -180,7 +117,6 @@
 
             _playerManager.TryGetSessionById(id, out var session);
             _playerList[id] = GetPlayerInfo(playerData, session);
->>>>>>> 8161402e
         }
 
         var updateEv = new FullPlayerListEvent() { PlayersInfo = _playerList.Values.ToList() };
@@ -316,8 +252,18 @@
             overallPlaytime = playTime;
         }
 
+        // Sunrise-Sponsors-Start
+        var isSponsor = false;
+        var sponsorTitle = "";
+        if (_sponsorsManager != null)
+        {
+            isSponsor = _sponsorsManager.IsSponsor(data.UserId);
+            _sponsorsManager.TryGetOocTitle(data.UserId, out sponsorTitle);
+        }
+        // Sunrise-Sponsors-End
+
         return new PlayerInfo(name, entityName, identityName, startingRole, antag, GetNetEntity(session?.AttachedEntity), data.UserId,
-            connected, _roundActivePlayers.Contains(data.UserId), overallPlaytime);
+            connected, _roundActivePlayers.Contains(data.UserId), overallPlaytime, isSponsor, sponsorTitle); // Sunrise-Sponsors
     }
 
     private void OnPanicBunkerChanged(bool enabled)
@@ -339,34 +285,8 @@
             : "admin-ui-baby-jail-disabled-admin-alert"
         ));
 
-<<<<<<< HEAD
-            // Sunrise-Sponsors-Start
-            var isSponsor = false;
-            var sponsorTitle = "";
-            if (_sponsorsManager != null)
-            {
-                isSponsor = _sponsorsManager.IsSponsor(data.UserId);
-                _sponsorsManager.TryGetOocTitle(data.UserId, out sponsorTitle);
-            }
-
-            return new PlayerInfo(name,
-                entityName,
-                identityName,
-                startingRole,
-                antag,
-                GetNetEntity(session?.AttachedEntity),
-                data.UserId,
-                connected,
-                _roundActivePlayers.Contains(data.UserId),
-                overallPlaytime,
-                isSponsor,
-                sponsorTitle);
-            // Sunrise-Sponsors-End
-        }
-=======
         SendBabyJailStatusAll();
     }
->>>>>>> 8161402e
 
     private void OnPanicBunkerDisableWithAdminsChanged(bool enabled)
     {
