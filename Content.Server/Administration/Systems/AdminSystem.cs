--- conflicted
+++ resolved
@@ -92,12 +92,9 @@
         SubscribeLocalEvent<RoundRestartCleanupEvent>(OnRoundRestartCleanup);
 
         SubscribeLocalEvent<ActorComponent, EntityRenamedEvent>(OnPlayerRenamed);
-<<<<<<< HEAD
+        SubscribeLocalEvent<ActorComponent, IdentityChangedEvent>(OnIdentityChanged);
 
         IoCManager.Instance!.TryResolveType(out _sponsorsManager); // Sunrise-Sponsors
-=======
-        SubscribeLocalEvent<ActorComponent, IdentityChangedEvent>(OnIdentityChanged);
->>>>>>> 20acef16
     }
 
     private void OnRoundRestartCleanup(RoundRestartCleanupEvent ev)
