--- conflicted
+++ resolved
@@ -7,13 +7,8 @@
 
 namespace Content.Server.Administration.Commands;
 
-<<<<<<< HEAD
-[AnyCommand] // Sunrise-Edit
-public sealed class AdminWhoCommand : IConsoleCommand
-=======
 [AdminCommand(AdminFlags.AdminWho)]
 public sealed class AdminWhoCommand : LocalizedCommands
->>>>>>> 3f9d303c
 {
     [Dependency] private readonly IAfkManager _afkManager = default!;
     [Dependency] private readonly IAdminManager _adminManager = default!;
