--- conflicted
+++ resolved
@@ -3,15 +3,12 @@
 using Content.Server.EUI;
 using Content.Shared.Administration;
 using Content.Shared.Inventory;
-<<<<<<< HEAD
 using Content.Shared.PDA;
 using Content.Shared.Preferences;
 using Content.Shared.Preferences.Loadouts;
 using Content.Shared.Roles;
 using Content.Shared.Station;
 using Content.Sunrise.Interfaces.Shared;
-=======
->>>>>>> 3f9d303c
 using Robust.Shared.Console;
 
 namespace Content.Server.Administration.Commands
@@ -66,115 +63,8 @@
                 return;
             }
 
-<<<<<<< HEAD
-            if (!SetOutfit(target.Value, args[1], _entities))
-                shell.WriteLine(Loc.GetString("set-outfit-command-invalid-outfit-id-error"));
-        }
-
-        public static bool SetOutfit(EntityUid target, string gear, IEntityManager entityManager, Action<EntityUid, EntityUid>? onEquipped = null)
-        {
-            if (!entityManager.TryGetComponent(target, out InventoryComponent? inventoryComponent))
-                return false;
-
-            var prototypeManager = IoCManager.Resolve<IPrototypeManager>();
-            if (!prototypeManager.TryIndex<StartingGearPrototype>(gear, out var startingGear))
-                return false;
-
-            HumanoidCharacterProfile? profile = null;
-            ICommonSession? session = null;
-            // Check if we are setting the outfit of a player to respect the preferences
-            if (entityManager.TryGetComponent(target, out ActorComponent? actorComponent))
-            {
-                session = actorComponent.PlayerSession;
-                var userId = actorComponent.PlayerSession.UserId;
-                var preferencesManager = IoCManager.Resolve<IServerPreferencesManager>();
-                var prefs = preferencesManager.GetPreferences(userId);
-                profile = prefs.SelectedCharacter as HumanoidCharacterProfile;
-            }
-
-            var invSystem = entityManager.System<InventorySystem>();
-            if (invSystem.TryGetSlots(target, out var slots))
-            {
-                foreach (var slot in slots)
-                {
-                    invSystem.TryUnequip(target, slot.Name, true, true, false, inventoryComponent);
-                    var gearStr = ((IEquipmentLoadout) startingGear).GetGear(slot.Name);
-                    if (gearStr == string.Empty)
-                    {
-                        continue;
-                    }
-
-                    var equipmentEntity = entityManager.SpawnEntity(gearStr, entityManager.GetComponent<TransformComponent>(target).Coordinates);
-                    if (slot.Name == "id" &&
-                        entityManager.TryGetComponent(equipmentEntity, out PdaComponent? pdaComponent) &&
-                        entityManager.TryGetComponent<IdCardComponent>(pdaComponent.ContainedId, out var id))
-                    {
-                        id.FullName = entityManager.GetComponent<MetaDataComponent>(target).EntityName;
-                    }
-
-                    invSystem.TryEquip(target, equipmentEntity, slot.Name, silent: true, force: true, inventory: inventoryComponent);
-
-                    onEquipped?.Invoke(target, equipmentEntity);
-                }
-            }
-
-            if (entityManager.TryGetComponent(target, out HandsComponent? handsComponent))
-            {
-                var handsSystem = entityManager.System<HandsSystem>();
-                var coords = entityManager.GetComponent<TransformComponent>(target).Coordinates;
-                foreach (var prototype in startingGear.Inhand)
-                {
-                    var inhandEntity = entityManager.SpawnEntity(prototype, coords);
-                    handsSystem.TryPickup(target, inhandEntity, checkActionBlocker: false, handsComp: handsComponent);
-                }
-            }
-
-            // See if this starting gear is associated with a job
-            var jobs = prototypeManager.EnumeratePrototypes<JobPrototype>();
-            foreach (var job in jobs)
-            {
-                if (job.StartingGear != gear)
-                    continue;
-
-                var jobProtoId = LoadoutSystem.GetJobPrototype(job.ID);
-                if (!prototypeManager.TryIndex<RoleLoadoutPrototype>(jobProtoId, out var jobProto))
-                    break;
-
-                // Don't require a player, so this works on Urists
-                profile ??= entityManager.TryGetComponent<HumanoidAppearanceComponent>(target, out var comp)
-                    ? HumanoidCharacterProfile.DefaultWithSpecies(comp.Species)
-                    : new HumanoidCharacterProfile();
-                // Try to get the user's existing loadout for the role
-                profile.Loadouts.TryGetValue(jobProtoId, out var roleLoadout);
-
-                if (roleLoadout == null)
-                {
-                    // Sunrise-Start
-                    string [] sponsorsPrototypes = [];
-                    if (session != null && IoCManager.Instance != null && IoCManager.Instance.TryResolveType<ISharedSponsorsManager>(out var sponsorsManager))
-                    {
-                        if (sponsorsManager.TryGetPrototypes(session.UserId, out var prototypes))
-                        {
-                            sponsorsPrototypes = prototypes.ToArray();
-                        }
-                    }
-                    // Sunrise-End
-
-                    // If they don't have a loadout for the role, make a default one
-                    roleLoadout = new RoleLoadout(jobProtoId);
-                    roleLoadout.SetDefault(profile, session, prototypeManager, sponsorsPrototypes);
-                }
-
-                // Equip the target with the job loadout
-                var stationSpawning = entityManager.System<SharedStationSpawningSystem>();
-                stationSpawning.EquipRoleLoadout(target, roleLoadout, jobProto);
-            }
-
-            return true;
-=======
             if (!_outfitSystem.SetOutfit(target.Value, args[1]))
                 shell.WriteLine(Loc.GetString("cmd-setoutfit-invalid-outfit-id-error"));
->>>>>>> 3f9d303c
         }
     }
 }