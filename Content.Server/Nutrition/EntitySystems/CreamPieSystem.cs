using Content.Server.Explosion.EntitySystems;
using Content.Server.Fluids.EntitySystems;
using Content.Server.Nutrition.Components;
using Content.Server.Popups;
using Content.Shared.Containers.ItemSlots;
using Content.Shared.Explosion.Components;
using Content.Shared.IdentityManagement;
using Content.Shared.Nutrition;
using Content.Shared.Nutrition.Components;
using Content.Shared.Nutrition.EntitySystems;
using Content.Shared.Rejuvenate;
using Content.Shared.Throwing;
using Content.Shared.Chemistry.EntitySystems;
using JetBrains.Annotations;
using Robust.Shared.Audio;
using Robust.Shared.Audio.Systems;
using Robust.Shared.Player;

namespace Content.Server.Nutrition.EntitySystems
{
    [UsedImplicitly]
    public sealed class CreamPieSystem : SharedCreamPieSystem
    {
        [Dependency] private readonly SharedSolutionContainerSystem _solutions = default!;
        [Dependency] private readonly PuddleSystem _puddle = default!;
        [Dependency] private readonly ItemSlotsSystem _itemSlots = default!;
        [Dependency] private readonly TriggerSystem _trigger = default!;
        [Dependency] private readonly SharedAudioSystem _audio = default!;
        [Dependency] private readonly PopupSystem _popup = default!;

        public override void Initialize()
        {
            base.Initialize();

            // activate BEFORE entity is deleted and trash is spawned
            SubscribeLocalEvent<CreamPieComponent, ConsumeDoAfterEvent>(OnConsume, before: [typeof(FoodSystem)]);
            SubscribeLocalEvent<CreamPieComponent, SliceFoodEvent>(OnSlice);

            SubscribeLocalEvent<CreamPiedComponent, RejuvenateEvent>(OnRejuvenate);
        }

        protected override void SplattedCreamPie(EntityUid uid, CreamPieComponent creamPie)
        {
            // The entity is deleted, so play the sound at its position rather than parenting
            var coordinates = Transform(uid).Coordinates;
            _audio.PlayPvs(_audio.ResolveSound(creamPie.Sound), coordinates, AudioParams.Default.WithVariation(0.125f));

            if (EntityManager.TryGetComponent(uid, out FoodComponent? foodComp))
            {
                if (_solutions.TryGetSolution(uid, foodComp.Solution, out _, out var solution))
                {
                    _puddle.TrySpillAt(uid, solution, out _, false);
                }
                foreach (var trash in foodComp.Trash)
                {
                    EntityManager.SpawnEntity(trash, Transform(uid).Coordinates);
                }
            }
            ActivatePayload(uid);

            EntityManager.QueueDeleteEntity(uid);
        }

        private void OnConsume(Entity<CreamPieComponent> entity, ref ConsumeDoAfterEvent args)
        {
            ActivatePayload(entity);
        }

        private void OnSlice(Entity<CreamPieComponent> entity, ref SliceFoodEvent args)
        {
            ActivatePayload(entity);
        }

        private void ActivatePayload(EntityUid uid)
        {
            if (_itemSlots.TryGetSlot(uid, CreamPieComponent.PayloadSlotName, out var itemSlot))
            {
                if (_itemSlots.TryEject(uid, itemSlot, user: null, out var item))
                {
                    if (TryComp<OnUseTimerTriggerComponent>(item.Value, out var timerTrigger))
                    {
                        _trigger.HandleTimerTrigger(
                            item.Value,
                            null,
                            timerTrigger.Delay,
                            timerTrigger.BeepInterval,
                            timerTrigger.InitialBeepDelay,
                            timerTrigger.BeepSound);
                    }
                }
            }
        }

        protected override void CreamedEntity(EntityUid uid, CreamPiedComponent creamPied, ThrowHitByEvent args)
        {
<<<<<<< HEAD
            _popup.PopupEntity(Loc.GetString("cream-pied-component-on-hit-by-message", ("thrower", args.Thrown)), uid, args.Target);
            var otherPlayers = Filter.Empty().AddPlayersByPvs(uid);
            if (TryComp<ActorComponent>(args.Target, out var actor))
            {
                otherPlayers.RemovePlayer(actor.PlayerSession);
            }

            // Sunrise-Start
            var ev = new CreamedEvent(args.Target);
            RaiseLocalEvent(args.Target, ref ev);
            // Sunrise-End

            _popup.PopupEntity(Loc.GetString("cream-pied-component-on-hit-by-message-others", ("owner", Identity.Name(uid, EntityManager)), ("thrower", args.Thrown)), uid, otherPlayers, false);
=======
            _popup.PopupEntity(Loc.GetString("cream-pied-component-on-hit-by-message",
                                            ("thrown", Identity.Entity(args.Thrown, EntityManager))),
                                            uid, args.Target);

            var otherPlayers = Filter.PvsExcept(uid);

            _popup.PopupEntity(Loc.GetString("cream-pied-component-on-hit-by-message-others",
                                            ("owner", Identity.Entity(uid, EntityManager)),
                                            ("thrown", Identity.Entity(args.Thrown, EntityManager))),
                                            uid, otherPlayers, false);
>>>>>>> fac4bcd9
        }

        private void OnRejuvenate(Entity<CreamPiedComponent> entity, ref RejuvenateEvent args)
        {
            SetCreamPied(entity, entity.Comp, false);
        }
    }
}

// Sunrise-Edit
[ByRefEvent]
public readonly record struct CreamedEvent(EntityUid Target);<|MERGE_RESOLUTION|>--- conflicted
+++ resolved
@@ -93,21 +93,6 @@
 
         protected override void CreamedEntity(EntityUid uid, CreamPiedComponent creamPied, ThrowHitByEvent args)
         {
-<<<<<<< HEAD
-            _popup.PopupEntity(Loc.GetString("cream-pied-component-on-hit-by-message", ("thrower", args.Thrown)), uid, args.Target);
-            var otherPlayers = Filter.Empty().AddPlayersByPvs(uid);
-            if (TryComp<ActorComponent>(args.Target, out var actor))
-            {
-                otherPlayers.RemovePlayer(actor.PlayerSession);
-            }
-
-            // Sunrise-Start
-            var ev = new CreamedEvent(args.Target);
-            RaiseLocalEvent(args.Target, ref ev);
-            // Sunrise-End
-
-            _popup.PopupEntity(Loc.GetString("cream-pied-component-on-hit-by-message-others", ("owner", Identity.Name(uid, EntityManager)), ("thrower", args.Thrown)), uid, otherPlayers, false);
-=======
             _popup.PopupEntity(Loc.GetString("cream-pied-component-on-hit-by-message",
                                             ("thrown", Identity.Entity(args.Thrown, EntityManager))),
                                             uid, args.Target);
@@ -118,7 +103,11 @@
                                             ("owner", Identity.Entity(uid, EntityManager)),
                                             ("thrown", Identity.Entity(args.Thrown, EntityManager))),
                                             uid, otherPlayers, false);
->>>>>>> fac4bcd9
+
+            // Sunrise-Start
+            var ev = new CreamedEvent(args.Target);
+            RaiseLocalEvent(args.Target, ref ev);
+            // Sunrise-End
         }
 
         private void OnRejuvenate(Entity<CreamPiedComponent> entity, ref RejuvenateEvent args)
