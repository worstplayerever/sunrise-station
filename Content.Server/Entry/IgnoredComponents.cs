// ReSharper disable ArrangeTrailingCommaInMultilineLists
namespace Content.Server.Entry
{
    public static class IgnoredComponents
    {
        public static string[] List => new[] {
            "ConstructionGhost",
            "IconSmooth",
            "InteractionOutline",
            "Marker",
            "GuidebookControlsTest",
            "GuideHelp",
            "Clickable",
            "Icon",
            "CableVisualizer",
            "SolutionItemStatus",
            "UIFragment",
            "PdaBorderColor",
            "InventorySlots",
            "LightFade",
            "HolidayRsiSwap",
            "OptionsVisualizer",
<<<<<<< HEAD
            "HolidayClothingSwap" // Sunrise-Edit
=======
            "MultipartMachineGhost"
>>>>>>> 1c8c85ea
        };
    }
}<|MERGE_RESOLUTION|>--- conflicted
+++ resolved
@@ -20,11 +20,8 @@
             "LightFade",
             "HolidayRsiSwap",
             "OptionsVisualizer",
-<<<<<<< HEAD
+            "MultipartMachineGhost",
             "HolidayClothingSwap" // Sunrise-Edit
-=======
-            "MultipartMachineGhost"
->>>>>>> 1c8c85ea
         };
     }
 }