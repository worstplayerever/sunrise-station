using Content.Server._Sunrise.Entry;
using Content.Server._Sunrise.GuideGenerator;
using Content.Server._Sunrise.ServersHub;
using Content.Server._Sunrise.TTS;
using Content.Server.Acz;
using Content.Server.Administration;
using Content.Server.Administration.Logs;
using Content.Server.Administration.Managers;
using Content.Server.Afk;
using Content.Server.Chat.Managers;
using Content.Server.Connection;
using Content.Server.Database;
using Content.Server.EUI;
using Content.Server.GameTicking;
using Content.Server.GhostKick;
using Content.Server.GuideGenerator;
using Content.Server.Info;
using Content.Server.IoC;
using Content.Server.Maps;
using Content.Server.NodeContainer.NodeGroups;
using Content.Server.Objectives;
using Content.Server.Players;
using Content.Server.Players.JobWhitelist;
using Content.Server.Players.PlayTimeTracking;
using Content.Server.Players.RateLimiting;
using Content.Server.Preferences.Managers;
using Content.Server.ServerInfo;
using Content.Server.ServerUpdates;
using Content.Server.Voting.Managers;
using Content.Shared.CCVar;
using Content.Shared.Kitchen;
using Content.Shared.Localizations;
using Content.Sunrise.Interfaces.Server;
using Content.Sunrise.Interfaces.Shared;
using Robust.Server;
using Robust.Server.ServerStatus;
using Robust.Shared.Configuration;
using Robust.Shared.ContentPack;
using Robust.Shared.Prototypes;
using Robust.Shared.Timing;
using Robust.Shared.Utility;

namespace Content.Server.Entry
{
    public sealed class EntryPoint : GameServer
    {
        internal const string ConfigPresetsDir = "/ConfigPresets/";
        private const string ConfigPresetsDirBuild = $"{ConfigPresetsDir}Build/";

        private EuiManager _euiManager = default!;
        private IVoteManager _voteManager = default!;
        private ServerUpdateManager _updateManager = default!;
        private ServersHubManager _serversHubManager = default!; // Sunrise-Edit
        private PlayTimeTrackingManager? _playTimeTracking;
        private IEntitySystemManager? _sysMan;
        private IServerDbManager? _dbManager;
        private IWatchlistWebhookManager _watchlistWebhookManager = default!;
        private IConnectionManager? _connectionManager;
        private ISharedSponsorsManager? _sponsorsManager; // Sunrise-Sponsors

        /// <inheritdoc />
        public override void Init()
        {
            base.Init();

            var cfg = IoCManager.Resolve<IConfigurationManager>();
            var res = IoCManager.Resolve<IResourceManager>();
            var logManager = IoCManager.Resolve<ILogManager>();

            LoadConfigPresets(cfg, res, logManager.GetSawmill("configpreset"));

            var aczProvider = new ContentMagicAczProvider(IoCManager.Resolve<IDependencyCollection>());
            IoCManager.Resolve<IStatusHost>().SetMagicAczProvider(aczProvider);

            var factory = IoCManager.Resolve<IComponentFactory>();
            var prototypes = IoCManager.Resolve<IPrototypeManager>();

            factory.DoAutoRegistrations();
            factory.IgnoreMissingComponents("Visuals");

            factory.RegisterIgnore(IgnoredComponents.List);

            prototypes.RegisterIgnore("parallax");

            ServerContentIoC.Register();

            foreach (var callback in TestingCallbacks)
            {
                var cast = (ServerModuleTestingCallbacks) callback;
                cast.ServerBeforeIoC?.Invoke();
            }

            IoCManager.BuildGraph();
            factory.GenerateNetIds();
            var configManager = IoCManager.Resolve<IConfigurationManager>();
            var dest = configManager.GetCVar(CCVars.DestinationFile);
            IoCManager.Resolve<ContentLocalizationManager>().Initialize();
            if (string.IsNullOrEmpty(dest)) //hacky but it keeps load times for the generator down.
            {
                _euiManager = IoCManager.Resolve<EuiManager>();
                _voteManager = IoCManager.Resolve<IVoteManager>();
                _updateManager = IoCManager.Resolve<ServerUpdateManager>();
                _serversHubManager = IoCManager.Resolve<ServersHubManager>(); // Sunrise-Edit
                _playTimeTracking = IoCManager.Resolve<PlayTimeTrackingManager>();
                _connectionManager = IoCManager.Resolve<IConnectionManager>();
                _sysMan = IoCManager.Resolve<IEntitySystemManager>();
                _dbManager = IoCManager.Resolve<IServerDbManager>();
                _watchlistWebhookManager = IoCManager.Resolve<IWatchlistWebhookManager>();

                logManager.GetSawmill("Storage").Level = LogLevel.Info;
                logManager.GetSawmill("db.ef").Level = LogLevel.Info;

                IoCManager.Resolve<IAdminLogManager>().Initialize();
                IoCManager.Resolve<IConnectionManager>().Initialize();
                _dbManager.Init();
                IoCManager.Resolve<IServerPreferencesManager>().Init();
                IoCManager.Resolve<INodeGroupFactory>().Initialize();
                IoCManager.Resolve<ContentNetworkResourceManager>().Initialize();
                IoCManager.Resolve<GhostKickManager>().Initialize();
                IoCManager.Resolve<TTSManager>().Initialize(); // Sunrise-TTS
                IoCManager.Resolve<ServerInfoManager>().Initialize();
                IoCManager.Resolve<ServerApi>().Initialize();

                IoCManager.Resolve<ServersHubManager>().Initialize(); // Sunrise-Hub

                // Sunrise-Sponsors-Start
                SunriseServerEntry.Init();
                IoCManager.Instance!.TryResolveType(out _sponsorsManager);
                // Sunrise-Sponsors-End

                _voteManager.Initialize();
                _updateManager.Initialize();
                _playTimeTracking.Initialize();
                _watchlistWebhookManager.Initialize();
                IoCManager.Resolve<JobWhitelistManager>().Initialize();
                IoCManager.Resolve<PlayerRateLimitManager>().Initialize();
            }
        }

        public override void PostInit()
        {
            base.PostInit();

            IoCManager.Resolve<IChatSanitizationManager>().Initialize();
            IoCManager.Resolve<IChatManager>().Initialize();
            var configManager = IoCManager.Resolve<IConfigurationManager>();
            var resourceManager = IoCManager.Resolve<IResourceManager>();
            var dest = configManager.GetCVar(CCVars.DestinationFile);
            if (!string.IsNullOrEmpty(dest))
            {
                var resPath = new ResPath(dest).ToRootedPath();
                var file = resourceManager.UserData.OpenWriteText(resPath.WithName("chem_" + dest));
                ChemistryJsonGenerator.PublishJson(file);
                file.Flush();
                file = resourceManager.UserData.OpenWriteText(resPath.WithName("react_" + dest));
                ReactionJsonGenerator.PublishJson(file);
                file.Flush();
                // Wiki-Start
                file = resourceManager.UserData.OpenWriteText(resPath.WithName("entity_" + dest));
                EntityJsonGenerator.PublishJson(file);
                file.Flush();
                file = resourceManager.UserData.OpenWriteText(resPath.WithName("mealrecipes_" + dest));
                MealsRecipesJsonGenerator.PublishJson(file);
                file.Flush();
                file = resourceManager.UserData.OpenWriteText(resPath.WithName("healthchangereagents_" + dest));
                HealthChangeReagentsJsonGenerator.PublishJson(file);
                file.Flush();
                // Wiki-End
                IoCManager.Resolve<IBaseServer>().Shutdown("Data generation done");
            }
            else
            {
                IoCManager.Resolve<RecipeManager>().Initialize();
                IoCManager.Resolve<IAdminManager>().Initialize();
                IoCManager.Resolve<IAfkManager>().Initialize();
                IoCManager.Resolve<RulesManager>().Initialize();
                _euiManager.Initialize();

                IoCManager.Resolve<IGameMapManager>().Initialize();
                IoCManager.Resolve<IEntitySystemManager>().GetEntitySystem<GameTicker>().PostInitialize();
                IoCManager.Resolve<IBanManager>().Initialize();
                IoCManager.Resolve<IConnectionManager>().PostInit();
                IoCManager.Resolve<MultiServerKickManager>().Initialize();
<<<<<<< HEAD
                // Sunrise-Sponsors-Start
                SunriseServerEntry.PostInit();
                // Sunrise-Sponsors-End
=======
                IoCManager.Resolve<CVarControlManager>().Initialize();
>>>>>>> c62ed868
            }
        }

        public override void Update(ModUpdateLevel level, FrameEventArgs frameEventArgs)
        {
            base.Update(level, frameEventArgs);

            switch (level)
            {
                case ModUpdateLevel.PostEngine:
                {
                    _euiManager.SendUpdates();
                    _voteManager.Update();
                    break;
                }

                case ModUpdateLevel.FramePostEngine:
                    _updateManager.Update();
                    _playTimeTracking?.Update();
                    _watchlistWebhookManager.Update();
                    _connectionManager?.Update();
                    _serversHubManager.Update(); // Sunrise-Edit
                    _sponsorsManager?.Update(); // Sunrise-Edit
                    break;
            }
        }

        protected override void Dispose(bool disposing)
        {
            _playTimeTracking?.Shutdown();
            _dbManager?.Shutdown();
            IoCManager.Resolve<ServerApi>().Shutdown();
        }

        private static void LoadConfigPresets(IConfigurationManager cfg, IResourceManager res, ISawmill sawmill)
        {
            LoadBuildConfigPresets(cfg, res, sawmill);

            var presets = cfg.GetCVar(CCVars.ConfigPresets);
            if (presets == "")
                return;

            foreach (var preset in presets.Split(','))
            {
                var path = $"{ConfigPresetsDir}{preset}.toml";
                if (!res.TryContentFileRead(path, out var file))
                {
                    sawmill.Error("Unable to load config preset {Preset}!", path);
                    continue;
                }

                cfg.LoadDefaultsFromTomlStream(file);
                sawmill.Info("Loaded config preset: {Preset}", path);
            }
        }

        private static void LoadBuildConfigPresets(IConfigurationManager cfg, IResourceManager res, ISawmill sawmill)
        {
#if TOOLS
            Load(CCVars.ConfigPresetDevelopment, "development");
#endif
#if DEBUG
            Load(CCVars.ConfigPresetDebug, "debug");
#endif

            void Load(CVarDef<bool> cVar, string name)
            {
                var path = $"{ConfigPresetsDirBuild}{name}.toml";
                if (cfg.GetCVar(cVar) && res.TryContentFileRead(path, out var file))
                {
                    cfg.LoadDefaultsFromTomlStream(file);
                    sawmill.Info("Loaded config preset: {Preset}", path);
                }
            }
        }
    }
}<|MERGE_RESOLUTION|>--- conflicted
+++ resolved
@@ -181,13 +181,10 @@
                 IoCManager.Resolve<IBanManager>().Initialize();
                 IoCManager.Resolve<IConnectionManager>().PostInit();
                 IoCManager.Resolve<MultiServerKickManager>().Initialize();
-<<<<<<< HEAD
+                IoCManager.Resolve<CVarControlManager>().Initialize();
                 // Sunrise-Sponsors-Start
                 SunriseServerEntry.PostInit();
                 // Sunrise-Sponsors-End
-=======
-                IoCManager.Resolve<CVarControlManager>().Initialize();
->>>>>>> c62ed868
             }
         }
 
