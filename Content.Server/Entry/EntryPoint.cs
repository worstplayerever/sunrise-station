using Content.Server._Sunrise.GuideGenerator;
using Content.Server._Sunrise.ServersHub;
using Content.Server._Sunrise.TTS;
using Content.Server.Acz;
using Content.Server.Administration;
using Content.Server.Administration.Logs;
using Content.Server.Administration.Managers;
using Content.Server.Afk;
using Content.Server.Chat.Managers;
using Content.Server.Connection;
using Content.Server.Database;
using Content.Server.EUI;
using Content.Server.GameTicking;
using Content.Server.GhostKick;
using Content.Server.GuideGenerator;
using Content.Server.Info;
using Content.Server.IoC;
using Content.Server.Maps;
using Content.Server.NodeContainer.NodeGroups;
using Content.Server.Objectives;
using Content.Server.Players;
using Content.Server.Players.JobWhitelist;
using Content.Server.Players.PlayTimeTracking;
using Content.Server.Players.RateLimiting;
using Content.Server.Preferences.Managers;
using Content.Server.ServerInfo;
using Content.Server.ServerUpdates;
using Content.Server.Voting.Managers;
using Content.Shared.CCVar;
using Content.Shared.Kitchen;
using Content.Shared.Localizations;
using Robust.Server;
using Robust.Server.ServerStatus;
using Robust.Shared.Configuration;
using Robust.Shared.ContentPack;
using Robust.Shared.Prototypes;
using Robust.Shared.Timing;
using Robust.Shared.Utility;

namespace Content.Server.Entry
{
    public sealed class EntryPoint : GameServer
    {
        internal const string ConfigPresetsDir = "/ConfigPresets/";
        private const string ConfigPresetsDirBuild = $"{ConfigPresetsDir}Build/";

        private EuiManager _euiManager = default!;
        private IVoteManager _voteManager = default!;
        private ServerUpdateManager _updateManager = default!;
        private ServersHubManager _serversHubManager = default!; // Sunrise-Edit
        private PlayTimeTrackingManager? _playTimeTracking;
        private IEntitySystemManager? _sysMan;
        private IServerDbManager? _dbManager;
        private IConnectionManager? _connectionManager;

        /// <inheritdoc />
        public override void Init()
        {
            base.Init();

            var cfg = IoCManager.Resolve<IConfigurationManager>();
            var res = IoCManager.Resolve<IResourceManager>();
            var logManager = IoCManager.Resolve<ILogManager>();

            LoadConfigPresets(cfg, res, logManager.GetSawmill("configpreset"));

            var aczProvider = new ContentMagicAczProvider(IoCManager.Resolve<IDependencyCollection>());
            IoCManager.Resolve<IStatusHost>().SetMagicAczProvider(aczProvider);

            var factory = IoCManager.Resolve<IComponentFactory>();
            var prototypes = IoCManager.Resolve<IPrototypeManager>();

            factory.DoAutoRegistrations();
            factory.IgnoreMissingComponents("Visuals");

            factory.RegisterIgnore(IgnoredComponents.List);

            prototypes.RegisterIgnore("parallax");

            ServerContentIoC.Register();

            foreach (var callback in TestingCallbacks)
            {
                var cast = (ServerModuleTestingCallbacks) callback;
                cast.ServerBeforeIoC?.Invoke();
            }

            IoCManager.BuildGraph();
            factory.GenerateNetIds();
            var configManager = IoCManager.Resolve<IConfigurationManager>();
            var dest = configManager.GetCVar(CCVars.DestinationFile);
            IoCManager.Resolve<ContentLocalizationManager>().Initialize();
            if (string.IsNullOrEmpty(dest)) //hacky but it keeps load times for the generator down.
            {
                _euiManager = IoCManager.Resolve<EuiManager>();
                _voteManager = IoCManager.Resolve<IVoteManager>();
                _updateManager = IoCManager.Resolve<ServerUpdateManager>();
                _serversHubManager = IoCManager.Resolve<ServersHubManager>(); // Sunrise-Edit
                _playTimeTracking = IoCManager.Resolve<PlayTimeTrackingManager>();
                _connectionManager = IoCManager.Resolve<IConnectionManager>();
                _sysMan = IoCManager.Resolve<IEntitySystemManager>();
                _dbManager = IoCManager.Resolve<IServerDbManager>();

                logManager.GetSawmill("Storage").Level = LogLevel.Info;
                logManager.GetSawmill("db.ef").Level = LogLevel.Info;

                IoCManager.Resolve<IAdminLogManager>().Initialize();
                IoCManager.Resolve<IConnectionManager>().Initialize();
                _dbManager.Init();
                IoCManager.Resolve<IServerPreferencesManager>().Init();
                IoCManager.Resolve<INodeGroupFactory>().Initialize();
                IoCManager.Resolve<ContentNetworkResourceManager>().Initialize();
                IoCManager.Resolve<GhostKickManager>().Initialize();
                IoCManager.Resolve<TTSManager>().Initialize(); // Sunrise-TTS
                IoCManager.Resolve<ServerInfoManager>().Initialize();
                IoCManager.Resolve<ServerApi>().Initialize();

                IoCManager.Resolve<ServersHubManager>().Initialize(); // Sunrise-Hub

                _voteManager.Initialize();
                _updateManager.Initialize();
                _playTimeTracking.Initialize();
                IoCManager.Resolve<JobWhitelistManager>().Initialize();
                IoCManager.Resolve<PlayerRateLimitManager>().Initialize();
            }
        }

        public override void PostInit()
        {
            base.PostInit();

            IoCManager.Resolve<IChatSanitizationManager>().Initialize();
            IoCManager.Resolve<IChatManager>().Initialize();
            var configManager = IoCManager.Resolve<IConfigurationManager>();
            var resourceManager = IoCManager.Resolve<IResourceManager>();
            var dest = configManager.GetCVar(CCVars.DestinationFile);
            if (!string.IsNullOrEmpty(dest))
            {
                var resPath = new ResPath(dest).ToRootedPath();
                var file = resourceManager.UserData.OpenWriteText(resPath.WithName("chem_" + dest));
                ChemistryJsonGenerator.PublishJson(file);
                file.Flush();
                file = resourceManager.UserData.OpenWriteText(resPath.WithName("react_" + dest));
                ReactionJsonGenerator.PublishJson(file);
                file.Flush();
                // Wiki-Start
                file = resourceManager.UserData.OpenWriteText(resPath.WithName("entity_" + dest));
                EntityJsonGenerator.PublishJson(file);
                file.Flush();
                file = resourceManager.UserData.OpenWriteText(resPath.WithName("mealrecipes_" + dest));
                MealsRecipesJsonGenerator.PublishJson(file);
                file.Flush();
                file = resourceManager.UserData.OpenWriteText(resPath.WithName("healthchangereagents_" + dest));
                HealthChangeReagentsJsonGenerator.PublishJson(file);
                file.Flush();
                // Wiki-End
                IoCManager.Resolve<IBaseServer>().Shutdown("Data generation done");
            }
            else
            {
                IoCManager.Resolve<RecipeManager>().Initialize();
                IoCManager.Resolve<IAdminManager>().Initialize();
                IoCManager.Resolve<IAfkManager>().Initialize();
                IoCManager.Resolve<RulesManager>().Initialize();
                _euiManager.Initialize();

                IoCManager.Resolve<IGameMapManager>().Initialize();
                IoCManager.Resolve<IEntitySystemManager>().GetEntitySystem<GameTicker>().PostInitialize();
                IoCManager.Resolve<IBanManager>().Initialize();
                IoCManager.Resolve<IConnectionManager>().PostInit();
            }
        }

        public override void Update(ModUpdateLevel level, FrameEventArgs frameEventArgs)
        {
            base.Update(level, frameEventArgs);

            switch (level)
            {
                case ModUpdateLevel.PostEngine:
                {
                    _euiManager.SendUpdates();
                    _voteManager.Update();
                    break;
                }

                case ModUpdateLevel.FramePostEngine:
                    _updateManager.Update();
                    _playTimeTracking?.Update();
<<<<<<< HEAD
                    _serversHubManager.Update(); // Sunrise-Edit
=======
                    _connectionManager?.Update();
>>>>>>> 8e7f4402
                    break;
            }
        }

        protected override void Dispose(bool disposing)
        {
            _playTimeTracking?.Shutdown();
            _dbManager?.Shutdown();
            IoCManager.Resolve<ServerApi>().Shutdown();
        }

        private static void LoadConfigPresets(IConfigurationManager cfg, IResourceManager res, ISawmill sawmill)
        {
            LoadBuildConfigPresets(cfg, res, sawmill);

            var presets = cfg.GetCVar(CCVars.ConfigPresets);
            if (presets == "")
                return;

            foreach (var preset in presets.Split(','))
            {
                var path = $"{ConfigPresetsDir}{preset}.toml";
                if (!res.TryContentFileRead(path, out var file))
                {
                    sawmill.Error("Unable to load config preset {Preset}!", path);
                    continue;
                }

                cfg.LoadDefaultsFromTomlStream(file);
                sawmill.Info("Loaded config preset: {Preset}", path);
            }
        }

        private static void LoadBuildConfigPresets(IConfigurationManager cfg, IResourceManager res, ISawmill sawmill)
        {
#if TOOLS
            Load(CCVars.ConfigPresetDevelopment, "development");
#endif
#if DEBUG
            Load(CCVars.ConfigPresetDebug, "debug");
#endif

            void Load(CVarDef<bool> cVar, string name)
            {
                var path = $"{ConfigPresetsDirBuild}{name}.toml";
                if (cfg.GetCVar(cVar) && res.TryContentFileRead(path, out var file))
                {
                    cfg.LoadDefaultsFromTomlStream(file);
                    sawmill.Info("Loaded config preset: {Preset}", path);
                }
            }
        }
    }
}<|MERGE_RESOLUTION|>--- conflicted
+++ resolved
@@ -187,11 +187,8 @@
                 case ModUpdateLevel.FramePostEngine:
                     _updateManager.Update();
                     _playTimeTracking?.Update();
-<<<<<<< HEAD
+                    _connectionManager?.Update();
                     _serversHubManager.Update(); // Sunrise-Edit
-=======
-                    _connectionManager?.Update();
->>>>>>> 8e7f4402
                     break;
             }
         }
