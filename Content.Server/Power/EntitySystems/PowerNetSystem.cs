--- conflicted
+++ resolved
@@ -334,17 +334,9 @@
             var enumerator = AllEntityQuery<ApcPowerReceiverComponent>();
             while (enumerator.MoveNext(out var uid, out var apcReceiver))
             {
-<<<<<<< HEAD
                 var mapId = Transform(uid).MapUid;
                 var isAlwaysPowered = HasComp<AlwaysPoweredMapComponent>(mapId);
-
-                var powered = isAlwaysPowered || (!apcReceiver.PowerDisabled
-                              && (!apcReceiver.NeedsPower
-                                  || MathHelper.CloseToPercent(apcReceiver.NetworkLoad.ReceivingPower,
-                                      apcReceiver.Load)));
-=======
-                var powered = IsPoweredCalculate(apcReceiver);
->>>>>>> be761ea5
+                var powered = isAlwaysPowered || IsPoweredCalculate(apcReceiver);
 
                 MetaDataComponent? metadata = null;
 
