using Content.Server._Sunrise.ServersHub;
using Content.Server._Sunrise.TTS;
using Content.Server.Administration;
using Content.Server.Administration.Logs;
using Content.Server.Administration.Managers;
using Content.Server.Administration.Notes;
using Content.Server.Afk;
using Content.Server.Chat.Managers;
using Content.Server.Connection;
using Content.Server.Database;
using Content.Server.Discord;
using Content.Server.EUI;
using Content.Server.GhostKick;
using Content.Server.Info;
using Content.Server.Maps;
using Content.Server.MoMMI;
using Content.Server.NodeContainer.NodeGroups;
using Content.Server.Players;
using Content.Server.Players.JobWhitelist;
using Content.Server.Players.PlayTimeTracking;
using Content.Server.Players.RateLimiting;
using Content.Server.Preferences.Managers;
using Content.Server.ServerInfo;
using Content.Server.ServerUpdates;
using Content.Server.Voting.Managers;
using Content.Server.Worldgen.Tools;
using Content.Shared.Administration.Logs;
using Content.Shared.Administration.Managers;
using Content.Shared.Kitchen;
using Content.Shared.Players.PlayTimeTracking;

namespace Content.Server.IoC
{
    internal static class ServerContentIoC
    {
        public static void Register()
        {
            IoCManager.Register<IChatManager, ChatManager>();
            IoCManager.Register<IChatSanitizationManager, ChatSanitizationManager>();
            IoCManager.Register<IMoMMILink, MoMMILink>();
            IoCManager.Register<IServerPreferencesManager, ServerPreferencesManager>();
            IoCManager.Register<IServerDbManager, ServerDbManager>();
            IoCManager.Register<RecipeManager, RecipeManager>();
            IoCManager.Register<INodeGroupFactory, NodeGroupFactory>();
            IoCManager.Register<IConnectionManager, ConnectionManager>();
            IoCManager.Register<ServerUpdateManager>();
            IoCManager.Register<IAdminManager, AdminManager>();
            IoCManager.Register<ISharedAdminManager, AdminManager>();
            IoCManager.Register<EuiManager, EuiManager>();
            IoCManager.Register<IVoteManager, VoteManager>();
            IoCManager.Register<IPlayerLocator, PlayerLocator>();
            IoCManager.Register<IAfkManager, AfkManager>();
            IoCManager.Register<IGameMapManager, GameMapManager>();
            IoCManager.Register<RulesManager, RulesManager>();
            IoCManager.Register<IBanManager, BanManager>();
            IoCManager.Register<ContentNetworkResourceManager>();
            IoCManager.Register<IAdminNotesManager, AdminNotesManager>();
            IoCManager.Register<GhostKickManager>();
            IoCManager.Register<ISharedAdminLogManager, AdminLogManager>();
            IoCManager.Register<IAdminLogManager, AdminLogManager>();
            IoCManager.Register<PlayTimeTrackingManager>();
            IoCManager.Register<UserDbDataManager>();
            IoCManager.Register<TTSManager>(); // Sunrise-TTS
            IoCManager.Register<ServerInfoManager>();
            IoCManager.Register<PoissonDiskSampler>();
            IoCManager.Register<DiscordWebhook>();
            IoCManager.Register<ServerDbEntryManager>();
            IoCManager.Register<ISharedPlaytimeManager, PlayTimeTrackingManager>();
            IoCManager.Register<ServerApi>();
            IoCManager.Register<JobWhitelistManager>();
<<<<<<< HEAD

            IoCManager.Register<ServersHubManager>(); // Sunrise-Hub
=======
            IoCManager.Register<PlayerRateLimitManager>();
>>>>>>> afc80027
        }
    }
}<|MERGE_RESOLUTION|>--- conflicted
+++ resolved
@@ -68,12 +68,9 @@
             IoCManager.Register<ISharedPlaytimeManager, PlayTimeTrackingManager>();
             IoCManager.Register<ServerApi>();
             IoCManager.Register<JobWhitelistManager>();
-<<<<<<< HEAD
+            IoCManager.Register<PlayerRateLimitManager>();
 
             IoCManager.Register<ServersHubManager>(); // Sunrise-Hub
-=======
-            IoCManager.Register<PlayerRateLimitManager>();
->>>>>>> afc80027
         }
     }
 }