--- conflicted
+++ resolved
@@ -78,12 +78,9 @@
             IoCManager.Register<MappingManager>();
             IoCManager.Register<IWatchlistWebhookManager, WatchlistWebhookManager>();
             IoCManager.Register<ConnectionManager>();
-<<<<<<< HEAD
+            IoCManager.Register<MultiServerKickManager>();
 
             IoCManager.Register<ServersHubManager>(); // Sunrise-Hub
-=======
-            IoCManager.Register<MultiServerKickManager>();
->>>>>>> 20acef16
         }
     }
 }