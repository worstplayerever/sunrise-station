--- conflicted
+++ resolved
@@ -80,15 +80,12 @@
             IoCManager.Register<IWatchlistWebhookManager, WatchlistWebhookManager>();
             IoCManager.Register<ConnectionManager>();
             IoCManager.Register<MultiServerKickManager>();
-<<<<<<< HEAD
+            IoCManager.Register<CVarControlManager>();
 
             // Sunrise-Start
             IoCManager.Register<ServersHubManager>();
             SunriseServerContentIoC.Register();
             // Sunrise-End
-=======
-            IoCManager.Register<CVarControlManager>();
->>>>>>> c62ed868
         }
     }
 }