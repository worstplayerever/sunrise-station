using Content.Server._Sunrise.Contributors;
using Content.Server._Sunrise.IoC;
using Content.Server._Sunrise.PlayerCache;
using Content.Server._Sunrise.ServersHub;
using Content.Server._Sunrise.TTS;
using Content.Server.Administration;
using Content.Server.Administration.Logs;
using Content.Server.Administration.Managers;
using Content.Server.Administration.Notes;
using Content.Server.Afk;
using Content.Server.BugReports;
using Content.Server.Chat.Managers;
using Content.Server.Connection;
using Content.Server.Database;
using Content.Server.Discord;
using Content.Server.Discord.DiscordLink;
using Content.Server.Discord.WebhookMessages;
using Content.Server.EUI;
using Content.Server.GhostKick;
using Content.Server.Github;
using Content.Server.Info;
using Content.Server.Mapping;
using Content.Server.Maps;
using Content.Server.NodeContainer.NodeGroups;
using Content.Server.Players.JobWhitelist;
using Content.Server.Players.PlayTimeTracking;
using Content.Server.Players.RateLimiting;
using Content.Server.Preferences.Managers;
using Content.Server.ServerInfo;
using Content.Server.ServerUpdates;
using Content.Server.Voting.Managers;
using Content.Server.Worldgen.Tools;
using Content.Shared.Administration.Logs;
using Content.Shared.Administration.Managers;
using Content.Shared.Chat;
using Content.Shared.Kitchen;
using Content.Shared.Players.PlayTimeTracking;
using Content.Shared.Players.RateLimiting;

namespace Content.Server.IoC
{
    internal static class ServerContentIoC
    {
        public static void Register()
        {
            IoCManager.Register<IChatManager, ChatManager>();
            IoCManager.Register<ISharedChatManager, ChatManager>();
            IoCManager.Register<IChatSanitizationManager, ChatSanitizationManager>();
            IoCManager.Register<IServerPreferencesManager, ServerPreferencesManager>();
            IoCManager.Register<IServerDbManager, ServerDbManager>();
            IoCManager.Register<RecipeManager, RecipeManager>();
            IoCManager.Register<INodeGroupFactory, NodeGroupFactory>();
            IoCManager.Register<IConnectionManager, ConnectionManager>();
            IoCManager.Register<ServerUpdateManager>();
            IoCManager.Register<IAdminManager, AdminManager>();
            IoCManager.Register<ISharedAdminManager, AdminManager>();
            IoCManager.Register<EuiManager, EuiManager>();
            IoCManager.Register<IVoteManager, VoteManager>();
            IoCManager.Register<IPlayerLocator, PlayerLocator>();
            IoCManager.Register<IAfkManager, AfkManager>();
            IoCManager.Register<IGameMapManager, GameMapManager>();
            IoCManager.Register<RulesManager, RulesManager>();
            IoCManager.Register<IBanManager, BanManager>();
            IoCManager.Register<ContentNetworkResourceManager>();
            IoCManager.Register<IAdminNotesManager, AdminNotesManager>();
            IoCManager.Register<GhostKickManager>();
            IoCManager.Register<ISharedAdminLogManager, AdminLogManager>();
            IoCManager.Register<IAdminLogManager, AdminLogManager>();
            IoCManager.Register<IBugReportManager, BugReportManager>();
            IoCManager.Register<PlayTimeTrackingManager>();
            IoCManager.Register<UserDbDataManager>();
            IoCManager.Register<TTSManager>(); // Sunrise-TTS
            IoCManager.Register<ServerInfoManager>();
            IoCManager.Register<PoissonDiskSampler>();
            IoCManager.Register<DiscordWebhook>();
            IoCManager.Register<VoteWebhooks>();
            IoCManager.Register<ServerDbEntryManager>();
            IoCManager.Register<ISharedPlaytimeManager, PlayTimeTrackingManager>();
            IoCManager.Register<ServerApi>();
            IoCManager.Register<JobWhitelistManager>();
            IoCManager.Register<PlayerRateLimitManager>();
            IoCManager.Register<SharedPlayerRateLimitManager, PlayerRateLimitManager>();
            IoCManager.Register<MappingManager>();
            IoCManager.Register<IWatchlistWebhookManager, WatchlistWebhookManager>();
            IoCManager.Register<ConnectionManager>();
            IoCManager.Register<MultiServerKickManager>();
            IoCManager.Register<CVarControlManager>();
            IoCManager.Register<DiscordLink>();
            IoCManager.Register<DiscordChatLink>();
<<<<<<< HEAD

            // Sunrise-Start
            IoCManager.Register<ServersHubManager>();
            IoCManager.Register<ContributorsManager>();
            IoCManager.Register<PlayerCacheManager>();
            SunriseServerContentIoC.Register();
            // Sunrise-End
=======
            IoCManager.Register<GithubApiManager>();
            IoCManager.Register<GithubBackgroundWorker>();
            IoCManager.Register<GithubClient>();
>>>>>>> a8d6dbc3
        }
    }
}<|MERGE_RESOLUTION|>--- conflicted
+++ resolved
@@ -87,7 +87,9 @@
             IoCManager.Register<CVarControlManager>();
             IoCManager.Register<DiscordLink>();
             IoCManager.Register<DiscordChatLink>();
-<<<<<<< HEAD
+            IoCManager.Register<GithubApiManager>();
+            IoCManager.Register<GithubBackgroundWorker>();
+            IoCManager.Register<GithubClient>();
 
             // Sunrise-Start
             IoCManager.Register<ServersHubManager>();
@@ -95,11 +97,6 @@
             IoCManager.Register<PlayerCacheManager>();
             SunriseServerContentIoC.Register();
             // Sunrise-End
-=======
-            IoCManager.Register<GithubApiManager>();
-            IoCManager.Register<GithubBackgroundWorker>();
-            IoCManager.Register<GithubClient>();
->>>>>>> a8d6dbc3
         }
     }
 }