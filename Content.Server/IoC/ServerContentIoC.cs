using Content.Server._Sunrise.ServersHub;
using Content.Server._Sunrise.TTS;
using Content.Server.Administration;
using Content.Server.Administration.Logs;
using Content.Server.Administration.Managers;
using Content.Server.Administration.Notes;
using Content.Server.Afk;
using Content.Server.Chat.Managers;
using Content.Server.Connection;
using Content.Server.Database;
using Content.Server.Discord;
using Content.Server.EUI;
using Content.Server.GhostKick;
using Content.Server.Info;
using Content.Server.Mapping;
using Content.Server.Maps;
using Content.Server.MoMMI;
using Content.Server.NodeContainer.NodeGroups;
using Content.Server.Players;
using Content.Server.Players.JobWhitelist;
using Content.Server.Players.PlayTimeTracking;
using Content.Server.Players.RateLimiting;
using Content.Server.Preferences.Managers;
using Content.Server.ServerInfo;
using Content.Server.ServerUpdates;
using Content.Server.Voting.Managers;
using Content.Server.Worldgen.Tools;
using Content.Shared.Administration.Logs;
using Content.Shared.Administration.Managers;
using Content.Shared.Kitchen;
using Content.Shared.Players.PlayTimeTracking;

namespace Content.Server.IoC
{
    internal static class ServerContentIoC
    {
        public static void Register()
        {
            IoCManager.Register<IChatManager, ChatManager>();
            IoCManager.Register<IChatSanitizationManager, ChatSanitizationManager>();
            IoCManager.Register<IMoMMILink, MoMMILink>();
            IoCManager.Register<IServerPreferencesManager, ServerPreferencesManager>();
            IoCManager.Register<IServerDbManager, ServerDbManager>();
            IoCManager.Register<RecipeManager, RecipeManager>();
            IoCManager.Register<INodeGroupFactory, NodeGroupFactory>();
            IoCManager.Register<IConnectionManager, ConnectionManager>();
            IoCManager.Register<ServerUpdateManager>();
            IoCManager.Register<IAdminManager, AdminManager>();
            IoCManager.Register<ISharedAdminManager, AdminManager>();
            IoCManager.Register<EuiManager, EuiManager>();
            IoCManager.Register<IVoteManager, VoteManager>();
            IoCManager.Register<IPlayerLocator, PlayerLocator>();
            IoCManager.Register<IAfkManager, AfkManager>();
            IoCManager.Register<IGameMapManager, GameMapManager>();
            IoCManager.Register<RulesManager, RulesManager>();
            IoCManager.Register<IBanManager, BanManager>();
            IoCManager.Register<ContentNetworkResourceManager>();
            IoCManager.Register<IAdminNotesManager, AdminNotesManager>();
            IoCManager.Register<GhostKickManager>();
            IoCManager.Register<ISharedAdminLogManager, AdminLogManager>();
            IoCManager.Register<IAdminLogManager, AdminLogManager>();
            IoCManager.Register<PlayTimeTrackingManager>();
            IoCManager.Register<UserDbDataManager>();
            IoCManager.Register<TTSManager>(); // Sunrise-TTS
            IoCManager.Register<ServerInfoManager>();
            IoCManager.Register<PoissonDiskSampler>();
            IoCManager.Register<DiscordWebhook>();
            IoCManager.Register<ServerDbEntryManager>();
            IoCManager.Register<ISharedPlaytimeManager, PlayTimeTrackingManager>();
            IoCManager.Register<ServerApi>();
            IoCManager.Register<JobWhitelistManager>();
            IoCManager.Register<PlayerRateLimitManager>();
<<<<<<< HEAD

            IoCManager.Register<ServersHubManager>(); // Sunrise-Hub
=======
            IoCManager.Register<MappingManager>();
>>>>>>> f7d8b4e7
        }
    }
}<|MERGE_RESOLUTION|>--- conflicted
+++ resolved
@@ -70,12 +70,9 @@
             IoCManager.Register<ServerApi>();
             IoCManager.Register<JobWhitelistManager>();
             IoCManager.Register<PlayerRateLimitManager>();
-<<<<<<< HEAD
+            IoCManager.Register<MappingManager>();
 
             IoCManager.Register<ServersHubManager>(); // Sunrise-Hub
-=======
-            IoCManager.Register<MappingManager>();
->>>>>>> f7d8b4e7
         }
     }
 }