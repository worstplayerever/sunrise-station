--- conflicted
+++ resolved
@@ -263,11 +263,7 @@
             }
 
             var newEntityProto = graph.Nodes[edge.Target].Entity.GetId(null, user, new(EntityManager));
-<<<<<<< HEAD
-            var newEntity = EntityManager.SpawnEntity(newEntityProto, EntityManager.GetComponent<TransformComponent>(user).Coordinates);
-=======
             var newEntity = EntityManager.SpawnAttachedTo(newEntityProto, coords, rotation: angle);
->>>>>>> 795196c9
 
             if (!TryComp(newEntity, out ConstructionComponent? construction))
             {
