using System.Linq;
using Content.Server.Administration;
using Content.Server.Maps;
using Content.Shared.Administration;
using Content.Shared.CCVar;
using Robust.Shared.Configuration;
using Robust.Shared.Console;
using Robust.Shared.Prototypes;

namespace Content.Server.GameTicking.Commands
{
<<<<<<< HEAD
    [AdminCommand(AdminFlags.Host)] // SUNRISE-EDIT
    sealed class ForceMapCommand : IConsoleCommand
=======
    [AdminCommand(AdminFlags.Round)]
    public sealed class ForceMapCommand : LocalizedCommands
>>>>>>> 3f9d303c
    {
        [Dependency] private readonly IConfigurationManager _configurationManager = default!;
        [Dependency] private readonly IGameMapManager _gameMapManager = default!;
        [Dependency] private readonly IPrototypeManager _prototypeManager = default!;

        public override string Command => "forcemap";

        public override void Execute(IConsoleShell shell, string argStr, string[] args)
        {
            if (args.Length != 1)
            {
                shell.WriteLine(Loc.GetString(Loc.GetString($"shell-need-exactly-one-argument")));
                return;
            }

            var name = args[0];

            // An empty string clears the forced map
            if (!string.IsNullOrEmpty(name) && !_gameMapManager.CheckMapExists(name))
            {
                shell.WriteLine(Loc.GetString("cmd-forcemap-map-not-found", ("map", name)));
                return;
            }

            _configurationManager.SetCVar(CCVars.GameMap, name);

            if (string.IsNullOrEmpty(name))
                shell.WriteLine(Loc.GetString("cmd-forcemap-cleared"));
            else
                shell.WriteLine(Loc.GetString("cmd-forcemap-success", ("map", name)));
        }

        public override CompletionResult GetCompletion(IConsoleShell shell, string[] args)
        {
            if (args.Length == 1)
            {
                var options = _prototypeManager
                    .EnumeratePrototypes<GameMapPrototype>()
                    .Select(p => new CompletionOption(p.ID, p.MapName))
                    .OrderBy(p => p.Value);

                return CompletionResult.FromHintOptions(options, Loc.GetString($"cmd-forcemap-hint"));
            }

            return CompletionResult.Empty;
        }
    }
}<|MERGE_RESOLUTION|>--- conflicted
+++ resolved
@@ -9,13 +9,8 @@
 
 namespace Content.Server.GameTicking.Commands
 {
-<<<<<<< HEAD
-    [AdminCommand(AdminFlags.Host)] // SUNRISE-EDIT
-    sealed class ForceMapCommand : IConsoleCommand
-=======
-    [AdminCommand(AdminFlags.Round)]
+    [AdminCommand(AdminFlags.Host)]
     public sealed class ForceMapCommand : LocalizedCommands
->>>>>>> 3f9d303c
     {
         [Dependency] private readonly IConfigurationManager _configurationManager = default!;
         [Dependency] private readonly IGameMapManager _gameMapManager = default!;
