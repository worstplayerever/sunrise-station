--- conflicted
+++ resolved
@@ -49,10 +49,14 @@
                     : _playerManager.PlayerCount;
                 // Sunrise-End
 
+                if (_cfg.GetCVar(CCVars.AdminsCountInReportedPlayerCount))
+                {
+                    players -= _adminManager.ActiveAdmins.Count();
+                }
+
                 jObject["name"] = _baseServer.ServerName;
                 jObject["map"] = _gameMapManager.GetSelectedMap()?.MapName;
                 jObject["round_id"] = _gameTicker.RoundId;
-<<<<<<< HEAD
                 jObject["players"] = players; // Sunrise-Queue
                 jObject["soft_max_players"] = _cfg.GetCVar(CCVars.SoftMaxPlayers);
                 jObject["panic_bunker"] = _cfg.GetCVar(CCVars.PanicBunkerEnabled);
@@ -63,13 +67,6 @@
                  */
 
                 jObject["baby_jail"] = _cfg.GetCVar(CCVars.BabyJailEnabled);
-=======
-                jObject["players"] = _cfg.GetCVar(CCVars.AdminsCountInReportedPlayerCount)
-                    ? _playerManager.PlayerCount
-                    : _playerManager.PlayerCount - _adminManager.ActiveAdmins.Count();
-                jObject["soft_max_players"] = _cfg.GetCVar(CCVars.SoftMaxPlayers);
-                jObject["panic_bunker"] = _cfg.GetCVar(CCVars.PanicBunkerEnabled);
->>>>>>> cec5816a
                 jObject["run_level"] = (int) _runLevel;
                 if (preset != null)
                 {
