using System.Linq;
using Content.Server.Announcements;
using Content.Server.Discord;
using Content.Server.GameTicking.Events;
using Content.Server.Ghost;
using Content.Server.Maps;
using Content.Shared.CCVar;
using Content.Shared.Database;
using Content.Shared.GameTicking;
using Content.Shared.Mind;
using Content.Shared.Players;
using Content.Shared.Preferences;
using JetBrains.Annotations;
using Prometheus;
using Robust.Server.Maps;
using Robust.Shared.Asynchronous;
using Robust.Shared.Audio;
using Robust.Shared.Map;
using Robust.Shared.Network;
using Robust.Shared.Player;
using Robust.Shared.Random;
using Robust.Shared.Utility;

namespace Content.Server.GameTicking
{
    public sealed partial class GameTicker
    {
        [Dependency] private readonly DiscordWebhook _discord = default!;
        [Dependency] private readonly ITaskManager _taskManager = default!;

        private static readonly Counter RoundNumberMetric = Metrics.CreateCounter(
            "ss14_round_number",
            "Round number.");

        private static readonly Gauge RoundLengthMetric = Metrics.CreateGauge(
            "ss14_round_length",
            "Round length in seconds.");

#if EXCEPTION_TOLERANCE
        [ViewVariables]
        private int _roundStartFailCount = 0;
#endif

        [ViewVariables]
        private bool _startingRound;

        [ViewVariables]
        private GameRunLevel _runLevel;

        private RoundEndMessageEvent.RoundEndPlayerInfo[]? _replayRoundPlayerInfo;

        private string? _replayRoundText;

        [ViewVariables]
        public GameRunLevel RunLevel
        {
            get => _runLevel;
            private set
            {
                // Game admins can run `restartroundnow` while still in-lobby, which'd break things with this check.
                // if (_runLevel == value) return;

                var old = _runLevel;
                _runLevel = value;

                RaiseLocalEvent(new GameRunLevelChangedEvent(old, value));
            }
        }

        /// <summary>
        /// Returns true if the round's map is eligible to be updated.
        /// </summary>
        /// <returns></returns>
        public bool CanUpdateMap()
        {
            return RunLevel == GameRunLevel.PreRoundLobby &&
                   _roundStartTime - RoundPreloadTime > _gameTiming.CurTime;
        }

        /// <summary>
        ///     Loads all the maps for the given round.
        /// </summary>
        /// <remarks>
        ///     Must be called before the runlevel is set to InRound.
        /// </remarks>
        private void LoadMaps()
        {
            if (_mapManager.MapExists(DefaultMap))
                return;

            AddGamePresetRules();

            DefaultMap = _mapManager.CreateMap();
            _mapManager.AddUninitializedMap(DefaultMap);

            var maps = new List<GameMapPrototype>();

            // the map might have been force-set by something
            // (i.e. votemap or forcemap)
            var mainStationMap = _gameMapManager.GetSelectedMap();
            if (mainStationMap == null)
            {
                // otherwise set the map using the config rules
                _gameMapManager.SelectMapByConfigRules();
                mainStationMap = _gameMapManager.GetSelectedMap();
            }

            // Small chance the above could return no map.
            // ideally SelectMapByConfigRules will always find a valid map
            if (mainStationMap != null)
            {
                maps.Add(mainStationMap);
            }
            else
            {
                throw new Exception("invalid config; couldn't select a valid station map!");
            }

            if (CurrentPreset?.MapPool != null &&
                _prototypeManager.TryIndex<GameMapPoolPrototype>(CurrentPreset.MapPool, out var pool) &&
                !pool.Maps.Contains(mainStationMap.ID))
            {
                var msg = Loc.GetString("game-ticker-start-round-invalid-map",
                    ("map", mainStationMap.MapName),
                    ("mode", Loc.GetString(CurrentPreset.ModeTitle)));
                Log.Debug(msg);
                SendServerMessage(msg);
            }

            // Let game rules dictate what maps we should load.
            RaiseLocalEvent(new LoadingMapsEvent(maps));

            foreach (var map in maps)
            {
                var toLoad = DefaultMap;
                if (maps[0] != map)
                {
                    // Create other maps for the others since we need to.
                    toLoad = _mapManager.CreateMap();
                    _mapManager.AddUninitializedMap(toLoad);
                }

                LoadGameMap(map, toLoad, null);
            }
        }


        /// <summary>
        ///     Loads a new map, allowing systems interested in it to handle loading events.
        ///     In the base game, this is required to be used if you want to load a station.
        /// </summary>
        /// <param name="map">Game map prototype to load in.</param>
        /// <param name="targetMapId">Map to load into.</param>
        /// <param name="loadOptions">Map loading options, includes offset.</param>
        /// <param name="stationName">Name to assign to the loaded station.</param>
        /// <returns>All loaded entities and grids.</returns>
        public IReadOnlyList<EntityUid> LoadGameMap(GameMapPrototype map, MapId targetMapId, MapLoadOptions? loadOptions, string? stationName = null)
        {
            // Okay I specifically didn't set LoadMap here because this is typically called onto a new map.
            // whereas the command can also be used on an existing map.
            var loadOpts = loadOptions ?? new MapLoadOptions();

            if (map.MaxRandomOffset != 0f)
                loadOpts.Offset = _robustRandom.NextVector2(map.MaxRandomOffset);

            if (map.RandomRotation)
                loadOpts.Rotation = _robustRandom.NextAngle();

            var ev = new PreGameMapLoad(targetMapId, map, loadOpts);
            RaiseLocalEvent(ev);

            var gridIds = _map.LoadMap(targetMapId, ev.GameMap.MapPath.ToString(), ev.Options);

<<<<<<< HEAD
            _metaData.SetEntityName(_mapManager.GetMapEntityId(targetMapId), $"станция - {map.MapName}"); // Sunrise-edit
=======
            _metaData.SetEntityName(_mapManager.GetMapEntityId(targetMapId), map.MapName);
>>>>>>> 73024fc6

            var gridUids = gridIds.ToList();
            RaiseLocalEvent(new PostGameMapLoad(map, targetMapId, gridUids, stationName));

            return gridUids;
        }

        public int ReadyPlayerCount()
        {
            var total = 0;
            foreach (var (userId, status) in _playerGameStatuses)
            {
                if (LobbyEnabled && status == PlayerGameStatus.NotReadyToPlay)
                    continue;

                if (!_playerManager.TryGetSessionById(userId, out _))
                    continue;

                if (_banManager.GetRoleBans(userId) == null)
                    continue;

                total++;
            }

            return total;
        }

        public void StartRound(bool force = false)
        {
#if EXCEPTION_TOLERANCE
            try
            {
#endif
            // If this game ticker is a dummy or the round is already being started, do nothing!
            if (DummyTicker || _startingRound)
                return;

            _startingRound = true;

            if (RoundId == 0)
                IncrementRoundNumber();

            ReplayStartRound();

            DebugTools.Assert(RunLevel == GameRunLevel.PreRoundLobby);
            _sawmill.Info("Starting round!");

            SendServerMessage(Loc.GetString("game-ticker-start-round"));

            var readyPlayers = new List<ICommonSession>();
            var readyPlayerProfiles = new Dictionary<NetUserId, HumanoidCharacterProfile>();
            var autoDeAdmin = _cfg.GetCVar(CCVars.AdminDeadminOnJoin);
            foreach (var (userId, status) in _playerGameStatuses)
            {
                if (LobbyEnabled && status != PlayerGameStatus.ReadyToPlay) continue;
                if (!_playerManager.TryGetSessionById(userId, out var session)) continue;

                if (autoDeAdmin && _adminManager.IsAdmin(session))
                {
                    _adminManager.DeAdmin(session);
                }
#if DEBUG
                DebugTools.Assert(_userDb.IsLoadComplete(session), $"Player was readied up but didn't have user DB data loaded yet??");
#endif
                if (_banManager.GetRoleBans(userId) == null)
                {
                    Logger.ErrorS("RoleBans", $"Role bans for player {session} {userId} have not been loaded yet.");
                    continue;
                }
                readyPlayers.Add(session);
                HumanoidCharacterProfile profile;
                if (_prefsManager.TryGetCachedPreferences(userId, out var preferences))
                {
                    profile = (HumanoidCharacterProfile) preferences.SelectedCharacter;
                }
                else
                {
                    profile = HumanoidCharacterProfile.Random();
                }
                readyPlayerProfiles.Add(userId, profile);
            }

            DebugTools.AssertEqual(readyPlayers.Count, ReadyPlayerCount());

            // Just in case it hasn't been loaded previously we'll try loading it.
            LoadMaps();

            // map has been selected so update the lobby info text
            // applies to players who didn't ready up
            UpdateInfoText();

            StartGamePresetRules();

            RoundLengthMetric.Set(0);

            var startingEvent = new RoundStartingEvent(RoundId);
            RaiseLocalEvent(startingEvent);

            var origReadyPlayers = readyPlayers.ToArray();

            if (!StartPreset(origReadyPlayers, force))
            {
                _startingRound = false;
                return;
            }

            // MapInitialize *before* spawning players, our codebase is too shit to do it afterwards...
            _mapManager.DoMapInitialize(DefaultMap);

            SpawnPlayers(readyPlayers, readyPlayerProfiles, force);

            _roundStartDateTime = DateTime.UtcNow;
            RunLevel = GameRunLevel.InRound;

            RoundStartTimeSpan = _gameTiming.CurTime;
            SendStatusToAll();
            ReqWindowAttentionAll();
            UpdateLateJoinStatus();
            AnnounceRound();
            UpdateInfoText();
            SendRoundStartedDiscordMessage();
            RaiseLocalEvent(new RoundStartedEvent(RoundId));

#if EXCEPTION_TOLERANCE
            }
            catch (Exception e)
            {
                _roundStartFailCount++;

                if (RoundStartFailShutdownCount > 0 && _roundStartFailCount >= RoundStartFailShutdownCount)
                {
                    _sawmill.Fatal($"Failed to start a round {_roundStartFailCount} time(s) in a row... Shutting down!");
                    _runtimeLog.LogException(e, nameof(GameTicker));
                    _baseServer.Shutdown("Restarting server");
                    return;
                }

                _sawmill.Error($"Exception caught while trying to start the round! Restarting round...");
                _runtimeLog.LogException(e, nameof(GameTicker));
                _startingRound = false;
                RestartRound();
                return;
            }

            // Round started successfully! Reset counter...
            _roundStartFailCount = 0;
#endif
            _startingRound = false;
        }

        private void RefreshLateJoinAllowed()
        {
            var refresh = new RefreshLateJoinAllowedEvent();
            RaiseLocalEvent(refresh);
            DisallowLateJoin = refresh.DisallowLateJoin;
        }

        public void EndRound(string text = "")
        {
            // If this game ticker is a dummy, do nothing!
            if (DummyTicker)
                return;

            DebugTools.Assert(RunLevel == GameRunLevel.InRound);
            _sawmill.Info("Ending round!");

            RunLevel = GameRunLevel.PostRound;

            ShowRoundEndScoreboard(text);
            SendRoundEndDiscordMessage();
        }

        public void ShowRoundEndScoreboard(string text = "")
        {
            // Log end of round
            _adminLogger.Add(LogType.EmergencyShuttle, LogImpact.High, $"Round ended, showing summary");

            //Tell every client the round has ended.
            var gamemodeTitle = CurrentPreset != null ? Loc.GetString(CurrentPreset.ModeTitle) : string.Empty;

            // Let things add text here.
            var textEv = new RoundEndTextAppendEvent();
            RaiseLocalEvent(textEv);

            var roundEndText = $"{text}\n{textEv.Text}";

            //Get the timespan of the round.
            var roundDuration = RoundDuration();

            //Generate a list of basic player info to display in the end round summary.
            var listOfPlayerInfo = new List<RoundEndMessageEvent.RoundEndPlayerInfo>();
            // Grab the great big book of all the Minds, we'll need them for this.
            var allMinds = EntityQueryEnumerator<MindComponent>();
            var pvsOverride = _configurationManager.GetCVar(CCVars.RoundEndPVSOverrides);
            while (allMinds.MoveNext(out var mindId, out var mind))
            {
                // TODO don't list redundant observer roles?
                // I.e., if a player was an observer ghost, then a hamster ghost role, maybe just list hamster and not
                // the observer role?
                var userId = mind.UserId ?? mind.OriginalOwnerUserId;

                var connected = false;
                var observer = HasComp<ObserverRoleComponent>(mindId);
                // Continuing
                if (userId != null && _playerManager.ValidSessionId(userId.Value))
                {
                    connected = true;
                }
                ContentPlayerData? contentPlayerData = null;
                if (userId != null && _playerManager.TryGetPlayerData(userId.Value, out var playerData))
                {
                    contentPlayerData = playerData.ContentData();
                }
                // Finish

                var antag = _roles.MindIsAntagonist(mindId);

                var playerIcName = "Unknown";

                if (mind.CharacterName != null)
                    playerIcName = mind.CharacterName;
                else if (mind.CurrentEntity != null && TryName(mind.CurrentEntity.Value, out var icName))
                    playerIcName = icName;

                if (TryGetEntity(mind.OriginalOwnedEntity, out var entity) && pvsOverride)
                {
                    _pvsOverride.AddGlobalOverride(GetNetEntity(entity.Value), recursive: true);
                }

                var roles = _roles.MindGetAllRoles(mindId);

                var playerEndRoundInfo = new RoundEndMessageEvent.RoundEndPlayerInfo()
                {
                    // Note that contentPlayerData?.Name sticks around after the player is disconnected.
                    // This is as opposed to ply?.Name which doesn't.
                    PlayerOOCName = contentPlayerData?.Name ?? "(IMPOSSIBLE: REGISTERED MIND WITH NO OWNER)",
                    // Character name takes precedence over current entity name
                    PlayerICName = playerIcName,
                    PlayerGuid = userId,
                    PlayerNetEntity = GetNetEntity(entity),
                    Role = antag
                        ? roles.First(role => role.Antagonist).Name
                        : roles.FirstOrDefault().Name ?? Loc.GetString("game-ticker-unknown-role"),
                    Antag = antag,
                    JobPrototypes = roles.Where(role => !role.Antagonist).Select(role => role.Prototype).ToArray(),
                    AntagPrototypes = roles.Where(role => role.Antagonist).Select(role => role.Prototype).ToArray(),
                    Observer = observer,
                    Connected = connected
                };
                listOfPlayerInfo.Add(playerEndRoundInfo);
            }

            // This ordering mechanism isn't great (no ordering of minds) but functions
            var listOfPlayerInfoFinal = listOfPlayerInfo.OrderBy(pi => pi.PlayerOOCName).ToArray();
            var sound = RoundEndSoundCollection == null ? null : _audio.GetSound(new SoundCollectionSpecifier(RoundEndSoundCollection));

            var roundEndMessageEvent = new RoundEndMessageEvent(
                gamemodeTitle,
                roundEndText,
                roundDuration,
                RoundId,
                listOfPlayerInfoFinal.Length,
                listOfPlayerInfoFinal,
                sound
            );
            RaiseNetworkEvent(roundEndMessageEvent);
            RaiseLocalEvent(roundEndMessageEvent);
            RaiseLocalEvent(new RoundEndedEvent(RoundId, roundDuration));

            _replayRoundPlayerInfo = listOfPlayerInfoFinal;
            _replayRoundText = roundEndText;
        }

        private async void SendRoundEndDiscordMessage()
        {
            try
            {
                if (_webhookIdentifier == null)
                    return;

                var duration = RoundDuration();
                var content = Loc.GetString("discord-round-notifications-end",
                    ("id", RoundId),
                    ("hours", Math.Truncate(duration.TotalHours)),
                    ("minutes", duration.Minutes),
                    ("seconds", duration.Seconds));
                var payload = new WebhookPayload { Content = content };

                await _discord.CreateMessage(_webhookIdentifier.Value, payload);

                if (DiscordRoundEndRole == null)
                    return;

                content = Loc.GetString("discord-round-notifications-end-ping", ("roleId", DiscordRoundEndRole));
                payload = new WebhookPayload { Content = content };
                payload.AllowedMentions.AllowRoleMentions();

                await _discord.CreateMessage(_webhookIdentifier.Value, payload);
            }
            catch (Exception e)
            {
                Log.Error($"Error while sending discord round end message:\n{e}");
            }
        }

        public void RestartRound()
        {
            // If this game ticker is a dummy, do nothing!
            if (DummyTicker)
                return;

            ReplayEndRound();

            // Handle restart for server update
            if (_serverUpdates.RoundEnded())
                return;

            _sawmill.Info("Restarting round!");

            SendServerMessage(Loc.GetString("game-ticker-restart-round"));

            RoundNumberMetric.Inc();

            PlayersJoinedRoundNormally = 0;

            RunLevel = GameRunLevel.PreRoundLobby;
            // Sunrise-Start
            RandomizeLobbyParalax();
            RandomizeLobbyImage();
            RandomizeLobbyBackground();
            // Sunrise-End
            ResettingCleanup();
            IncrementRoundNumber();
            SendRoundStartingDiscordMessage();

            if (!LobbyEnabled)
            {
                StartRound();
            }
            else
            {
                if (_playerManager.PlayerCount == 0)
                    _roundStartCountdownHasNotStartedYetDueToNoPlayers = true;
                else
                    _roundStartTime = _gameTiming.CurTime + LobbyDuration;

                SendStatusToAll();
                UpdateInfoText();

                ReqWindowAttentionAll();
            }
        }

        private async void SendRoundStartingDiscordMessage()
        {
            try
            {
                if (_webhookIdentifier == null)
                    return;

                var content = Loc.GetString("discord-round-notifications-new");

                var payload = new WebhookPayload { Content = content };

                await _discord.CreateMessage(_webhookIdentifier.Value, payload);
            }
            catch (Exception e)
            {
                Log.Error($"Error while sending discord round starting message:\n{e}");
            }
        }

        /// <summary>
        ///     Cleanup that has to run to clear up anything from the previous round.
        ///     Stuff like wiping the previous map clean.
        /// </summary>
        private void ResettingCleanup()
        {
            // Move everybody currently in the server to lobby.
            foreach (var player in _playerManager.Sessions)
            {
                PlayerJoinLobby(player);
            }

            // Round restart cleanup event, so entity systems can reset.
            var ev = new RoundRestartCleanupEvent();
            RaiseLocalEvent(ev);

            // So clients' entity systems can clean up too...
            RaiseNetworkEvent(ev);

            EntityManager.FlushEntities();

            _mapManager.Restart();

            _banManager.Restart();

            _gameMapManager.ClearSelectedMap();

            // Clear up any game rules.
            ClearGameRules();
            CurrentPreset = null;

            _allPreviousGameRules.Clear();

            DisallowLateJoin = false;
            _playerGameStatuses.Clear();
            foreach (var session in _playerManager.Sessions)
            {
                _playerGameStatuses[session.UserId] = LobbyEnabled ? PlayerGameStatus.NotReadyToPlay : PlayerGameStatus.ReadyToPlay;
            }
        }

        public bool DelayStart(TimeSpan time)
        {
            if (_runLevel != GameRunLevel.PreRoundLobby)
            {
                return false;
            }

            _roundStartTime += time;

            RaiseNetworkEvent(new TickerLobbyCountdownEvent(_roundStartTime, Paused));

            _chatManager.DispatchServerAnnouncement(Loc.GetString("game-ticker-delay-start", ("seconds", time.TotalSeconds)));

            return true;
        }

        private void UpdateRoundFlow(float frameTime)
        {
            if (RunLevel == GameRunLevel.InRound)
            {
                RoundLengthMetric.Inc(frameTime);
            }

            if (_roundStartTime == TimeSpan.Zero ||
                RunLevel != GameRunLevel.PreRoundLobby ||
                Paused ||
                _roundStartTime - RoundPreloadTime > _gameTiming.CurTime ||
                _roundStartCountdownHasNotStartedYetDueToNoPlayers)
            {
                return;
            }

            if (_roundStartTime < _gameTiming.CurTime)
            {
                StartRound();
            }
            // Preload maps so we can start faster
            else if (_roundStartTime - RoundPreloadTime < _gameTiming.CurTime)
            {
                LoadMaps();
            }
        }

        private void AnnounceRound()
        {
            if (CurrentPreset == null) return;

            var options = _prototypeManager.EnumeratePrototypes<RoundAnnouncementPrototype>().ToList();

            if (options.Count == 0)
                return;

            var proto = _robustRandom.Pick(options);

            if (proto.Message != null)
                _chatSystem.DispatchGlobalAnnouncement(Loc.GetString(proto.Message), playDefault: true, playTts: false);

            if (proto.Sound != null)
                _audio.PlayGlobal(proto.Sound, Filter.Broadcast(), true);
        }

        private async void SendRoundStartedDiscordMessage()
        {
            try
            {
                if (_webhookIdentifier == null)
                    return;

                var mapName = _gameMapManager.GetSelectedMap()?.MapName ?? Loc.GetString("discord-round-notifications-unknown-map");
                var content = Loc.GetString("discord-round-notifications-started", ("id", RoundId), ("map", mapName));

                var payload = new WebhookPayload { Content = content };

                await _discord.CreateMessage(_webhookIdentifier.Value, payload);
            }
            catch (Exception e)
            {
                Log.Error($"Error while sending discord round start message:\n{e}");
            }
        }
    }

    public enum GameRunLevel
    {
        PreRoundLobby = 0,
        InRound = 1,
        PostRound = 2
    }

    public sealed class GameRunLevelChangedEvent
    {
        public GameRunLevel Old { get; }
        public GameRunLevel New { get; }

        public GameRunLevelChangedEvent(GameRunLevel old, GameRunLevel @new)
        {
            Old = old;
            New = @new;
        }
    }

    /// <summary>
    ///     Event raised before maps are loaded in pre-round setup.
    ///     Contains a list of game map prototypes to load; modify it if you want to load different maps,
    ///     for example as part of a game rule.
    /// </summary>
    [PublicAPI]
    public sealed class LoadingMapsEvent : EntityEventArgs
    {
        public List<GameMapPrototype> Maps;

        public LoadingMapsEvent(List<GameMapPrototype> maps)
        {
            Maps = maps;
        }
    }

    /// <summary>
    ///     Event raised before the game loads a given map.
    ///     This event is mutable, and load options should be tweaked if necessary.
    /// </summary>
    /// <remarks>
    ///     You likely want to subscribe to this after StationSystem.
    /// </remarks>
    [PublicAPI]
    public sealed class PreGameMapLoad : EntityEventArgs
    {
        public readonly MapId Map;
        public GameMapPrototype GameMap;
        public MapLoadOptions Options;

        public PreGameMapLoad(MapId map, GameMapPrototype gameMap, MapLoadOptions options)
        {
            Map = map;
            GameMap = gameMap;
            Options = options;
        }
    }


    /// <summary>
    ///     Event raised after the game loads a given map.
    /// </summary>
    /// <remarks>
    ///     You likely want to subscribe to this after StationSystem.
    /// </remarks>
    [PublicAPI]
    public sealed class PostGameMapLoad : EntityEventArgs
    {
        public readonly GameMapPrototype GameMap;
        public readonly MapId Map;
        public readonly IReadOnlyList<EntityUid> Grids;
        public readonly string? StationName;

        public PostGameMapLoad(GameMapPrototype gameMap, MapId map, IReadOnlyList<EntityUid> grids, string? stationName)
        {
            GameMap = gameMap;
            Map = map;
            Grids = grids;
            StationName = stationName;
        }
    }

    /// <summary>
    ///     Event raised to refresh the late join status.
    ///     If you want to disallow late joins, listen to this and call Disallow.
    /// </summary>
    public sealed class RefreshLateJoinAllowedEvent
    {
        public bool DisallowLateJoin { get; private set; } = false;

        public void Disallow()
        {
            DisallowLateJoin = true;
        }
    }

    /// <summary>
    ///     Attempt event raised on round start.
    ///     This can be listened to by GameRule systems to cancel round start if some condition is not met, like player count.
    /// </summary>
    public sealed class RoundStartAttemptEvent : CancellableEntityEventArgs
    {
        public ICommonSession[] Players { get; }
        public bool Forced { get; }

        public RoundStartAttemptEvent(ICommonSession[] players, bool forced)
        {
            Players = players;
            Forced = forced;
        }
    }

    /// <summary>
    ///     Event raised before readied up players are spawned and given jobs by the GameTicker.
    ///     You can use this to spawn people off-station, like in the case of nuke ops or wizard.
    ///     Remove the players you spawned from the PlayerPool and call <see cref="GameTicker.PlayerJoinGame"/> on them.
    /// </summary>
    public sealed class RulePlayerSpawningEvent
    {
        /// <summary>
        ///     Pool of players to be spawned.
        ///     If you want to handle a specific player being spawned, remove it from this list and do what you need.
        /// </summary>
        /// <remarks>If you spawn a player by yourself from this event, don't forget to call <see cref="GameTicker.PlayerJoinGame"/> on them.</remarks>
        public List<ICommonSession> PlayerPool { get; }
        public IReadOnlyDictionary<NetUserId, HumanoidCharacterProfile> Profiles { get; }
        public bool Forced { get; }

        public RulePlayerSpawningEvent(List<ICommonSession> playerPool, IReadOnlyDictionary<NetUserId, HumanoidCharacterProfile> profiles, bool forced)
        {
            PlayerPool = playerPool;
            Profiles = profiles;
            Forced = forced;
        }
    }

    /// <summary>
    ///     Event raised after players were assigned jobs by the GameTicker and have been spawned in.
    ///     You can give on-station people special roles by listening to this event.
    /// </summary>
    public sealed class RulePlayerJobsAssignedEvent
    {
        public ICommonSession[] Players { get; }
        public IReadOnlyDictionary<NetUserId, HumanoidCharacterProfile> Profiles { get; }
        public bool Forced { get; }

        public RulePlayerJobsAssignedEvent(ICommonSession[] players, IReadOnlyDictionary<NetUserId, HumanoidCharacterProfile> profiles, bool forced)
        {
            Players = players;
            Profiles = profiles;
            Forced = forced;
        }
    }

    /// <summary>
    ///     Event raised to allow subscribers to add text to the round end summary screen.
    /// </summary>
    public sealed class RoundEndTextAppendEvent
    {
        private bool _doNewLine;

        /// <summary>
        ///     Text to display in the round end summary screen.
        /// </summary>
        public string Text { get; private set; } = string.Empty;

        /// <summary>
        ///     Invoke this method to add text to the round end summary screen.
        /// </summary>
        /// <param name="text"></param>
        public void AddLine(string text)
        {
            if (_doNewLine)
                Text += "\n";

            Text += text;
            _doNewLine = true;
        }
    }
}<|MERGE_RESOLUTION|>--- conflicted
+++ resolved
@@ -171,11 +171,7 @@
 
             var gridIds = _map.LoadMap(targetMapId, ev.GameMap.MapPath.ToString(), ev.Options);
 
-<<<<<<< HEAD
-            _metaData.SetEntityName(_mapManager.GetMapEntityId(targetMapId), $"станция - {map.MapName}"); // Sunrise-edit
-=======
             _metaData.SetEntityName(_mapManager.GetMapEntityId(targetMapId), map.MapName);
->>>>>>> 73024fc6
 
             var gridUids = gridIds.ToList();
             RaiseLocalEvent(new PostGameMapLoad(map, targetMapId, gridUids, stationName));
