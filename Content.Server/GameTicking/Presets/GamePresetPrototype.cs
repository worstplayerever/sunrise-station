--- conflicted
+++ resolved
@@ -31,18 +31,13 @@
         [DataField("maxPlayers")]
         public int? MaxPlayers;
 
-<<<<<<< HEAD
         // Sunrise-Start
         [DataField("hide")]
         public bool Hide;
         // Sunrise-End
 
-        [DataField("rules", customTypeSerializer: typeof(PrototypeIdListSerializer<EntityPrototype>))]
-        public IReadOnlyList<string> Rules { get; private set; } = Array.Empty<string>();
-=======
         [DataField]
         public IReadOnlyList<EntProtoId> Rules { get; private set; } = Array.Empty<EntProtoId>();
->>>>>>> 3f9d303c
 
         /// <summary>
         /// If specified, the gamemode will only be run with these maps.
