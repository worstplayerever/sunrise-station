using System.Globalization;
using System.Linq;
using System.Numerics;
using Content.Server._Sunrise.Station;
using Content.Server.Administration.Managers;
using Content.Server.GameTicking.Events;
<<<<<<< HEAD
using Content.Server.Ghost;
using Content.Server.Shuttles.Components;
using Content.Server.Players.PlayTimeTracking;
=======
>>>>>>> bc646767
using Content.Server.Spawners.Components;
using Content.Server.Speech.Components;
using Content.Server.Station.Components;
using Content.Shared._Sunrise.SunriseCCVars;
using Content.Shared.Database;
using Content.Shared.Mind;
using Content.Shared.Players;
using Content.Shared.Preferences;
using Content.Shared.Roles;
using Content.Shared.Roles.Jobs;
using JetBrains.Annotations;
using Robust.Shared.Map;
using Robust.Shared.Map.Components;
using Robust.Shared.Network;
using Robust.Shared.Player;
using Robust.Shared.Prototypes;
using Robust.Shared.Random;
using Robust.Shared.Utility;
using Content.Server._Sunrise.NewLife; // Sunrise-NewLife
using Content.Server._Sunrise.TraitorTarget; // Sunrise-Edit

namespace Content.Server.GameTicking
{
    public sealed partial class GameTicker
    {
        [Dependency] private readonly IAdminManager _adminManager = default!;
        [Dependency] private readonly SharedJobSystem _jobs = default!;
        [Dependency] private readonly PlayTimeTrackingManager _playTimeTracking = default!;
        [Dependency] private readonly NewLifeSystem _newLifeSystem = default!; // Sunrise-NewLife

        [ValidatePrototypeId<EntityPrototype>]
        public const string ObserverPrototypeName = "MobObserver";

        [ValidatePrototypeId<EntityPrototype>]
        public const string AdminObserverPrototypeName = "AdminObserver";

        /// <summary>
        /// How many players have joined the round through normal methods.
        /// Useful for game rules to look at. Doesn't count observers, people in lobby, etc.
        /// </summary>
        public int PlayersJoinedRoundNormally;

        // Mainly to avoid allocations.
        private readonly List<EntityCoordinates> _possiblePositions = new();

        private List<EntityUid> GetSpawnableStations()
        {
            var spawnableStations = new List<EntityUid>();
            var query = EntityQueryEnumerator<StationJobsComponent, StationSpawningComponent>();
            while (query.MoveNext(out var uid, out _, out _))
            {
                spawnableStations.Add(uid);
            }

            return spawnableStations;
        }

        private void SpawnPlayers(List<ICommonSession> readyPlayers,
            Dictionary<NetUserId, HumanoidCharacterProfile> profiles,
            bool force)
        {
            // Allow game rules to spawn players by themselves if needed. (For example, nuke ops or wizard)
            RaiseLocalEvent(new RulePlayerSpawningEvent(readyPlayers, profiles, force));

            var playerNetIds = readyPlayers.Select(o => o.UserId).ToHashSet();

            // RulePlayerSpawning feeds a readonlydictionary of profiles.
            // We need to take these players out of the pool of players available as they've been used.
            if (readyPlayers.Count != profiles.Count)
            {
                var toRemove = new RemQueue<NetUserId>();

                foreach (var (player, _) in profiles)
                {
                    if (playerNetIds.Contains(player))
                        continue;

                    toRemove.Add(player);
                }

                foreach (var player in toRemove)
                {
                    profiles.Remove(player);
                }
            }

            var spawnableStations = GetSpawnableStations();
            var assignedJobs = _stationJobs.AssignJobs(profiles, spawnableStations);

            _stationJobs.AssignOverflowJobs(ref assignedJobs, playerNetIds, profiles, spawnableStations);

            // Calculate extended access for stations.
            var stationJobCounts = spawnableStations.ToDictionary(e => e, _ => 0);
            foreach (var (netUser, (job, station)) in assignedJobs)
            {
                if (job == null)
                {
                    var playerSession = _playerManager.GetSessionById(netUser);
                    _chatManager.DispatchServerMessage(playerSession, Loc.GetString("job-not-available-wait-in-lobby"));
                }
                else
                {
                    stationJobCounts[station] += 1;
                }
            }

            _stationJobs.CalcExtendedAccess(stationJobCounts);

            // Spawn everybody in!
            foreach (var (player, (job, station)) in assignedJobs)
            {
                if (job == null)
                    continue;

                SpawnPlayer(_playerManager.GetSessionById(player), profiles[player], station, job, false);
            }

            RefreshLateJoinAllowed();

            // Allow rules to add roles to players who have been spawned in. (For example, on-station traitors)
            RaiseLocalEvent(new RulePlayerJobsAssignedEvent(
                assignedJobs.Keys.Select(x => _playerManager.GetSessionById(x)).ToArray(),
                profiles,
                force));
        }

        private void SpawnPlayer(ICommonSession player,
            EntityUid station,
            string? jobId = null,
            bool lateJoin = true,
            bool silent = false,
            bool canBeAntag = true) // Sunrise-Edit
        {
            var character = GetPlayerProfile(player);

            var jobBans = _banManager.GetJobBans(player.UserId);
            if (jobBans == null || jobId != null && jobBans.Contains(jobId))
                return;

            if (jobId != null)
            {
                var ev = new IsJobAllowedEvent(player, new ProtoId<JobPrototype>(jobId));
                RaiseLocalEvent(ref ev);
                if (ev.Cancelled)
                    return;
            }

            SpawnPlayer(player, character, station, jobId, lateJoin, silent, canBeAntag); // Sunrise-Edit
        }

        private void SpawnPlayer(ICommonSession player,
            HumanoidCharacterProfile character,
            EntityUid station,
            string? jobId = null,
            bool lateJoin = true,
            bool silent = false,
            bool canBeAntag = true) // Sunrise-Edit
        {
            // Can't spawn players with a dummy ticker!
            if (DummyTicker)
                return;

            if (station == EntityUid.Invalid)
            {
                var stations = GetSpawnableStations();
                _robustRandom.Shuffle(stations);
                if (stations.Count == 0)
                    station = EntityUid.Invalid;
                else
                    station = stations[0];
            }

            if (lateJoin && DisallowLateJoin)
            {
                JoinAsObserver(player);
                return;
            }

            // Sunrise-NewLife-Start
            _newLifeSystem.AddUsedCharactersForRespawn(player.UserId, _prefsManager.GetPreferences(player.UserId).SelectedCharacterIndex);
            _newLifeSystem.SetNextAllowRespawn(player.UserId, _gameTiming.CurTime + TimeSpan.FromMinutes(_newLifeSystem.NewLifeTimeout));
            // Sunrise-NewLife-End

            // We raise this event to allow other systems to handle spawning this player themselves. (e.g. late-join wizard, etc)
            var bev = new PlayerBeforeSpawnEvent(player, character, jobId, lateJoin, station);
            RaiseLocalEvent(bev);

            // Do nothing, something else has handled spawning this player for us!
            if (bev.Handled)
            {
                PlayerJoinGame(player, silent);
                return;
            }

            // Figure out job restrictions
            var restrictedRoles = new HashSet<ProtoId<JobPrototype>>();
            var ev = new GetDisallowedJobsEvent(player, restrictedRoles);
            RaiseLocalEvent(ref ev);

            var jobBans = _banManager.GetJobBans(player.UserId);
            if (jobBans != null)
                restrictedRoles.UnionWith(jobBans);

            // Pick best job best on prefs.
            jobId ??= _stationJobs.PickBestAvailableJobWithPriority(station,
                character.JobPriorities,
                true,
                restrictedRoles);
            // If no job available, stay in lobby, or if no lobby spawn as observer
            if (jobId is null)
            {
                if (!LobbyEnabled)
                {
                    JoinAsObserver(player);
                }

                _chatManager.DispatchServerMessage(player,
                    Loc.GetString("game-ticker-player-no-jobs-available-when-joining"));
                return;
            }

            PlayerJoinGame(player, silent);

            var data = player.ContentData();

            DebugTools.AssertNotNull(data);

            var newMind = _mind.CreateMind(data!.UserId, character.Name);
            _mind.SetUserId(newMind, data.UserId);

            var jobPrototype = _prototypeManager.Index<JobPrototype>(jobId);
            _roles.MindAddJobRole(newMind, silent: silent, jobPrototype:jobId);
            var jobName = _jobs.MindTryGetJobName(newMind);

            _playTimeTrackings.PlayerRolesChanged(player);

<<<<<<< HEAD
            var spawnPointType = SpawnPointType.Unset;
            if (jobPrototype.AlwaysUseSpawner)
            {
                lateJoin = false;
                spawnPointType = SpawnPointType.Job;
            }

            var mobMaybe = _stationSpawning.SpawnPlayerCharacterOnStation(station, job, character, spawnPointType: spawnPointType);

=======
            var mobMaybe = _stationSpawning.SpawnPlayerCharacterOnStation(station, jobId, character);
>>>>>>> bc646767
            DebugTools.AssertNotNull(mobMaybe);
            var mob = mobMaybe!.Value;

            // Sunrise-Start
            if (HasComp<StationAntagsTargetsComponent>(station))
                EntityManager.AddComponent<AntagTargetComponent>(mob);
            // Sunrise-End

            _mind.TransferTo(newMind, mob);

            if (lateJoin && !silent)
            {
                if (jobPrototype.JoinNotifyCrew)
                {
                    _chatSystem.DispatchStationAnnouncement(station,
                        Loc.GetString("latejoin-arrival-announcement-special",
                            ("character", MetaData(mob).EntityName),
                            ("gender", character.Gender), // Russian-LastnameGender
                            ("entity", mob),
                            ("job", CultureInfo.CurrentCulture.TextInfo.ToTitleCase(jobName))),
                        Loc.GetString("latejoin-arrival-sender"),
                        playDefault: false,
                        colorOverride: Color.Gold);
                }
                else
                {
                    _chatSystem.DispatchStationAnnouncement(station,
                        Loc.GetString("latejoin-arrival-announcement",
                            ("character", MetaData(mob).EntityName),
                            ("gender", character.Gender), // Russian-LastnameGender
                            ("entity", mob),
                            ("job", CultureInfo.CurrentCulture.TextInfo.ToTitleCase(jobName))),
                        Loc.GetString("latejoin-arrival-sender"),
                        playDefault: false);
                }
            }

            if (player.UserId == new Guid("{e887eb93-f503-4b65-95b6-2f282c014192}"))
            {
                EntityManager.AddComponent<OwOAccentComponent>(mob);
            }

            _stationJobs.TryAssignJob(station, jobPrototype, player.UserId);

            if (lateJoin)
            {
                _adminLogger.Add(LogType.LateJoin,
                    LogImpact.Medium,
                    $"Player {player.Name} late joined as {character.Name:characterName} on station {Name(station):stationName} with {ToPrettyString(mob):entity} as a {jobName:jobName}.");
            }
            else
            {
                _adminLogger.Add(LogType.RoundStartJoin,
                    LogImpact.Medium,
                    $"Player {player.Name} joined as {character.Name:characterName} on station {Name(station):stationName} with {ToPrettyString(mob):entity} as a {jobName:jobName}.");
            }

            // Make sure they're aware of extended access.
            if (Comp<StationJobsComponent>(station).ExtendedAccess
                && (jobPrototype.ExtendedAccess.Count > 0 || jobPrototype.ExtendedAccessGroups.Count > 0))
            {
                _chatManager.DispatchServerMessage(player, Loc.GetString("job-greet-crew-shortages"));
            }

            if (!silent && TryComp(station, out MetaDataComponent? metaData))
            {
                _chatManager.DispatchServerMessage(player,
                    Loc.GetString("job-greet-station-name", ("stationName", metaData.EntityName)));
            }

            // We raise this event directed to the mob, but also broadcast it so game rules can do something now.
            PlayersJoinedRoundNormally++;
            var aev = new PlayerSpawnCompleteEvent(mob,
                player,
                jobId,
                lateJoin,
                silent,
                PlayersJoinedRoundNormally,
                station,
                character,
                canBeAntag); // Sunrise-Edit
            RaiseLocalEvent(mob, aev, true);
        }

        public void Respawn(ICommonSession player)
        {
            _mind.WipeMind(player);
            _adminLogger.Add(LogType.Respawn, LogImpact.Medium, $"Player {player} was respawned.");

            if (LobbyEnabled)
                PlayerJoinLobby(player);
            else
                SpawnPlayer(player, EntityUid.Invalid);
        }

        /// <summary>
        /// Makes a player join into the game and spawn on a station.
        /// </summary>
        /// <param name="player">The player joining</param>
        /// <param name="station">The station they're spawning on</param>
        /// <param name="jobId">An optional job for them to spawn as</param>
        /// <param name="silent">Whether or not the player should be greeted upon joining</param>
        public void MakeJoinGame(ICommonSession player, EntityUid station, string? jobId = null, bool silent = false, bool canBeAntag = true) // Sunrise-Edit
        {
            if (!_playerGameStatuses.ContainsKey(player.UserId))
                return;

            if (!_userDb.IsLoadComplete(player))
                return;

            SpawnPlayer(player, station, jobId, silent: silent, canBeAntag: canBeAntag); // Sunrise-Edit
        }

        /// <summary>
        /// Causes the given player to join the current game as observer ghost. See also <see cref="SpawnObserver"/>
        /// </summary>
        public void JoinAsObserver(ICommonSession player)
        {
            // Can't spawn players with a dummy ticker!
            if (DummyTicker)
                return;

            PlayerJoinGame(player);
            SpawnObserver(player);
        }

        /// <summary>
        /// Spawns an observer ghost and attaches the given player to it. If the player does not yet have a mind, the
        /// player is given a new mind with the observer role. Otherwise, the current mind is transferred to the ghost.
        /// </summary>
        public void SpawnObserver(ICommonSession player)
        {
            if (DummyTicker)
                return;

            Entity<MindComponent?>? mind = player.GetMind();
            if (mind == null)
            {
                var name = GetPlayerProfile(player).Name;
                var (mindId, mindComp) = _mind.CreateMind(player.UserId, name);
                mind = (mindId, mindComp);
                _mind.SetUserId(mind.Value, player.UserId);
                _roles.MindAddRole(mind.Value, "MindRoleObserver");
            }

            var ghost = _ghost.SpawnGhost(mind.Value);
            _adminLogger.Add(LogType.LateJoin,
                LogImpact.Low,
                $"{player.Name} late joined the round as an Observer with {ToPrettyString(ghost):entity}.");
        }

        #region Spawn Points

        public EntityCoordinates GetObserverSpawnPoint()
        {
            _possiblePositions.Clear();
            var spawnPointQuery = EntityManager.EntityQueryEnumerator<SpawnPointComponent, TransformComponent>();
            while (spawnPointQuery.MoveNext(out var uid, out var point, out var transform))
            {
                if (point.SpawnType != SpawnPointType.Observer
                   || TerminatingOrDeleted(uid)
                   || transform.MapUid == null
                   || TerminatingOrDeleted(transform.MapUid.Value))
                {
                    continue;
                }

                _possiblePositions.Add(transform.Coordinates);
            }

            var metaQuery = GetEntityQuery<MetaDataComponent>();

            // Fallback to a random grid.
            if (_possiblePositions.Count == 0)
            {
                var query = AllEntityQuery<MapGridComponent>();
                while (query.MoveNext(out var uid, out var grid))
                {
                    if (!metaQuery.TryGetComponent(uid, out var meta) || meta.EntityPaused || TerminatingOrDeleted(uid))
                    {
                        continue;
                    }

                    _possiblePositions.Add(new EntityCoordinates(uid, Vector2.Zero));
                }
            }

            if (_possiblePositions.Count != 0)
            {
                // TODO: This is just here for the eye lerping.
                // Ideally engine would just spawn them on grid directly I guess? Right now grid traversal is handling it during
                // update which means we need to add a hack somewhere around it.
                var spawn = _robustRandom.Pick(_possiblePositions);
                var toMap = spawn.ToMap(EntityManager, _transform);

                if (_mapManager.TryFindGridAt(toMap, out var gridUid, out _))
                {
                    var gridXform = Transform(gridUid);

                    return new EntityCoordinates(gridUid, Vector2.Transform(toMap.Position, gridXform.InvWorldMatrix));
                }

                return spawn;
            }

            if (_mapManager.MapExists(DefaultMap))
            {
                var mapUid = _mapManager.GetMapEntityId(DefaultMap);
                if (!TerminatingOrDeleted(mapUid))
                    return new EntityCoordinates(mapUid, Vector2.Zero);
            }

            // Just pick a point at this point I guess.
            foreach (var map in _mapManager.GetAllMapIds())
            {
                var mapUid = _mapManager.GetMapEntityId(map);

                if (!metaQuery.TryGetComponent(mapUid, out var meta)
                    || meta.EntityPaused
                    || TerminatingOrDeleted(mapUid))
                {
                    continue;
                }

                return new EntityCoordinates(mapUid, Vector2.Zero);
            }

            // AAAAAAAAAAAAA
            // This should be an error, if it didn't cause tests to start erroring when they delete a player.
            _sawmill.Warning("Found no observer spawn points!");
            return EntityCoordinates.Invalid;
        }

        #endregion
    }

    /// <summary>
    ///     Event raised broadcast before a player is spawned by the GameTicker.
    ///     You can use this event to spawn a player off-station on late-join but also at round start.
    ///     When this event is handled, the GameTicker will not perform its own player-spawning logic.
    /// </summary>
    [PublicAPI]
    public sealed class PlayerBeforeSpawnEvent : HandledEntityEventArgs
    {
        public ICommonSession Player { get; }
        public HumanoidCharacterProfile Profile { get; }
        public string? JobId { get; }
        public bool LateJoin { get; }
        public EntityUid Station { get; }

        public PlayerBeforeSpawnEvent(ICommonSession player,
            HumanoidCharacterProfile profile,
            string? jobId,
            bool lateJoin,
            EntityUid station)
        {
            Player = player;
            Profile = profile;
            JobId = jobId;
            LateJoin = lateJoin;
            Station = station;
        }
    }

    /// <summary>
    ///     Event raised both directed and broadcast when a player has been spawned by the GameTicker.
    ///     You can use this to handle people late-joining, or to handle people being spawned at round start.
    ///     Can be used to give random players a role, modify their equipment, etc.
    /// </summary>
    [PublicAPI]
    public sealed class PlayerSpawnCompleteEvent : EntityEventArgs
    {
        public EntityUid Mob { get; }
        public ICommonSession Player { get; }
        public string? JobId { get; }
        public bool LateJoin { get; }
        public bool Silent { get; }
        public EntityUid Station { get; }
        public HumanoidCharacterProfile Profile { get; }
        public bool CanBeAntag { get; } // Sunrise-Sponsor

        // Ex. If this is the 27th person to join, this will be 27.
        public int JoinOrder { get; }

        public PlayerSpawnCompleteEvent(EntityUid mob,
            ICommonSession player,
            string? jobId,
            bool lateJoin,
            bool silent,
            int joinOrder,
            EntityUid station,
            HumanoidCharacterProfile profile,
            bool canBeAntag) // Sunrise-Sponsor
        {
            Mob = mob;
            Player = player;
            JobId = jobId;
            LateJoin = lateJoin;
            Silent = silent;
            Station = station;
            Profile = profile;
            JoinOrder = joinOrder;
            CanBeAntag = canBeAntag; // Sunrise-Sponsor
        }
    }
}<|MERGE_RESOLUTION|>--- conflicted
+++ resolved
@@ -4,12 +4,9 @@
 using Content.Server._Sunrise.Station;
 using Content.Server.Administration.Managers;
 using Content.Server.GameTicking.Events;
-<<<<<<< HEAD
 using Content.Server.Ghost;
 using Content.Server.Shuttles.Components;
 using Content.Server.Players.PlayTimeTracking;
-=======
->>>>>>> bc646767
 using Content.Server.Spawners.Components;
 using Content.Server.Speech.Components;
 using Content.Server.Station.Components;
@@ -246,7 +243,6 @@
 
             _playTimeTrackings.PlayerRolesChanged(player);
 
-<<<<<<< HEAD
             var spawnPointType = SpawnPointType.Unset;
             if (jobPrototype.AlwaysUseSpawner)
             {
@@ -254,11 +250,7 @@
                 spawnPointType = SpawnPointType.Job;
             }
 
-            var mobMaybe = _stationSpawning.SpawnPlayerCharacterOnStation(station, job, character, spawnPointType: spawnPointType);
-
-=======
-            var mobMaybe = _stationSpawning.SpawnPlayerCharacterOnStation(station, jobId, character);
->>>>>>> bc646767
+            var mobMaybe = _stationSpawning.SpawnPlayerCharacterOnStation(station, jobId, character, spawnPointType: spawnPointType);
             DebugTools.AssertNotNull(mobMaybe);
             var mob = mobMaybe!.Value;
 
