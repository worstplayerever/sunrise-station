--- conflicted
+++ resolved
@@ -192,16 +192,6 @@
             => UserHasJoinedGame(session.UserId);
 
         public bool UserHasJoinedGame(NetUserId userId)
-<<<<<<< HEAD
-        {
-            // Sunrise-Edit: Я не понимаю почему, но PlayerGameStatuses[userId] может вернуть ошибку.
-            if (!PlayerGameStatuses.TryGetValue(userId, out var status))
-                return false;
-
-            return status == PlayerGameStatus.JoinedGame;
-        }
-=======
             => PlayerGameStatuses.TryGetValue(userId, out var status) && status == PlayerGameStatus.JoinedGame;
->>>>>>> 0e2e6a00
     }
 }