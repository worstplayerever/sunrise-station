--- conflicted
+++ resolved
@@ -26,16 +26,11 @@
     [DataField("subnetFrequency", customTypeSerializer:typeof(PrototypeIdSerializer<DeviceFrequencyPrototype>))]
     public string? SubnetFrequencyId { get; set;  }
 
-<<<<<<< HEAD
-    [DataField("setupAvailableNetworks", customTypeSerializer:typeof(PrototypeIdListSerializer<DeviceFrequencyPrototype>))]
-    public List<string> AvailableNetworks { get; private set; } = new();
+    [DataField("setupAvailableNetworks")]
+    public List<ProtoId<DeviceFrequencyPrototype>> AvailableNetworks { get; private set; } = new();
 
     // Sunrise-start
     [DataField("subnetColor")]
     public Color SubnetColor;
     // Sunrise-end
-=======
-    [DataField("setupAvailableNetworks")]
-    public List<ProtoId<DeviceFrequencyPrototype>> AvailableNetworks { get; private set; } = new();
->>>>>>> 3f9d303c
 }