--- conflicted
+++ resolved
@@ -604,13 +604,8 @@
         var printout = component.PrintingQueue.Dequeue();
 
         var entityToSpawn = printout.PrototypeId.Length == 0 ? component.PrintPaperId.ToString() : printout.PrototypeId;
-<<<<<<< HEAD
-        var coordinates = _transform.GetMapCoordinates(uid); // sunrise-edit
-        var printed = EntityManager.SpawnEntity(entityToSpawn, coordinates);
-=======
         var printed = Spawn(entityToSpawn, Transform(uid).Coordinates);
 
->>>>>>> 3f9d303c
         if (TryComp<PaperComponent>(printed, out var paper))
         {
             _paperSystem.SetContent((printed, paper), printout.Content);
