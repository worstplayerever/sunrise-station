using System.Linq;
using Content.Server.Actions;
using Content.Server.Administration.Logs;
using Content.Server.PDA.Ringer;
using Content.Server.Stack;
using Content.Server.Store.Components;
using Content.Shared.Actions;
using Content.Shared.Database;
using Content.Shared.FixedPoint;
using Content.Shared.Hands.EntitySystems;
using Content.Shared.Mind;
using Content.Shared.Store;
using Content.Shared.Store.Components;
using Content.Shared.UserInterface;
using Robust.Server.GameObjects;
using Robust.Shared.Audio.Systems;
using Robust.Shared.Player;
using Robust.Shared.Prototypes;

namespace Content.Server.Store.Systems;

public sealed partial class StoreSystem
{
    [Dependency] private readonly IAdminLogManager _admin = default!;
    [Dependency] private readonly SharedHandsSystem _hands = default!;
    [Dependency] private readonly ActionsSystem _actions = default!;
    [Dependency] private readonly ActionContainerSystem _actionContainer = default!;
    [Dependency] private readonly ActionUpgradeSystem _actionUpgrade = default!;
    [Dependency] private readonly SharedMindSystem _mind = default!;
    [Dependency] private readonly SharedAudioSystem _audio = default!;
    [Dependency] private readonly StackSystem _stack = default!;
    [Dependency] private readonly UserInterfaceSystem _ui = default!;

    private void InitializeUi()
    {
        SubscribeLocalEvent<StoreComponent, StoreRequestUpdateInterfaceMessage>(OnRequestUpdate);
        SubscribeLocalEvent<StoreComponent, StoreBuyListingMessage>(OnBuyRequest);
        SubscribeLocalEvent<StoreComponent, StoreRequestWithdrawMessage>(OnRequestWithdraw);
        SubscribeLocalEvent<StoreComponent, StoreRequestRefundMessage>(OnRequestRefund);
        SubscribeLocalEvent<StoreComponent, RefundEntityDeletedEvent>(OnRefundEntityDeleted);
    }

    private void OnRefundEntityDeleted(Entity<StoreComponent> ent, ref RefundEntityDeletedEvent args)
    {
        ent.Comp.BoughtEntities.Remove(args.Uid);
    }

    /// <summary>
    /// Toggles the store Ui open and closed
    /// </summary>
    /// <param name="user">the person doing the toggling</param>
    /// <param name="storeEnt">the store being toggled</param>
    /// <param name="component"></param>
    public void ToggleUi(EntityUid user, EntityUid storeEnt, StoreComponent? component = null)
    {
        if (!Resolve(storeEnt, ref component))
            return;

        if (!TryComp<ActorComponent>(user, out var actor))
            return;

        if (!_ui.TryToggleUi(storeEnt, StoreUiKey.Key, actor.PlayerSession))
            return;

        UpdateUserInterface(user, storeEnt, component);
    }

    /// <summary>
    /// Closes the store UI for everyone, if it's open
    /// </summary>
    public void CloseUi(EntityUid uid, StoreComponent? component = null)
    {
        if (!Resolve(uid, ref component))
            return;

        _ui.CloseUi(uid, StoreUiKey.Key);
    }

    /// <summary>
    /// Updates the user interface for a store and refreshes the listings
    /// </summary>
    /// <param name="user">The person who if opening the store ui. Listings are filtered based on this.</param>
    /// <param name="store">The store entity itself</param>
    /// <param name="component">The store component being refreshed.</param>
    public void UpdateUserInterface(EntityUid? user, EntityUid store, StoreComponent? component = null)
    {
        if (!Resolve(store, ref component))
            return;

        //this is the person who will be passed into logic for all listing filtering.
        if (user != null) //if we have no "buyer" for this update, then don't update the listings
        {
            component.LastAvailableListings = GetAvailableListings(component.AccountOwner ?? user.Value, store, component)
                .ToHashSet();
        }

        //dictionary for all currencies, including 0 values for currencies on the whitelist
        Dictionary<ProtoId<CurrencyPrototype>, FixedPoint2> allCurrency = new();
        foreach (var supported in component.CurrencyWhitelist)
        {
            allCurrency.Add(supported, FixedPoint2.Zero);

            if (component.Balance.TryGetValue(supported, out var value))
                allCurrency[supported] = value;
        }

        // TODO: if multiple users are supposed to be able to interact with a single BUI & see different
        // stores/listings, this needs to use session specific BUI states.

        // only tell operatives to lock their uplink if it can be locked
        var showFooter = HasComp<RingerUplinkComponent>(store);

        var state = new StoreUpdateState(component.LastAvailableListings, allCurrency, showFooter, component.RefundAllowed);
        _ui.SetUiState(store, StoreUiKey.Key, state);
    }

    private void OnRequestUpdate(EntityUid uid, StoreComponent component, StoreRequestUpdateInterfaceMessage args)
    {
        UpdateUserInterface(args.Actor, GetEntity(args.Entity), component);
    }

    private void BeforeActivatableUiOpen(EntityUid uid, StoreComponent component, BeforeActivatableUIOpenEvent args)
    {
        UpdateUserInterface(args.User, uid, component);
    }

    /// <summary>
    /// Handles whenever a purchase was made.
    /// </summary>
    private void OnBuyRequest(EntityUid uid, StoreComponent component, StoreBuyListingMessage msg)
    {
        var listing = component.FullListingsCatalog.FirstOrDefault(x => x.ID.Equals(msg.Listing.Id));

        if (listing == null) //make sure this listing actually exists
        {
            Log.Debug("listing does not exist");
            return;
        }

        var buyer = msg.Actor;

        //verify that we can actually buy this listing and it wasn't added
        if (!ListingHasCategory(listing, component.Categories))
            return;

        //condition checking because why not
        if (listing.Conditions != null)
        {
            var args = new ListingConditionArgs(component.AccountOwner ?? buyer, uid, listing, EntityManager);
            var conditionsMet = listing.Conditions.All(condition => condition.Condition(args));

            if (!conditionsMet)
                return;
        }

        //check that we have enough money
        var cost = listing.Cost;
        foreach (var (currency, amount) in cost)
        {
            if (!component.Balance.TryGetValue(currency, out var balance) || balance < amount)
            {
                return;
            }

        }
        if (!IsOnStartingMap(uid, component))
            component.RefundAllowed = false;

        //subtract the cash
        foreach (var (currency, amount) in cost)
        {
            component.Balance[currency] -= amount;

            component.BalanceSpent.TryAdd(currency, FixedPoint2.Zero);

            component.BalanceSpent[currency] += amount;

            // Sunrise-Start
            var ev = new SubtractCashEvent(buyer, currency, amount);
            RaiseLocalEvent(buyer, ref ev);
            // Sunrise-End
       
        }

        //spawn entity
        if (listing.ProductEntity != null)
        {
            var product = Spawn(listing.ProductEntity, Transform(buyer).Coordinates);
            
            // Sunrise-Start
            var ev = new ItemPurchasedEvent(buyer);
            RaiseLocalEvent(product, ref ev);
            // Sunrise-End

            _hands.PickupOrDrop(buyer, product);

            HandleRefundComp(uid, component, product);

            var xForm = Transform(product);

            if (xForm.ChildCount > 0)
            {
                var childEnumerator = xForm.ChildEnumerator;
                while (childEnumerator.MoveNext(out var child))
                {
                    component.BoughtEntities.Add(child);
                }
            }
        }

        //give action
        if (!string.IsNullOrWhiteSpace(listing.ProductAction))
        {
            EntityUid? actionId;
            // I guess we just allow duplicate actions?
            // Allow duplicate actions and just have a single list buy for the buy-once ones.
            if (!_mind.TryGetMind(buyer, out var mind, out _))
                actionId = _actions.AddAction(buyer, listing.ProductAction);
            else
                actionId = _actionContainer.AddAction(mind, listing.ProductAction);

            // Add the newly bought action entity to the list of bought entities
            // And then add that action entity to the relevant product upgrade listing, if applicable
            if (actionId != null)
            {
                HandleRefundComp(uid, component, actionId.Value);

                if (listing.ProductUpgradeId != null)
                {
                    foreach (var upgradeListing in component.FullListingsCatalog)
                    {
                        if (upgradeListing.ID == listing.ProductUpgradeId)
                        {
                            upgradeListing.ProductActionEntity = actionId.Value;
                            break;
                        }
                    }
                }
            }
        }

        if (listing is { ProductUpgradeId: not null, ProductActionEntity: not null })
        {
            if (listing.ProductActionEntity != null)
            {
                component.BoughtEntities.Remove(listing.ProductActionEntity.Value);
            }

            if (!_actionUpgrade.TryUpgradeAction(listing.ProductActionEntity, out var upgradeActionId))
            {
                if (listing.ProductActionEntity != null)
                    HandleRefundComp(uid, component, listing.ProductActionEntity.Value);

                return;
            }

            listing.ProductActionEntity = upgradeActionId;

            if (upgradeActionId != null)
                HandleRefundComp(uid, component, upgradeActionId.Value);

        }

        if (listing.ProductEvent != null)
        {
            if (!listing.RaiseProductEventOnUser)
                RaiseLocalEvent(listing.ProductEvent);
            else
                RaiseLocalEvent(buyer, listing.ProductEvent);
        }

<<<<<<< HEAD
=======
        if (listing.DisableRefund)
        {
            component.RefundAllowed = false;
        }
>>>>>>> 0e2e6a00

        //log dat shit.
        _admin.Add(LogType.StorePurchase,
            LogImpact.Low,
            $"{ToPrettyString(buyer):player} purchased listing \"{ListingLocalisationHelpers.GetLocalisedNameOrEntityName(listing, _proto)}\" from {ToPrettyString(uid)}");

        listing.PurchaseAmount++; //track how many times something has been purchased
        _audio.PlayEntity(component.BuySuccessSound, msg.Actor, uid); //cha-ching!

        var buyFinished = new StoreBuyFinishedEvent
        {
            PurchasedItem = listing,
            StoreUid = uid
        };
        RaiseLocalEvent(ref buyFinished);

        UpdateUserInterface(buyer, uid, component);
    }

    /// <summary>
    /// Handles dispensing the currency you requested to be withdrawn.
    /// </summary>
    /// <remarks>
    /// This would need to be done should a currency with decimal values need to use it.
    /// not quite sure how to handle that
    /// </remarks>
    private void OnRequestWithdraw(EntityUid uid, StoreComponent component, StoreRequestWithdrawMessage msg)
    {
        if (msg.Amount <= 0)
            return;

        //make sure we have enough cash in the bank and we actually support this currency
        if (!component.Balance.TryGetValue(msg.Currency, out var currentAmount) || currentAmount < msg.Amount)
            return;

        //make sure a malicious client didn't send us random shit
        if (!_proto.TryIndex<CurrencyPrototype>(msg.Currency, out var proto))
            return;

        //we need an actually valid entity to spawn. This check has been done earlier, but just in case.
        if (proto.Cash == null || !proto.CanWithdraw)
            return;

        var buyer = msg.Actor;

        FixedPoint2 amountRemaining = msg.Amount;
        var coordinates = Transform(buyer).Coordinates;

        var sortedCashValues = proto.Cash.Keys.OrderByDescending(x => x).ToList();
        foreach (var value in sortedCashValues)
        {
            var cashId = proto.Cash[value];
            var amountToSpawn = (int) MathF.Floor((float) (amountRemaining / value));
            var ents = _stack.SpawnMultiple(cashId, amountToSpawn, coordinates);
            if (ents.FirstOrDefault() is {} ent)
                _hands.PickupOrDrop(buyer, ent);
            amountRemaining -= value * amountToSpawn;
        }

        component.Balance[msg.Currency] -= msg.Amount;
        UpdateUserInterface(buyer, uid, component);
    }

    private void OnRequestRefund(EntityUid uid, StoreComponent component, StoreRequestRefundMessage args)
    {
        // TODO: Remove guardian/holopara

        if (args.Actor is not { Valid: true } buyer)
            return;

        if (!IsOnStartingMap(uid, component))
        {
            component.RefundAllowed = false;
            UpdateUserInterface(buyer, uid, component);
        }

        if (!component.RefundAllowed || component.BoughtEntities.Count == 0)
            return;

        _admin.Add(LogType.StoreRefund, LogImpact.Low, $"{ToPrettyString(buyer):player} has refunded their purchases from {ToPrettyString(uid):store}");

        for (var i = component.BoughtEntities.Count - 1; i >= 0; i--)
        {
            var purchase = component.BoughtEntities[i];

            if (!Exists(purchase))
                continue;

            component.BoughtEntities.RemoveAt(i);

            if (_actions.TryGetActionData(purchase, out var actionComponent, logError: false))
            {
                _actionContainer.RemoveAction(purchase, actionComponent);
            }

            EntityManager.DeleteEntity(purchase);
        }

        component.BoughtEntities.Clear();

        foreach (var (currency, value) in component.BalanceSpent)
        {
            component.Balance[currency] += value;
        }

        // Reset store back to its original state
        RefreshAllListings(component);
        component.BalanceSpent = new();
        UpdateUserInterface(buyer, uid, component);
    }

    private void HandleRefundComp(EntityUid uid, StoreComponent component, EntityUid purchase)
    {
        component.BoughtEntities.Add(purchase);
        var refundComp = EnsureComp<StoreRefundComponent>(purchase);
        refundComp.StoreEntity = uid;
    }

    private bool IsOnStartingMap(EntityUid store, StoreComponent component)
    {
        var xform = Transform(store);
        return component.StartingMap == xform.MapUid;
    }

    /// <summary>
    ///     Disables refunds for this store
    /// </summary>
    public void DisableRefund(EntityUid store, StoreComponent? component = null)
    {
        if (!Resolve(store, ref component))
            return;

        component.RefundAllowed = false;
    }
}

/// <summary>
/// Event of successfully finishing purchase in store (<see cref="StoreSystem"/>.
/// </summary>
/// <param name="StoreUid">EntityUid on which store is placed.</param>
/// <param name="PurchasedItem">ListingItem that was purchased.</param>
[ByRefEvent]
public readonly record struct StoreBuyFinishedEvent(
    EntityUid StoreUid,
    ListingDataWithCostModifiers PurchasedItem
);<|MERGE_RESOLUTION|>--- conflicted
+++ resolved
@@ -179,14 +179,14 @@
             var ev = new SubtractCashEvent(buyer, currency, amount);
             RaiseLocalEvent(buyer, ref ev);
             // Sunrise-End
-       
+
         }
 
         //spawn entity
         if (listing.ProductEntity != null)
         {
             var product = Spawn(listing.ProductEntity, Transform(buyer).Coordinates);
-            
+
             // Sunrise-Start
             var ev = new ItemPurchasedEvent(buyer);
             RaiseLocalEvent(product, ref ev);
@@ -269,13 +269,10 @@
                 RaiseLocalEvent(buyer, listing.ProductEvent);
         }
 
-<<<<<<< HEAD
-=======
         if (listing.DisableRefund)
         {
             component.RefundAllowed = false;
         }
->>>>>>> 0e2e6a00
 
         //log dat shit.
         _admin.Add(LogType.StorePurchase,
