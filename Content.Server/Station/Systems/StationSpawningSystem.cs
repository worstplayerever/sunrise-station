--- conflicted
+++ resolved
@@ -46,7 +46,7 @@
     [Dependency] private readonly MetaDataSystem _metaSystem = default!;
     [Dependency] private readonly PdaSystem _pdaSystem = default!;
     [Dependency] private readonly IPrototypeManager _prototypeManager = default!;
-<<<<<<< HEAD
+    [Dependency] private readonly MindSystem _mindSystem = default!;
     private ISharedSponsorsManager? _sponsorsManager; // Sunrise-Sponsors
 
     private bool _randomizeCharacters;
@@ -58,9 +58,6 @@
         IoCManager.Instance!.TryResolveType(out _sponsorsManager); // Sunrise-Sponsors
         Subs.CVar(_configurationManager, CCVars.ICRandomCharacters, e => _randomizeCharacters = e, true);
     }
-=======
-    [Dependency] private readonly MindSystem _mindSystem = default!;
->>>>>>> 3f9d303c
 
     /// <summary>
     /// Attempts to spawn a player character onto the given station.
