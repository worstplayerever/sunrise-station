--- conflicted
+++ resolved
@@ -20,12 +20,9 @@
 {
     [Dependency] private readonly IPrototypeManager _prototypeManager = default!;
     [Dependency] private readonly IBanManager _banManager = default!;
-<<<<<<< HEAD
-    private ISharedSponsorsManager? _sponsorsManager; // Sunrise-Sponsors
-=======
     [Dependency] private readonly IPlayerManager _playerManager = default!;
     [Dependency] private readonly AntagSelectionSystem _antag = default!;
->>>>>>> 1b74de6d
+    private ISharedSponsorsManager? _sponsorsManager; // Sunrise-Sponsors
 
     private Dictionary<int, HashSet<string>> _jobsByWeight = default!;
     private List<int> _orderedWeights = default!;
