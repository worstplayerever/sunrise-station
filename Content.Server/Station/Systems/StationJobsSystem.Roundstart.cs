using System.Linq;
using Content.Server.Administration.Managers;
using Content.Server.Players.PlayTimeTracking;
using Content.Server.Station.Components;
using Content.Server.Station.Events;
using Content.Shared.Preferences;
using Content.Shared.Roles;
using Robust.Shared.Network;
using Robust.Shared.Prototypes;
using Robust.Shared.Random;
using Robust.Shared.Utility;
using Content.Sunrise.Interfaces.Shared; // Sunrise-Sponsors

namespace Content.Server.Station.Systems;

// Contains code for round-start spawning.
public sealed partial class StationJobsSystem
{
    [Dependency] private readonly IPrototypeManager _prototypeManager = default!;
    [Dependency] private readonly IBanManager _banManager = default!;
<<<<<<< HEAD
    [Dependency] private readonly PlayTimeTrackingSystem _playTime = default!;
    private ISharedSponsorsManager? _sponsorsManager; // Sunrise-Sponsors
=======
>>>>>>> 73024fc6

    private Dictionary<int, HashSet<string>> _jobsByWeight = default!;
    private List<int> _orderedWeights = default!;

    /// <summary>
    /// Sets up some tables used by AssignJobs, including jobs sorted by their weights, and a list of weights in order from highest to lowest.
    /// </summary>
    private void InitializeRoundStart()
    {
        _jobsByWeight = new Dictionary<int, HashSet<string>>();
        foreach (var job in _prototypeManager.EnumeratePrototypes<JobPrototype>())
        {
            if (!_jobsByWeight.ContainsKey(job.Weight))
                _jobsByWeight.Add(job.Weight, new HashSet<string>());

            _jobsByWeight[job.Weight].Add(job.ID);
        }

        _orderedWeights = _jobsByWeight.Keys.OrderByDescending(i => i).ToList();

        IoCManager.Instance!.TryResolveType(out _sponsorsManager); // Sunrise-Sponsors
    }

    /// <summary>
    /// Assigns jobs based on the given preferences and list of stations to assign for.
    /// This does NOT change the slots on the station, only figures out where each player should go.
    /// </summary>
    /// <param name="profiles">The profiles to use for selection.</param>
    /// <param name="stations">List of stations to assign for.</param>
    /// <param name="useRoundStartJobs">Whether or not to use the round-start jobs for the stations instead of their current jobs.</param>
    /// <returns>List of players and their assigned jobs.</returns>
    /// <remarks>
    /// You probably shouldn't use useRoundStartJobs mid-round if the station has been available to join,
    /// as there may end up being more round-start slots than available slots, which can cause weird behavior.
    /// A warning to all who enter ye cursed lands: This function is long and mildly incomprehensible. Best used without touching.
    /// </remarks>
    public Dictionary<NetUserId, (ProtoId<JobPrototype>?, EntityUid)> AssignJobs(Dictionary<NetUserId, HumanoidCharacterProfile> profiles, IReadOnlyList<EntityUid> stations, bool useRoundStartJobs = true)
    {
        DebugTools.Assert(stations.Count > 0);

        InitializeRoundStart();

        if (profiles.Count == 0)
            return new();

        // We need to modify this collection later, so make a copy of it.
        profiles = profiles.ShallowClone();

        // Player <-> (job, station)
        var assigned = new Dictionary<NetUserId, (ProtoId<JobPrototype>?, EntityUid)>(profiles.Count);

        // The jobs left on the stations. This collection is modified as jobs are assigned to track what's available.
        var stationJobs = new Dictionary<EntityUid, Dictionary<ProtoId<JobPrototype>, int?>>();
        foreach (var station in stations)
        {
            if (useRoundStartJobs)
            {
                stationJobs.Add(station, GetRoundStartJobs(station).ToDictionary(x => x.Key, x => x.Value));
            }
            else
            {
                stationJobs.Add(station, GetJobs(station).ToDictionary(x => x.Key, x => x.Value));
            }
        }


        // We reuse this collection. It tracks what jobs we're currently trying to select players for.
        var currentlySelectingJobs = new Dictionary<EntityUid, Dictionary<ProtoId<JobPrototype>, int?>>(stations.Count);
        foreach (var station in stations)
        {
            currentlySelectingJobs.Add(station, new Dictionary<ProtoId<JobPrototype>, int?>());
        }

        // And these.
        // Tracks what players are available for a given job in the current iteration of selection.
        var jobPlayerOptions = new Dictionary<ProtoId<JobPrototype>, HashSet<NetUserId>>();
        // Tracks the total number of slots for the given stations in the current iteration of selection.
        var stationTotalSlots = new Dictionary<EntityUid, int>(stations.Count);
        // The share of the players each station gets in the current iteration of job selection.
        var stationShares = new Dictionary<EntityUid, int>(stations.Count);

        // Ok so the general algorithm:
        // We start with the highest weight jobs and work our way down. We filter jobs by weight when selecting as well.
        // Weight > Priority > Station.
        foreach (var weight in _orderedWeights)
        {
            for (var selectedPriority = JobPriority.High; selectedPriority > JobPriority.Never; selectedPriority--)
            {
                if (profiles.Count == 0)
                    goto endFunc;

                var candidates = GetPlayersJobCandidates(weight, selectedPriority, profiles);

                var optionsRemaining = 0;

                // Assigns a player to the given station, updating all the bookkeeping while at it.
                void AssignPlayer(NetUserId player, ProtoId<JobPrototype> job, EntityUid station)
                {
                    // Remove the player from all possible jobs as that's faster than actually checking what they have selected.
                    foreach (var (k, players) in jobPlayerOptions)
                    {
                        players.Remove(player);
                        if (players.Count == 0)
                            jobPlayerOptions.Remove(k);
                    }

                    stationJobs[station][job]--;
                    profiles.Remove(player);
                    assigned.Add(player, (job, station));

                    optionsRemaining--;
                }

                jobPlayerOptions.Clear(); // We reuse this collection.

                // Goes through every candidate, and adds them to jobPlayerOptions, so that the candidate players
                // have an index sorted by job. We use this (much) later when actually assigning people to randomly
                // pick from the list of candidates for the job.
                foreach (var (user, jobs) in candidates)
                {
                    foreach (var job in jobs)
                    {
                        if (!jobPlayerOptions.ContainsKey(job))
                            jobPlayerOptions.Add(job, new HashSet<NetUserId>());

                        jobPlayerOptions[job].Add(user);
                    }

                    optionsRemaining++;
                }

                // We reuse this collection, so clear it's children.
                foreach (var slots in currentlySelectingJobs)
                {
                    slots.Value.Clear();
                }

                // Go through every station..
                foreach (var station in stations)
                {
                    var slots = currentlySelectingJobs[station];

                    // Get all of the jobs in the selected weight category.
                    foreach (var (job, slot) in stationJobs[station])
                    {
                        if (_jobsByWeight[weight].Contains(job))
                            slots.Add(job, slot);
                    }
                }


                // Clear for reuse.
                stationTotalSlots.Clear();

                // Intentionally discounts the value of uncapped slots! They're only a single slot when deciding a station's share.
                foreach (var (station, jobs) in currentlySelectingJobs)
                {
                    stationTotalSlots.Add(
                        station,
                        (int)jobs.Values.Sum(x => x ?? 1)
                        );
                }

                var totalSlots = 0;

                // LINQ moment.
                // totalSlots = stationTotalSlots.Sum(x => x.Value);
                foreach (var (_, slot) in stationTotalSlots)
                {
                    totalSlots += slot;
                }

                if (totalSlots == 0)
                    continue; // No slots so just move to the next iteration.

                // Clear for reuse.
                stationShares.Clear();

                // How many players we've distributed so far. Used to grant any remaining slots if we have leftovers.
                var distributed = 0;

                // Goes through each station and figures out how many players we should give it for the current iteration.
                foreach (var station in stations)
                {
                    // Calculates the percent share then multiplies.
                    stationShares[station] = (int)Math.Floor(((float)stationTotalSlots[station] / totalSlots) * candidates.Count);
                    distributed += stationShares[station];
                }

                // Avoids the fair share problem where if there's two stations and one player neither gets one.
                // We do this by simply selecting a station randomly and giving it the remaining share(s).
                if (distributed < candidates.Count)
                {
                    var choice = _random.Pick(stations);
                    stationShares[choice] += candidates.Count - distributed;
                }

                // Actual meat, goes through each station and shakes the tree until everyone has a job.
                foreach (var station in stations)
                {
                    if (stationShares[station] == 0)
                        continue;

                    // The jobs we're selecting from for the current station.
                    var currStationSelectingJobs = currentlySelectingJobs[station];
                    // We only need this list because we need to go through this in a random order.
                    // Oh the misery, another allocation.
                    var allJobs = currStationSelectingJobs.Keys.ToList();
                    _random.Shuffle(allJobs);
                    // And iterates through all it's jobs in a random order until the count settles.
                    // No, AFAIK it cannot be done any saner than this. I hate "shaking" collections as much
                    // as you do but it's what seems to be the absolute best option here.
                    // It doesn't seem to show up on the chart, perf-wise, anyway, so it's likely fine.
                    int priorCount;
                    do
                    {
                        priorCount = stationShares[station];

                        foreach (var job in allJobs)
                        {
                            if (stationShares[station] == 0)
                                break;

                            if (currStationSelectingJobs[job] != null && currStationSelectingJobs[job] == 0)
                                continue; // Can't assign this job.

                            if (!jobPlayerOptions.ContainsKey(job))
                                continue;

                            // Sunrise-Sponsors-Start
                            // Picking players it finds that have the job set.\
                            var player = _sponsorsManager != null ? _sponsorsManager.PickRoleSession(jobPlayerOptions[job], job) : _random.Pick(jobPlayerOptions[job]);

                            if (player == null)
                                continue;

                            // Sunrise-Sponsors-End
                            AssignPlayer(player.Value, job, station);
                            stationShares[station]--;

                            if (currStationSelectingJobs[job] != null)
                                currStationSelectingJobs[job]--;

                            if (optionsRemaining == 0)
                                goto done;
                        }
                    } while (priorCount != stationShares[station]);
                }
                done: ;
            }
        }

        endFunc:
        return assigned;
    }

    /// <summary>
    /// Attempts to assign overflow jobs to any player in allPlayersToAssign that is not in assignedJobs.
    /// </summary>
    /// <param name="assignedJobs">All assigned jobs.</param>
    /// <param name="allPlayersToAssign">All players that might need an overflow assigned.</param>
    /// <param name="profiles">Player character profiles.</param>
    /// <param name="stations">The stations to consider for spawn location.</param>
    public void AssignOverflowJobs(
        ref Dictionary<NetUserId, (ProtoId<JobPrototype>?, EntityUid)> assignedJobs,
        IEnumerable<NetUserId> allPlayersToAssign,
        IReadOnlyDictionary<NetUserId, HumanoidCharacterProfile> profiles,
        IReadOnlyList<EntityUid> stations)
    {
        var givenStations = stations.ToList();
        if (givenStations.Count == 0)
            return; // Don't attempt to assign them if there are no stations.
        // For players without jobs, give them the overflow job if they have that set...
        foreach (var player in allPlayersToAssign)
        {
            if (assignedJobs.ContainsKey(player))
            {
                continue;
            }

            var profile = profiles[player];
            if (profile.PreferenceUnavailable != PreferenceUnavailableMode.SpawnAsOverflow)
            {
                assignedJobs.Add(player, (null, EntityUid.Invalid));
                continue;
            }

            _random.Shuffle(givenStations);

            foreach (var station in givenStations)
            {
                // Pick a random overflow job from that station
                var overflows = GetOverflowJobs(station).ToList();
                _random.Shuffle(overflows);

                // Stations with no overflow slots should simply get skipped over.
                if (overflows.Count == 0)
                    continue;

                // If the overflow exists, put them in as it.
                assignedJobs.Add(player, (overflows[0], givenStations[0]));
                break;
            }
        }
    }

    public void CalcExtendedAccess(Dictionary<EntityUid, int> jobsCount)
    {
        // Calculate whether stations need to be on extended access or not.
        foreach (var (station, count) in jobsCount)
        {
            var jobs = Comp<StationJobsComponent>(station);

            var thresh = jobs.ExtendedAccessThreshold;

            jobs.ExtendedAccess = count <= thresh;

            Log.Debug("Station {Station} on extended access: {ExtendedAccess}",
                Name(station), jobs.ExtendedAccess);
        }
    }

    /// <summary>
    /// Gets all jobs that the input players have that match the given weight and priority.
    /// </summary>
    /// <param name="weight">Weight to find, if any.</param>
    /// <param name="selectedPriority">Priority to find, if any.</param>
    /// <param name="profiles">Profiles to look in.</param>
    /// <returns>Players and a list of their matching jobs.</returns>
    private Dictionary<NetUserId, List<string>> GetPlayersJobCandidates(int? weight, JobPriority? selectedPriority, Dictionary<NetUserId, HumanoidCharacterProfile> profiles)
    {
        var outputDict = new Dictionary<NetUserId, List<string>>(profiles.Count);

        foreach (var (player, profile) in profiles)
        {
            var roleBans = _banManager.GetJobBans(player);
            var profileJobs = profile.JobPriorities.Keys.Select(k => new ProtoId<JobPrototype>(k)).ToList();
            var ev = new StationJobsGetCandidatesEvent(player, profileJobs);
            RaiseLocalEvent(ref ev);

            List<string>? availableJobs = null;

            foreach (var jobId in profileJobs)
            {
                var priority = profile.JobPriorities[jobId];

                if (!(priority == selectedPriority || selectedPriority is null))
                    continue;

                if (!_prototypeManager.TryIndex(jobId, out var job))
                    continue;

                if (weight is not null && job.Weight != weight.Value)
                    continue;

                if (!(roleBans == null || !roleBans.Contains(jobId)))
                    continue;

                // Sunrise-Start
                if (job.SpeciesBlacklist.Contains(profile.Species))
                    continue;
                // Sunrise-End

                availableJobs ??= new List<string>(profile.JobPriorities.Count);
                availableJobs.Add(jobId);
            }

            if (availableJobs is not null)
                outputDict.Add(player, availableJobs);
        }

        return outputDict;
    }
}<|MERGE_RESOLUTION|>--- conflicted
+++ resolved
@@ -18,11 +18,7 @@
 {
     [Dependency] private readonly IPrototypeManager _prototypeManager = default!;
     [Dependency] private readonly IBanManager _banManager = default!;
-<<<<<<< HEAD
-    [Dependency] private readonly PlayTimeTrackingSystem _playTime = default!;
     private ISharedSponsorsManager? _sponsorsManager; // Sunrise-Sponsors
-=======
->>>>>>> 73024fc6
 
     private Dictionary<int, HashSet<string>> _jobsByWeight = default!;
     private List<int> _orderedWeights = default!;
