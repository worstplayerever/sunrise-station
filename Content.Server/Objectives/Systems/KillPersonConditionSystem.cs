using Content.Server._Sunrise.TraitorTarget;
using Content.Server.Objectives.Components;
using Content.Server.Shuttles.Systems;
using Content.Shared.CCVar;
using Content.Shared.Humanoid;
using Content.Shared.Mind;
using Content.Shared.Mobs.Components;
using Content.Shared.Mobs.Systems;
using Content.Shared.Objectives.Components;
using Content.Shared.Random.Helpers;
using Content.Shared.Roles;
using Robust.Shared.Configuration;
<<<<<<< HEAD
using Robust.Shared.Random;
=======
>>>>>>> 1b74de6d

namespace Content.Server.Objectives.Systems;

/// <summary>
/// Handles kill person condition logic and picking random kill targets.
/// </summary>
public sealed class KillPersonConditionSystem : EntitySystem
{
    [Dependency] private readonly EmergencyShuttleSystem _emergencyShuttle = default!;
    [Dependency] private readonly IConfigurationManager _config = default!;
    [Dependency] private readonly SharedMindSystem _mind = default!;
    [Dependency] private readonly TargetObjectiveSystem _target = default!;
    [Dependency] private readonly MobStateSystem _mobState = default!;
    [Dependency] private readonly SharedRoleSystem _roleSystem = default!;

    public override void Initialize()
    {
        base.Initialize();

        SubscribeLocalEvent<KillPersonConditionComponent, ObjectiveGetProgressEvent>(OnGetProgress);
<<<<<<< HEAD

        SubscribeLocalEvent<PickRandomPersonComponent, ObjectiveAssignedEvent>(OnPersonAssigned);

        SubscribeLocalEvent<PickRandomHeadComponent, ObjectiveAssignedEvent>(OnHeadAssigned);

        SubscribeLocalEvent<PickRandomAntagComponent, ObjectiveAssignedEvent>(OnAntagAssigned);
=======
>>>>>>> 1b74de6d
    }

    private void OnGetProgress(EntityUid uid, KillPersonConditionComponent comp, ref ObjectiveGetProgressEvent args)
    {
        if (!_target.GetTarget(uid, out var target))
            return;

        args.Progress = GetProgress(target.Value, comp.RequireDead);
    }

<<<<<<< HEAD
    private void OnPersonAssigned(EntityUid uid, PickRandomPersonComponent comp, ref ObjectiveAssignedEvent args)
    {
        // invalid objective prototype
        if (!TryComp<TargetObjectiveComponent>(uid, out var target))
        {
            args.Cancelled = true;
            return;
        }

        // target already assigned
        if (target.Target != null)
            return;

        var allHumans = GetAliveTargetsExcept(args.MindId); // Sunrise-Edit

        // Can't have multiple objectives to kill the same person
        foreach (var objective in args.Mind.Objectives)
        {
            if (HasComp<KillPersonConditionComponent>(objective) && TryComp<TargetObjectiveComponent>(objective, out var kill))
            {
                allHumans.RemoveWhere(x => x.Owner == kill.Target);
            }
        }

        // no other humans to kill
        if (allHumans.Count == 0)
        {
            args.Cancelled = true;
            return;
        }

        if (TryComp<MindComponent>(args.MindId, out var mindComponent) &&
            TryComp<AntagTargetComponent>(mindComponent.OwnedEntity, out var antagTargetCom))
        {
            antagTargetCom.KillerMind = args.MindId;
        }

        _target.SetTarget(uid, _random.Pick(allHumans), target);
    }

    private void OnHeadAssigned(EntityUid uid, PickRandomHeadComponent comp, ref ObjectiveAssignedEvent args)
    {
        // invalid prototype
        if (!TryComp<TargetObjectiveComponent>(uid, out var target))
        {
            args.Cancelled = true;
            return;
        }

        // target already assigned
        if (target.Target != null)
            return;

        // no other humans to kill
        var allHumans = GetAliveTargetsExcept(args.MindId);
        if (allHumans.Count == 0)
        {
            args.Cancelled = true;
            return;
        }

        var allHeads = new HashSet<Entity<MindComponent>>();
        foreach (var person in allHumans)
        {
            if (TryComp<MindComponent>(person, out var mind) && mind.OwnedEntity is { } ent && HasComp<CommandStaffComponent>(ent))
                allHeads.Add(person);
        }

        if (allHeads.Count == 0)
            allHeads = allHumans; // fallback to non-head target

        if (TryComp<MindComponent>(args.MindId, out var mindComponent) &&
            TryComp<AntagTargetComponent>(mindComponent.OwnedEntity, out var antagTargetCom))
        {
            antagTargetCom.KillerMind = args.MindId;
        }

        _target.SetTarget(uid, _random.Pick(allHeads), target);
    }

    private void OnAntagAssigned(EntityUid uid, PickRandomAntagComponent comp, ref ObjectiveAssignedEvent args)
    {
        if (!TryComp<TargetObjectiveComponent>(uid, out var target))
        {
            args.Cancelled = true;
            return;
        }

        if (target.Target != null)
            return;

        var allHumans = GetAliveTargetsExcept(args.MindId);
        if (allHumans.Count == 0)
        {
            args.Cancelled = true;
            return;
        }

        var allAntags = new HashSet<Entity<MindComponent>>();
        foreach (var person in allHumans)
        {
            if (_roleSystem.MindIsAntagonist(person))
                allAntags.Add(person);
        }

        if (allAntags.Count == 0)
        {
            args.Cancelled = true;
            return;
        }

        if (TryComp<MindComponent>(args.MindId, out var mindComponent) &&
            TryComp<AntagTargetComponent>(mindComponent.OwnedEntity, out var antagTargetCom))
        {
            antagTargetCom.KillerMind = args.MindId;
        }

        _target.SetTarget(uid, _random.Pick(allAntags), target);
    }

=======
>>>>>>> 1b74de6d
    private float GetProgress(EntityUid target, bool requireDead)
    {
        // deleted or gibbed or something, counts as dead
        if (!TryComp<MindComponent>(target, out var mind) || mind.OwnedEntity == null)
            return 1f;

        // dead is success
        if (_mind.IsCharacterDeadIc(mind))
            return 1f;

        // if the target has to be dead dead then don't check evac stuff
        if (requireDead)
            return 0f;

        // if evac is disabled then they really do have to be dead
        if (!_config.GetCVar(CCVars.EmergencyShuttleEnabled))
            return 0f;

        // target is escaping so you fail
        if (_emergencyShuttle.IsTargetEscaping(mind.OwnedEntity.Value))
            return 0f;

        // evac has left without the target, greentext since the target is afk in space with a full oxygen tank and coordinates off.
        if (_emergencyShuttle.ShuttlesLeft)
            return 1f;

        // if evac is still here and target hasn't boarded, show 50% to give you an indicator that you are doing good
        return _emergencyShuttle.EmergencyShuttleArrived ? 0.5f : 0f;
    }

    // Sunrise-Start
    public HashSet<Entity<MindComponent>> GetAliveTargetsExcept(EntityUid exclude)
    {
        var allTargets = new HashSet<Entity<MindComponent>>();

        var query = EntityQueryEnumerator<MobStateComponent, AntagTargetComponent, HumanoidAppearanceComponent>();
        while (query.MoveNext(out var uid, out var mobState, out var antagTarget, out _))
        {
            if (!_mind.TryGetMind(uid, out var mind, out var mindComp) ||
                mind == exclude || !_mobState.IsAlive(uid, mobState) ||
                antagTarget.KillerMind != null)
                continue;

            allTargets.Add(new Entity<MindComponent>(mind, mindComp));
        }

        return allTargets;
    }
    // Sunrise-End
}<|MERGE_RESOLUTION|>--- conflicted
+++ resolved
@@ -1,19 +1,11 @@
-using Content.Server._Sunrise.TraitorTarget;
 using Content.Server.Objectives.Components;
 using Content.Server.Shuttles.Systems;
 using Content.Shared.CCVar;
-using Content.Shared.Humanoid;
 using Content.Shared.Mind;
+using Content.Shared.Objectives.Components;
+using Robust.Shared.Configuration;
+using Content.Shared.Mobs.Systems;
 using Content.Shared.Mobs.Components;
-using Content.Shared.Mobs.Systems;
-using Content.Shared.Objectives.Components;
-using Content.Shared.Random.Helpers;
-using Content.Shared.Roles;
-using Robust.Shared.Configuration;
-<<<<<<< HEAD
-using Robust.Shared.Random;
-=======
->>>>>>> 1b74de6d
 
 namespace Content.Server.Objectives.Systems;
 
@@ -27,22 +19,12 @@
     [Dependency] private readonly SharedMindSystem _mind = default!;
     [Dependency] private readonly TargetObjectiveSystem _target = default!;
     [Dependency] private readonly MobStateSystem _mobState = default!;
-    [Dependency] private readonly SharedRoleSystem _roleSystem = default!;
 
     public override void Initialize()
     {
         base.Initialize();
 
         SubscribeLocalEvent<KillPersonConditionComponent, ObjectiveGetProgressEvent>(OnGetProgress);
-<<<<<<< HEAD
-
-        SubscribeLocalEvent<PickRandomPersonComponent, ObjectiveAssignedEvent>(OnPersonAssigned);
-
-        SubscribeLocalEvent<PickRandomHeadComponent, ObjectiveAssignedEvent>(OnHeadAssigned);
-
-        SubscribeLocalEvent<PickRandomAntagComponent, ObjectiveAssignedEvent>(OnAntagAssigned);
-=======
->>>>>>> 1b74de6d
     }
 
     private void OnGetProgress(EntityUid uid, KillPersonConditionComponent comp, ref ObjectiveGetProgressEvent args)
@@ -53,129 +35,6 @@
         args.Progress = GetProgress(target.Value, comp.RequireDead);
     }
 
-<<<<<<< HEAD
-    private void OnPersonAssigned(EntityUid uid, PickRandomPersonComponent comp, ref ObjectiveAssignedEvent args)
-    {
-        // invalid objective prototype
-        if (!TryComp<TargetObjectiveComponent>(uid, out var target))
-        {
-            args.Cancelled = true;
-            return;
-        }
-
-        // target already assigned
-        if (target.Target != null)
-            return;
-
-        var allHumans = GetAliveTargetsExcept(args.MindId); // Sunrise-Edit
-
-        // Can't have multiple objectives to kill the same person
-        foreach (var objective in args.Mind.Objectives)
-        {
-            if (HasComp<KillPersonConditionComponent>(objective) && TryComp<TargetObjectiveComponent>(objective, out var kill))
-            {
-                allHumans.RemoveWhere(x => x.Owner == kill.Target);
-            }
-        }
-
-        // no other humans to kill
-        if (allHumans.Count == 0)
-        {
-            args.Cancelled = true;
-            return;
-        }
-
-        if (TryComp<MindComponent>(args.MindId, out var mindComponent) &&
-            TryComp<AntagTargetComponent>(mindComponent.OwnedEntity, out var antagTargetCom))
-        {
-            antagTargetCom.KillerMind = args.MindId;
-        }
-
-        _target.SetTarget(uid, _random.Pick(allHumans), target);
-    }
-
-    private void OnHeadAssigned(EntityUid uid, PickRandomHeadComponent comp, ref ObjectiveAssignedEvent args)
-    {
-        // invalid prototype
-        if (!TryComp<TargetObjectiveComponent>(uid, out var target))
-        {
-            args.Cancelled = true;
-            return;
-        }
-
-        // target already assigned
-        if (target.Target != null)
-            return;
-
-        // no other humans to kill
-        var allHumans = GetAliveTargetsExcept(args.MindId);
-        if (allHumans.Count == 0)
-        {
-            args.Cancelled = true;
-            return;
-        }
-
-        var allHeads = new HashSet<Entity<MindComponent>>();
-        foreach (var person in allHumans)
-        {
-            if (TryComp<MindComponent>(person, out var mind) && mind.OwnedEntity is { } ent && HasComp<CommandStaffComponent>(ent))
-                allHeads.Add(person);
-        }
-
-        if (allHeads.Count == 0)
-            allHeads = allHumans; // fallback to non-head target
-
-        if (TryComp<MindComponent>(args.MindId, out var mindComponent) &&
-            TryComp<AntagTargetComponent>(mindComponent.OwnedEntity, out var antagTargetCom))
-        {
-            antagTargetCom.KillerMind = args.MindId;
-        }
-
-        _target.SetTarget(uid, _random.Pick(allHeads), target);
-    }
-
-    private void OnAntagAssigned(EntityUid uid, PickRandomAntagComponent comp, ref ObjectiveAssignedEvent args)
-    {
-        if (!TryComp<TargetObjectiveComponent>(uid, out var target))
-        {
-            args.Cancelled = true;
-            return;
-        }
-
-        if (target.Target != null)
-            return;
-
-        var allHumans = GetAliveTargetsExcept(args.MindId);
-        if (allHumans.Count == 0)
-        {
-            args.Cancelled = true;
-            return;
-        }
-
-        var allAntags = new HashSet<Entity<MindComponent>>();
-        foreach (var person in allHumans)
-        {
-            if (_roleSystem.MindIsAntagonist(person))
-                allAntags.Add(person);
-        }
-
-        if (allAntags.Count == 0)
-        {
-            args.Cancelled = true;
-            return;
-        }
-
-        if (TryComp<MindComponent>(args.MindId, out var mindComponent) &&
-            TryComp<AntagTargetComponent>(mindComponent.OwnedEntity, out var antagTargetCom))
-        {
-            antagTargetCom.KillerMind = args.MindId;
-        }
-
-        _target.SetTarget(uid, _random.Pick(allAntags), target);
-    }
-
-=======
->>>>>>> 1b74de6d
     private float GetProgress(EntityUid target, bool requireDead)
     {
         // deleted or gibbed or something, counts as dead
