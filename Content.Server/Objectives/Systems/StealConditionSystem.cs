using System.Text.RegularExpressions; //Sunrise-Edit
using Robust.Shared.Log; //Sunrise-Edit
using Content.Server.Objectives.Components;
using Content.Server.Objectives.Components.Targets;
using Content.Shared.Mind;
using Content.Shared.Objectives.Components;
using Content.Shared.Objectives.Systems;
using Robust.Shared.Containers;
using Robust.Shared.Prototypes;
using Robust.Shared.Random;
using Content.Shared.Mind.Components;
using Content.Shared.Mobs.Systems;
using Content.Shared.Mobs.Components;
using Content.Shared.Movement.Pulling.Components;
using Content.Shared.Stacks;

namespace Content.Server.Objectives.Systems;

public sealed class StealConditionSystem : EntitySystem
{
    [Dependency] private readonly IRobustRandom _random = default!;
    [Dependency] private readonly IPrototypeManager _proto = default!;
    [Dependency] private readonly MetaDataSystem _metaData = default!;
    [Dependency] private readonly MobStateSystem _mobState = default!;
    [Dependency] private readonly SharedObjectivesSystem _objectives = default!;
    [Dependency] private readonly EntityLookupSystem _lookup = default!;

    private EntityQuery<ContainerManagerComponent> _containerQuery;

    public override void Initialize()
    {
        base.Initialize();

        _containerQuery = GetEntityQuery<ContainerManagerComponent>();

        SubscribeLocalEvent<StealConditionComponent, ObjectiveAssignedEvent>(OnAssigned);
        SubscribeLocalEvent<StealConditionComponent, ObjectiveAfterAssignEvent>(OnAfterAssign);
        SubscribeLocalEvent<StealConditionComponent, ObjectiveGetProgressEvent>(OnGetProgress);
    }

    /// start checks of target acceptability, and generation of start values.
    private void OnAssigned(Entity<StealConditionComponent> condition, ref ObjectiveAssignedEvent args)
    {
        List<StealTargetComponent?> targetList = new();

        var query = AllEntityQuery<StealTargetComponent>();
        while (query.MoveNext(out var target))
        {
            if (condition.Comp.StealGroup != target.StealGroup)
                continue;

            targetList.Add(target);
        }

        // cancel if the required items do not exist
        if (targetList.Count == 0 && condition.Comp.VerifyMapExistence)
        {
            args.Cancelled = true;
            return;
        }

        //setup condition settings
        var maxSize = condition.Comp.VerifyMapExistence
            ? Math.Min(targetList.Count, condition.Comp.MaxCollectionSize)
            : condition.Comp.MaxCollectionSize;
        var minSize = condition.Comp.VerifyMapExistence
            ? Math.Min(targetList.Count, condition.Comp.MinCollectionSize)
            : condition.Comp.MinCollectionSize;

        condition.Comp.CollectionSize = _random.Next(minSize, maxSize);
    }

    //Set the visual, name, icon for the objective.
    private void OnAfterAssign(Entity<StealConditionComponent> condition, ref ObjectiveAfterAssignEvent args)
    {
        var group = _proto.Index(condition.Comp.StealGroup);
        string localizedName = Loc.GetString(group.Name);

        //Sunrise-Start
        var locale = $"objective-{Regex.Replace(group.Name, @"[*?!'%\s]", string.Empty).ToLower()}";
        if (Loc.GetString(locale) == locale)
        {
            Logger.Error($"Steal item objective-{Regex.Replace(group.Name, @"[*?!'%\s]", string.Empty).ToLower()} doesn't have locale");
            locale = group.Name;
        }
        var title =condition.Comp.OwnerText == null
<<<<<<< HEAD
            ? Loc.GetString(condition.Comp.ObjectiveNoOwnerText, ("itemName", Loc.GetString(locale)))
            : Loc.GetString(condition.Comp.ObjectiveText, ("owner", Loc.GetString(condition.Comp.OwnerText)), ("itemName", Loc.GetString(locale)));

        var description = condition.Comp.CollectionSize > 1
            ? Loc.GetString(condition.Comp.DescriptionMultiplyText, ("itemName", Loc.GetString(locale)), ("count", condition.Comp.CollectionSize))
            : Loc.GetString(condition.Comp.DescriptionText, ("itemName", Loc.GetString(locale)));
        //Sunrise-End
=======
            ? Loc.GetString(condition.Comp.ObjectiveNoOwnerText, ("itemName", localizedName))
            : Loc.GetString(condition.Comp.ObjectiveText, ("owner", Loc.GetString(condition.Comp.OwnerText)), ("itemName", localizedName));

        var description = condition.Comp.CollectionSize > 1
            ? Loc.GetString(condition.Comp.DescriptionMultiplyText, ("itemName", localizedName), ("count", condition.Comp.CollectionSize))
            : Loc.GetString(condition.Comp.DescriptionText, ("itemName", localizedName));
>>>>>>> ccc5f615

        _metaData.SetEntityName(condition.Owner, title, args.Meta);
        _metaData.SetEntityDescription(condition.Owner, description, args.Meta);
        _objectives.SetIcon(condition.Owner, group.Sprite, args.Objective);
    }
    private void OnGetProgress(Entity<StealConditionComponent> condition, ref ObjectiveGetProgressEvent args)
    {
        args.Progress = GetProgress(args.Mind, condition);
    }

    private float GetProgress(MindComponent mind, StealConditionComponent condition)
    {
        if (!_containerQuery.TryGetComponent(mind.OwnedEntity, out var currentManager))
            return 0;

        var containerStack = new Stack<ContainerManagerComponent>();
        var count = 0;

        //check stealAreas
        if (condition.CheckStealAreas)
        {
            var areasQuery = AllEntityQuery<StealAreaComponent>();
            while (areasQuery.MoveNext(out var uid, out var area))
            {
                if (!area.Owners.Contains(mind.Owner))
                    continue;

                var nearestEnt = _lookup.GetEntitiesInRange(uid, area.Range);
                foreach (var ent in nearestEnt)
                {
                    CheckEntity(ent, condition, ref containerStack, ref count);
                }
            }
        }

        //check pulling object
        if (TryComp<PullerComponent>(mind.OwnedEntity, out var pull)) //TO DO: to make the code prettier? don't like the repetition
        {
            var pulledEntity = pull.Pulling;
            if (pulledEntity != null)
            {
                CheckEntity(pulledEntity.Value, condition, ref containerStack, ref count);
            }
        }

        // recursively check each container for the item
        // checks inventory, bag, implants, etc.
        do
        {
            foreach (var container in currentManager.Containers.Values)
            {
                foreach (var entity in container.ContainedEntities)
                {
                    // check if this is the item
                    count += CheckStealTarget(entity, condition);

                    // if it is a container check its contents
                    if (_containerQuery.TryGetComponent(entity, out var containerManager))
                        containerStack.Push(containerManager);
                }
            }
        } while (containerStack.TryPop(out currentManager));

        var result = count / (float) condition.CollectionSize;
        result = Math.Clamp(result, 0, 1);
        return result;
    }

    private void CheckEntity(EntityUid entity, StealConditionComponent condition, ref Stack<ContainerManagerComponent> containerStack, ref int counter)
    {
        // check if this is the item
        counter += CheckStealTarget(entity, condition);

        //we don't check the inventories of sentient entity
        if (!TryComp<MindContainerComponent>(entity, out var pullMind))
        {
            // if it is a container check its contents
            if (_containerQuery.TryGetComponent(entity, out var containerManager))
                containerStack.Push(containerManager);
        }
    }

    private int CheckStealTarget(EntityUid entity, StealConditionComponent condition)
    {
        // check if this is the target
        if (!TryComp<StealTargetComponent>(entity, out var target))
            return 0;

        if (target.StealGroup != condition.StealGroup)
            return 0;

        // check if needed target alive
        if (condition.CheckAlive)
        {
            if (TryComp<MobStateComponent>(entity, out var state))
            {
                if (!_mobState.IsAlive(entity, state))
                    return 0;
            }
        }

        return TryComp<StackComponent>(entity, out var stack) ? stack.Count : 1;
    }
}<|MERGE_RESOLUTION|>--- conflicted
+++ resolved
@@ -1,5 +1,3 @@
-using System.Text.RegularExpressions; //Sunrise-Edit
-using Robust.Shared.Log; //Sunrise-Edit
 using Content.Server.Objectives.Components;
 using Content.Server.Objectives.Components.Targets;
 using Content.Shared.Mind;
@@ -76,30 +74,13 @@
         var group = _proto.Index(condition.Comp.StealGroup);
         string localizedName = Loc.GetString(group.Name);
 
-        //Sunrise-Start
-        var locale = $"objective-{Regex.Replace(group.Name, @"[*?!'%\s]", string.Empty).ToLower()}";
-        if (Loc.GetString(locale) == locale)
-        {
-            Logger.Error($"Steal item objective-{Regex.Replace(group.Name, @"[*?!'%\s]", string.Empty).ToLower()} doesn't have locale");
-            locale = group.Name;
-        }
         var title =condition.Comp.OwnerText == null
-<<<<<<< HEAD
-            ? Loc.GetString(condition.Comp.ObjectiveNoOwnerText, ("itemName", Loc.GetString(locale)))
-            : Loc.GetString(condition.Comp.ObjectiveText, ("owner", Loc.GetString(condition.Comp.OwnerText)), ("itemName", Loc.GetString(locale)));
-
-        var description = condition.Comp.CollectionSize > 1
-            ? Loc.GetString(condition.Comp.DescriptionMultiplyText, ("itemName", Loc.GetString(locale)), ("count", condition.Comp.CollectionSize))
-            : Loc.GetString(condition.Comp.DescriptionText, ("itemName", Loc.GetString(locale)));
-        //Sunrise-End
-=======
             ? Loc.GetString(condition.Comp.ObjectiveNoOwnerText, ("itemName", localizedName))
             : Loc.GetString(condition.Comp.ObjectiveText, ("owner", Loc.GetString(condition.Comp.OwnerText)), ("itemName", localizedName));
 
         var description = condition.Comp.CollectionSize > 1
             ? Loc.GetString(condition.Comp.DescriptionMultiplyText, ("itemName", localizedName), ("count", condition.Comp.CollectionSize))
             : Loc.GetString(condition.Comp.DescriptionText, ("itemName", localizedName));
->>>>>>> ccc5f615
 
         _metaData.SetEntityName(condition.Owner, title, args.Meta);
         _metaData.SetEntityDescription(condition.Owner, description, args.Meta);
