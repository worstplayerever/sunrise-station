--- conflicted
+++ resolved
@@ -68,14 +68,6 @@
         /// Announce sound file path
         /// </summary>
         [DataField]
-<<<<<<< HEAD
-        public SoundSpecifier Sound = new SoundPathSpecifier("/Audio/_Sunrise/Announcements/announce_dig.ogg"); // Sunrise-Edit
-
-        // Sunrise-Start
-        [DataField("announceVoice", customTypeSerializer:typeof(PrototypeIdSerializer<TTSVoicePrototype>))]
-        public string AnnounceVoice = "Hanson";
-        // Sunrise-Start
-=======
         public SoundSpecifier Sound = new SoundPathSpecifier("/Audio/Announcements/announce.ogg");
 
         /// <summary>
@@ -84,6 +76,10 @@
         /// </summary>
         [DataField]
         public bool AnnounceSentBy = true;
->>>>>>> be761ea5
+
+        // Sunrise-Start
+        [DataField("announceVoice", customTypeSerializer:typeof(PrototypeIdSerializer<TTSVoicePrototype>))]
+        public string AnnounceVoice = "Hanson";
+        // Sunrise-Start
     }
 }