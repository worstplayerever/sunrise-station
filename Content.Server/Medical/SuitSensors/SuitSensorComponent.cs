using Content.Shared.Medical.SuitSensor;
using Robust.Shared.Serialization.TypeSerializers.Implementations.Custom;

namespace Content.Server.Medical.SuitSensors;

/// <summary>
///     Tracking device, embedded in almost all uniforms and jumpsuits.
///     If enabled, will report to crew monitoring console owners position and status.
/// </summary>
[RegisterComponent, AutoGenerateComponentPause]
[Access(typeof(SuitSensorSystem))]
public sealed partial class SuitSensorComponent : Component
{
    /// <summary>
    ///     Choose a random sensor mode when item is spawned.
    /// </summary>
<<<<<<< HEAD
    [DataField("randomMode")]
    public bool RandomMode = false; // Sunrise-edit
=======
    [DataField]
    public bool RandomMode = true;
>>>>>>> 890c0eeb

    /// <summary>
    ///     If true user can't change suit sensor mode
    /// </summary>
    [DataField]
    public bool ControlsLocked = false;

    /// <summary>
    ///  How much time it takes to change another player's sensors
    /// </summary>
    [DataField]
    public float SensorsTime = 1.75f;

    /// <summary>
    ///     Current sensor mode. Can be switched by user verbs.
    /// </summary>
<<<<<<< HEAD
    [DataField("mode")]
    public SuitSensorMode Mode = SuitSensorMode.SensorCords; // Sunrise-edit
=======
    [DataField]
    public SuitSensorMode Mode = SuitSensorMode.SensorOff;
>>>>>>> 890c0eeb

    /// <summary>
    ///     Activate sensor if user wear it in this slot.
    /// </summary>
    [DataField]
    public string ActivationSlot = "jumpsuit";

    /// <summary>
    /// Activate sensor if user has this in a sensor-compatible container.
    /// </summary>
    [DataField]
    public string? ActivationContainer;

    /// <summary>
    ///     How often does sensor update its owners status (in seconds). Limited by the system update rate.
    /// </summary>
    [DataField]
    public TimeSpan UpdateRate = TimeSpan.FromSeconds(2f);

    /// <summary>
    ///     Current user that wears suit sensor. Null if nobody wearing it.
    /// </summary>
    [ViewVariables]
    public EntityUid? User = null;

    /// <summary>
    ///     Next time when sensor updated owners status
    /// </summary>
    [DataField(customTypeSerializer: typeof(TimeOffsetSerializer))]
    [AutoPausedField]
    public TimeSpan NextUpdate = TimeSpan.Zero;

    /// <summary>
    ///     The station this suit sensor belongs to. If it's null the suit didn't spawn on a station and the sensor doesn't work.
    /// </summary>
    [DataField("station")]
    public EntityUid? StationId = null;

    /// <summary>
    ///     The server the suit sensor sends it state to.
    ///     The suit sensor will try connecting to a new server when no server is connected.
    ///     It does this by calling the servers entity system for performance reasons.
    /// </summary>
    [DataField("server")]
    public string? ConnectedServer = null;

    /// <summary>
    /// The previous mode of the suit. This is used to restore the state when an EMP effect ends.
    /// </summary>
    [DataField, ViewVariables]
    public SuitSensorMode PreviousMode = SuitSensorMode.SensorOff;

    /// <summary>
    ///  The previous locked status of the controls.  This is used to restore the state when an EMP effect ends.
    ///  This keeps prisoner jumpsuits/internal implants from becoming unlocked after an EMP.
    /// </summary>
    [DataField, ViewVariables]
    public bool PreviousControlsLocked = false;
}<|MERGE_RESOLUTION|>--- conflicted
+++ resolved
@@ -14,13 +14,8 @@
     /// <summary>
     ///     Choose a random sensor mode when item is spawned.
     /// </summary>
-<<<<<<< HEAD
-    [DataField("randomMode")]
+    [DataField]
     public bool RandomMode = false; // Sunrise-edit
-=======
-    [DataField]
-    public bool RandomMode = true;
->>>>>>> 890c0eeb
 
     /// <summary>
     ///     If true user can't change suit sensor mode
@@ -37,13 +32,8 @@
     /// <summary>
     ///     Current sensor mode. Can be switched by user verbs.
     /// </summary>
-<<<<<<< HEAD
-    [DataField("mode")]
+    [DataField]
     public SuitSensorMode Mode = SuitSensorMode.SensorCords; // Sunrise-edit
-=======
-    [DataField]
-    public SuitSensorMode Mode = SuitSensorMode.SensorOff;
->>>>>>> 890c0eeb
 
     /// <summary>
     ///     Activate sensor if user wear it in this slot.
