--- conflicted
+++ resolved
@@ -99,15 +99,10 @@
 
         var doAfterCancelled = !_doAfterSystem.TryStartDoAfter(new DoAfterArgs(EntityManager, args.User, uid.Comp.ScanDelay, new HealthAnalyzerDoAfterEvent(), uid, target: args.Target, used: uid)
         {
-<<<<<<< HEAD
             NeedHand = args.NeedHand, // Sunrise-Edit
-            BreakOnMove = true
-=======
-            NeedHand = true,
             BreakOnMove = true,
->>>>>>> 890c0eeb
         });
-        
+
         if (args.Target == args.User || doAfterCancelled)
             return;
 
