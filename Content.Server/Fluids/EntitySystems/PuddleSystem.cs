--- conflicted
+++ resolved
@@ -336,17 +336,12 @@
         }
 
         _deletionQueue.Remove(entity);
-<<<<<<< HEAD
         // Sunrise-Start
         if (entity.Comp.CanSlip)
-            UpdateSlip(entity, entity.Comp, args.Solution);
+            UpdateSlip((entity, entity.Comp), args.Solution);
         if (entity.Comp.CanSlow)
             UpdateSlow(entity, args.Solution);
         // Sunrise-End
-=======
-        UpdateSlip((entity, entity.Comp), args.Solution);
-        UpdateSlow(entity, args.Solution);
->>>>>>> e1c70882
         UpdateEvaporation(entity, args.Solution);
         UpdateAppearance(entity, entity.Comp);
     }
