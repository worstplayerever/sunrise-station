--- conflicted
+++ resolved
@@ -50,33 +50,6 @@
         UpdatesAfter.Add(typeof(MetabolizerSystem));
         SubscribeLocalEvent<RespiratorComponent, MapInitEvent>(OnMapInit);
         SubscribeLocalEvent<RespiratorComponent, ApplyMetabolicMultiplierEvent>(OnApplyMetabolicMultiplier);
-<<<<<<< HEAD
-
-        // Sunrise-Start
-        SubscribeLocalEvent<RespiratorImmunityComponent, ComponentInit>(OnPressureImmuneInit);
-        SubscribeLocalEvent<RespiratorImmunityComponent, ComponentRemove>(OnPressureImmuneRemove);
-        // Sunrise-End
-    }
-
-    // Sunrise-Start
-    private void OnPressureImmuneInit(EntityUid uid, RespiratorImmunityComponent pressureImmunity, ComponentInit args)
-    {
-        if (TryComp<RespiratorComponent>(uid, out var respirator))
-        {
-            respirator.HasImmunity = true;
-        }
-    }
-
-    private void OnPressureImmuneRemove(EntityUid uid, RespiratorImmunityComponent pressureImmunity, ComponentRemove args)
-    {
-        if (TryComp<RespiratorComponent>(uid, out var respirator))
-        {
-            respirator.HasImmunity = false;
-        }
-    }
-    // Sunrise-End
-=======
->>>>>>> 3f9d303c
 
         // BodyComp stuff
         SubscribeLocalEvent<BodyComponent, InhaledGasEvent>(OnGasInhaled);
@@ -84,7 +57,30 @@
         SubscribeLocalEvent<BodyComponent, CanMetabolizeGasEvent>(CanBodyMetabolizeGas);
         SubscribeLocalEvent<BodyComponent, SuffocationEvent>(OnSuffocation);
         SubscribeLocalEvent<BodyComponent, StopSuffocatingEvent>(OnStopSuffocating);
-    }
+
+        // Sunrise-Start
+        SubscribeLocalEvent<RespiratorImmunityComponent, ComponentInit>(OnPressureImmuneInit);
+        SubscribeLocalEvent<RespiratorImmunityComponent, ComponentRemove>(OnPressureImmuneRemove);
+        // Sunrise-End
+    }
+
+    // Sunrise-Start
+    private void OnPressureImmuneInit(EntityUid uid, RespiratorImmunityComponent pressureImmunity, ComponentInit args)
+    {
+        if (TryComp<RespiratorComponent>(uid, out var respirator))
+        {
+            respirator.HasImmunity = true;
+        }
+    }
+
+    private void OnPressureImmuneRemove(EntityUid uid, RespiratorImmunityComponent pressureImmunity, ComponentRemove args)
+    {
+        if (TryComp<RespiratorComponent>(uid, out var respirator))
+        {
+            respirator.HasImmunity = false;
+        }
+    }
+    // Sunrise-End
 
     private void OnMapInit(Entity<RespiratorComponent> ent, ref MapInitEvent args)
     {
@@ -392,20 +388,6 @@
         if (ent.Comp.SuffocationCycles == 2)
             _adminLogger.Add(LogType.Asphyxiation, $"{ToPrettyString(ent):entity} started suffocating");
 
-<<<<<<< HEAD
-        if (ent.Comp.SuffocationCycles >= ent.Comp.SuffocationCycleThreshold)
-        {
-            // TODO: This is not going work with multiple different lungs, if that ever becomes a possibility
-            var organs = _bodySystem.GetBodyOrganEntityComps<LungComponent>((ent, null));
-            foreach (var entity in organs)
-            {
-                _alertsSystem.ShowAlert(ent, entity.Comp1.Alert);
-            }
-            RaiseLocalEvent(ent, new MoodEffectEvent("Suffocating"));
-        }
-
-=======
->>>>>>> 3f9d303c
         _damageableSys.TryChangeDamage(ent, ent.Comp.Damage, interruptsDoAfters: false);
 
         if (ent.Comp.SuffocationCycles < ent.Comp.SuffocationCycleThreshold)
