--- conflicted
+++ resolved
@@ -2,20 +2,6 @@
 using Content.Shared.Body.Systems;
 using Content.Shared.Chemistry.Reagent;
 using Content.Shared.Forensics;
-<<<<<<< HEAD
-using Content.Shared.Forensics.Components;
-using Content.Shared.HealthExaminable;
-using Content.Shared.Mobs.Systems;
-using Content.Shared.Popups;
-using Content.Shared.Rejuvenate;
-using Content.Shared.Speech.EntitySystems;
-using Robust.Server.Audio;
-using Robust.Shared.Audio;
-using Robust.Shared.Prototypes;
-using Robust.Shared.Random;
-using Robust.Shared.Timing;
-=======
->>>>>>> 3f9d303c
 
 namespace Content.Server.Body.Systems;
 
@@ -54,303 +40,7 @@
         bloodSolution.AddReagent(new ReagentId(entity.Comp.BloodReagent, GetEntityBloodData(entity.Owner)), entity.Comp.BloodMaxVolume - bloodSolution.Volume);
     }
 
-<<<<<<< HEAD
-    private void OnDamageChanged(Entity<BloodstreamComponent> ent, ref DamageChangedEvent args)
-    {
-        if (args.DamageDelta is null || !args.DamageIncreased)
-        {
-            return;
-        }
-
-        // TODO probably cache this or something. humans get hurt a lot
-        if (!_prototypeManager.TryIndex(ent.Comp.DamageBleedModifiers, out var modifiers))
-            return;
-
-        // some reagents may deal and heal different damage types in the same tick, which means DamageIncreased will be true
-        // but we only want to consider the dealt damage when causing bleeding
-        var damage = DamageSpecifier.GetPositive(args.DamageDelta);
-        var bloodloss = DamageSpecifier.ApplyModifierSet(damage, modifiers);
-
-        if (bloodloss.Empty)
-            return;
-
-        // Does the calculation of how much bleed rate should be added/removed, then applies it
-        var oldBleedAmount = ent.Comp.BleedAmount;
-        var total = bloodloss.GetTotal();
-        var totalFloat = total.Float();
-        TryModifyBleedAmount(ent, totalFloat, ent);
-
-        /// <summary>
-        ///     Critical hit. Causes target to lose blood, using the bleed rate modifier of the weapon, currently divided by 5
-        ///     The crit chance is currently the bleed rate modifier divided by 25.
-        ///     Higher damage weapons have a higher chance to crit!
-        /// </summary>
-        var prob = Math.Clamp(totalFloat / 25, 0, 1);
-        if (totalFloat > 0 && _robustRandom.Prob(prob))
-        {
-            TryModifyBloodLevel(ent, -total / 5, ent);
-            _audio.PlayPvs(ent.Comp.InstantBloodSound, ent);
-        }
-
-        // Heat damage will cauterize, causing the bleed rate to be reduced.
-        else if (totalFloat <= ent.Comp.BloodHealedSoundThreshold && oldBleedAmount > 0)
-        {
-            // Magically, this damage has healed some bleeding, likely
-            // because it's burn damage that cauterized their wounds.
-
-            // We'll play a special sound and popup for feedback.
-            _audio.PlayPvs(ent.Comp.BloodHealedSound, ent);
-            _popupSystem.PopupEntity(Loc.GetString("bloodstream-component-wounds-cauterized"), ent,
-                ent, PopupType.Medium);
-        }
-    }
-    /// <summary>
-    ///     Shows text on health examine, based on bleed rate and blood level.
-    /// </summary>
-    private void OnHealthBeingExamined(Entity<BloodstreamComponent> ent, ref HealthBeingExaminedEvent args)
-    {
-        // Shows massively bleeding at 0.75x the max bleed rate.
-        if (ent.Comp.BleedAmount > ent.Comp.MaxBleedAmount * 0.75f)
-        {
-            args.Message.PushNewline();
-            args.Message.AddMarkupOrThrow(Loc.GetString("bloodstream-component-massive-bleeding", ("target", ent.Owner)));
-        }
-        // Shows bleeding message when bleeding above half the max rate, but less than massively.
-        else if (ent.Comp.BleedAmount > ent.Comp.MaxBleedAmount * 0.5f)
-        {
-            args.Message.PushNewline();
-            args.Message.AddMarkupOrThrow(Loc.GetString("bloodstream-component-strong-bleeding", ("target", ent.Owner)));
-        }
-        // Shows bleeding message when bleeding above 0.25x the max rate, but less than half the max.
-        else if (ent.Comp.BleedAmount > ent.Comp.MaxBleedAmount * 0.25f)
-        {
-            args.Message.PushNewline();
-            args.Message.AddMarkupOrThrow(Loc.GetString("bloodstream-component-bleeding", ("target", ent.Owner)));
-        }
-        // Shows bleeding message when bleeding below 0.25x the max cap
-        else if (ent.Comp.BleedAmount > 0)
-        {
-            args.Message.PushNewline();
-            args.Message.AddMarkupOrThrow(Loc.GetString("bloodstream-component-slight-bleeding", ("target", ent.Owner)));
-        }
-
-        // If the mob's blood level is below the damage threshhold, the pale message is added.
-        if (GetBloodLevelPercentage(ent, ent) < ent.Comp.BloodlossThreshold)
-        {
-            args.Message.PushNewline();
-            args.Message.AddMarkupOrThrow(Loc.GetString("bloodstream-component-looks-pale", ("target", ent.Owner)));
-        }
-    }
-
-    private void OnBeingGibbed(Entity<BloodstreamComponent> ent, ref BeingGibbedEvent args)
-    {
-        SpillAllSolutions(ent, ent);
-    }
-
-    private void OnApplyMetabolicMultiplier(
-        Entity<BloodstreamComponent> ent,
-        ref ApplyMetabolicMultiplierEvent args)
-    {
-        // TODO REFACTOR THIS
-        // This will slowly drift over time due to floating point errors.
-        // Instead, raise an event with the base rates and allow modifiers to get applied to it.
-        if (args.Apply)
-        {
-            ent.Comp.UpdateInterval *= args.Multiplier;
-            return;
-        }
-        ent.Comp.UpdateInterval /= args.Multiplier;
-    }
-
-    private void OnRejuvenate(Entity<BloodstreamComponent> entity, ref RejuvenateEvent args)
-    {
-        TryModifyBleedAmount(entity.Owner, -entity.Comp.BleedAmount, entity.Comp);
-
-        if (_solutionContainerSystem.ResolveSolution(entity.Owner, entity.Comp.BloodSolutionName, ref entity.Comp.BloodSolution, out var bloodSolution))
-            TryModifyBloodLevel(entity.Owner, bloodSolution.AvailableVolume, entity.Comp);
-
-        if (_solutionContainerSystem.ResolveSolution(entity.Owner, entity.Comp.ChemicalSolutionName, ref entity.Comp.ChemicalSolution))
-            _solutionContainerSystem.RemoveAllSolution(entity.Comp.ChemicalSolution.Value);
-    }
-
-    /// <summary>
-    ///     Attempt to transfer provided solution to internal solution.
-    /// </summary>
-    public bool TryAddToChemicals(EntityUid uid, Solution solution, BloodstreamComponent? component = null)
-    {
-        return Resolve(uid, ref component, logMissing: false)
-            && _solutionContainerSystem.ResolveSolution(uid, component.ChemicalSolutionName, ref component.ChemicalSolution)
-            && _solutionContainerSystem.TryAddSolution(component.ChemicalSolution.Value, solution);
-    }
-
-    public bool FlushChemicals(EntityUid uid, string excludedReagentID, FixedPoint2 quantity, BloodstreamComponent? component = null)
-    {
-        if (!Resolve(uid, ref component, logMissing: false)
-            || !_solutionContainerSystem.ResolveSolution(uid, component.ChemicalSolutionName, ref component.ChemicalSolution, out var chemSolution))
-            return false;
-
-        for (var i = chemSolution.Contents.Count - 1; i >= 0; i--)
-        {
-            var (reagentId, _) = chemSolution.Contents[i];
-            if (reagentId.Prototype != excludedReagentID)
-            {
-                _solutionContainerSystem.RemoveReagent(component.ChemicalSolution.Value, reagentId, quantity);
-            }
-        }
-
-        return true;
-    }
-
-    public float GetBloodLevelPercentage(EntityUid uid, BloodstreamComponent? component = null)
-    {
-        if (!Resolve(uid, ref component)
-            || !_solutionContainerSystem.ResolveSolution(uid, component.BloodSolutionName, ref component.BloodSolution, out var bloodSolution))
-        {
-            return 0.0f;
-        }
-
-        return bloodSolution.FillFraction;
-    }
-
-    public void SetBloodLossThreshold(EntityUid uid, float threshold, BloodstreamComponent? comp = null)
-    {
-        if (!Resolve(uid, ref comp))
-            return;
-
-        comp.BloodlossThreshold = threshold;
-    }
-
-    /// <summary>
-    ///     Attempts to modify the blood level of this entity directly.
-    /// </summary>
-    public bool TryModifyBloodLevel(EntityUid uid, FixedPoint2 amount, BloodstreamComponent? component = null)
-    {
-        if (!Resolve(uid, ref component, logMissing: false)
-            || !_solutionContainerSystem.ResolveSolution(uid, component.BloodSolutionName, ref component.BloodSolution))
-        {
-            return false;
-        }
-
-        if (amount >= 0)
-            return _solutionContainerSystem.TryAddReagent(component.BloodSolution.Value, component.BloodReagent, amount, null, GetEntityBloodData(uid));
-
-        // Removal is more involved,
-        // since we also wanna handle moving it to the temporary solution
-        // and then spilling it if necessary.
-        var newSol = _solutionContainerSystem.SplitSolution(component.BloodSolution.Value, -amount);
-
-        if (!_solutionContainerSystem.ResolveSolution(uid, component.BloodTemporarySolutionName, ref component.TemporarySolution, out var tempSolution))
-            return true;
-
-        tempSolution.AddSolution(newSol, _prototypeManager);
-
-        if (tempSolution.Volume > component.BleedPuddleThreshold)
-        {
-            // Pass some of the chemstream into the spilled blood.
-            if (_solutionContainerSystem.ResolveSolution(uid, component.ChemicalSolutionName, ref component.ChemicalSolution))
-            {
-                var temp = _solutionContainerSystem.SplitSolution(component.ChemicalSolution.Value, tempSolution.Volume / 10);
-                tempSolution.AddSolution(temp, _prototypeManager);
-            }
-
-            _puddleSystem.TrySpillAt(uid, tempSolution, out var puddleUid, sound: false);
-
-            tempSolution.RemoveAllSolution();
-        }
-
-        // Sunrise added start - звуки кровотечения(капающей крови)
-        _audio.PlayPvs(component.BloodDrippingSound, uid, AudioParams.Default.WithVolume(-1f));
-        // Sunrise added end
-
-        _solutionContainerSystem.UpdateChemicals(component.TemporarySolution.Value);
-
-        return true;
-    }
-
-    /// <summary>
-    ///     Tries to make an entity bleed more or less
-    /// </summary>
-    public bool TryModifyBleedAmount(EntityUid uid, float amount, BloodstreamComponent? component = null)
-    {
-        if (!Resolve(uid, ref component, logMissing: false))
-            return false;
-
-        component.BleedAmount += amount;
-        component.BleedAmount = Math.Clamp(component.BleedAmount, 0, component.MaxBleedAmount);
-
-        if (component.BleedAmount == 0)
-            _alertsSystem.ClearAlert(uid, component.BleedingAlert);
-        else
-        {
-            var severity = (short) Math.Clamp(Math.Round(component.BleedAmount, MidpointRounding.ToZero), 0, 10);
-            _alertsSystem.ShowAlert(uid, component.BleedingAlert, severity);
-        }
-
-        return true;
-    }
-
-    /// <summary>
-    ///     BLOOD FOR THE BLOOD GOD
-    /// </summary>
-    public void SpillAllSolutions(EntityUid uid, BloodstreamComponent? component = null)
-    {
-        if (!Resolve(uid, ref component))
-            return;
-
-        var tempSol = new Solution();
-
-        if (_solutionContainerSystem.ResolveSolution(uid, component.BloodSolutionName, ref component.BloodSolution, out var bloodSolution))
-        {
-            tempSol.MaxVolume += bloodSolution.MaxVolume;
-            tempSol.AddSolution(bloodSolution, _prototypeManager);
-            _solutionContainerSystem.RemoveAllSolution(component.BloodSolution.Value);
-        }
-
-        if (_solutionContainerSystem.ResolveSolution(uid, component.ChemicalSolutionName, ref component.ChemicalSolution, out var chemSolution))
-        {
-            tempSol.MaxVolume += chemSolution.MaxVolume;
-            tempSol.AddSolution(chemSolution, _prototypeManager);
-            _solutionContainerSystem.RemoveAllSolution(component.ChemicalSolution.Value);
-        }
-
-        if (_solutionContainerSystem.ResolveSolution(uid, component.BloodTemporarySolutionName, ref component.TemporarySolution, out var tempSolution))
-        {
-            tempSol.MaxVolume += tempSolution.MaxVolume;
-            tempSol.AddSolution(tempSolution, _prototypeManager);
-            _solutionContainerSystem.RemoveAllSolution(component.TemporarySolution.Value);
-        }
-
-        _puddleSystem.TrySpillAt(uid, tempSol, out var puddleUid);
-    }
-
-    /// <summary>
-    ///     Change what someone's blood is made of, on the fly.
-    /// </summary>
-    public void ChangeBloodReagent(EntityUid uid, string reagent, BloodstreamComponent? component = null)
-    {
-        if (!Resolve(uid, ref component, logMissing: false)
-            || reagent == component.BloodReagent)
-        {
-            return;
-        }
-
-        if (!_solutionContainerSystem.ResolveSolution(uid, component.BloodSolutionName, ref component.BloodSolution, out var bloodSolution))
-        {
-            component.BloodReagent = reagent;
-            return;
-        }
-
-        var currentVolume = bloodSolution.RemoveReagent(component.BloodReagent, bloodSolution.Volume, ignoreReagentData: true);
-
-        component.BloodReagent = reagent;
-
-        if (currentVolume > 0)
-            _solutionContainerSystem.TryAddReagent(component.BloodSolution.Value, component.BloodReagent, currentVolume, null, GetEntityBloodData(uid));
-    }
-
-=======
     // forensics is not predicted yet
->>>>>>> 3f9d303c
     private void OnDnaGenerated(Entity<BloodstreamComponent> entity, ref GenerateDnaEvent args)
     {
         if (SolutionContainer.ResolveSolution(entity.Owner, entity.Comp.BloodSolutionName, ref entity.Comp.BloodSolution, out var bloodSolution))
