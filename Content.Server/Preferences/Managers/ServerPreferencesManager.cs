--- conflicted
+++ resolved
@@ -5,10 +5,7 @@
 using Content.Server.Database;
 using Content.Shared.CCVar;
 using Content.Shared.Preferences;
-<<<<<<< HEAD
 using Content.Sunrise.Interfaces.Server;
-=======
->>>>>>> 9d2b4ed3
 using Robust.Server.Player;
 using Robust.Shared.Configuration;
 using Robust.Shared.Network;
@@ -29,11 +26,8 @@
         [Dependency] private readonly IPlayerManager _playerManager = default!;
         [Dependency] private readonly IDependencyCollection _dependencies = default!;
         [Dependency] private readonly ILogManager _log = default!;
-<<<<<<< HEAD
+        [Dependency] private readonly UserDbDataManager _userDb = default!;
         private IServerSponsorsManager? _sponsors;
-=======
-        [Dependency] private readonly UserDbDataManager _userDb = default!;
->>>>>>> 9d2b4ed3
 
         // Cache player prefs on the server so we don't need as much async hell related to them.
         private readonly Dictionary<NetUserId, PlayerPrefData> _cachedPlayerPrefs =
