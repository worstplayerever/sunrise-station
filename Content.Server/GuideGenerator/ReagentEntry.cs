--- conflicted
+++ resolved
@@ -3,12 +3,8 @@
 using Content.Server._Sunrise.GuideGenerator;
 using Content.Shared.Chemistry.Reaction;
 using Content.Shared.Chemistry.Reagent;
-<<<<<<< HEAD
-using ReagentEffectsEntry = Content.Server._Sunrise.GuideGenerator.ReagentEffectsEntry;
-=======
 using Content.Shared.EntityEffects;
 using Robust.Shared.Prototypes;
->>>>>>> cb87787f
 
 namespace Content.Server.GuideGenerator;
 
@@ -91,15 +87,13 @@
     public bool HasMax { get; }
 
     [JsonPropertyName("effects")]
-<<<<<<< HEAD
     public List<ReagentEffectEntry> ExportEffects { get; } = new();
 
     [JsonIgnore]
     // Wiki-End
-    public List<ReagentEffect> Effects { get; }
-=======
+
+    [JsonPropertyName("effects")]
     public List<EntityEffect> Effects { get; }
->>>>>>> cb87787f
 
     public ReactionEntry(ReactionPrototype proto)
     {
