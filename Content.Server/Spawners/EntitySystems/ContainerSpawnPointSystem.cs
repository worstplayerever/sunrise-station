﻿using Content.Server.GameTicking;
using Content.Server.Spawners.Components;
using Content.Server.Station.Systems;
using Content.Shared.Preferences;
using Content.Shared.Roles;
using Robust.Server.Containers;
using Robust.Shared.Containers;
using Robust.Shared.Prototypes;
using Robust.Shared.Random;

namespace Content.Server.Spawners.EntitySystems;

public sealed class ContainerSpawnPointSystem : EntitySystem
{
    [Dependency] private readonly GameTicker _gameTicker = default!;
    [Dependency] private readonly IRobustRandom _random = default!;
    [Dependency] private readonly IPrototypeManager _proto = default!;
    [Dependency] private readonly ContainerSystem _container = default!;
    [Dependency] private readonly StationSystem _station = default!;
    [Dependency] private readonly StationSpawningSystem _stationSpawning = default!;

    public override void Initialize()
    {
        base.Initialize();
        SubscribeLocalEvent<PlayerSpawningEvent>(HandlePlayerSpawning, before: new []{ typeof(SpawnPointSystem) });
    }

    public void HandlePlayerSpawning(PlayerSpawningEvent args)
    {
        if (args.SpawnResult != null)
            return;

<<<<<<< HEAD
        // DeltaV - Ignore these two desired spawn types
        if (args.DesiredSpawnPointType is SpawnPointType.Observer or SpawnPointType.LateJoin)
            return;
=======
        // If it's just a spawn pref check if it's for cryo (silly).
        if (args.HumanoidCharacterProfile?.SpawnPriority != SpawnPriorityPreference.Cryosleep &&
            (!_proto.TryIndex(args.Job?.Prototype, out var jobProto) || jobProto.JobEntity == null))
        {
            return;
        }
>>>>>>> b940d851

        var query = EntityQueryEnumerator<ContainerSpawnPointComponent, ContainerManagerComponent, TransformComponent>();
        var possibleContainers = new List<Entity<ContainerSpawnPointComponent, ContainerManagerComponent, TransformComponent>>();

        while (query.MoveNext(out var uid, out var spawnPoint, out var container, out var xform))
        {
            if (args.Station != null && _station.GetOwningStation(uid, xform) != args.Station)
                continue;

            // If it's unset, then we allow it to be used for both roundstart and midround joins
            if (spawnPoint.SpawnType == SpawnPointType.Unset)
            {
                // make sure we also check the job here for various reasons.
                if (spawnPoint.Job == null || spawnPoint.Job == args.Job?.Prototype)
                    possibleContainers.Add((uid, spawnPoint, container, xform));
                continue;
            }

            if (_gameTicker.RunLevel == GameRunLevel.InRound &&
                spawnPoint.SpawnType == SpawnPointType.LateJoin &&
                args.DesiredSpawnPointType != SpawnPointType.Job)
            {
                possibleContainers.Add((uid, spawnPoint, container, xform));
            }

            if ((_gameTicker.RunLevel != GameRunLevel.InRound || args.DesiredSpawnPointType == SpawnPointType.Job) &&
                spawnPoint.SpawnType == SpawnPointType.Job &&
                (args.Job == null || spawnPoint.Job == args.Job.Prototype))
            {
                possibleContainers.Add((uid, spawnPoint, container, xform));
            }
        }

        if (possibleContainers.Count == 0)
            return;
        // we just need some default coords so we can spawn the player entity.
        var baseCoords = possibleContainers[0].Comp3.Coordinates;

        args.SpawnResult = _stationSpawning.SpawnPlayerMob(
            baseCoords,
            args.Job,
            args.HumanoidCharacterProfile,
            args.Station);

        _random.Shuffle(possibleContainers);
        foreach (var (uid, spawnPoint, manager, xform) in possibleContainers)
        {
            if (!_container.TryGetContainer(uid, spawnPoint.ContainerId, out var container, manager))
                continue;

            if (!_container.Insert(args.SpawnResult.Value, container, containerXform: xform))
                continue;

            return;
        }

        Del(args.SpawnResult);
        args.SpawnResult = null;
    }
}<|MERGE_RESOLUTION|>--- conflicted
+++ resolved
@@ -30,18 +30,16 @@
         if (args.SpawnResult != null)
             return;
 
-<<<<<<< HEAD
-        // DeltaV - Ignore these two desired spawn types
-        if (args.DesiredSpawnPointType is SpawnPointType.Observer or SpawnPointType.LateJoin)
-            return;
-=======
         // If it's just a spawn pref check if it's for cryo (silly).
         if (args.HumanoidCharacterProfile?.SpawnPriority != SpawnPriorityPreference.Cryosleep &&
             (!_proto.TryIndex(args.Job?.Prototype, out var jobProto) || jobProto.JobEntity == null))
         {
             return;
         }
->>>>>>> b940d851
+
+        // DeltaV - Ignore these two desired spawn types
+        if (args.DesiredSpawnPointType is SpawnPointType.Observer or SpawnPointType.LateJoin)
+            return;
 
         var query = EntityQueryEnumerator<ContainerSpawnPointComponent, ContainerManagerComponent, TransformComponent>();
         var possibleContainers = new List<Entity<ContainerSpawnPointComponent, ContainerManagerComponent, TransformComponent>>();
