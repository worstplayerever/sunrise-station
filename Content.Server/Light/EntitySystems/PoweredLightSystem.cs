using Content.Server.Administration.Logs;
using Content.Server.DeviceLinking.Events;
using Content.Server.DeviceLinking.Systems;
using Content.Server.DeviceNetwork;
using Content.Server.DeviceNetwork.Systems;
using Content.Server.Emp;
using Content.Server.Ghost;
using Content.Server.Light.Components;
using Content.Server.Power.Components;
using Content.Server.Temperature.Components;
using Content.Shared.Audio;
using Content.Shared.Damage;
using Content.Shared.Database;
using Content.Shared.DoAfter;
using Content.Shared.Hands.EntitySystems;
using Content.Shared.Interaction;
using Content.Shared.Inventory;
using Content.Shared.Light;
using Content.Shared.Light.Components;
using Content.Shared.Popups;
using Robust.Server.GameObjects;
using Robust.Shared.Audio;
using Robust.Shared.Containers;
using Robust.Shared.Player;
using Robust.Shared.Timing;
using Robust.Shared.Audio.Systems;
using Content.Shared.Damage.Systems;
using Content.Shared.Damage.Components;

namespace Content.Server.Light.EntitySystems
{
    /// <summary>
    ///     System for the PoweredLightComponents
    /// </summary>
    public sealed class PoweredLightSystem : EntitySystem
    {
        [Dependency] private readonly IGameTiming _gameTiming = default!;
        [Dependency] private readonly SharedAmbientSoundSystem _ambientSystem = default!;
        [Dependency] private readonly LightBulbSystem _bulbSystem = default!;
        [Dependency] private readonly SharedHandsSystem _handsSystem = default!;
        [Dependency] private readonly DeviceLinkSystem _signalSystem = default!;
        [Dependency] private readonly SharedContainerSystem _containerSystem = default!;
        [Dependency] private readonly SharedDoAfterSystem _doAfterSystem = default!;
        [Dependency] private readonly SharedAudioSystem _audio = default!;
        [Dependency] private readonly PointLightSystem _pointLight = default!;
        [Dependency] private readonly SharedAppearanceSystem _appearance = default!;
        [Dependency] private readonly DamageOnInteractSystem _damageOnInteractSystem = default!;

        private static readonly TimeSpan ThunkDelay = TimeSpan.FromSeconds(2);
        public const string LightBulbContainer = "light_bulb";

        public override void Initialize()
        {
            base.Initialize();
            SubscribeLocalEvent<PoweredLightComponent, ComponentInit>(OnInit);
            SubscribeLocalEvent<PoweredLightComponent, MapInitEvent>(OnMapInit);
            SubscribeLocalEvent<PoweredLightComponent, InteractUsingEvent>(OnInteractUsing);
            SubscribeLocalEvent<PoweredLightComponent, InteractHandEvent>(OnInteractHand);

            SubscribeLocalEvent<PoweredLightComponent, GhostBooEvent>(OnGhostBoo);
            SubscribeLocalEvent<PoweredLightComponent, DamageChangedEvent>(HandleLightDamaged);

            SubscribeLocalEvent<PoweredLightComponent, SignalReceivedEvent>(OnSignalReceived);
            SubscribeLocalEvent<PoweredLightComponent, DeviceNetworkPacketEvent>(OnPacketReceived);

            SubscribeLocalEvent<PoweredLightComponent, PowerChangedEvent>(OnPowerChanged);

            SubscribeLocalEvent<PoweredLightComponent, PoweredLightDoAfterEvent>(OnDoAfter);
            SubscribeLocalEvent<PoweredLightComponent, EmpPulseEvent>(OnEmpPulse);
        }

        private void OnInit(EntityUid uid, PoweredLightComponent light, ComponentInit args)
        {
            light.LightBulbContainer = _containerSystem.EnsureContainer<ContainerSlot>(uid, LightBulbContainer);
            _signalSystem.EnsureSinkPorts(uid, light.OnPort, light.OffPort, light.TogglePort);
        }

        private void OnMapInit(EntityUid uid, PoweredLightComponent light, MapInitEvent args)
        {
            // TODO: Use ContainerFill dog
            if (light.HasLampOnSpawn != null)
            {
                var entity = EntityManager.SpawnEntity(light.HasLampOnSpawn, EntityManager.GetComponent<TransformComponent>(uid).Coordinates);
                _containerSystem.Insert(entity, light.LightBulbContainer);
            }
            // need this to update visualizers
            UpdateLight(uid, light);
        }

        private void OnInteractUsing(EntityUid uid, PoweredLightComponent component, InteractUsingEvent args)
        {
            if (args.Handled)
                return;

            args.Handled = InsertBulb(uid, args.Used, component);
        }

        private void OnInteractHand(EntityUid uid, PoweredLightComponent light, InteractHandEvent args)
        {
            if (args.Handled)
                return;

            // check if light has bulb to eject
            var bulbUid = GetBulb(uid, light);
            if (bulbUid == null)
                return;

            var userUid = args.User;
<<<<<<< HEAD
            if (EntityManager.TryGetComponent(bulbUid.Value, out LightBulbComponent? lightBulb))
            {
                // get users heat resistance
                var res = float.MinValue;
                if (EntityManager.TryGetComponent(userUid, out TemperatureComponent? temperatureComponent))
                {
                    res = temperatureComponent.HeatDamageThreshold;
                }

                if (_inventory.TryGetSlotEntity(userUid, "gloves", out var slotEntity) &&
                    TryComp<GloveHeatResistanceComponent>(slotEntity, out var gloves) &&
                    gloves.HeatResistance > res)
                {
                    res = gloves.HeatResistance;
                }

                // check heat resistance against user
                var burnedHand = light.CurrentLit && res < lightBulb.BurningTemperature;
                if (burnedHand)
                {
                    var damage = _damageableSystem.TryChangeDamage(userUid, light.Damage, origin: userUid);

                    // If damage is null then the entity could not take heat damage so they did not get burned.
                    if (damage != null)
                    {

                        var burnMsg = Loc.GetString("powered-light-component-burn-hand");
                        _popupSystem.PopupEntity(burnMsg, uid, userUid);
                        _adminLogger.Add(LogType.Damaged, $"{ToPrettyString(args.User):user} burned their hand on {ToPrettyString(args.Target):target} and received {damage.GetTotal():damage} damage");
                        _audio.PlayEntity(light.BurnHandSound, Filter.Pvs(uid), uid, true);

                        args.Handled = true;
                        return;
                    }
                }
            }


=======
>>>>>>> 890c0eeb
            //removing a broken/burned bulb, so allow instant removal
            if(TryComp<LightBulbComponent>(bulbUid.Value, out var bulb) && bulb.State != LightBulbState.Normal)
            {
                args.Handled = EjectBulb(uid, userUid, light) != null;
                return;
            }

            // removing a working bulb, so require a delay
            _doAfterSystem.TryStartDoAfter(new DoAfterArgs(EntityManager, userUid, light.EjectBulbDelay, new PoweredLightDoAfterEvent(), uid, target: uid)
            {
                BreakOnMove = true,
                BreakOnDamage = true,
            });

            args.Handled = true;
        }

        #region Bulb Logic API
        /// <summary>
        ///     Inserts the bulb if possible.
        /// </summary>
        /// <returns>True if it could insert it, false if it couldn't.</returns>
        public bool InsertBulb(EntityUid uid, EntityUid bulbUid, PoweredLightComponent? light = null)
        {
            if (!Resolve(uid, ref light))
                return false;

            // check if light already has bulb
            if (GetBulb(uid, light) != null)
                return false;

            // check if bulb fits
            if (!EntityManager.TryGetComponent(bulbUid, out LightBulbComponent? lightBulb))
                return false;
            if (lightBulb.Type != light.BulbType)
                return false;

            // try to insert bulb in container
            if (!_containerSystem.Insert(bulbUid, light.LightBulbContainer))
                return false;

            UpdateLight(uid, light);
            return true;
        }

        /// <summary>
        ///     Ejects the bulb to a mob's hand if possible.
        /// </summary>
        /// <returns>Bulb uid if it was successfully ejected, null otherwise</returns>
        public EntityUid? EjectBulb(EntityUid uid, EntityUid? userUid = null, PoweredLightComponent? light = null)
        {
            if (!Resolve(uid, ref light))
                return null;

            // check if light has bulb
            if (GetBulb(uid, light) is not { Valid: true } bulb)
                return null;

            // try to remove bulb from container
            if (!_containerSystem.Remove(bulb, light.LightBulbContainer))
                return null;

            // try to place bulb in hands
            _handsSystem.PickupOrDrop(userUid, bulb);

            UpdateLight(uid, light);
            return bulb;
        }

        /// <summary>
        ///     Replaces the spawned prototype of a pre-mapinit powered light with a different variant.
        /// </summary>
        public bool ReplaceSpawnedPrototype(Entity<PoweredLightComponent> light, string bulb)
        {
            if (light.Comp.LightBulbContainer.ContainedEntity != null)
                return false;

            if (LifeStage(light.Owner) >= EntityLifeStage.MapInitialized)
                return false;

            light.Comp.HasLampOnSpawn = bulb;
            return true;
        }

        /// <summary>
        ///     Try to replace current bulb with a new one
        ///     If succeed old bulb just drops on floor
        /// </summary>
        public bool ReplaceBulb(EntityUid uid, EntityUid bulb, PoweredLightComponent? light = null)
        {
            EjectBulb(uid, null, light);
            return InsertBulb(uid, bulb, light);
        }

        /// <summary>
        ///     Try to get light bulb inserted in powered light
        /// </summary>
        /// <returns>Bulb uid if it exist, null otherwise</returns>
        public EntityUid? GetBulb(EntityUid uid, PoweredLightComponent? light = null)
        {
            if (!Resolve(uid, ref light))
                return null;

            return light.LightBulbContainer.ContainedEntity;
        }

        /// <summary>
        ///     Try to break bulb inside light fixture
        /// </summary>
        public bool TryDestroyBulb(EntityUid uid, PoweredLightComponent? light = null)
        {
            if (!Resolve(uid, ref light, false))
                return false;

            // if we aren't mapinited,
            // just null the spawned bulb
            if (LifeStage(uid) < EntityLifeStage.MapInitialized)
            {
                light.HasLampOnSpawn = null;
                return true;
            }

            // check bulb state
            var bulbUid = GetBulb(uid, light);
            if (bulbUid == null || !EntityManager.TryGetComponent(bulbUid.Value, out LightBulbComponent? lightBulb))
                return false;
            if (lightBulb.State == LightBulbState.Broken)
                return false;

            // break it
            _bulbSystem.SetState(bulbUid.Value, LightBulbState.Broken, lightBulb);
            _bulbSystem.PlayBreakSound(bulbUid.Value, lightBulb);
            UpdateLight(uid, light);
            return true;
        }
        #endregion

        private void UpdateLight(EntityUid uid,
            PoweredLightComponent? light = null,
            ApcPowerReceiverComponent? powerReceiver = null,
            AppearanceComponent? appearance = null)
        {
            if (!Resolve(uid, ref light, ref powerReceiver, false))
                return;

            // Optional component.
            Resolve(uid, ref appearance, false);

            // check if light has bulb
            var bulbUid = GetBulb(uid, light);
            if (bulbUid == null || !EntityManager.TryGetComponent(bulbUid.Value, out LightBulbComponent? lightBulb))
            {
                SetLight(uid, false, light: light);
                powerReceiver.Load = 0;
                _appearance.SetData(uid, PoweredLightVisuals.BulbState, PoweredLightState.Empty, appearance);
                return;
            }

            switch (lightBulb.State)
            {
                case LightBulbState.Normal:
                    if (powerReceiver.Powered && light.On)
                    {
                        SetLight(uid, true, lightBulb.Color, light, lightBulb.LightRadius, lightBulb.LightEnergy, lightBulb.LightSoftness);
                        _appearance.SetData(uid, PoweredLightVisuals.BulbState, PoweredLightState.On, appearance);
                        var time = _gameTiming.CurTime;
                        if (time > light.LastThunk + ThunkDelay)
                        {
                            light.LastThunk = time;
                            _audio.PlayEntity(light.TurnOnSound, Filter.Pvs(uid), uid, true, AudioParams.Default.WithVolume(-10f));
                        }
                    }
                    else
                    {
                        SetLight(uid, false, light: light);
                        _appearance.SetData(uid, PoweredLightVisuals.BulbState, PoweredLightState.Off, appearance);
                    }
                    break;
                case LightBulbState.Broken:
                    SetLight(uid, false, light: light);
                    _appearance.SetData(uid, PoweredLightVisuals.BulbState, PoweredLightState.Broken, appearance);
                    break;
                case LightBulbState.Burned:
                    SetLight(uid, false, light: light);
                    _appearance.SetData(uid, PoweredLightVisuals.BulbState, PoweredLightState.Burned, appearance);
                    break;
            }

            powerReceiver.Load = (light.On && lightBulb.State == LightBulbState.Normal) ? lightBulb.PowerUse : 0;
        }

        /// <summary>
        ///     Destroy the light bulb if the light took any damage.
        /// </summary>
        public void HandleLightDamaged(EntityUid uid, PoweredLightComponent component, DamageChangedEvent args)
        {
            // Was it being repaired, or did it take damage?
            if (args.DamageIncreased)
            {
                // Eventually, this logic should all be done by this (or some other) system, not a component.
                TryDestroyBulb(uid, component);
            }
        }

        private void OnGhostBoo(EntityUid uid, PoweredLightComponent light, GhostBooEvent args)
        {
            if (light.IgnoreGhostsBoo)
                return;

            // check cooldown first to prevent abuse
            var time = _gameTiming.CurTime;
            if (light.LastGhostBlink != null)
            {
                if (time <= light.LastGhostBlink + light.GhostBlinkingCooldown)
                    return;
            }

            light.LastGhostBlink = time;

            ToggleBlinkingLight(uid, light, true);
            uid.SpawnTimer(light.GhostBlinkingTime, () =>
            {
                ToggleBlinkingLight(uid, light, false);
            });

            args.Handled = true;
        }

        private void OnPowerChanged(EntityUid uid, PoweredLightComponent component, ref PowerChangedEvent args)
        {
            // TODO: Power moment
            var metadata = MetaData(uid);

            if (metadata.EntityPaused || TerminatingOrDeleted(uid, metadata))
                return;

            UpdateLight(uid, component);
        }

        public void ToggleBlinkingLight(EntityUid uid, PoweredLightComponent light, bool isNowBlinking)
        {
            if (light.IsBlinking == isNowBlinking)
                return;

            light.IsBlinking = isNowBlinking;

            if (!EntityManager.TryGetComponent(uid, out AppearanceComponent? appearance))
                return;

            _appearance.SetData(uid, PoweredLightVisuals.Blinking, isNowBlinking, appearance);
        }

        private void OnSignalReceived(EntityUid uid, PoweredLightComponent component, ref SignalReceivedEvent args)
        {
            if (args.Port == component.OffPort)
                SetState(uid, false, component);
            else if (args.Port == component.OnPort)
                SetState(uid, true, component);
            else if (args.Port == component.TogglePort)
                ToggleLight(uid, component);
        }

        /// <summary>
        /// Turns the light on or of when receiving a <see cref="DeviceNetworkConstants.CmdSetState"/> command.
        /// The light is turned on or of according to the <see cref="DeviceNetworkConstants.StateEnabled"/> value
        /// </summary>
        private void OnPacketReceived(EntityUid uid, PoweredLightComponent component, DeviceNetworkPacketEvent args)
        {
            if (!args.Data.TryGetValue(DeviceNetworkConstants.Command, out string? command) || command != DeviceNetworkConstants.CmdSetState) return;
            if (!args.Data.TryGetValue(DeviceNetworkConstants.StateEnabled, out bool enabled)) return;

            SetState(uid, enabled, component);
        }

        private void SetLight(EntityUid uid, bool value, Color? color = null, PoweredLightComponent? light = null, float? radius = null, float? energy = null, float? softness = null)
        {
            if (!Resolve(uid, ref light))
                return;

            light.CurrentLit = value;
            _ambientSystem.SetAmbience(uid, value);

            if (EntityManager.TryGetComponent(uid, out PointLightComponent? pointLight))
            {
                _pointLight.SetEnabled(uid, value, pointLight);

                if (color != null)
                    _pointLight.SetColor(uid, color.Value, pointLight);
                if (radius != null)
                    _pointLight.SetRadius(uid, (float) radius, pointLight);
                if (energy != null)
                    _pointLight.SetEnergy(uid, (float) energy, pointLight);
                if (softness != null)
                    _pointLight.SetSoftness(uid, (float) softness, pointLight);
            }

            // light bulbs burn your hands!
            if (TryComp<DamageOnInteractComponent>(uid, out var damageOnInteractComp))
                _damageOnInteractSystem.SetIsDamageActiveTo((uid, damageOnInteractComp), value);
        }

        public void ToggleLight(EntityUid uid, PoweredLightComponent? light = null)
        {
            if (!Resolve(uid, ref light))
                return;

            light.On = !light.On;
            UpdateLight(uid, light);
        }

        public void SetState(EntityUid uid, bool state, PoweredLightComponent? light = null)
        {
            if (!Resolve(uid, ref light))
                return;

            light.On = state;
            UpdateLight(uid, light);
        }

        private void OnDoAfter(EntityUid uid, PoweredLightComponent component, DoAfterEvent args)
        {
            if (args.Handled || args.Cancelled || args.Args.Target == null)
                return;

            EjectBulb(args.Args.Target.Value, args.Args.User, component);

            args.Handled = true;
        }

        private void OnEmpPulse(EntityUid uid, PoweredLightComponent component, ref EmpPulseEvent args)
        {
            if (TryDestroyBulb(uid, component))
                args.Affected = true;
        }
    }
}<|MERGE_RESOLUTION|>--- conflicted
+++ resolved
@@ -7,7 +7,6 @@
 using Content.Server.Ghost;
 using Content.Server.Light.Components;
 using Content.Server.Power.Components;
-using Content.Server.Temperature.Components;
 using Content.Shared.Audio;
 using Content.Shared.Damage;
 using Content.Shared.Database;
@@ -106,47 +105,6 @@
                 return;
 
             var userUid = args.User;
-<<<<<<< HEAD
-            if (EntityManager.TryGetComponent(bulbUid.Value, out LightBulbComponent? lightBulb))
-            {
-                // get users heat resistance
-                var res = float.MinValue;
-                if (EntityManager.TryGetComponent(userUid, out TemperatureComponent? temperatureComponent))
-                {
-                    res = temperatureComponent.HeatDamageThreshold;
-                }
-
-                if (_inventory.TryGetSlotEntity(userUid, "gloves", out var slotEntity) &&
-                    TryComp<GloveHeatResistanceComponent>(slotEntity, out var gloves) &&
-                    gloves.HeatResistance > res)
-                {
-                    res = gloves.HeatResistance;
-                }
-
-                // check heat resistance against user
-                var burnedHand = light.CurrentLit && res < lightBulb.BurningTemperature;
-                if (burnedHand)
-                {
-                    var damage = _damageableSystem.TryChangeDamage(userUid, light.Damage, origin: userUid);
-
-                    // If damage is null then the entity could not take heat damage so they did not get burned.
-                    if (damage != null)
-                    {
-
-                        var burnMsg = Loc.GetString("powered-light-component-burn-hand");
-                        _popupSystem.PopupEntity(burnMsg, uid, userUid);
-                        _adminLogger.Add(LogType.Damaged, $"{ToPrettyString(args.User):user} burned their hand on {ToPrettyString(args.Target):target} and received {damage.GetTotal():damage} damage");
-                        _audio.PlayEntity(light.BurnHandSound, Filter.Pvs(uid), uid, true);
-
-                        args.Handled = true;
-                        return;
-                    }
-                }
-            }
-
-
-=======
->>>>>>> 890c0eeb
             //removing a broken/burned bulb, so allow instant removal
             if(TryComp<LightBulbComponent>(bulbUid.Value, out var bulb) && bulb.State != LightBulbState.Normal)
             {
