--- conflicted
+++ resolved
@@ -12,116 +12,34 @@
 /// </summary>
 public sealed class ChatSanitizationManager : IChatSanitizationManager
 {
-<<<<<<< HEAD
-    private static readonly Dictionary<string, string> ShorthandToEmote = new()
-    {
-        // Russian-Localization-Start
-        { "хд", "chatsan-laughs" },
-        { "о-о", "chatsan-wide-eyed" }, // cyrillic о
-        { "о.о", "chatsan-wide-eyed" }, // cyrillic о
-        { "0_о", "chatsan-wide-eyed" }, // cyrillic о
-        { "о/", "chatsan-waves" }, // cyrillic о
-        { "о7", "chatsan-salutes" }, // cyrillic о
-        { "0_o", "chatsan-wide-eyed" },
-        { "лмао", "chatsan-laughs" },
-        { "рофл", "chatsan-laughs" },
-        { "яхз", "chatsan-shrugs" },
-        { ":0", "chatsan-surprised" },
-        { "кек", "chatsan-laughs" },
-        { "T_T", "chatsan-cries" },
-        { "Т_Т", "chatsan-cries" }, // cyrillic T
-        { "=_(", "chatsan-cries" },
-        { "!с", "chatsan-laughs" },
-        { "!в", "chatsan-sighs" },
-        { "!х", "chatsan-claps" },
-        { "!щ", "chatsan-snaps" },
-        { "))", "chatsan-smiles-widely" },
-        { ")", "chatsan-smiles" },
-        { "((", "chatsan-frowns-deeply" },
-        { "(", "chatsan-frowns" },
-        { "?", "" },
-        // Russian-Localization-End
-        { ":)", "chatsan-smiles" },
-        { ":]", "chatsan-smiles" },
-        { "=)", "chatsan-smiles" },
-        { "=]", "chatsan-smiles" },
-        { "(:", "chatsan-smiles" },
-        { "[:", "chatsan-smiles" },
-        { "(=", "chatsan-smiles" },
-        { "[=", "chatsan-smiles" },
-        { "^^", "chatsan-smiles" },
-        { "^-^", "chatsan-smiles" },
-        { ":(", "chatsan-frowns" },
-        { ":[", "chatsan-frowns" },
-        { "=(", "chatsan-frowns" },
-        { "=[", "chatsan-frowns" },
-        { "):", "chatsan-frowns" },
-        { ")=", "chatsan-frowns" },
-        { "]:", "chatsan-frowns" },
-        { "]=", "chatsan-frowns" },
-        { ":D", "chatsan-smiles-widely" },
-        { "D:", "chatsan-frowns-deeply" },
-        { ":O", "chatsan-surprised" },
-        { ":3", "chatsan-smiles" },
-        { ":S", "chatsan-uncertain" },
-        { ":>", "chatsan-grins" },
-        { ":<", "chatsan-pouts" },
-        { "xD", "chatsan-laughs" },
-        { ":'(", "chatsan-cries" },
-        { ":'[", "chatsan-cries" },
-        { "='(", "chatsan-cries" },
-        { "='[", "chatsan-cries" },
-        { ")':", "chatsan-cries" },
-        { "]':", "chatsan-cries" },
-        { ")'=", "chatsan-cries" },
-        { "]'=", "chatsan-cries" },
-        { ";-;", "chatsan-cries" },
-        { ";_;", "chatsan-cries" },
-        { "qwq", "chatsan-cries" },
-        { ":u", "chatsan-smiles-smugly" },
-        { ":v", "chatsan-smiles-smugly" },
-        { ">:i", "chatsan-annoyed" },
-        { ":i", "chatsan-sighs" },
-        { ":|", "chatsan-sighs" },
-        { ":p", "chatsan-stick-out-tongue" },
-        { ";p", "chatsan-stick-out-tongue" },
-        { ":b", "chatsan-stick-out-tongue" },
-        { "0-0", "chatsan-wide-eyed" },
-        { "o-o", "chatsan-wide-eyed" },
-        { "o.o", "chatsan-wide-eyed" },
-        { "._.", "chatsan-surprised" },
-        { ".-.", "chatsan-confused" },
-        { "-_-", "chatsan-unimpressed" },
-        { "smh", "chatsan-unimpressed" },
-        { "o/", "chatsan-waves" },
-        { "^^/", "chatsan-waves" },
-        { ":/", "chatsan-uncertain" },
-        { ":\\", "chatsan-uncertain" },
-        { "lmao", "chatsan-laughs" },
-        { "lmfao", "chatsan-laughs" },
-        { "lol", "chatsan-laughs" },
-        { "lel", "chatsan-laughs" },
-        { "kek", "chatsan-laughs" },
-        { "rofl", "chatsan-laughs" },
-        { "o7", "chatsan-salutes" },
-        { ";_;7", "chatsan-tearfully-salutes" },
-        { "idk", "chatsan-shrugs" },
-        { ";)", "chatsan-winks" },
-        { ";]", "chatsan-winks" },
-        { "(;", "chatsan-winks" },
-        { "[;", "chatsan-winks" },
-        { ":')", "chatsan-tearfully-smiles" },
-        { ":']", "chatsan-tearfully-smiles" },
-        { "=')", "chatsan-tearfully-smiles" },
-        { "=']", "chatsan-tearfully-smiles" },
-        { "(':", "chatsan-tearfully-smiles" },
-        { "[':", "chatsan-tearfully-smiles" },
-        { "('=", "chatsan-tearfully-smiles" },
-        { "['=", "chatsan-tearfully-smiles" }
-    };
-=======
     private static readonly (Regex regex, string emoteKey)[] ShorthandToEmote =
     [
+        // Russian-Localization-Start
+        Entry( "хд", "chatsan-laughs" ),
+        Entry( "о-о", "chatsan-wide-eyed" ), // cyrillic о
+        Entry( "о.о", "chatsan-wide-eyed" ), // cyrillic о
+        Entry( "0_о", "chatsan-wide-eyed" ), // cyrillic о
+        Entry( "о/", "chatsan-waves" ), // cyrillic о
+        Entry( "о7", "chatsan-salutes" ), // cyrillic о
+        Entry( "0_o", "chatsan-wide-eyed" ),
+        Entry( "лмао", "chatsan-laughs" ),
+        Entry( "рофл", "chatsan-laughs" ),
+        Entry( "яхз", "chatsan-shrugs" ),
+        Entry( ":0", "chatsan-surprised" ),
+        Entry( "кек", "chatsan-laughs" ),
+        Entry( "T_T", "chatsan-cries" ),
+        Entry( "Т_Т", "chatsan-cries" ), // cyrillic T
+        Entry( "=_(", "chatsan-cries" ),
+        Entry( "!с", "chatsan-laughs" ),
+        Entry( "!в", "chatsan-sighs" ),
+        Entry( "!х", "chatsan-claps" ),
+        Entry( "!щ", "chatsan-snaps" ),
+        Entry( "))", "chatsan-smiles-widely" ),
+        Entry( ")", "chatsan-smiles" ),
+        Entry( "((", "chatsan-frowns-deeply" ),
+        Entry( "(", "chatsan-frowns" ),
+        Entry( "?", "" ),
+        // Russian-Localization-End
         Entry(":)", "chatsan-smiles"),
         Entry(":]", "chatsan-smiles"),
         Entry("=)", "chatsan-smiles"),
@@ -200,7 +118,6 @@
         Entry("('=", "chatsan-tearfully-smiles"),
         Entry("['=", "chatsan-tearfully-smiles"),
     ];
->>>>>>> 3f9d303c
 
     [Dependency] private readonly IConfigurationManager _configurationManager = default!;
     [Dependency] private readonly ILocalizationManager _loc = default!;
