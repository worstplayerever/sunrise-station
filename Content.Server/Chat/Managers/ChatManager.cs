using System.Diagnostics.CodeAnalysis;
using System.Linq;
using System.Runtime.InteropServices;
using Content.Server.Administration.Logs;
using Content.Server.Administration.Managers;
using Content.Server.Administration.Systems;
using Content.Server.MoMMI;
using Content.Server.Players.RateLimiting;
using Content.Server.Preferences.Managers;
using Content.Shared.Administration;
using Content.Shared.CCVar;
using Content.Shared.Chat;
using Content.Shared.Database;
using Content.Shared.Mind;
<<<<<<< HEAD
using Content.Sunrise.Interfaces.Server;
using Content.Sunrise.Interfaces.Shared;
using Robust.Server.Player;
=======
>>>>>>> afc80027
using Robust.Shared.Configuration;
using Robust.Shared.Network;
using Robust.Shared.Player;
using Robust.Shared.Replays;
using Robust.Shared.Utility;

namespace Content.Server.Chat.Managers
{
    /// <summary>
    ///     Dispatches chat messages to clients.
    /// </summary>
    internal sealed partial class ChatManager : IChatManager
    {
        private static readonly Dictionary<string, string> PatronOocColors = new()
        {
            // I had plans for multiple colors and those went nowhere so...
            { "nuclear_operative", "#aa00ff" },
            { "syndicate_agent", "#aa00ff" },
            { "revolutionary", "#aa00ff" }
        };

        [Dependency] private readonly IReplayRecordingManager _replay = default!;
        [Dependency] private readonly IServerNetManager _netManager = default!;
        [Dependency] private readonly IMoMMILink _mommiLink = default!;
        [Dependency] private readonly IAdminManager _adminManager = default!;
        [Dependency] private readonly IAdminLogManager _adminLogger = default!;
        [Dependency] private readonly IServerPreferencesManager _preferencesManager = default!;
        [Dependency] private readonly IConfigurationManager _configurationManager = default!;
        [Dependency] private readonly INetConfigurationManager _netConfigManager = default!;
        [Dependency] private readonly IEntityManager _entityManager = default!;
<<<<<<< HEAD
        [Dependency] private readonly IGameTiming _gameTiming = default!;
        [Dependency] private readonly IPlayerManager _playerManager = default!;
        private IServerSponsorsManager? _sponsorsManager; // Sunrise-Sponsors
=======
        [Dependency] private readonly PlayerRateLimitManager _rateLimitManager = default!;
>>>>>>> afc80027

        /// <summary>
        /// The maximum length a player-sent message can be sent
        /// </summary>
        public int MaxMessageLength => _configurationManager.GetCVar(CCVars.ChatMaxMessageLength);

        private bool _oocEnabled = true;
        private bool _adminOocEnabled = true;

        private readonly Dictionary<NetUserId, ChatUser> _players = new();

        public void Initialize()
        {
            IoCManager.Instance!.TryResolveType(out _sponsorsManager); // Sunrise-Sponsors
            _netManager.RegisterNetMessage<MsgChatMessage>();
            _netManager.RegisterNetMessage<MsgDeleteChatMessagesBy>();

            _configurationManager.OnValueChanged(CCVars.OocEnabled, OnOocEnabledChanged, true);
            _configurationManager.OnValueChanged(CCVars.AdminOocEnabled, OnAdminOocEnabledChanged, true);

            RegisterRateLimits();
        }

        private void OnOocEnabledChanged(bool val)
        {
            if (_oocEnabled == val) return;

            _oocEnabled = val;
            DispatchServerAnnouncement(Loc.GetString(val ? "chat-manager-ooc-chat-enabled-message" : "chat-manager-ooc-chat-disabled-message"));
        }

        private void OnAdminOocEnabledChanged(bool val)
        {
            if (_adminOocEnabled == val) return;

            _adminOocEnabled = val;
            DispatchServerAnnouncement(Loc.GetString(val ? "chat-manager-admin-ooc-chat-enabled-message" : "chat-manager-admin-ooc-chat-disabled-message"));
        }

        public void DeleteMessagesBy(ICommonSession player)
        {
            if (!_players.TryGetValue(player.UserId, out var user))
                return;

            var msg = new MsgDeleteChatMessagesBy { Key = user.Key, Entities = user.Entities };
            _netManager.ServerSendToAll(msg);
        }

        [return: NotNullIfNotNull(nameof(author))]
        public ChatUser? EnsurePlayer(NetUserId? author)
        {
            if (author == null)
                return null;

            ref var user = ref CollectionsMarshal.GetValueRefOrAddDefault(_players, author.Value, out var exists);
            if (!exists || user == null)
                user = new ChatUser(_players.Count);

            return user;
        }

        #region Server Announcements

        public void DispatchServerAnnouncement(string message, Color? colorOverride = null)
        {
            var wrappedMessage = Loc.GetString("chat-manager-server-wrap-message", ("message", FormattedMessage.EscapeText(message)));
            ChatMessageToAll(ChatChannel.Server, message, wrappedMessage, EntityUid.Invalid, hideChat: false, recordReplay: true, colorOverride: colorOverride);
            Logger.InfoS("SERVER", message);

            _adminLogger.Add(LogType.Chat, LogImpact.Low, $"Server announcement: {message}");
        }

        public void DispatchServerMessage(ICommonSession player, string message, bool suppressLog = false)
        {
            var wrappedMessage = Loc.GetString("chat-manager-server-wrap-message", ("message", FormattedMessage.EscapeText(message)));
            ChatMessageToOne(ChatChannel.Server, message, wrappedMessage, default, false, player.Channel);

            if (!suppressLog)
                _adminLogger.Add(LogType.Chat, LogImpact.Low, $"Server message to {player:Player}: {message}");
        }

        public void SendAdminAnnouncement(string message, AdminFlags? flagBlacklist, AdminFlags? flagWhitelist)
        {
            var clients = _adminManager.ActiveAdmins.Where(p =>
            {
                var adminData = _adminManager.GetAdminData(p);

                DebugTools.AssertNotNull(adminData);

                if (adminData == null)
                    return false;

                if (flagBlacklist != null && adminData.HasFlag(flagBlacklist.Value))
                    return false;

                return flagWhitelist == null || adminData.HasFlag(flagWhitelist.Value);

            }).Select(p => p.Channel);

            var wrappedMessage = Loc.GetString("chat-manager-send-admin-announcement-wrap-message",
                ("adminChannelName", Loc.GetString("chat-manager-admin-channel-name")), ("message", FormattedMessage.EscapeText(message)));

            ChatMessageToMany(ChatChannel.Admin, message, wrappedMessage, default, false, true, clients);
            _adminLogger.Add(LogType.Chat, LogImpact.Low, $"Admin announcement: {message}");
        }

        public void SendAdminAnnouncementMessage(ICommonSession player, string message, bool suppressLog = true)
        {
            var wrappedMessage = Loc.GetString("chat-manager-send-admin-announcement-wrap-message",
                ("adminChannelName", Loc.GetString("chat-manager-admin-channel-name")),
                ("message", FormattedMessage.EscapeText(message)));
            ChatMessageToOne(ChatChannel.Admin, message, wrappedMessage, default, false, player.Channel);
        }

        public void SendAdminAlert(string message)
        {
            var clients = _adminManager.ActiveAdmins.Select(p => p.Channel);

            var wrappedMessage = Loc.GetString("chat-manager-send-admin-announcement-wrap-message",
                ("adminChannelName", Loc.GetString("chat-manager-admin-channel-name")), ("message", FormattedMessage.EscapeText(message)));

            ChatMessageToMany(ChatChannel.AdminAlert, message, wrappedMessage, default, false, true, clients);
        }

        public void SendAdminAlert(EntityUid player, string message)
        {
            var mindSystem = _entityManager.System<SharedMindSystem>();
            if (!mindSystem.TryGetMind(player, out var mindId, out var mind))
            {
                SendAdminAlert(message);
                return;
            }

            var adminSystem = _entityManager.System<AdminSystem>();
            var antag = mind.UserId != null && (adminSystem.GetCachedPlayerInfo(mind.UserId.Value)?.Antag ?? false);

            SendAdminAlert($"{mind.Session?.Name}{(antag ? " (ANTAG)" : "")} {message}");
        }

        public void SendHookOOC(string sender, string message)
        {
            if (!_oocEnabled && _configurationManager.GetCVar(CCVars.DisablingOOCDisablesRelay))
            {
                return;
            }
            var wrappedMessage = Loc.GetString("chat-manager-send-hook-ooc-wrap-message", ("senderName", sender), ("message", FormattedMessage.EscapeText(message)));
            ChatMessageToAll(ChatChannel.OOC, message, wrappedMessage, source: EntityUid.Invalid, hideChat: false, recordReplay: true);
            _adminLogger.Add(LogType.Chat, LogImpact.Low, $"Hook OOC from {sender}: {message}");
        }

        #endregion

        #region Public OOC Chat API

        /// <summary>
        ///     Called for a player to attempt sending an OOC, out-of-game. message.
        /// </summary>
        /// <param name="player">The player sending the message.</param>
        /// <param name="message">The message.</param>
        /// <param name="type">The type of message.</param>
        public void TrySendOOCMessage(ICommonSession player, string message, OOCChatType type)
        {
            if (HandleRateLimit(player) != RateLimitStatus.Allowed)
                return;

            // Check if message exceeds the character limit
            if (message.Length > MaxMessageLength)
            {
                DispatchServerMessage(player, Loc.GetString("chat-manager-max-message-length-exceeded-message", ("limit", MaxMessageLength)));
                return;
            }

            switch (type)
            {
                case OOCChatType.OOC:
                    SendOOC(player, message);
                    break;
                case OOCChatType.Admin:
                    SendAdminChat(player, message);
                    break;
            }
        }

        #endregion

        #region Private API

        private void SendOOC(ICommonSession player, string message)
        {
            if (_adminManager.IsAdmin(player))
            {
                if (!_adminOocEnabled)
                {
                    return;
                }
            }
            else if (!_oocEnabled)
            {
                return;
            }

            Color? colorOverride = null;
            var wrappedMessage = Loc.GetString("chat-manager-send-ooc-wrap-message", ("playerName",player.Name), ("message", FormattedMessage.EscapeText(message)));
            if (_adminManager.HasAdminFlag(player, AdminFlags.Admin))
            {
                var prefs = _preferencesManager.GetPreferences(player.UserId);
                colorOverride = prefs.AdminOOCColor;
            }
            if (  _netConfigManager.GetClientCVar(player.Channel, CCVars.ShowOocPatronColor) && player.Channel.UserData.PatronTier is { } patron && PatronOocColors.TryGetValue(patron, out var patronColor))
            {
                wrappedMessage = Loc.GetString("chat-manager-send-ooc-patron-wrap-message", ("patronColor", patronColor),("playerName", player.Name), ("message", FormattedMessage.EscapeText(message)));
            }

            // Sunrise-Sponsors-Start
            if (_sponsorsManager != null && _sponsorsManager.TryGetOocColor(player.UserId, out var oocColor))
            {
                wrappedMessage = Loc.GetString("chat-manager-send-ooc-patron-wrap-message", ("patronColor", oocColor),("playerName", player.Name), ("message", FormattedMessage.EscapeText(message)));
            }
            // Sunrise-Sponsors-End

            //TODO: player.Name color, this will need to change the structure of the MsgChatMessage
            ChatMessageToAll(ChatChannel.OOC, message, wrappedMessage, EntityUid.Invalid, hideChat: false, recordReplay: true, colorOverride: colorOverride, author: player.UserId);
            _mommiLink.SendOOCMessage(player.Name, message);
            _adminLogger.Add(LogType.Chat, LogImpact.Low, $"OOC from {player:Player}: {message}");
        }

        private void SendAdminChat(ICommonSession player, string message)
        {
            if (!_adminManager.IsAdmin(player))
            {
                _adminLogger.Add(LogType.Chat, LogImpact.Extreme, $"{player:Player} attempted to send admin message but was not admin");
                return;
            }

            var clients = _adminManager.ActiveAdmins.Select(p => p.Channel);
            var wrappedMessage = Loc.GetString("chat-manager-send-admin-chat-wrap-message",
                                            ("adminChannelName", Loc.GetString("chat-manager-admin-channel-name")),
                                            ("playerName", player.Name), ("message", FormattedMessage.EscapeText(message)));

            foreach (var client in clients)
            {
                var isSource = client != player.Channel;
                ChatMessageToOne(ChatChannel.AdminChat,
                    message,
                    wrappedMessage,
                    default,
                    false,
                    client,
                    audioPath: isSource ? _netConfigManager.GetClientCVar(client, CCVars.AdminChatSoundPath) : default,
                    audioVolume: isSource ? _netConfigManager.GetClientCVar(client, CCVars.AdminChatSoundVolume) : default,
                    author: player.UserId);
            }

            _adminLogger.Add(LogType.Chat, $"Admin chat from {player:Player}: {message}");
        }

        #endregion

        #region Utility

        public void ChatMessageToOne(ChatChannel channel, string message, string wrappedMessage, EntityUid source, bool hideChat, INetChannel client, Color? colorOverride = null, bool recordReplay = false, string? audioPath = null, float audioVolume = 0, NetUserId? author = null)
        {
            var user = author == null ? null : EnsurePlayer(author);
            var netSource = _entityManager.GetNetEntity(source);
            user?.AddEntity(netSource);

            var msg = new ChatMessage(channel, message, wrappedMessage, netSource, user?.Key, hideChat, colorOverride, audioPath, audioVolume);
            _netManager.ServerSendMessage(new MsgChatMessage() { Message = msg }, client);

            if (!recordReplay)
                return;

            if ((channel & ChatChannel.AdminRelated) == 0 ||
                _configurationManager.GetCVar(CCVars.ReplayRecordAdminChat))
            {
                _replay.RecordServerMessage(msg);
            }
        }

        public void ChatMessageToMany(ChatChannel channel, string message, string wrappedMessage, EntityUid source, bool hideChat, bool recordReplay, IEnumerable<INetChannel> clients, Color? colorOverride = null, string? audioPath = null, float audioVolume = 0, NetUserId? author = null)
            => ChatMessageToMany(channel, message, wrappedMessage, source, hideChat, recordReplay, clients.ToList(), colorOverride, audioPath, audioVolume, author);

        public void ChatMessageToMany(ChatChannel channel, string message, string wrappedMessage, EntityUid source, bool hideChat, bool recordReplay, List<INetChannel> clients, Color? colorOverride = null, string? audioPath = null, float audioVolume = 0, NetUserId? author = null)
        {
            var user = author == null ? null : EnsurePlayer(author);
            var netSource = _entityManager.GetNetEntity(source);
            user?.AddEntity(netSource);

            var msg = new ChatMessage(channel, message, wrappedMessage, netSource, user?.Key, hideChat, colorOverride, audioPath, audioVolume);
            _netManager.ServerSendToMany(new MsgChatMessage() { Message = msg }, clients);

            if (!recordReplay)
                return;

            if ((channel & ChatChannel.AdminRelated) == 0 ||
                _configurationManager.GetCVar(CCVars.ReplayRecordAdminChat))
            {
                _replay.RecordServerMessage(msg);
            }
        }

        public void ChatMessageToManyFiltered(Filter filter, ChatChannel channel, string message, string wrappedMessage, EntityUid source,
            bool hideChat, bool recordReplay, Color? colorOverride = null, string? audioPath = null, float audioVolume = 0)
        {
            if (!recordReplay && !filter.Recipients.Any())
                return;

            var clients = new List<INetChannel>();
            foreach (var recipient in filter.Recipients)
            {
                clients.Add(recipient.Channel);
            }

            ChatMessageToMany(channel, message, wrappedMessage, source, hideChat, recordReplay, clients, colorOverride, audioPath, audioVolume);
        }

        public void ChatMessageToAll(ChatChannel channel, string message, string wrappedMessage, EntityUid source, bool hideChat, bool recordReplay, Color? colorOverride = null, string? audioPath = null, float audioVolume = 0, NetUserId? author = null)
        {
            var user = author == null ? null : EnsurePlayer(author);
            var netSource = _entityManager.GetNetEntity(source);
            user?.AddEntity(netSource);

            var msg = new ChatMessage(channel, message, wrappedMessage, netSource, user?.Key, hideChat, colorOverride, audioPath, audioVolume);
            _netManager.ServerSendToAll(new MsgChatMessage() { Message = msg });

            if (!recordReplay)
                return;

            if ((channel & ChatChannel.AdminRelated) == 0 ||
                _configurationManager.GetCVar(CCVars.ReplayRecordAdminChat))
            {
                _replay.RecordServerMessage(msg);
            }
        }

        public bool MessageCharacterLimit(ICommonSession? player, string message)
        {
            var isOverLength = false;

            // Non-players don't need to be checked.
            if (player == null)
                return false;

            // Check if message exceeds the character limit if the sender is a player
            if (message.Length > MaxMessageLength)
            {
                var feedback = Loc.GetString("chat-manager-max-message-length-exceeded-message", ("limit", MaxMessageLength));

                DispatchServerMessage(player, feedback);

                isOverLength = true;
            }

            return isOverLength;
        }

        #endregion
    }

    public enum OOCChatType : byte
    {
        OOC,
        Admin
    }
}<|MERGE_RESOLUTION|>--- conflicted
+++ resolved
@@ -12,12 +12,9 @@
 using Content.Shared.Chat;
 using Content.Shared.Database;
 using Content.Shared.Mind;
-<<<<<<< HEAD
 using Content.Sunrise.Interfaces.Server;
 using Content.Sunrise.Interfaces.Shared;
 using Robust.Server.Player;
-=======
->>>>>>> afc80027
 using Robust.Shared.Configuration;
 using Robust.Shared.Network;
 using Robust.Shared.Player;
@@ -48,13 +45,8 @@
         [Dependency] private readonly IConfigurationManager _configurationManager = default!;
         [Dependency] private readonly INetConfigurationManager _netConfigManager = default!;
         [Dependency] private readonly IEntityManager _entityManager = default!;
-<<<<<<< HEAD
-        [Dependency] private readonly IGameTiming _gameTiming = default!;
-        [Dependency] private readonly IPlayerManager _playerManager = default!;
+        [Dependency] private readonly PlayerRateLimitManager _rateLimitManager = default!;
         private IServerSponsorsManager? _sponsorsManager; // Sunrise-Sponsors
-=======
-        [Dependency] private readonly PlayerRateLimitManager _rateLimitManager = default!;
->>>>>>> afc80027
 
         /// <summary>
         /// The maximum length a player-sent message can be sent
