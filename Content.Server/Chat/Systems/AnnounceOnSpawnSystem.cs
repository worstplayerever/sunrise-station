using Content.Server.Chat;

namespace Content.Server.Chat.Systems;

public sealed class AnnounceOnSpawnSystem : EntitySystem
{
    [Dependency] private readonly ChatSystem _chat = default!;

    public override void Initialize()
    {
        base.Initialize();

        SubscribeLocalEvent<AnnounceOnSpawnComponent, MapInitEvent>(OnInit);
    }

    private void OnInit(EntityUid uid, AnnounceOnSpawnComponent comp, MapInitEvent args)
    {
        var message = Loc.GetString(comp.Message);
<<<<<<< HEAD
        var sender = comp.Sender != null ? Loc.GetString(comp.Sender) : "Central Command";
        _chat.DispatchGlobalAnnouncement(message, sender, playDefault: true, announcementSound: comp.Sound, colorOverride: comp.Color);
=======
        var sender = comp.Sender != null ? Loc.GetString(comp.Sender) : Loc.GetString("chat-manager-sender-announcement");
        _chat.DispatchGlobalAnnouncement(message, sender, playSound: true, comp.Sound, comp.Color);
>>>>>>> e3bb2771
    }
}<|MERGE_RESOLUTION|>--- conflicted
+++ resolved
@@ -16,12 +16,7 @@
     private void OnInit(EntityUid uid, AnnounceOnSpawnComponent comp, MapInitEvent args)
     {
         var message = Loc.GetString(comp.Message);
-<<<<<<< HEAD
-        var sender = comp.Sender != null ? Loc.GetString(comp.Sender) : "Central Command";
+        var sender = comp.Sender != null ? Loc.GetString(comp.Sender) : Loc.GetString("chat-manager-sender-announcement");
         _chat.DispatchGlobalAnnouncement(message, sender, playDefault: true, announcementSound: comp.Sound, colorOverride: comp.Color);
-=======
-        var sender = comp.Sender != null ? Loc.GetString(comp.Sender) : Loc.GetString("chat-manager-sender-announcement");
-        _chat.DispatchGlobalAnnouncement(message, sender, playSound: true, comp.Sound, comp.Color);
->>>>>>> e3bb2771
     }
 }