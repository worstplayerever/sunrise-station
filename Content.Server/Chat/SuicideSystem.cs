--- conflicted
+++ resolved
@@ -98,15 +98,8 @@
 
         // CannotSuicide tag will allow the user to ghost, but also return to their mind
         // This is kind of weird, not sure what it applies to?
-<<<<<<< HEAD
-        // if (_tagSystem.HasTag(victim, "CannotSuicide"))
-        //     args.CanReturnToBody = true;
-        // Sunrise-Edit
-        args.CanReturnToBody = false;
-=======
         if (_tagSystem.HasTag(victim, CannotSuicideTag))
             args.CanReturnToBody = true;
->>>>>>> 87c7305c
 
         if (_ghostSystem.OnGhostAttempt(victim.Comp.Mind.Value, args.CanReturnToBody, mind: mindComponent))
             args.Handled = true;
