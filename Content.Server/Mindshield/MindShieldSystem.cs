using Content.Server.Administration.Logs;
using Content.Server.Mind;
using Content.Server.Popups;
using Content.Server.Roles;
using Content.Shared.Database;
using Content.Shared.Implants;
using Content.Shared.Implants.Components;
using Content.Shared.Mindshield.Components;
using Content.Shared.Revolutionary.Components;
using Content.Shared.Roles.Components;
using Robust.Shared.Containers;

namespace Content.Server.Mindshield;

/// <summary>
/// System used for adding or removing components with a mindshield implant
/// as well as checking if the implanted is a Rev or Head Rev.
/// </summary>
public sealed class MindShieldSystem : EntitySystem
{
    [Dependency] private readonly IAdminLogManager _adminLogManager = default!;
    [Dependency] private readonly RoleSystem _roleSystem = default!;
    [Dependency] private readonly MindSystem _mindSystem = default!;
    [Dependency] private readonly PopupSystem _popupSystem = default!;

    public override void Initialize()
    {
        base.Initialize();

        SubscribeLocalEvent<MindShieldImplantComponent, ImplantImplantedEvent>(OnImplantImplanted);
<<<<<<< HEAD
        SubscribeLocalEvent<MindShieldImplantComponent, EntGotRemovedFromContainerMessage>(OnImplantDraw);
        SubscribeLocalEvent<SubdermalImplantComponent, ImplantEjectEvent>(ImplantCheck);
=======
        SubscribeLocalEvent<MindShieldImplantComponent, ImplantRemovedEvent>(OnImplantRemoved);
>>>>>>> 9880648f
    }

    private void OnImplantImplanted(Entity<MindShieldImplantComponent> ent, ref ImplantImplantedEvent ev)
    {
        if (ev.Implanted == null)
            return;

        EnsureComp<MindShieldComponent>(ev.Implanted);
        MindShieldRemovalCheck(ev.Implanted, ev.Implant);
    }

    // Sunrise-Start
    public void ImplantCheck(EntityUid uid, SubdermalImplantComponent comp, ref ImplantEjectEvent ev)
    {
        if (HasComp<MindShieldImplantComponent>(ev.Implant) && ev.Implanted != null)
        {
            RemCompDeferred<MindShieldComponent>(ev.Implanted.Value);
        }
    }
    // Sunrise-End

    /// <summary>
    /// Checks if the implanted person was a Rev or Head Rev and remove role or destroy mindshield respectively.
    /// </summary>
    private void MindShieldRemovalCheck(EntityUid implanted, EntityUid implant)
    {
        if (HasComp<HeadRevolutionaryComponent>(implanted))
        {
            _popupSystem.PopupEntity(Loc.GetString("head-rev-break-mindshield"), implanted);
            QueueDel(implant);
            return;
        }

        if (_mindSystem.TryGetMind(implanted, out var mindId, out _) &&
            _roleSystem.MindRemoveRole<RevolutionaryRoleComponent>(mindId))
        {
            _adminLogManager.Add(LogType.Mind, LogImpact.Medium, $"{ToPrettyString(implanted)} was deconverted due to being implanted with a Mindshield.");
        }
    }

    private void OnImplantRemoved(Entity<MindShieldImplantComponent> ent, ref ImplantRemovedEvent args)
    {
        RemComp<MindShieldComponent>(args.Implanted);
    }
}
<|MERGE_RESOLUTION|>--- conflicted
+++ resolved
@@ -28,12 +28,8 @@
         base.Initialize();
 
         SubscribeLocalEvent<MindShieldImplantComponent, ImplantImplantedEvent>(OnImplantImplanted);
-<<<<<<< HEAD
-        SubscribeLocalEvent<MindShieldImplantComponent, EntGotRemovedFromContainerMessage>(OnImplantDraw);
+        SubscribeLocalEvent<MindShieldImplantComponent, ImplantRemovedEvent>(OnImplantRemoved);
         SubscribeLocalEvent<SubdermalImplantComponent, ImplantEjectEvent>(ImplantCheck);
-=======
-        SubscribeLocalEvent<MindShieldImplantComponent, ImplantRemovedEvent>(OnImplantRemoved);
->>>>>>> 9880648f
     }
 
     private void OnImplantImplanted(Entity<MindShieldImplantComponent> ent, ref ImplantImplantedEvent ev)
