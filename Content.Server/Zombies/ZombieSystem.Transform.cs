using Content.Server.Administration.Managers;
using Content.Server.Atmos.Components;
using Content.Server.Body.Components;
using Content.Server.Chat;
using Content.Server.Chat.Managers;
using Content.Server.GameTicking;
using Content.Server.Ghost;
using Content.Server.Ghost.Roles.Components;
using Content.Server.Humanoid;
using Content.Server.IdentityManagement;
using Content.Server.Inventory;
using Content.Server.Mind;
using Content.Server.Mind.Commands;
using Content.Server.NPC;
using Content.Server.NPC.HTN;
using Content.Server.NPC.Systems;
using Content.Server.Speech.Components;
using Content.Server.Temperature.Components;
using Content.Shared._Sunrise.CollectiveMind;
using Content.Shared.CombatMode;
using Content.Shared.CombatMode.Pacification;
using Content.Shared.Damage;
using Content.Shared.Hands.Components;
using Content.Shared.Hands.EntitySystems;
using Content.Shared.Cuffs.Components;
using Content.Shared.Humanoid;
using Content.Shared.Interaction.Components;
using Content.Shared.Mobs;
using Content.Shared.Mobs.Components;
using Content.Shared.Movement.Pulling.Components;
using Content.Shared.Movement.Systems;
using Content.Shared.NameModifier.EntitySystems;
using Content.Shared.NPC.Systems;
using Content.Shared.Nutrition.AnimalHusbandry;
using Content.Shared.Nutrition.Components;
using Content.Shared.Popups;
using Content.Shared.Weapons.Melee;
using Content.Shared.Zombies;
using Content.Shared.Prying.Components;
using Content.Shared.Traits.Assorted;
using Robust.Shared.Audio.Systems;
using Content.Shared.Ghost.Roles.Components;
using Content.Shared.Tag;

namespace Content.Server.Zombies;

/// <summary>
///     Handles zombie propagation and inherent zombie traits
/// </summary>
/// <remarks>
///     Don't Shitcode Open Inside
/// </remarks>
public sealed partial class ZombieSystem
{
    [Dependency] private readonly SharedAudioSystem _audio = default!;
    [Dependency] private readonly IChatManager _chatMan = default!;
    [Dependency] private readonly SharedCombatModeSystem _combat = default!;
    [Dependency] private readonly NpcFactionSystem _faction = default!;
    [Dependency] private readonly SharedHandsSystem _hands = default!;
    [Dependency] private readonly HumanoidAppearanceSystem _humanoidAppearance = default!;
    [Dependency] private readonly IdentitySystem _identity = default!;
    [Dependency] private readonly ServerInventorySystem _inventory = default!;
    [Dependency] private readonly MindSystem _mind = default!;
    [Dependency] private readonly MovementSpeedModifierSystem _movementSpeedModifier = default!;
    [Dependency] private readonly NPCSystem _npc = default!;
    [Dependency] private readonly TagSystem _tag = default!;
<<<<<<< HEAD
    [Dependency] private readonly GhostSystem _ghostSystem = default!;
    [Dependency] private readonly IBanManager _banManager = default!;
=======
    [Dependency] private readonly NameModifierSystem _nameMod = default!;
>>>>>>> 1b74de6d

    /// <summary>
    /// Handles an entity turning into a zombie when they die or go into crit
    /// </summary>
    private void OnDamageChanged(EntityUid uid, ZombifyOnDeathComponent component, MobStateChangedEvent args)
    {
        if (args.NewMobState == MobState.Dead)
        {
            ZombifyEntity(uid, args.Component);
        }
    }

    /// <summary>
    ///     This is the general purpose function to call if you want to zombify an entity.
    ///     It handles both humanoid and nonhumanoid transformation and everything should be called through it.
    /// </summary>
    /// <param name="target">the entity being zombified</param>
    /// <param name="mobState"></param>
    /// <remarks>
    ///     ALRIGHT BIG BOYS, GIRLS AND ANYONE ELSE. YOU'VE COME TO THE LAYER OF THE BEAST. THIS IS YOUR WARNING.
    ///     This function is the god function for zombie stuff, and it is cursed. I have
    ///     attempted to label everything thouroughly for your sanity. I have attempted to
    ///     rewrite this, but this is how it shall lie eternal. Turn back now.
    ///     -emo
    /// </remarks>
    public void ZombifyEntity(EntityUid target, MobStateComponent? mobState = null)
    {
        //Don't zombfiy zombies
        if (HasComp<ZombieComponent>(target) || HasComp<ZombieImmuneComponent>(target))
            return;

        if (!Resolve(target, ref mobState, logMissing: false))
            return;

        //you're a real zombie now, son.
        var zombiecomp = AddComp<ZombieComponent>(target);

        //we need to basically remove all of these because zombies shouldn't
        //get diseases, breath, be thirst, be hungry, die in space, have offspring or be paraplegic.
        RemComp<RespiratorComponent>(target);
        RemComp<BarotraumaComponent>(target);
        RemComp<HungerComponent>(target);
        RemComp<ThirstComponent>(target);
        RemComp<ReproductiveComponent>(target);
        RemComp<ReproductivePartnerComponent>(target);
        RemComp<LegsParalyzedComponent>(target);
        RemComp<ComplexInteractionComponent>(target);

        //funny voice
        var accentType = "zombie";
        if (TryComp<ZombieAccentOverrideComponent>(target, out var accent))
            accentType = accent.Accent;

        EnsureComp<ReplacementAccentComponent>(target).Accent = accentType;

        //This is needed for stupid entities that fuck up combat mode component
        //in an attempt to make an entity not attack. This is the easiest way to do it.
        var combat = EnsureComp<CombatModeComponent>(target);
        RemComp<PacifiedComponent>(target);
        _combat.SetCanDisarm(target, false, combat);
        _combat.SetInCombatMode(target, true, combat);

        //This is the actual damage of the zombie. We assign the visual appearance
        //and range here because of stuff we'll find out later
        var melee = EnsureComp<MeleeWeaponComponent>(target);
        melee.Animation = zombiecomp.AttackAnimation;
        melee.WideAnimation = zombiecomp.AttackAnimation;
        melee.AltDisarm = false;
        melee.Range = 1.2f;
        melee.Angle = 0.0f;
        melee.HitSound = zombiecomp.BiteSound;

        // Sunrise-Start
        RemComp<CuffableComponent>(target);

        var collectiveMindComponent = EnsureComp<CollectiveMindComponent>(target);
        foreach (var collectiveMind in collectiveMindComponent.Minds.ToArray())
        {
            collectiveMindComponent.Minds.Remove(collectiveMind);
        }

        if (!collectiveMindComponent.Minds.Contains("Zombie"))
            collectiveMindComponent.Minds.Add("Zombie");
        // Sunrise-End

        if (mobState.CurrentState == MobState.Alive)
        {
            // Groaning when damaged
            EnsureComp<EmoteOnDamageComponent>(target);
            _emoteOnDamage.AddEmote(target, "Scream");

            // Random groaning
            EnsureComp<AutoEmoteComponent>(target);
            _autoEmote.AddEmote(target, "ZombieGroan");
        }

        //We have specific stuff for humanoid zombies because they matter more
        if (TryComp<HumanoidAppearanceComponent>(target, out var huApComp)) //huapcomp
        {
            //store some values before changing them in case the humanoid get cloned later
            zombiecomp.BeforeZombifiedSkinColor = huApComp.SkinColor;
            zombiecomp.BeforeZombifiedEyeColor = huApComp.EyeColor;
            zombiecomp.BeforeZombifiedCustomBaseLayers = new(huApComp.CustomBaseLayers);
            if (TryComp<BloodstreamComponent>(target, out var stream))
                zombiecomp.BeforeZombifiedBloodReagent = stream.BloodReagent;

            _humanoidAppearance.SetSkinColor(target, zombiecomp.SkinColor, verify: false, humanoid: huApComp);

            // Messing with the eye layer made it vanish upon cloning, and also it didn't even appear right
            huApComp.EyeColor = zombiecomp.EyeColor;

            // this might not resync on clone?
            _humanoidAppearance.SetBaseLayerId(target, HumanoidVisualLayers.Tail, zombiecomp.BaseLayerExternal, humanoid: huApComp);
            _humanoidAppearance.SetBaseLayerId(target, HumanoidVisualLayers.HeadSide, zombiecomp.BaseLayerExternal, humanoid: huApComp);
            _humanoidAppearance.SetBaseLayerId(target, HumanoidVisualLayers.HeadTop, zombiecomp.BaseLayerExternal, humanoid: huApComp);
            _humanoidAppearance.SetBaseLayerId(target, HumanoidVisualLayers.Snout, zombiecomp.BaseLayerExternal, humanoid: huApComp);

            //This is done here because non-humanoids shouldn't get baller damage
            //lord forgive me for the hardcoded damage
            DamageSpecifier dspec = new()
            {
                DamageDict = new()
                {
                    { "Slash", 13 },
                    { "Piercing", 7 },
                    { "Structural", 10 }
                }
            };
            melee.Damage = dspec;

            // humanoid zombies get to pry open doors and shit
            var pryComp = EnsureComp<PryingComponent>(target);
            pryComp.SpeedModifier = 0.75f; // Sunrise-Edit
            pryComp.PryPowered = true;
            pryComp.Force = true;

            Dirty(target, pryComp);
        }

        Dirty(target, melee);

        //The zombie gets the assigned damage weaknesses and strengths
        _damageable.SetDamageModifierSetId(target, "Zombie");

        //This makes it so the zombie doesn't take bloodloss damage.
        //NOTE: they are supposed to bleed, just not take damage
        _bloodstream.SetBloodLossThreshold(target, 0f);
        //Give them zombie blood
        _bloodstream.ChangeBloodReagent(target, zombiecomp.NewBloodReagent);

        //This is specifically here to combat insuls, because frying zombies on grilles is funny as shit.
        _inventory.TryUnequip(target, "gloves", true, true);
        //Should prevent instances of zombies using comms for information they shouldnt be able to have.
        _inventory.TryUnequip(target, "ears", true, true);

        //popup
        _popup.PopupEntity(Loc.GetString("zombie-transform", ("target", target)), target, PopupType.LargeCaution);

        //Make it sentient if it's an animal or something
        MakeSentientCommand.MakeSentient(target, EntityManager);

        //Make the zombie not die in the cold. Good for space zombies
        if (TryComp<TemperatureComponent>(target, out var tempComp))
            tempComp.ColdDamage.ClampMax(0);

        //Heals the zombie from all the damage it took while human
        if (TryComp<DamageableComponent>(target, out var damageablecomp))
            _damageable.SetAllDamage(target, damageablecomp, 0);
        _mobState.ChangeMobState(target, MobState.Alive);

        _faction.ClearFactions(target, dirty: false);
        _faction.AddFaction(target, "Zombie");

        //gives it the funny "Zombie ___" name.
        _nameMod.RefreshNameModifiers(target);

        _identity.QueueIdentityUpdate(target);

        var htn = EnsureComp<HTNComponent>(target);
        htn.RootTask = new HTNCompoundTask() { Task = "SimpleHostileCompound" };
        htn.Blackboard.SetValue(NPCBlackboard.Owner, target);
        _npc.SleepNPC(target, htn);

        //He's gotta have a mind
        var hasMind = _mind.TryGetMind(target, out var mindId, out var mind);
        if (hasMind && _mind.TryGetSession(mindId, out var session))
        {
            // Check if the user has a ban on "Zombie"
            if (_banManager.IsAntagBanned(session.UserId, zombiecomp.ZombieRoleId))
            {
                // Ghost the player if they have a "Zombie" ban
                _ghostSystem.OnGhostAttempt(mindId, false, true, mind);
            }
            //Zombie role for player manifest
            _role.MindAddRole(mindId, "MindRoleZombie", mind: null, silent: true);

            //Greeting message for new bebe zombers
            _chatMan.DispatchServerMessage(session, Loc.GetString("zombie-infection-greeting"));

            // Notificate player about new role assignment
            _audio.PlayGlobal(zombiecomp.GreetSoundNotification, session);
        }
        else
        {
            _npc.WakeNPC(target, htn);
        }

        if (!HasComp<GhostRoleMobSpawnerComponent>(target) && !hasMind) //this specific component gives build test trouble so pop off, ig
        {
            //yet more hardcoding. Visit zombie.ftl for more information.
            var ghostRole = EnsureComp<GhostRoleComponent>(target);
            EnsureComp<GhostTakeoverAvailableComponent>(target);
            ghostRole.RoleName = Loc.GetString("zombie-generic");
            ghostRole.RoleDescription = Loc.GetString("zombie-role-desc");
            ghostRole.RoleRules = Loc.GetString("zombie-role-rules");
        }

        if (TryComp<HandsComponent>(target, out var handsComp))
        {
            _hands.RemoveHands(target);
            RemComp(target, handsComp);
        }

        // Sloth: What the fuck?
        // How long until compregistry lmao.
        RemComp<PullerComponent>(target);

        // No longer waiting to become a zombie:
        // Requires deferral because this is (probably) the event which called ZombifyEntity in the first place.
        RemCompDeferred<PendingZombieComponent>(target);

        //zombie gamemode stuff
        var ev = new EntityZombifiedEvent(target);
        RaiseLocalEvent(target, ref ev, true);
        //zombies get slowdown once they convert
        _movementSpeedModifier.RefreshMovementSpeedModifiers(target);

        //Need to prevent them from getting an item, they have no hands.
        // Also prevents them from becoming a Survivor. They're undead.
        _tag.AddTag(target, "InvalidForGlobalSpawnSpell");
    }
}<|MERGE_RESOLUTION|>--- conflicted
+++ resolved
@@ -64,12 +64,9 @@
     [Dependency] private readonly MovementSpeedModifierSystem _movementSpeedModifier = default!;
     [Dependency] private readonly NPCSystem _npc = default!;
     [Dependency] private readonly TagSystem _tag = default!;
-<<<<<<< HEAD
+    [Dependency] private readonly NameModifierSystem _nameMod = default!;
     [Dependency] private readonly GhostSystem _ghostSystem = default!;
     [Dependency] private readonly IBanManager _banManager = default!;
-=======
-    [Dependency] private readonly NameModifierSystem _nameMod = default!;
->>>>>>> 1b74de6d
 
     /// <summary>
     /// Handles an entity turning into a zombie when they die or go into crit
