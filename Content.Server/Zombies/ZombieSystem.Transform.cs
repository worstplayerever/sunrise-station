--- conflicted
+++ resolved
@@ -64,12 +64,9 @@
     [Dependency] private readonly MovementSpeedModifierSystem _movementSpeedModifier = default!;
     [Dependency] private readonly NPCSystem _npc = default!;
     [Dependency] private readonly SharedRoleSystem _roles = default!;
-<<<<<<< HEAD
+    [Dependency] private readonly TagSystem _tag = default!;
     [Dependency] private readonly GhostSystem _ghostSystem = default!;
     [Dependency] private readonly IBanManager _banManager = default!;
-=======
-    [Dependency] private readonly TagSystem _tag = default!;
->>>>>>> 058d9fec
 
     /// <summary>
     /// Handles an entity turning into a zombie when they die or go into crit
