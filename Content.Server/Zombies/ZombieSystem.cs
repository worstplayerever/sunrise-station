using System.Linq;
using Content.Shared.NPC.Prototypes;
using System.Text.RegularExpressions;
using Content.Server.Actions;
using Content.Server.Body.Systems;
using Content.Server.Chat;
using Content.Server.Chat.Systems;
using Content.Server.Emoting.Systems;
<<<<<<< HEAD
using Content.Server.GameTicking.Rules.Components;
using Content.Server.Pinpointer;
=======
>>>>>>> 3f9d303c
using Content.Server.Speech.EntitySystems;
using Content.Server.Roles;
using Content.Shared.Anomaly.Components;
using Content.Shared.Armor;
using Content.Shared.Bed.Sleep;
using Content.Shared.Cloning.Events;
using Content.Shared.Damage;
using Content.Shared.Humanoid;
using Content.Shared.Inventory;
using Content.Shared.Mech.Components; // Sunrise-Edit
using Content.Shared.Mind;
using Content.Shared.Mind.Components;
using Content.Shared.Mobs;
using Content.Shared.Mobs.Components;
using Content.Shared.Mobs.Systems;
using Content.Shared.Popups;
using Content.Shared.Roles;
using Content.Shared.Stunnable;
using Content.Shared.Throwing;
using Content.Shared.Weapons.Melee.Events;
using Content.Shared.Zombies;
using Robust.Shared.Prototypes;
using Robust.Shared.Random;
using Robust.Shared.Timing;

namespace Content.Server.Zombies
{
    public sealed partial class ZombieSystem : SharedZombieSystem
    {
        [Dependency] private readonly IGameTiming _timing = default!;
        [Dependency] private readonly IPrototypeManager _protoManager = default!;
        [Dependency] private readonly IRobustRandom _random = default!;
        [Dependency] private readonly BloodstreamSystem _bloodstream = default!;
        [Dependency] private readonly DamageableSystem _damageable = default!;
        [Dependency] private readonly ChatSystem _chat = default!;
        [Dependency] private readonly ActionsSystem _actions = default!;
        [Dependency] private readonly AutoEmoteSystem _autoEmote = default!;
        [Dependency] private readonly EmoteOnDamageSystem _emoteOnDamage = default!;
        [Dependency] private readonly MobStateSystem _mobState = default!;
        [Dependency] private readonly SharedPopupSystem _popup = default!;
        [Dependency] private readonly SharedRoleSystem _role = default!;
        [Dependency] private readonly ChatSystem _chatSystem = default!;
        [Dependency] private readonly ThrowingSystem _throwing = default!;
        [Dependency] private readonly ActionsSystem _action = default!;
        [Dependency] private readonly SharedStunSystem _stun = default!;
        [Dependency] private readonly NavMapSystem _navMap = default!; // Sunrise-Zombies
        [Dependency] private readonly SharedTransformSystem _transform = default!;

        public readonly ProtoId<NpcFactionPrototype> Faction = "Zombie";

        public const SlotFlags ProtectiveSlots =
            SlotFlags.FEET |
            SlotFlags.HEAD |
            SlotFlags.EYES |
            SlotFlags.GLOVES |
            SlotFlags.MASK |
            SlotFlags.NECK |
            SlotFlags.INNERCLOTHING |
            SlotFlags.OUTERCLOTHING;

        public override void Initialize()
        {
            base.Initialize();

            SubscribeLocalEvent<ZombieComponent, EmoteEvent>(OnEmote, before:
                new[] { typeof(VocalSystem), typeof(BodyEmotesSystem) });

            SubscribeLocalEvent<ZombieComponent, MeleeHitEvent>(OnMeleeHit);
            SubscribeLocalEvent<ZombieComponent, MobStateChangedEvent>(OnMobState);
            SubscribeLocalEvent<ZombieComponent, CloningEvent>(OnZombieCloning);
            SubscribeLocalEvent<ZombieComponent, TryingToSleepEvent>(OnSleepAttempt);
            SubscribeLocalEvent<ZombieComponent, GetCharactedDeadIcEvent>(OnGetCharacterDeadIC);
            SubscribeLocalEvent<ZombieComponent, GetCharacterUnrevivableIcEvent>(OnGetCharacterUnrevivableIC);
            SubscribeLocalEvent<ZombieComponent, MindAddedMessage>(OnMindAdded);
            SubscribeLocalEvent<ZombieComponent, MindRemovedMessage>(OnMindRemoved);

            SubscribeLocalEvent<PendingZombieComponent, MapInitEvent>(OnPendingMapInit);
            SubscribeLocalEvent<PendingZombieComponent, BeforeRemoveAnomalyOnDeathEvent>(OnBeforeRemoveAnomalyOnDeath);

            SubscribeLocalEvent<IncurableZombieComponent, MapInitEvent>(OnPendingMapInit);

            SubscribeLocalEvent<ZombifyOnDeathComponent, MobStateChangedEvent>(OnDamageChanged);

            // Sunnrise-Start
            SubscribeLocalEvent<ZombieComponent, ZombieJumpActionEvent>(OnJump);
            SubscribeLocalEvent<ZombieComponent, ZombieFlairActionEvent>(OnFlair);
            SubscribeLocalEvent<ZombieComponent, ThrowDoHitEvent>(OnThrowDoHit);
            // Sunnrise-End
        }

        // Sunnrise-Start
        private void OnThrowDoHit(EntityUid uid, ZombieComponent component, ThrowDoHitEvent args)
        {
            if (_mobState.IsDead(uid))
                return;
            if (HasComp<ZombieComponent>(args.Target) || HasComp<PendingZombieComponent>(args.Target))
                return;
            if (!_mobState.IsAlive(args.Target))
                return;

            _stun.TryParalyze(args.Target, TimeSpan.FromSeconds(component.ParalyzeTime), false);
            _damageable.TryChangeDamage(args.Target, component.Damage, origin: args.Thrown);

        }

        private void OnBeforeRemoveAnomalyOnDeath(Entity<PendingZombieComponent> ent, ref BeforeRemoveAnomalyOnDeathEvent args)
        {
            // Pending zombies (e.g. infected non-zombies) do not remove their hosted anomaly on death.
            // Current zombies DO remove the anomaly on death.
            args.Cancelled = true;
        }

        private void OnFlair(EntityUid uid, ZombieComponent component, ZombieFlairActionEvent args)
        {
            if (args.Handled)
                return;

            var zombieXform = Transform(uid);
            EntityUid? nearestUid = default!;
            TransformComponent? nearestXform = default!;
            float? minDistance = null;
            var query = AllEntityQuery<HumanoidAppearanceComponent>();
            while (query.MoveNext(out var targetUid, out var humanoidAppearanceComponent))
            {
                // Зомби не должны чувствовать тех, у кого иммунитет к ним.
                if (HasComp<ZombieComponent>(targetUid) || HasComp<ZombieImmuneComponent>(targetUid))
                    continue;
                var xform = Transform(targetUid);

                // Почему бы и нет, оптимизация наху
                var distance = Math.Abs(zombieXform.Coordinates.X - xform.Coordinates.X) +
                               Math.Abs(zombieXform.Coordinates.Y - xform.Coordinates.Y);

                if (distance > component.MaxFlairDistance)
                    continue;

                if (minDistance == null || nearestUid == null || minDistance > distance)
                {
                    nearestUid = targetUid;
                    minDistance = distance;
                }
            }

            if (nearestUid == null || nearestUid == default!)
            {
                _popup.PopupEntity($"Ближайших выживших не найдено.", uid, uid, PopupType.LargeCaution);
            }
            else
            {
                _popup.PopupEntity($"Ближайший выживший находится {RemoveColorTags(_navMap.GetNearestBeaconString(nearestUid.Value))}", uid, uid, PopupType.LargeCaution);
            }

            args.Handled = true;
        }

        private string RemoveColorTags(string input)
        {
            // Регулярное выражение для поиска тэгов [color=...] и [/color]
            var pattern = @"\[\s*\/?\s*color(?:=[^\]]*)?\]";
            // Заменяем найденные тэги на пустую строку
            var result = Regex.Replace(input, pattern, string.Empty, RegexOptions.IgnoreCase);
            return result;
        }

        private void OnJump(EntityUid uid, ZombieComponent component, ZombieJumpActionEvent args)
        {
            if (args.Handled)
                return;

            // TODO: Проверка?
            // if ()
            // {
            //     _popup.PopupEntity(Loc.GetString("ни магу"),
            //         uid, uid, PopupType.LargeCaution);
            //     return;
            // }

            args.Handled = true;
            var xform = Transform(uid);
            var mapCoords = args.Target.ToMap(EntityManager, _transform);
            var direction = mapCoords.Position - xform.MapPosition.Position;

            if (direction.Length() > component.MaxThrow)
            {
                direction = direction.Normalized() * component.MaxThrow;
            }

            _throwing.TryThrow(uid, direction, 7F, uid, 10F);
            _chatSystem.TryEmoteWithChat(uid, "ZombieGroan");
        }
        // Sunnrise-End

        private void OnPendingMapInit(EntityUid uid, IncurableZombieComponent component, MapInitEvent args)
        {
            _actions.AddAction(uid, ref component.Action, component.ZombifySelfActionPrototype);
            _faction.AddFaction(uid, Faction);

            if (HasComp<ZombieComponent>(uid) || HasComp<ZombieImmuneComponent>(uid))
                return;

            EnsureComp<PendingZombieComponent>(uid, out PendingZombieComponent pendingComp);

            pendingComp.GracePeriod = _random.Next(pendingComp.MinInitialInfectedGrace, pendingComp.MaxInitialInfectedGrace);
        }

        private void OnPendingMapInit(EntityUid uid, PendingZombieComponent component, MapInitEvent args)
        {
            if (_mobState.IsDead(uid))
            {
                ZombifyEntity(uid);
                return;
            }

            component.NextTick = _timing.CurTime + TimeSpan.FromSeconds(1f);
        }

        public override void Update(float frameTime)
        {
            base.Update(frameTime);
            var curTime = _timing.CurTime;

            // Hurt the living infected
            var query = EntityQueryEnumerator<PendingZombieComponent, DamageableComponent, MobStateComponent>();
            while (query.MoveNext(out var uid, out var comp, out var damage, out var mobState))
            {
                // Process only once per second
                if (comp.NextTick > curTime)
                    continue;

                comp.NextTick = curTime + TimeSpan.FromSeconds(1f);

                comp.GracePeriod -= TimeSpan.FromSeconds(1f);
                if (comp.GracePeriod > TimeSpan.Zero)
                    continue;

                if (_random.Prob(comp.InfectionWarningChance))
                    _popup.PopupEntity(Loc.GetString(_random.Pick(comp.InfectionWarnings)), uid, uid);

                var multiplier = _mobState.IsCritical(uid, mobState)
                    ? comp.CritDamageMultiplier
                    : 1f;

                _damageable.TryChangeDamage(uid, comp.Damage * multiplier, true, false, damage);
            }

            // Heal the zombified
            var zombQuery = EntityQueryEnumerator<ZombieComponent, DamageableComponent, MobStateComponent>();
            while (zombQuery.MoveNext(out var uid, out var comp, out var damage, out var mobState))
            {
                // Process only once per second
                if (comp.NextTick + TimeSpan.FromSeconds(1) > curTime)
                    continue;

                comp.NextTick = curTime;

                if (_mobState.IsDead(uid, mobState))
                    continue;

                var multiplier = _mobState.IsCritical(uid, mobState)
                    ? comp.PassiveHealingCritMultiplier
                    : 1f;

                // Gradual healing for living zombies.
                _damageable.TryChangeDamage(uid, comp.PassiveHealing * multiplier, true, false, damage);
            }
        }

        private void OnSleepAttempt(EntityUid uid, ZombieComponent component, ref TryingToSleepEvent args)
        {
            args.Cancelled = true;
        }

        private void OnGetCharacterDeadIC(EntityUid uid, ZombieComponent component, ref GetCharactedDeadIcEvent args)
        {
            args.Dead = true;
        }

        private void OnGetCharacterUnrevivableIC(EntityUid uid, ZombieComponent component, ref GetCharacterUnrevivableIcEvent args)
        {
            args.Unrevivable = true;
        }

<<<<<<< HEAD
        private void OnStartup(EntityUid uid, ZombieComponent component, ComponentStartup args)
        {
            if (component.EmoteSoundsId == null)
                return;
            _protoManager.TryIndex(component.EmoteSoundsId, out component.EmoteSounds);

            // Sunnrise-Start
            _action.AddAction(uid, component.ActionJumpId);
            _action.AddAction(uid, component.ActionFlairId);
            // Sunnrise-End
        }

=======
>>>>>>> 3f9d303c
        private void OnEmote(EntityUid uid, ZombieComponent component, ref EmoteEvent args)
        {
            // always play zombie emote sounds and ignore others
            if (args.Handled)
                return;

            _protoManager.TryIndex(component.EmoteSoundsId, out var sounds);

            args.Handled = _chat.TryPlayEmoteSound(uid, sounds, args.Emote);
        }

        private void OnMobState(EntityUid uid, ZombieComponent component, MobStateChangedEvent args)
        {
            if (args.NewMobState == MobState.Alive)
            {
                // Groaning when damaged
                EnsureComp<EmoteOnDamageComponent>(uid);
                _emoteOnDamage.AddEmote(uid, "Scream");

                // Random groaning
                EnsureComp<AutoEmoteComponent>(uid);
                _autoEmote.AddEmote(uid, "ZombieGroan");
            }
            else
            {
                // Stop groaning when damaged
                _emoteOnDamage.RemoveEmote(uid, "Scream");

                // Stop random groaning
                _autoEmote.RemoveEmote(uid, "ZombieGroan");
            }
        }

        private float GetZombieInfectionChance(EntityUid uid, ZombieComponent zombieComponent)
        {
            var chance = zombieComponent.BaseZombieInfectionChance;

            var armorEv = new CoefficientQueryEvent(ProtectiveSlots);
            RaiseLocalEvent(uid, armorEv);
            foreach (var resistanceEffectiveness in zombieComponent.ResistanceEffectiveness.DamageDict)
            {
                if (armorEv.DamageModifiers.Coefficients.TryGetValue(resistanceEffectiveness.Key, out var coefficient))
                {
                    // Scale the coefficient by the resistance effectiveness, very descriptive I know
                    // For example. With 30% slash resist (0.7 coeff), but only a 60% resistance effectiveness for slash,
                    // you'll end up with 1 - (0.3 * 0.6) = 0.82 coefficient, or a 18% resistance
                    var adjustedCoefficient = 1 - ((1 - coefficient) * resistanceEffectiveness.Value.Float());
                    chance *= adjustedCoefficient;
                }
            }

            var zombificationResistanceEv = new ZombificationResistanceQueryEvent(ProtectiveSlots);
            RaiseLocalEvent(uid, zombificationResistanceEv);
            chance *= zombificationResistanceEv.TotalCoefficient;

            return MathF.Max(chance, zombieComponent.MinZombieInfectionChance);
        }

        private void OnMeleeHit(EntityUid uid, ZombieComponent component, MeleeHitEvent args)
        {
            if (!TryComp<ZombieComponent>(args.User, out _))
                return;

            if (!args.HitEntities.Any())
                return;

            foreach (var entity in args.HitEntities)
            {
                if (args.User == entity)
                    continue;

                // Sunrise-Edit-Start

                if (HasComp<MechComponent>(entity))
                    continue;

                // Sunrise-Edit-End

                if (!TryComp<MobStateComponent>(entity, out var mobState))
                    continue;

                if (HasComp<ZombieComponent>(entity))
                {
                    args.BonusDamage = -args.BaseDamage;
                }
                else
                {
                    if (!HasComp<ZombieImmuneComponent>(entity) && !HasComp<NonSpreaderZombieComponent>(args.User) && _random.Prob(GetZombieInfectionChance(entity, component)))
                    {
                        EnsureComp<PendingZombieComponent>(entity);
                        EnsureComp<ZombifyOnDeathComponent>(entity);
                    }
                }

                if (_mobState.IsIncapacitated(entity, mobState) && !HasComp<ZombieComponent>(entity) && !HasComp<ZombieImmuneComponent>(entity))
                {
                    ZombifyEntity(entity);
                    args.BonusDamage = -args.BaseDamage;
                }
                else if (mobState.CurrentState == MobState.Alive) //heals when zombies bite live entities
                {
                    _damageable.TryChangeDamage(uid, component.HealingOnBite, true, false);
                }
            }
        }

        /// <summary>
        ///     This is the function to call if you want to unzombify an entity.
        /// </summary>
        /// <param name="source">the entity having the ZombieComponent</param>
        /// <param name="target">the entity you want to unzombify (different from source in case of cloning, for example)</param>
        /// <param name="zombiecomp"></param>
        /// <remarks>
        ///     this currently only restore the skin/eye color from before zombified
        ///     TODO: completely rethink how zombies are done to allow reversal.
        /// </remarks>
        public bool UnZombify(EntityUid source, EntityUid target, ZombieComponent? zombiecomp)
        {
            if (!Resolve(source, ref zombiecomp))
                return false;

            foreach (var (layer, info) in zombiecomp.BeforeZombifiedCustomBaseLayers)
            {
                _humanoidAppearance.SetBaseLayerColor(target, layer, info.Color);
                _humanoidAppearance.SetBaseLayerId(target, layer, info.Id);
            }
            if (TryComp<HumanoidAppearanceComponent>(target, out var appcomp))
            {
                appcomp.EyeColor = zombiecomp.BeforeZombifiedEyeColor;
            }
            _humanoidAppearance.SetSkinColor(target, zombiecomp.BeforeZombifiedSkinColor, false);
            _bloodstream.ChangeBloodReagent(target, zombiecomp.BeforeZombifiedBloodReagent);

            return true;
        }

        private void OnZombieCloning(Entity<ZombieComponent> ent, ref CloningEvent args)
        {
            UnZombify(ent.Owner, args.CloneUid, ent.Comp);
        }

        // Make sure players that enter a zombie (for example via a ghost role or the mind swap spell) count as an antagonist.
        private void OnMindAdded(Entity<ZombieComponent> ent, ref MindAddedMessage args)
        {
            if (!_role.MindHasRole<ZombieRoleComponent>(args.Mind))
                _role.MindAddRole(args.Mind, "MindRoleZombie", mind: args.Mind.Comp);
        }

        // Remove the role when getting cloned, getting gibbed and borged, or leaving the body via any other method.
        private void OnMindRemoved(Entity<ZombieComponent> ent, ref MindRemovedMessage args)
        {
            _role.MindRemoveRole<ZombieRoleComponent>((args.Mind.Owner,  args.Mind.Comp));
        }
    }
}<|MERGE_RESOLUTION|>--- conflicted
+++ resolved
@@ -6,11 +6,8 @@
 using Content.Server.Chat;
 using Content.Server.Chat.Systems;
 using Content.Server.Emoting.Systems;
-<<<<<<< HEAD
 using Content.Server.GameTicking.Rules.Components;
 using Content.Server.Pinpointer;
-=======
->>>>>>> 3f9d303c
 using Content.Server.Speech.EntitySystems;
 using Content.Server.Roles;
 using Content.Shared.Anomaly.Components;
@@ -75,6 +72,7 @@
         {
             base.Initialize();
 
+            SubscribeLocalEvent<ZombieComponent, ComponentStartup>(OnStartup);
             SubscribeLocalEvent<ZombieComponent, EmoteEvent>(OnEmote, before:
                 new[] { typeof(VocalSystem), typeof(BodyEmotesSystem) });
 
@@ -293,7 +291,6 @@
             args.Unrevivable = true;
         }
 
-<<<<<<< HEAD
         private void OnStartup(EntityUid uid, ZombieComponent component, ComponentStartup args)
         {
             if (component.EmoteSoundsId == null)
@@ -306,8 +303,6 @@
             // Sunnrise-End
         }
 
-=======
->>>>>>> 3f9d303c
         private void OnEmote(EntityUid uid, ZombieComponent component, ref EmoteEvent args)
         {
             // always play zombie emote sounds and ignore others
