--- conflicted
+++ resolved
@@ -21,12 +21,9 @@
 using Content.Shared.Mobs.Components;
 using Content.Shared.Mobs.Systems;
 using Content.Shared.Popups;
-<<<<<<< HEAD
+using Content.Shared.Roles;
 using Content.Shared.Stunnable;
 using Content.Shared.Throwing;
-=======
-using Content.Shared.Roles;
->>>>>>> 1b74de6d
 using Content.Shared.Weapons.Melee.Events;
 using Content.Shared.Zombies;
 using Robust.Shared.Prototypes;
@@ -48,17 +45,13 @@
         [Dependency] private readonly EmoteOnDamageSystem _emoteOnDamage = default!;
         [Dependency] private readonly MobStateSystem _mobState = default!;
         [Dependency] private readonly SharedPopupSystem _popup = default!;
-<<<<<<< HEAD
-        [Dependency] private readonly NameModifierSystem _nameMod = default!;
+        [Dependency] private readonly SharedRoleSystem _role = default!;
         [Dependency] private readonly ChatSystem _chatSystem = default!;
         [Dependency] private readonly ThrowingSystem _throwing = default!;
         [Dependency] private readonly ActionsSystem _action = default!;
         [Dependency] private readonly SharedStunSystem _stun = default!;
         [Dependency] private readonly NavMapSystem _navMap = default!; // Sunrise-Zombies
         [Dependency] private readonly SharedTransformSystem _transform = default!;
-=======
-        [Dependency] private readonly SharedRoleSystem _role = default!;
->>>>>>> 1b74de6d
 
         public const SlotFlags ProtectiveSlots =
             SlotFlags.FEET |
@@ -368,7 +361,7 @@
 
                 if (HasComp<MechComponent>(entity))
                     continue;
-                    
+
                 // Sunrise-Edit-End
 
                 if (!TryComp<MobStateComponent>(entity, out var mobState))
