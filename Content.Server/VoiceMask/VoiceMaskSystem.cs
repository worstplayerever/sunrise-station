--- conflicted
+++ resolved
@@ -35,12 +35,10 @@
         SubscribeLocalEvent<VoiceMaskComponent, ClothingGotEquippedEvent>(OnEquip);
         SubscribeLocalEvent<VoiceMaskComponent, ClothingGotUnequippedEvent>(OnUnequip);
         SubscribeLocalEvent<VoiceMaskSetNameEvent>(OpenUI);
-<<<<<<< HEAD
+
         InitializeTTS(); // Sunrise-TTS
-=======
 
-        Subs.CVar(_cfgManager, CCVars.MaxNameLength, value => _maxNameLength = value, true);
->>>>>>> be761ea5
+        //Subs.CVar(_cfgManager, CCVars.MaxNameLength, value => _maxNameLength = value, true);
     }
 
     private void OnTransformSpeakerName(Entity<VoiceMaskComponent> entity, ref InventoryRelayedEvent<TransformSpeakerNameEvent> args)
