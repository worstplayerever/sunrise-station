--- conflicted
+++ resolved
@@ -70,12 +70,9 @@
         [Dependency] private readonly SharedPopupSystem _popup = default!;
         [Dependency] private readonly IRobustRandom _random = default!;
         [Dependency] private readonly TagSystem _tag = default!;
-<<<<<<< HEAD
+        [Dependency] private readonly NameModifierSystem _nameMod = default!;
         [Dependency] private readonly NewLifeSystem _newLifeSystem = default!;
         [Dependency] private readonly EuiManager _euiManager = default!;
-=======
-        [Dependency] private readonly NameModifierSystem _nameMod = default!;
->>>>>>> f9320aac
 
         private EntityQuery<GhostComponent> _ghostQuery;
         private EntityQuery<PhysicsComponent> _physicsQuery;
