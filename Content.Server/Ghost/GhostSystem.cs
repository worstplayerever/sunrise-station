--- conflicted
+++ resolved
@@ -77,11 +77,9 @@
         private EntityQuery<GhostComponent> _ghostQuery;
         private EntityQuery<PhysicsComponent> _physicsQuery;
 
-<<<<<<< HEAD
+        private static readonly ProtoId<TagPrototype> AllowGhostShownByEventTag = "AllowGhostShownByEvent";
+
         private readonly Dictionary<ICommonSession, AcceptGhostEui> _openAcceptUis = new();
-=======
-        private static readonly ProtoId<TagPrototype> AllowGhostShownByEventTag = "AllowGhostShownByEvent";
->>>>>>> 87c7305c
 
         public override void Initialize()
         {
