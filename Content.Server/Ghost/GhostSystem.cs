--- conflicted
+++ resolved
@@ -67,12 +67,9 @@
         [Dependency] private readonly GameTicker _gameTicker = default!;
         [Dependency] private readonly DamageableSystem _damageable = default!;
         [Dependency] private readonly SharedPopupSystem _popup = default!;
-<<<<<<< HEAD
+        [Dependency] private readonly IRobustRandom _random = default!;
         [Dependency] private readonly NewLifeSystem _newLifeSystem = default!;
         [Dependency] private readonly EuiManager _euiManager = default!;
-=======
-        [Dependency] private readonly IRobustRandom _random = default!;
->>>>>>> 10b778fc
 
         private EntityQuery<GhostComponent> _ghostQuery;
         private EntityQuery<PhysicsComponent> _physicsQuery;
