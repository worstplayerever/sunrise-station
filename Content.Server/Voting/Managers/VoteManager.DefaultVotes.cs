--- conflicted
+++ resolved
@@ -82,15 +82,9 @@
             var totalPlayers = _playerManager.Sessions.Count(session => session.Status != SessionStatus.Disconnected);
 
             var ghostVotePercentageRequirement = _cfg.GetCVar(CCVars.VoteRestartGhostPercentage);
-<<<<<<< HEAD
-            var ghostCount = 0;
-
-            foreach (var player in _playerManager.Sessions)
-=======
             var ghostVoterPercentage = CalculateEligibleVoterPercentage(VoterEligibility.Ghost);
 
             if (totalPlayers <= playerVoteMaximum || ghostVoterPercentage >= ghostVotePercentageRequirement)
->>>>>>> bf80f3ab
             {
                 StartVote(initiator);
             }
@@ -148,21 +142,6 @@
                 Title = Loc.GetString("ui-vote-restart-title"),
                 Options =
                 {
-<<<<<<< HEAD
-                    Title = Loc.GetString("ui-vote-restart-title"),
-                    Options =
-                    {
-                        (Loc.GetString("ui-vote-restart-yes"), "yes"),
-                        (Loc.GetString("ui-vote-restart-no"), "no"),
-                        (Loc.GetString("ui-vote-restart-abstain"), "abstain")
-                    },
-                    Duration = alone
-                        ? TimeSpan.FromSeconds(_cfg.GetCVar(CCVars.VoteTimerAlone))
-                        : TimeSpan.FromSeconds(_cfg.GetCVar(CCVars.VoteTimerRestart)),
-                    InitiatorTimeout = TimeSpan.FromMinutes(5),
-                    Hide = true, // Sunrise-Edit
-                };
-=======
                     (Loc.GetString("ui-vote-restart-yes"), "yes"),
                     (Loc.GetString("ui-vote-restart-no"), "no"),
                     (Loc.GetString("ui-vote-restart-abstain"), "abstain")
@@ -175,7 +154,6 @@
 
             if (alone)
                 options.InitiatorTimeout = TimeSpan.FromSeconds(10);
->>>>>>> bf80f3ab
 
             WirePresetVoteInitiator(options, initiator);
 
@@ -245,8 +223,7 @@
                 Title = Loc.GetString("ui-vote-gamemode-title"),
                 Duration = alone
                     ? TimeSpan.FromSeconds(_cfg.GetCVar(CCVars.VoteTimerAlone))
-                    : TimeSpan.FromSeconds(_cfg.GetCVar(CCVars.VoteTimerPreset)),
-                Hide = true
+                    : TimeSpan.FromSeconds(_cfg.GetCVar(CCVars.VoteTimerPreset))
             };
 
             if (alone)
@@ -298,8 +275,7 @@
                 Title = Loc.GetString("ui-vote-map-title"),
                 Duration = alone
                     ? TimeSpan.FromSeconds(_cfg.GetCVar(CCVars.VoteTimerAlone))
-                    : TimeSpan.FromSeconds(_cfg.GetCVar(CCVars.VoteTimerMap)),
-                Hide = true // Sunrise-Edit
+                    : TimeSpan.FromSeconds(_cfg.GetCVar(CCVars.VoteTimerMap))
             };
 
             if (alone)
