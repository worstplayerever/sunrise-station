using Content.Server.Access.Components;
using Content.Server.Popups;
using Content.Shared.UserInterface;
using Content.Shared.Access.Components;
using Content.Shared.Access.Systems;
using Content.Shared.Interaction;
using Content.Shared.StatusIcon;
using Robust.Server.GameObjects;
using Robust.Shared.Prototypes;
using Content.Shared.Roles;
using System.Diagnostics.CodeAnalysis;
<<<<<<< HEAD
using Content.Shared._Sunrise.Biocode;
using BiocodeComponent = Content.Shared._Sunrise.Biocode.BiocodeComponent;
=======
using Content.Server.Clothing.Systems;
using Content.Server.Implants;
using Content.Shared.Implants;
using Content.Shared.Inventory;
using Content.Shared.PDA;
>>>>>>> 1c8c85ea

namespace Content.Server.Access.Systems
{
    public sealed class AgentIDCardSystem : SharedAgentIdCardSystem
    {
        [Dependency] private readonly PopupSystem _popupSystem = default!;
        [Dependency] private readonly IdCardSystem _cardSystem = default!;
        [Dependency] private readonly UserInterfaceSystem _uiSystem = default!;
        [Dependency] private readonly IPrototypeManager _prototypeManager = default!;
<<<<<<< HEAD
        [Dependency] private readonly BiocodeSystem _biocodeSystem = default!;
=======
        [Dependency] private readonly ChameleonClothingSystem _chameleon = default!;
        [Dependency] private readonly ChameleonControllerSystem _chamController = default!;
>>>>>>> 1c8c85ea

        public override void Initialize()
        {
            base.Initialize();
            SubscribeLocalEvent<AgentIDCardComponent, AfterInteractEvent>(OnAfterInteract);
            // BUI
            SubscribeLocalEvent<AgentIDCardComponent, AfterActivatableUIOpenEvent>(AfterUIOpen);
            SubscribeLocalEvent<AgentIDCardComponent, AgentIDCardNameChangedMessage>(OnNameChanged);
            SubscribeLocalEvent<AgentIDCardComponent, AgentIDCardJobChangedMessage>(OnJobChanged);
            SubscribeLocalEvent<AgentIDCardComponent, AgentIDCardJobIconChangedMessage>(OnJobIconChanged);
            SubscribeLocalEvent<AgentIDCardComponent, InventoryRelayedEvent<ChameleonControllerOutfitSelectedEvent>>(OnChameleonControllerOutfitChangedItem);
        }

        private void OnChameleonControllerOutfitChangedItem(Entity<AgentIDCardComponent> ent, ref InventoryRelayedEvent<ChameleonControllerOutfitSelectedEvent> args)
        {
            if (!TryComp<IdCardComponent>(ent, out var idCardComp))
                return;

            _prototypeManager.TryIndex(args.Args.ChameleonOutfit.Job, out var jobProto);

            var jobIcon = args.Args.ChameleonOutfit.Icon ?? jobProto?.Icon;
            var jobName = args.Args.ChameleonOutfit.Name ?? jobProto?.Name ?? "";

            if (jobIcon != null)
                _cardSystem.TryChangeJobIcon(ent, _prototypeManager.Index(jobIcon.Value), idCardComp);

            if (jobName != "")
                _cardSystem.TryChangeJobTitle(ent, Loc.GetString(jobName), idCardComp);

            // If you have forced departments use those over the jobs actual departments.
            if (args.Args.ChameleonOutfit?.Departments?.Count > 0)
                _cardSystem.TryChangeJobDepartment(ent, args.Args.ChameleonOutfit.Departments, idCardComp);
            else if (jobProto != null)
                _cardSystem.TryChangeJobDepartment(ent, jobProto, idCardComp);

            // Ensure that you chameleon IDs in PDAs correctly. Yes this is sus...

            // There is one weird interaction: If the job / icon don't match the PDAs job the chameleon will be updated
            // to the PDAs IDs sprite but the icon and job title will not match. There isn't a way to get around this
            // really as there is no tie between job -> pda or pda -> job.

            var idSlotGear = _chamController.GetGearForSlot(args, "id");
            if (idSlotGear == null)
                return;

            var proto = _prototypeManager.Index(idSlotGear);
            if (!proto.TryGetComponent<PdaComponent>(out var comp, EntityManager.ComponentFactory))
                return;

            _chameleon.SetSelectedPrototype(ent, comp.IdCard);
        }

        private void OnAfterInteract(EntityUid uid, AgentIDCardComponent component, AfterInteractEvent args)
        {
            if (args.Target == null || !args.CanReach || !TryComp<AccessComponent>(args.Target, out var targetAccess) || !HasComp<IdCardComponent>(args.Target))
                return;

            // Sunrise-Start
            if (TryComp<BiocodeComponent>(uid, out var biocodedComponent))
            {
                if (!_biocodeSystem.CanUse(args.User, biocodedComponent.Factions))
                    return;
            }
            // Sunrise-End

            if (!TryComp<AccessComponent>(uid, out var access) || !HasComp<IdCardComponent>(uid))
                return;

            var beforeLength = access.Tags.Count;
            access.Tags.UnionWith(targetAccess.Tags);
            var addedLength = access.Tags.Count - beforeLength;

            _popupSystem.PopupEntity(Loc.GetString("agent-id-new", ("number", addedLength), ("card", args.Target)), args.Target.Value, args.User);
            if (addedLength > 0)
                Dirty(uid, access);
        }

        private void AfterUIOpen(EntityUid uid, AgentIDCardComponent component, AfterActivatableUIOpenEvent args)
        {
            if (!_uiSystem.HasUi(uid, AgentIDCardUiKey.Key))
                return;

            if (!TryComp<IdCardComponent>(uid, out var idCard))
                return;

            var state = new AgentIDCardBoundUserInterfaceState(idCard.FullName ?? "", idCard.LocalizedJobTitle ?? "", idCard.JobIcon);
            _uiSystem.SetUiState(uid, AgentIDCardUiKey.Key, state);
        }

        private void OnJobChanged(EntityUid uid, AgentIDCardComponent comp, AgentIDCardJobChangedMessage args)
        {
            if (!TryComp<IdCardComponent>(uid, out var idCard))
                return;

            _cardSystem.TryChangeJobTitle(uid, args.Job, idCard);
        }

        private void OnNameChanged(EntityUid uid, AgentIDCardComponent comp, AgentIDCardNameChangedMessage args)
        {
            if (!TryComp<IdCardComponent>(uid, out var idCard))
                return;

            _cardSystem.TryChangeFullName(uid, args.Name, idCard);
        }

        private void OnJobIconChanged(EntityUid uid, AgentIDCardComponent comp, AgentIDCardJobIconChangedMessage args)
        {
            if (!TryComp<IdCardComponent>(uid, out var idCard))
                return;

            if (!_prototypeManager.TryIndex(args.JobIconId, out var jobIcon))
                return;

            _cardSystem.TryChangeJobIcon(uid, jobIcon, idCard);

            if (TryFindJobProtoFromIcon(jobIcon, out var job))
            {
                _cardSystem.TryChangeJobColor(uid, _cardSystem.GetJobColor(_prototypeManager, job), job.RadioIsBold);
                _cardSystem.TryChangeJobDepartment(uid, job, idCard); // Sunrise-Edit
            }
        }

        private bool TryFindJobProtoFromIcon(JobIconPrototype jobIcon, [NotNullWhen(true)] out JobPrototype? job)
        {
            foreach (var jobPrototype in _prototypeManager.EnumeratePrototypes<JobPrototype>())
            {
                if (jobPrototype.Icon == jobIcon.ID)
                {
                    job = jobPrototype;
                    return true;
                }
            }

            job = null;
            return false;
        }
    }
}<|MERGE_RESOLUTION|>--- conflicted
+++ resolved
@@ -9,16 +9,12 @@
 using Robust.Shared.Prototypes;
 using Content.Shared.Roles;
 using System.Diagnostics.CodeAnalysis;
-<<<<<<< HEAD
+using Content.Server.Clothing.Systems;
 using Content.Shared._Sunrise.Biocode;
-using BiocodeComponent = Content.Shared._Sunrise.Biocode.BiocodeComponent;
-=======
-using Content.Server.Clothing.Systems;
 using Content.Server.Implants;
 using Content.Shared.Implants;
 using Content.Shared.Inventory;
 using Content.Shared.PDA;
->>>>>>> 1c8c85ea
 
 namespace Content.Server.Access.Systems
 {
@@ -28,12 +24,9 @@
         [Dependency] private readonly IdCardSystem _cardSystem = default!;
         [Dependency] private readonly UserInterfaceSystem _uiSystem = default!;
         [Dependency] private readonly IPrototypeManager _prototypeManager = default!;
-<<<<<<< HEAD
-        [Dependency] private readonly BiocodeSystem _biocodeSystem = default!;
-=======
         [Dependency] private readonly ChameleonClothingSystem _chameleon = default!;
         [Dependency] private readonly ChameleonControllerSystem _chamController = default!;
->>>>>>> 1c8c85ea
+        [Dependency] private readonly BiocodeSystem _biocodeSystem = default!;
 
         public override void Initialize()
         {
