using Content.Server.Access.Components;
using Content.Server.Popups;
using Content.Shared.UserInterface;
using Content.Shared.Access.Components;
using Content.Shared.Access.Systems;
using Content.Shared.Interaction;
using Content.Shared.StatusIcon;
using Robust.Server.GameObjects;
using Robust.Shared.Prototypes;
using Content.Shared.Roles;
using System.Diagnostics.CodeAnalysis;
using Content.Server.Clothing.Systems;
using Content.Shared._Sunrise.Biocode;
using Content.Server.Implants;
using Content.Shared.Implants;
using Content.Shared.Inventory;
using Content.Shared.Lock;
using Content.Shared.PDA;

namespace Content.Server.Access.Systems
{
    public sealed class AgentIDCardSystem : SharedAgentIdCardSystem
    {
        [Dependency] private readonly PopupSystem _popupSystem = default!;
        [Dependency] private readonly IdCardSystem _cardSystem = default!;
        [Dependency] private readonly UserInterfaceSystem _uiSystem = default!;
        [Dependency] private readonly IPrototypeManager _prototypeManager = default!;
        [Dependency] private readonly ChameleonClothingSystem _chameleon = default!;
        [Dependency] private readonly ChameleonControllerSystem _chamController = default!;
<<<<<<< HEAD
        [Dependency] private readonly BiocodeSystem _biocodeSystem = default!;
=======
        [Dependency] private readonly LockSystem _lock = default!;
>>>>>>> 99ad34ed

        public override void Initialize()
        {
            base.Initialize();
            SubscribeLocalEvent<AgentIDCardComponent, AfterInteractEvent>(OnAfterInteract);
            // BUI
            SubscribeLocalEvent<AgentIDCardComponent, AfterActivatableUIOpenEvent>(AfterUIOpen);
            SubscribeLocalEvent<AgentIDCardComponent, AgentIDCardNameChangedMessage>(OnNameChanged);
            SubscribeLocalEvent<AgentIDCardComponent, AgentIDCardJobChangedMessage>(OnJobChanged);
            SubscribeLocalEvent<AgentIDCardComponent, AgentIDCardJobIconChangedMessage>(OnJobIconChanged);
            SubscribeLocalEvent<AgentIDCardComponent, InventoryRelayedEvent<ChameleonControllerOutfitSelectedEvent>>(OnChameleonControllerOutfitChangedItem);
        }

        private void OnChameleonControllerOutfitChangedItem(Entity<AgentIDCardComponent> ent, ref InventoryRelayedEvent<ChameleonControllerOutfitSelectedEvent> args)
        {
            if (!TryComp<IdCardComponent>(ent, out var idCardComp))
                return;

            _prototypeManager.TryIndex(args.Args.ChameleonOutfit.Job, out var jobProto);

            var jobIcon = args.Args.ChameleonOutfit.Icon ?? jobProto?.Icon;
            var jobName = args.Args.ChameleonOutfit.Name ?? jobProto?.Name ?? "";

            if (jobIcon != null)
                _cardSystem.TryChangeJobIcon(ent, _prototypeManager.Index(jobIcon.Value), idCardComp);

            if (jobName != "")
                _cardSystem.TryChangeJobTitle(ent, Loc.GetString(jobName), idCardComp);

            // If you have forced departments use those over the jobs actual departments.
            if (args.Args.ChameleonOutfit?.Departments?.Count > 0)
                _cardSystem.TryChangeJobDepartment(ent, args.Args.ChameleonOutfit.Departments, idCardComp);
            else if (jobProto != null)
                _cardSystem.TryChangeJobDepartment(ent, jobProto, idCardComp);

            // Ensure that you chameleon IDs in PDAs correctly. Yes this is sus...

            // There is one weird interaction: If the job / icon don't match the PDAs job the chameleon will be updated
            // to the PDAs IDs sprite but the icon and job title will not match. There isn't a way to get around this
            // really as there is no tie between job -> pda or pda -> job.

            var idSlotGear = _chamController.GetGearForSlot(args, "id");
            if (idSlotGear == null)
                return;

            var proto = _prototypeManager.Index(idSlotGear);
            if (!proto.TryGetComponent<PdaComponent>(out var comp, EntityManager.ComponentFactory))
                return;

            _chameleon.SetSelectedPrototype(ent, comp.IdCard);
        }

        private void OnAfterInteract(EntityUid uid, AgentIDCardComponent component, AfterInteractEvent args)
        {
            if (args.Target == null || !args.CanReach || _lock.IsLocked(uid) ||
                !TryComp<AccessComponent>(args.Target, out var targetAccess) || !HasComp<IdCardComponent>(args.Target))
                return;

            // Sunrise-Start
            if (TryComp<BiocodeComponent>(uid, out var biocodedComponent))
            {
                if (!_biocodeSystem.CanUse(args.User, biocodedComponent.Factions))
                    return;
            }
            // Sunrise-End

            if (!TryComp<AccessComponent>(uid, out var access) || !HasComp<IdCardComponent>(uid))
                return;

            var beforeLength = access.Tags.Count;
            access.Tags.UnionWith(targetAccess.Tags);
            var addedLength = access.Tags.Count - beforeLength;

            _popupSystem.PopupEntity(Loc.GetString("agent-id-new", ("number", addedLength), ("card", args.Target)), args.Target.Value, args.User);
            if (addedLength > 0)
                Dirty(uid, access);
        }

        private void AfterUIOpen(EntityUid uid, AgentIDCardComponent component, AfterActivatableUIOpenEvent args)
        {
            if (!_uiSystem.HasUi(uid, AgentIDCardUiKey.Key))
                return;

            if (!TryComp<IdCardComponent>(uid, out var idCard))
                return;

            var state = new AgentIDCardBoundUserInterfaceState(idCard.FullName ?? "", idCard.LocalizedJobTitle ?? "", idCard.JobIcon);
            _uiSystem.SetUiState(uid, AgentIDCardUiKey.Key, state);
        }

        private void OnJobChanged(EntityUid uid, AgentIDCardComponent comp, AgentIDCardJobChangedMessage args)
        {
            if (!TryComp<IdCardComponent>(uid, out var idCard))
                return;

            _cardSystem.TryChangeJobTitle(uid, args.Job, idCard);
        }

        private void OnNameChanged(EntityUid uid, AgentIDCardComponent comp, AgentIDCardNameChangedMessage args)
        {
            if (!TryComp<IdCardComponent>(uid, out var idCard))
                return;

            _cardSystem.TryChangeFullName(uid, args.Name, idCard);
        }

        private void OnJobIconChanged(EntityUid uid, AgentIDCardComponent comp, AgentIDCardJobIconChangedMessage args)
        {
            if (!TryComp<IdCardComponent>(uid, out var idCard))
                return;

            if (!_prototypeManager.TryIndex(args.JobIconId, out var jobIcon))
                return;

            _cardSystem.TryChangeJobIcon(uid, jobIcon, idCard);

            if (TryFindJobProtoFromIcon(jobIcon, out var job))
            {
                _cardSystem.TryChangeJobColor(uid, _cardSystem.GetJobColor(_prototypeManager, job), job.RadioIsBold);
                _cardSystem.TryChangeJobDepartment(uid, job, idCard); // Sunrise-Edit
            }
        }

        private bool TryFindJobProtoFromIcon(JobIconPrototype jobIcon, [NotNullWhen(true)] out JobPrototype? job)
        {
            foreach (var jobPrototype in _prototypeManager.EnumeratePrototypes<JobPrototype>())
            {
                if (jobPrototype.Icon == jobIcon.ID)
                {
                    job = jobPrototype;
                    return true;
                }
            }

            job = null;
            return false;
        }
    }
}<|MERGE_RESOLUTION|>--- conflicted
+++ resolved
@@ -27,11 +27,8 @@
         [Dependency] private readonly IPrototypeManager _prototypeManager = default!;
         [Dependency] private readonly ChameleonClothingSystem _chameleon = default!;
         [Dependency] private readonly ChameleonControllerSystem _chamController = default!;
-<<<<<<< HEAD
+        [Dependency] private readonly LockSystem _lock = default!;
         [Dependency] private readonly BiocodeSystem _biocodeSystem = default!;
-=======
-        [Dependency] private readonly LockSystem _lock = default!;
->>>>>>> 99ad34ed
 
         public override void Initialize()
         {
