using Content.Server.Actions;
using Content.Server.Humanoid;
using Content.Server.Inventory;
using Content.Server.Polymorph.Components;
using Content.Shared.Buckle;
using Content.Shared.Coordinates;
using Content.Shared.Damage;
using Content.Shared.Destructible;
using Content.Shared.Hands.EntitySystems;
using Content.Shared.IdentityManagement;
using Content.Shared.Mind;
using Content.Shared.Mobs.Components;
using Content.Shared.Mobs.Systems;
using Content.Shared.Nutrition;
using Content.Shared.Polymorph;
using Content.Shared.Popups;
using Robust.Server.Audio;
using Robust.Server.Containers;
using Robust.Server.GameObjects;
using Robust.Shared.Prototypes;
using Robust.Shared.Timing;
using Robust.Shared.Utility;
// Sunrise-Start
using Content.Shared.EntityEffects; 
using Content.Shared.Mind.Components;
// Sunrise-End

namespace Content.Server.Polymorph.Systems;

public sealed partial class PolymorphSystem : EntitySystem
{
    [Dependency] private readonly SharedMapSystem _map = default!;
    [Dependency] private readonly IPrototypeManager _proto = default!;
    [Dependency] private readonly IGameTiming _gameTiming = default!;
    [Dependency] private readonly ActionsSystem _actions = default!;
    [Dependency] private readonly AudioSystem _audio = default!;
    [Dependency] private readonly SharedBuckleSystem _buckle = default!;
    [Dependency] private readonly ContainerSystem _container = default!;
    [Dependency] private readonly DamageableSystem _damageable = default!;
    [Dependency] private readonly HumanoidAppearanceSystem _humanoid = default!;
    [Dependency] private readonly MobStateSystem _mobState = default!;
    [Dependency] private readonly MobThresholdSystem _mobThreshold = default!;
    [Dependency] private readonly ServerInventorySystem _inventory = default!;
    [Dependency] private readonly SharedHandsSystem _hands = default!;
    [Dependency] private readonly SharedPopupSystem _popup = default!;
    [Dependency] private readonly TransformSystem _transform = default!;
    [Dependency] private readonly SharedMindSystem _mindSystem = default!;
    [Dependency] private readonly MetaDataSystem _metaData = default!;

    private const string RevertPolymorphId = "ActionRevertPolymorph";

    public override void Initialize()
    {
        SubscribeLocalEvent<PolymorphableComponent, ComponentStartup>(OnComponentStartup);
        SubscribeLocalEvent<PolymorphedEntityComponent, MapInitEvent>(OnMapInit);

        SubscribeLocalEvent<PolymorphableComponent, PolymorphActionEvent>(OnPolymorphActionEvent);
        SubscribeLocalEvent<PolymorphedEntityComponent, RevertPolymorphActionEvent>(OnRevertPolymorphActionEvent);

        SubscribeLocalEvent<PolymorphedEntityComponent, BeforeFullySlicedEvent>(OnBeforeFullySliced);
        SubscribeLocalEvent<PolymorphedEntityComponent, DestructionEventArgs>(OnDestruction);

        InitializeMap();
    }

    public override void Update(float frameTime)
    {
        base.Update(frameTime);

        var query = EntityQueryEnumerator<PolymorphedEntityComponent>();
        while (query.MoveNext(out var uid, out var comp))
        {
            comp.Time += frameTime;

            if (comp.Configuration.Duration != null && comp.Time >= comp.Configuration.Duration)
            {
                Revert((uid, comp));
                continue;
            }

            if (!TryComp<MobStateComponent>(uid, out var mob))
                continue;

            if (comp.Configuration.RevertOnDeath && _mobState.IsDead(uid, mob) ||
                comp.Configuration.RevertOnCrit && _mobState.IsIncapacitated(uid, mob))
            {
                Revert((uid, comp));
            }
        }
    }

    private void OnComponentStartup(Entity<PolymorphableComponent> ent, ref ComponentStartup args)
    {
        if (ent.Comp.InnatePolymorphs != null)
        {
            foreach (var morph in ent.Comp.InnatePolymorphs)
            {
                CreatePolymorphAction(morph, ent);
            }
        }
    }

    private void OnMapInit(Entity<PolymorphedEntityComponent> ent, ref MapInitEvent args)
    {
        var (uid, component) = ent;
        if (component.Configuration.Forced)
            return;

        if (_actions.AddAction(uid, ref component.Action, out var action, RevertPolymorphId))
        {
            _actions.SetEntityIcon((component.Action.Value, action), component.Parent);
            _actions.SetUseDelay(component.Action.Value, TimeSpan.FromSeconds(component.Configuration.Delay));
        }
    }

    private void OnPolymorphActionEvent(Entity<PolymorphableComponent> ent, ref PolymorphActionEvent args)
    {
        if (!_proto.TryIndex(args.ProtoId, out var prototype) || args.Handled)
            return;

        PolymorphEntity(ent, prototype.Configuration);

        args.Handled = true;
    }

    private void OnRevertPolymorphActionEvent(Entity<PolymorphedEntityComponent> ent,
        ref RevertPolymorphActionEvent args)
    {
        Revert((ent, ent));
    }

    private void OnBeforeFullySliced(Entity<PolymorphedEntityComponent> ent, ref BeforeFullySlicedEvent args)
    {
        var (_, comp) = ent;
        if (comp.Configuration.RevertOnEat)
        {
            args.Cancel();
            Revert((ent, ent));
        }
    }

    /// <summary>
    /// It is possible to be polymorphed into an entity that can't "die", but is instead
    /// destroyed. This handler ensures that destruction is treated like death.
    /// </summary>
    private void OnDestruction(Entity<PolymorphedEntityComponent> ent, ref DestructionEventArgs args)
    {
        if (ent.Comp.Configuration.RevertOnDeath)
        {
            Revert((ent, ent));
        }
    }

    /// <summary>
    /// Polymorphs the target entity into the specific polymorph prototype
    /// </summary>
    /// <param name="uid">The entity that will be transformed</param>
    /// <param name="protoId">The id of the polymorph prototype</param>
    public EntityUid? PolymorphEntity(EntityUid uid, ProtoId<PolymorphPrototype> protoId)
    {
        var config = _proto.Index(protoId).Configuration;
        return PolymorphEntity(uid, config);
    }

    /// <summary>
    /// Polymorphs the target entity into another.
    /// </summary>
    /// <param name="uid">The entity that will be transformed</param>
    /// <param name="configuration">The new polymorph configuration</param>
    /// <returns>The new entity, or null if the polymorph failed.</returns>
    public EntityUid? PolymorphEntity(EntityUid uid, PolymorphConfiguration configuration)
    {
<<<<<<< HEAD
        // Sunrise-Start
        if (configuration.BlockIfHasMind 
            && TryComp<MindContainerComponent>(uid, out var mindContainer) 
            && mindContainer.HasMind)
        {
            return null;
        }
        // Sunrise-End
        // if it's already morphed, don't allow it again with this condition active.
        if (!configuration.AllowRepeatedMorphs && HasComp<PolymorphedEntityComponent>(uid))
=======
        // If they're morphed, check their current config to see if they can be
        // morphed again
        if (!configuration.IgnoreAllowRepeatedMorphs
            && TryComp<PolymorphedEntityComponent>(uid, out var currentPoly)
            && !currentPoly.Configuration.AllowRepeatedMorphs)
>>>>>>> 3f9d303c
            return null;

        // If this polymorph has a cooldown, check if that amount of time has passed since the
        // last polymorph ended.
        if (TryComp<PolymorphableComponent>(uid, out var polymorphableComponent) &&
            polymorphableComponent.LastPolymorphEnd != null &&
            _gameTiming.CurTime < polymorphableComponent.LastPolymorphEnd + configuration.Cooldown)
            return null;

        // mostly just for vehicles
        _buckle.TryUnbuckle(uid, uid, true);

        var targetTransformComp = Transform(uid);

        if (configuration.PolymorphSound != null)
            _audio.PlayPvs(configuration.PolymorphSound, targetTransformComp.Coordinates);

        var child = Spawn(configuration.Entity, _transform.GetMapCoordinates(uid, targetTransformComp), rotation: _transform.GetWorldRotation(uid));

        if (configuration.PolymorphPopup != null)
            _popup.PopupEntity(Loc.GetString(configuration.PolymorphPopup,
                ("parent", Identity.Entity(uid, EntityManager)),
                ("child", Identity.Entity(child, EntityManager))),
                child);

        _mindSystem.MakeSentient(child);

        var polymorphedComp = Factory.GetComponent<PolymorphedEntityComponent>();
        polymorphedComp.Parent = uid;
        polymorphedComp.Configuration = configuration;
        AddComp(child, polymorphedComp);

        var childXform = Transform(child);
        _transform.SetLocalRotation(child, targetTransformComp.LocalRotation, childXform);

        if (_container.TryGetContainingContainer((uid, targetTransformComp, null), out var cont))
            _container.Insert(child, cont);

        //Transfers all damage from the original to the new one
        if (configuration.TransferDamage &&
            TryComp<DamageableComponent>(child, out var damageParent) &&
            _mobThreshold.GetScaledDamage(uid, child, out var damage) &&
            damage != null)
        {
            _damageable.SetDamage(child, damageParent, damage);
        }

        if (configuration.Inventory == PolymorphInventoryChange.Transfer)
        {
            _inventory.TransferEntityInventories(uid, child);
            foreach (var hand in _hands.EnumerateHeld(uid))
            {
                _hands.TryDrop(uid, hand, checkActionBlocker: false);
                _hands.TryPickupAnyHand(child, hand);
            }
        }
        else if (configuration.Inventory == PolymorphInventoryChange.Drop)
        {
            if (_inventory.TryGetContainerSlotEnumerator(uid, out var enumerator))
            {
                while (enumerator.MoveNext(out var slot))
                {
                    _inventory.TryUnequip(uid, slot.ID, true, true);
                }
            }

            foreach (var held in _hands.EnumerateHeld(uid))
            {
                _hands.TryDrop(uid, held);
            }
        }

        if (configuration.TransferName && TryComp(uid, out MetaDataComponent? targetMeta))
            _metaData.SetEntityName(child, targetMeta.EntityName);

        if (configuration.TransferHumanoidAppearance)
        {
            _humanoid.CloneAppearance(uid, child);
        }

        if (_mindSystem.TryGetMind(uid, out var mindId, out var mind))
            _mindSystem.TransferTo(mindId, child, mind: mind);

        //Ensures a map to banish the entity to
        EnsurePausedMap();
        if (PausedMap != null)
            _transform.SetParent(uid, targetTransformComp, PausedMap.Value);

        // Raise an event to inform anything that wants to know about the entity swap
        var ev = new PolymorphedEvent(uid, child, false);
        RaiseLocalEvent(uid, ref ev);

        // visual effect spawn
        if (configuration.EffectProto != null)
            SpawnAttachedTo(configuration.EffectProto, child.ToCoordinates());

        return child;
    }

    /// <summary>
    /// Reverts a polymorphed entity back into its original form
    /// </summary>
    /// <param name="uid">The entityuid of the entity being reverted</param>
    /// <param name="component"></param>
    public EntityUid? Revert(Entity<PolymorphedEntityComponent?> ent)
    {
        var (uid, component) = ent;
        if (!Resolve(ent, ref component))
            return null;

        if (Deleted(uid))
            return null;

        var parent = component.Parent;
        if (Deleted(parent))
            return null;

        var uidXform = Transform(uid);
        var parentXform = Transform(parent);

        if (component.Configuration.ExitPolymorphSound != null)
            _audio.PlayPvs(component.Configuration.ExitPolymorphSound, uidXform.Coordinates);

        _transform.SetParent(parent, parentXform, uidXform.ParentUid);
        _transform.SetCoordinates(parent, parentXform, uidXform.Coordinates, uidXform.LocalRotation);

        if (component.Configuration.TransferDamage &&
            TryComp<DamageableComponent>(parent, out var damageParent) &&
            _mobThreshold.GetScaledDamage(uid, parent, out var damage) &&
            damage != null)
        {
            _damageable.SetDamage(parent, damageParent, damage);
        }

        if (component.Configuration.Inventory == PolymorphInventoryChange.Transfer)
        {
            _inventory.TransferEntityInventories(uid, parent);
            foreach (var held in _hands.EnumerateHeld(uid))
            {
                _hands.TryDrop(uid, held);
                _hands.TryPickupAnyHand(parent, held, checkActionBlocker: false);
            }
        }
        else if (component.Configuration.Inventory == PolymorphInventoryChange.Drop)
        {
            if (_inventory.TryGetContainerSlotEnumerator(uid, out var enumerator))
            {
                while (enumerator.MoveNext(out var slot))
                {
                    _inventory.TryUnequip(uid, slot.ID);
                }
            }

            foreach (var held in _hands.EnumerateHeld(uid))
            {
                _hands.TryDrop(uid, held);
            }
        }

        if (_mindSystem.TryGetMind(uid, out var mindId, out var mind))
            _mindSystem.TransferTo(mindId, parent, mind: mind);

        if (TryComp<PolymorphableComponent>(parent, out var polymorphableComponent))
            polymorphableComponent.LastPolymorphEnd = _gameTiming.CurTime;

        // if an item polymorph was picked up, put it back down after reverting
        _transform.AttachToGridOrMap(parent, parentXform);

        // Raise an event to inform anything that wants to know about the entity swap
        var ev = new PolymorphedEvent(uid, parent, true);
        RaiseLocalEvent(uid, ref ev);

        // visual effect spawn
        if (component.Configuration.EffectProto != null)
            SpawnAttachedTo(component.Configuration.EffectProto, parent.ToCoordinates());

        if (component.Configuration.ExitPolymorphPopup != null)
            _popup.PopupEntity(Loc.GetString(component.Configuration.ExitPolymorphPopup,
                ("parent", Identity.Entity(uid, EntityManager)),
                ("child", Identity.Entity(parent, EntityManager))),
                parent);
        QueueDel(uid);

        return parent;
    }

    /// <summary>
    /// Creates a sidebar action for an entity to be able to polymorph at will
    /// </summary>
    /// <param name="id">The string of the id of the polymorph action</param>
    /// <param name="target">The entity that will be gaining the action</param>
    public void CreatePolymorphAction(ProtoId<PolymorphPrototype> id, Entity<PolymorphableComponent> target)
    {
        target.Comp.PolymorphActions ??= new();
        if (target.Comp.PolymorphActions.ContainsKey(id))
            return;

        if (!_proto.TryIndex(id, out var polyProto))
            return;

        var entProto = _proto.Index(polyProto.Configuration.Entity);

        EntityUid? actionId = default!;
        if (!_actions.AddAction(target, ref actionId, RevertPolymorphId, target))
            return;

        target.Comp.PolymorphActions.Add(id, actionId.Value);

        var metaDataCache = MetaData(actionId.Value);
        _metaData.SetEntityName(actionId.Value, Loc.GetString("polymorph-self-action-name", ("target", entProto.Name)), metaDataCache);
        _metaData.SetEntityDescription(actionId.Value, Loc.GetString("polymorph-self-action-description", ("target", entProto.Name)), metaDataCache);

        if (_actions.GetAction(actionId) is not {} action)
            return;

        _actions.SetIcon((action, action.Comp), new SpriteSpecifier.EntityPrototype(polyProto.Configuration.Entity));
        _actions.SetEvent(action, new PolymorphActionEvent(id));
    }

    public void RemovePolymorphAction(ProtoId<PolymorphPrototype> id, Entity<PolymorphableComponent> target)
    {
        if (target.Comp.PolymorphActions is not {} actions)
            return;

        if (actions.TryGetValue(id, out var action))
            _actions.RemoveAction(target.Owner, action);
    }
}<|MERGE_RESOLUTION|>--- conflicted
+++ resolved
@@ -21,7 +21,7 @@
 using Robust.Shared.Timing;
 using Robust.Shared.Utility;
 // Sunrise-Start
-using Content.Shared.EntityEffects; 
+using Content.Shared.EntityEffects;
 using Content.Shared.Mind.Components;
 // Sunrise-End
 
@@ -170,24 +170,20 @@
     /// <returns>The new entity, or null if the polymorph failed.</returns>
     public EntityUid? PolymorphEntity(EntityUid uid, PolymorphConfiguration configuration)
     {
-<<<<<<< HEAD
         // Sunrise-Start
-        if (configuration.BlockIfHasMind 
-            && TryComp<MindContainerComponent>(uid, out var mindContainer) 
+        if (configuration.BlockIfHasMind
+            && TryComp<MindContainerComponent>(uid, out var mindContainer)
             && mindContainer.HasMind)
         {
             return null;
         }
         // Sunrise-End
-        // if it's already morphed, don't allow it again with this condition active.
-        if (!configuration.AllowRepeatedMorphs && HasComp<PolymorphedEntityComponent>(uid))
-=======
+
         // If they're morphed, check their current config to see if they can be
         // morphed again
         if (!configuration.IgnoreAllowRepeatedMorphs
             && TryComp<PolymorphedEntityComponent>(uid, out var currentPoly)
             && !currentPoly.Configuration.AllowRepeatedMorphs)
->>>>>>> 3f9d303c
             return null;
 
         // If this polymorph has a cooldown, check if that amount of time has passed since the
