﻿using Content.Server.GameTicking.Components;
using Content.Server.Power.Components;
using Content.Server.Power.EntitySystems;
using Content.Server.Station.Components;
using Content.Server.StationEvents.Components;
using JetBrains.Annotations;

namespace Content.Server.StationEvents.Events;

[UsedImplicitly]
public sealed class BreakerFlipRule : StationEventSystem<BreakerFlipRuleComponent>
{
    [Dependency] private readonly ApcSystem _apcSystem = default!;

    protected override void Added(EntityUid uid, BreakerFlipRuleComponent component, GameRuleComponent gameRule, GameRuleAddedEvent args)
    {
        if (!TryComp<StationEventComponent>(uid, out var stationEvent))
            return;

        var str = Loc.GetString("station-event-breaker-flip-announcement", ("data", Loc.GetString(Loc.GetString($"random-sentience-event-data-{RobustRandom.Next(1, 6)}"))));
<<<<<<< HEAD
        ChatSystem.DispatchGlobalAnnouncement(str, playSound: true, colorOverride: Color.Gold);
=======
        stationEvent.StartAnnouncement = str;

        base.Added(uid, component, gameRule, args);

>>>>>>> 9d2b4ed3
    }

    protected override void Started(EntityUid uid, BreakerFlipRuleComponent component, GameRuleComponent gameRule, GameRuleStartedEvent args)
    {
        base.Started(uid, component, gameRule, args);

        if (!TryGetRandomStation(out var chosenStation))
            return;

        var stationApcs = new List<Entity<ApcComponent>>();
        var query = EntityQueryEnumerator<ApcComponent, TransformComponent>();
        while (query.MoveNext(out var apcUid, out var apc, out var xform))
        {
            if (apc.MainBreakerEnabled && CompOrNull<StationMemberComponent>(xform.GridUid)?.Station == chosenStation)
            {
                stationApcs.Add((apcUid, apc));
            }
        }

        var toDisable = Math.Min(RobustRandom.Next(3, 7), stationApcs.Count);
        if (toDisable == 0)
            return;

        RobustRandom.Shuffle(stationApcs);

        for (var i = 0; i < toDisable; i++)
        {
            _apcSystem.ApcToggleBreaker(stationApcs[i], stationApcs[i]);
        }
    }
}<|MERGE_RESOLUTION|>--- conflicted
+++ resolved
@@ -18,14 +18,10 @@
             return;
 
         var str = Loc.GetString("station-event-breaker-flip-announcement", ("data", Loc.GetString(Loc.GetString($"random-sentience-event-data-{RobustRandom.Next(1, 6)}"))));
-<<<<<<< HEAD
-        ChatSystem.DispatchGlobalAnnouncement(str, playSound: true, colorOverride: Color.Gold);
-=======
         stationEvent.StartAnnouncement = str;
 
         base.Added(uid, component, gameRule, args);
 
->>>>>>> 9d2b4ed3
     }
 
     protected override void Started(EntityUid uid, BreakerFlipRuleComponent component, GameRuleComponent gameRule, GameRuleStartedEvent args)
