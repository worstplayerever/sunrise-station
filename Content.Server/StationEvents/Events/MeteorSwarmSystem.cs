using System.Numerics;
using Content.Server._Sunrise.Station;
using Content.Server.Chat.Systems;
using Content.Server.GameTicking.Rules;
using Content.Server.Station.Systems;
using Content.Server.StationEvents.Components;
using Content.Shared.GameTicking.Components;
using Content.Shared.Random.Helpers;
using Robust.Shared.Map;
using Robust.Shared.Physics.Components;
using Robust.Shared.Physics.Systems;
using Robust.Shared.Player;
using Robust.Shared.Random;

namespace Content.Server.StationEvents.Events;

public sealed class MeteorSwarmSystem : GameRuleSystem<MeteorSwarmComponent>
{
    [Dependency] private readonly SharedPhysicsSystem _physics = default!;
    [Dependency] private readonly ChatSystem _chat = default!;
    [Dependency] private readonly StationSystem _station = default!;

    protected override void Added(EntityUid uid, MeteorSwarmComponent component, GameRuleComponent gameRule, GameRuleAddedEvent args)
    {
        base.Added(uid, component, gameRule, args);

        component.WaveCounter = component.Waves.Next(RobustRandom);

        // we don't want to send to players who aren't in game (i.e. in the lobby)
        Filter allPlayersInGame = Filter.Empty().AddWhere(GameTicker.UserHasJoinedGame);

        if (component.Announcement is { } locId)
            _chat.DispatchFilteredAnnouncement(allPlayersInGame, Loc.GetString(locId), playDefault: false, colorOverride: Color.Gold);

        // Sunrise-Edit
        // _audio.PlayGlobal(component.AnnouncementSound, allPlayersInGame, true);
    }

    protected override void ActiveTick(EntityUid uid, MeteorSwarmComponent component, GameRuleComponent gameRule, float frameTime)
    {
        if (Timing.CurTime < component.NextWaveTime)
            return;

        component.NextWaveTime += TimeSpan.FromSeconds(component.WaveCooldown.Next(RobustRandom));

        var stations = _station.GetStations();

        var validStations = new List<EntityUid>();

        foreach (var entityUid in stations)
        {
            if (HasComp<StationMeteorSwarmTargetComponent>(entityUid))
                validStations.Add(entityUid);
        }

        if (validStations.Count == 0)
            return;

<<<<<<< HEAD
        var station = RobustRandom.Pick(validStations);
        if (_station.GetLargestGrid(Comp<StationDataComponent>(station)) is not { } grid)
=======
        var station = RobustRandom.Pick(_station.GetStations());
        if (_station.GetLargestGrid(station) is not { } grid)
>>>>>>> 3f9d303c
            return;

        var mapId = Transform(grid).MapID;
        var playableArea = _physics.GetWorldAABB(grid);

        var minimumDistance = (playableArea.TopRight - playableArea.Center).Length() + 50f;
        var maximumDistance = minimumDistance + 100f;

        var center = playableArea.Center;

        var meteorsToSpawn = component.MeteorsPerWave.Next(RobustRandom);
        for (var i = 0; i < meteorsToSpawn; i++)
        {
            var spawnProto = RobustRandom.Pick(component.Meteors);

            var angle = component.NonDirectional
                ? RobustRandom.NextAngle()
                : new Random(uid.Id).NextAngle();

            var offset = angle.RotateVec(new Vector2((maximumDistance - minimumDistance) * RobustRandom.NextFloat() + minimumDistance, 0));

            // the line at which spawns occur is perpendicular to the offset.
            // This means the meteors are less likely to bunch up and hit the same thing.
            var subOffsetAngle = RobustRandom.Prob(0.5f)
                ? angle + Math.PI / 2
                : angle - Math.PI / 2;
            var subOffset = subOffsetAngle.RotateVec(new Vector2( (playableArea.TopRight - playableArea.Center).Length() / 3 * RobustRandom.NextFloat(), 0));

            var spawnPosition = new MapCoordinates(center + offset + subOffset, mapId);
            var meteor = Spawn(spawnProto, spawnPosition);
            var physics = Comp<PhysicsComponent>(meteor);
            _physics.ApplyLinearImpulse(meteor, -offset.Normalized() * component.MeteorVelocity * physics.Mass, body: physics);
        }

        component.WaveCounter--;
        if (component.WaveCounter <= 0)
        {
            ForceEndSelf(uid, gameRule);
        }
    }
}<|MERGE_RESOLUTION|>--- conflicted
+++ resolved
@@ -56,13 +56,8 @@
         if (validStations.Count == 0)
             return;
 
-<<<<<<< HEAD
-        var station = RobustRandom.Pick(validStations);
-        if (_station.GetLargestGrid(Comp<StationDataComponent>(station)) is not { } grid)
-=======
         var station = RobustRandom.Pick(_station.GetStations());
         if (_station.GetLargestGrid(station) is not { } grid)
->>>>>>> 3f9d303c
             return;
 
         var mapId = Transform(grid).MapID;
