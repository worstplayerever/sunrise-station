using System.Numerics;
using Content.Server.Chat.Systems;
using Content.Server.GameTicking.Rules;
using Content.Server.Station.Components;
using Content.Server.Station.Systems;
using Content.Server.StationEvents.Components;
using Content.Shared.GameTicking.Components;
using Content.Shared.Random.Helpers;
using Robust.Shared.Map;
using Robust.Shared.Physics.Components;
using Robust.Shared.Physics.Systems;
using Robust.Shared.Random;

namespace Content.Server.StationEvents.Events;

public sealed class MeteorSwarmSystem : GameRuleSystem<MeteorSwarmComponent>
{
    [Dependency] private readonly SharedPhysicsSystem _physics = default!;
    [Dependency] private readonly ChatSystem _chat = default!;
    [Dependency] private readonly StationSystem _station = default!;

    protected override void Added(EntityUid uid, MeteorSwarmComponent component, GameRuleComponent gameRule, GameRuleAddedEvent args)
    {
        base.Added(uid, component, gameRule, args);

        component.WaveCounter = component.Waves.Next(RobustRandom);

        if (component.Announcement is { } locId)
<<<<<<< HEAD
            _chat.DispatchGlobalAnnouncement(Loc.GetString(locId), announcementSound: component.AnnouncementSound, colorOverride: Color.Yellow);
=======
            _chat.DispatchGlobalAnnouncement(Loc.GetString(locId), playSound: false, colorOverride: Color.Gold);
        _audio.PlayGlobal(component.AnnouncementSound, Filter.Broadcast(), true);
>>>>>>> c063347e
    }

    protected override void ActiveTick(EntityUid uid, MeteorSwarmComponent component, GameRuleComponent gameRule, float frameTime)
    {
        if (Timing.CurTime < component.NextWaveTime)
            return;

        component.NextWaveTime += TimeSpan.FromSeconds(component.WaveCooldown.Next(RobustRandom));


        if (_station.GetStations().Count == 0)
            return;

        var station = RobustRandom.Pick(_station.GetStations());
        if (_station.GetLargestGrid(Comp<StationDataComponent>(station)) is not { } grid)
            return;

        var mapId = Transform(grid).MapID;
        var playableArea = _physics.GetWorldAABB(grid);

        var minimumDistance = (playableArea.TopRight - playableArea.Center).Length() + 50f;
        var maximumDistance = minimumDistance + 100f;

        var center = playableArea.Center;

        var meteorsToSpawn = component.MeteorsPerWave.Next(RobustRandom);
        for (var i = 0; i < meteorsToSpawn; i++)
        {
            var spawnProto = RobustRandom.Pick(component.Meteors);

            var angle = component.NonDirectional
                ? RobustRandom.NextAngle()
                : new Random(uid.Id).NextAngle();

            var offset = angle.RotateVec(new Vector2((maximumDistance - minimumDistance) * RobustRandom.NextFloat() + minimumDistance, 0));
            var subOffset = RobustRandom.NextAngle().RotateVec(new Vector2( (playableArea.TopRight - playableArea.Center).Length() / 2 * RobustRandom.NextFloat(), 0));
            var spawnPosition = new MapCoordinates(center + offset + subOffset, mapId);
            var meteor = Spawn(spawnProto, spawnPosition);
            var physics = Comp<PhysicsComponent>(meteor);
            _physics.ApplyLinearImpulse(meteor, -offset.Normalized() * component.MeteorVelocity * physics.Mass, body: physics);
        }

        component.WaveCounter--;
        if (component.WaveCounter <= 0)
        {
            ForceEndSelf(uid, gameRule);
        }
    }
}<|MERGE_RESOLUTION|>--- conflicted
+++ resolved
@@ -26,12 +26,7 @@
         component.WaveCounter = component.Waves.Next(RobustRandom);
 
         if (component.Announcement is { } locId)
-<<<<<<< HEAD
-            _chat.DispatchGlobalAnnouncement(Loc.GetString(locId), announcementSound: component.AnnouncementSound, colorOverride: Color.Yellow);
-=======
-            _chat.DispatchGlobalAnnouncement(Loc.GetString(locId), playSound: false, colorOverride: Color.Gold);
-        _audio.PlayGlobal(component.AnnouncementSound, Filter.Broadcast(), true);
->>>>>>> c063347e
+            _chat.DispatchGlobalAnnouncement(Loc.GetString(locId), announcementSound: component.AnnouncementSound, colorOverride: Color.Gold);
     }
 
     protected override void ActiveTick(EntityUid uid, MeteorSwarmComponent component, GameRuleComponent gameRule, float frameTime)
