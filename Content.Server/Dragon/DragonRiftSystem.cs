--- conflicted
+++ resolved
@@ -71,13 +71,8 @@
                 Dirty(uid, comp);
 
                 var msg = Loc.GetString("carp-rift-warning",
-<<<<<<< HEAD
-                    ("location", FormattedMessage.RemoveMarkup(_navMap.GetNearestBeaconString((uid, xform)))));
-                _chat.DispatchGlobalAnnouncement(msg, playDefault: false, playTts: true, colorOverride: Color.Red);
-=======
                     ("location", FormattedMessage.RemoveMarkupOrThrow(_navMap.GetNearestBeaconString((uid, xform)))));
-                _chat.DispatchGlobalAnnouncement(msg, playSound: false, colorOverride: Color.Red);
->>>>>>> b940d851
+                _chat.DispatchGlobalAnnouncement(msg, playDefault: false, colorOverride: Color.Red);
                 _audio.PlayGlobal("/Audio/Misc/notice1.ogg", Filter.Broadcast(), true);
                 _navMap.SetBeaconEnabled(uid, true);
             }
