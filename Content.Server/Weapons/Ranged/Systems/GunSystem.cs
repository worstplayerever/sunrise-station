--- conflicted
+++ resolved
@@ -223,13 +223,7 @@
                         var angles = LinearSpread(mapAngle - spreadEvent.Spread / 2,
                             mapAngle + spreadEvent.Spread / 2, hitscan.SpreadCount);
 
-<<<<<<< HEAD
                         HitscanShoot(fromMap, fromCoordinates, angles[0].ToVec(), hitscan, gunUid, user, gun);
-=======
-                        var hitName = ToPrettyString(hitEntity);
-                        if (dmg != null)
-                            dmg = Damageable.TryChangeDamage(hitEntity, dmg * Damageable.UniversalHitscanDamageModifier, origin: user);
->>>>>>> c62ed868
 
                         for (var i = 1; i < hitscan.SpreadCount; i++)
                         {
@@ -375,9 +369,9 @@
 
             var dmg = hitscan.Damage;
 
-            var hitName = ToPrettyString(hitEntity);
-            if (dmg != null)
-                dmg = Damageable.TryChangeDamage(hitEntity, dmg, hitscan.IgnoreResistances, origin: user);
+                        var hitName = ToPrettyString(hitEntity);
+                        if (dmg != null)
+                            dmg = Damageable.TryChangeDamage(hitEntity, dmg * Damageable.UniversalHitscanDamageModifier, hitscan.IgnoreResistances, origin: user);
 
             // check null again, as TryChangeDamage returns modified damage values
             if (dmg != null)
@@ -529,14 +523,8 @@
         // Lord
         // Forgive me for the shitcode I am about to do
         // Effects tempt me not
-<<<<<<< HEAD
         var sprites = new List<(NetCoordinates coordinates, Angle angle, SpriteSpecifier sprite, float scale, EffectType)>();
-        var gridUid = fromCoordinates.GetGridUid(EntityManager);
-        var angle = mapDirection;
-=======
-        var sprites = new List<(NetCoordinates coordinates, Angle angle, SpriteSpecifier sprite, float scale)>();
         var fromXform = Transform(fromCoordinates.EntityId);
->>>>>>> c62ed868
 
         // We'll get the effects relative to the grid / map of the firer
         // Look you could probably optimise this a bit with redundant transforms at this point.
