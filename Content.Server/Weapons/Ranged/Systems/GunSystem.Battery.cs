--- conflicted
+++ resolved
@@ -101,11 +101,7 @@
                 throw new ArgumentOutOfRangeException();
         }
 
-<<<<<<< HEAD
-        _damageExamine.AddDamageExamineWithModifier(args.Message, damageSpec, shotCount, shootModifier, damageType);
-=======
-        _damageExamine.AddDamageExamine(args.Message, Damageable.ApplyUniversalAllModifiers(damageSpec), damageType);
->>>>>>> c62ed868
+        _damageExamine.AddDamageExamine(args.Message, Damageable.ApplyUniversalAllModifiers(damageSpec), shotCount, shootModifier, damageType);
     }
 
     private DamageSpecifier? GetDamage(BatteryAmmoProviderComponent component)
