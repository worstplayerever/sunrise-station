using System.Diagnostics.CodeAnalysis;
using Content.Server.Cargo.Components;
using Content.Server.Labels.Components;
using Content.Server.Station.Components;
using Content.Shared.Cargo;
using Content.Shared.Cargo.BUI;
using Content.Shared.Cargo.Components;
using Content.Shared.Cargo.Events;
using Content.Shared.Cargo.Prototypes;
using Content.Shared.Database;
using Content.Shared.Emag.Systems;
using Content.Shared.IdentityManagement;
using Content.Shared.Interaction;
using Content.Shared.Paper;
using Robust.Shared.Audio;
using Robust.Shared.Map;
using Robust.Shared.Prototypes;
using Robust.Shared.Utility;

namespace Content.Server.Cargo.Systems
{
    public sealed partial class CargoSystem
    {
        [Dependency] private readonly SharedTransformSystem _transformSystem = default!;
        [Dependency] private readonly EmagSystem _emag = default!;

        /// <summary>
        /// How much time to wait (in seconds) before increasing bank accounts balance.
        /// </summary>
        private const int Delay = 10;

        /// <summary>
        /// Keeps track of how much time has elapsed since last balance increase.
        /// </summary>
        private float _timer;

        private void InitializeConsole()
        {
            SubscribeLocalEvent<CargoOrderConsoleComponent, CargoConsoleAddOrderMessage>(OnAddOrderMessage);
            SubscribeLocalEvent<CargoOrderConsoleComponent, CargoConsoleRemoveOrderMessage>(OnRemoveOrderMessage);
            SubscribeLocalEvent<CargoOrderConsoleComponent, CargoConsoleApproveOrderMessage>(OnApproveOrderMessage);
            SubscribeLocalEvent<CargoOrderConsoleComponent, BoundUIOpenedEvent>(OnOrderUIOpened);
            SubscribeLocalEvent<CargoOrderConsoleComponent, ComponentInit>(OnInit);
            SubscribeLocalEvent<CargoOrderConsoleComponent, InteractUsingEvent>(OnInteractUsing);
            SubscribeLocalEvent<CargoOrderConsoleComponent, BankBalanceUpdatedEvent>(OnOrderBalanceUpdated);
            SubscribeLocalEvent<CargoOrderConsoleComponent, GotEmaggedEvent>(OnEmagged);
            Reset();
        }

        private void OnInteractUsing(EntityUid uid, CargoOrderConsoleComponent component, ref InteractUsingEvent args)
        {
            if (!HasComp<CashComponent>(args.Used))
                return;

            var price = _pricing.GetPrice(args.Used);

            if (price == 0)
                return;

            var stationUid = _station.GetOwningStation(args.Used);

            if (!TryComp(stationUid, out StationBankAccountComponent? bank))
                return;

            _audio.PlayPvs(component.ConfirmSound, uid);
            UpdateBankAccount(stationUid.Value, bank, (int) price);
            QueueDel(args.Used);
            args.Handled = true;
        }

        private void OnInit(EntityUid uid, CargoOrderConsoleComponent orderConsole, ComponentInit args)
        {
            var station = _station.GetOwningStation(uid);
            UpdateOrderState(uid, station);
        }

        private void Reset()
        {
            _timer = 0;
        }

        private void OnEmagged(Entity<CargoOrderConsoleComponent> ent, ref GotEmaggedEvent args)
        {
            if (!_emag.CompareFlag(args.Type, EmagType.Interaction))
                return;

            if (_emag.CheckFlag(ent, EmagType.Interaction))
                return;

            args.Handled = true;
        }

        private void UpdateConsole(float frameTime)
        {
            _timer += frameTime;

            // TODO: Doesn't work with serialization and shouldn't just be updating every delay
            // client can just interp this just fine on its own.
            while (_timer > Delay)
            {
                _timer -= Delay;

                var stationQuery = EntityQueryEnumerator<StationBankAccountComponent>();
                while (stationQuery.MoveNext(out var uid, out var bank))
                {
                    var balanceToAdd = bank.IncreasePerSecond * Delay;
                    UpdateBankAccount(uid, bank, balanceToAdd);
                }

                var query = EntityQueryEnumerator<CargoOrderConsoleComponent>();
                while (query.MoveNext(out var uid, out var _))
                {
                    if (!_uiSystem.IsUiOpen(uid, CargoConsoleUiKey.Orders)) continue;

                    var station = _station.GetOwningStation(uid);
                    UpdateOrderState(uid, station);
                }
            }
        }

        #region Interface

        private void OnApproveOrderMessage(EntityUid uid, CargoOrderConsoleComponent component, CargoConsoleApproveOrderMessage args)
        {
            if (args.Actor is not { Valid: true } player)
                return;

            if (!_accessReaderSystem.IsAllowed(player, uid))
            {
                ConsolePopup(args.Actor, Loc.GetString("cargo-console-order-not-allowed"));
                PlayDenySound(uid, component.ErrorSound);
                return;
            }

            var station = _station.GetOwningStation(uid);

            // No station to deduct from.
            if (!TryComp(station, out StationBankAccountComponent? bank) ||
                !TryComp(station, out StationDataComponent? stationData) ||
                !TryGetOrderDatabase(station, out var orderDatabase))
            {
                ConsolePopup(args.Actor, Loc.GetString("cargo-console-station-not-found"));
                PlayDenySound(uid, component.ErrorSound); // Sunrise-Edit
                return;
            }

            // Find our order again. It might have been dispatched or approved already
            var order = orderDatabase.Orders.Find(order => args.OrderId == order.OrderId && !order.Approved);
            if (order == null)
            {
                return;
            }

            // Invalid order
            if (!_protoMan.HasIndex<EntityPrototype>(order.ProductId))
            {
                ConsolePopup(args.Actor, Loc.GetString("cargo-console-invalid-product"));
                PlayDenySound(uid, component.ErrorSound); // Sunrise-Edit
                return;
            }

            var amount = GetOutstandingOrderCount(orderDatabase);
            var capacity = orderDatabase.Capacity;

            // Too many orders, avoid them getting spammed in the UI.
            if (amount >= capacity)
            {
                ConsolePopup(args.Actor, Loc.GetString("cargo-console-too-many"));
                PlayDenySound(uid, component.ErrorSound); // Sunrise-Edit
                return;
            }

            // Cap orders so someone can't spam thousands.
            var cappedAmount = Math.Min(capacity - amount, order.OrderQuantity);

            if (cappedAmount != order.OrderQuantity)
            {
                order.OrderQuantity = cappedAmount;
                ConsolePopup(args.Actor, Loc.GetString("cargo-console-snip-snip"));
                PlayDenySound(uid, component.ErrorSound); // Sunrise-Edit
            }

            var cost = order.Price * order.OrderQuantity;

            // Not enough balance
            if (cost > bank.Balance)
            {
                ConsolePopup(args.Actor, Loc.GetString("cargo-console-insufficient-funds", ("cost", cost)));
                PlayDenySound(uid, component.ErrorSound); // Sunrise-Edit
                return;
            }

            var ev = new FulfillCargoOrderEvent((station.Value, stationData), order, (uid, component));
            RaiseLocalEvent(ref ev);
            ev.FulfillmentEntity ??= station.Value;

            if (!ev.Handled)
            {
                ev.FulfillmentEntity = TryFulfillOrder((station.Value, stationData), order, orderDatabase);

                if (ev.FulfillmentEntity == null)
                {
                    ConsolePopup(args.Actor, Loc.GetString("cargo-console-unfulfilled"));
                    PlayDenySound(uid, component.ErrorSound); // Sunrise-Edit
                    return;
                }
            }

            order.Approved = true;
            _audio.PlayPvs(component.ConfirmSound, uid);

            if (!_emag.CheckFlag(uid, EmagType.Interaction))
            {
                var tryGetIdentityShortInfoEvent = new TryGetIdentityShortInfoEvent(uid, player);
                RaiseLocalEvent(tryGetIdentityShortInfoEvent);
                order.SetApproverData(tryGetIdentityShortInfoEvent.Title);

                var message = Loc.GetString("cargo-console-unlock-approved-order-broadcast",
                    ("productName", Loc.GetString(order.ProductName)),
                    ("orderAmount", order.OrderQuantity),
                    ("approver", order.Approver ?? string.Empty),
                    ("cost", cost));
                _radio.SendRadioMessage(uid, message, component.AnnouncementChannel, uid, escapeMarkup: false);
            }

            ConsolePopup(args.Actor, Loc.GetString("cargo-console-trade-station", ("destination", MetaData(ev.FulfillmentEntity.Value).EntityName)));

            // Log order approval
            _adminLogger.Add(LogType.Action, LogImpact.Low,
                $"{ToPrettyString(player):user} approved order [orderId:{order.OrderId}, quantity:{order.OrderQuantity}, product:{order.ProductId}, requester:{order.Requester}, reason:{order.Reason}] with balance at {bank.Balance}");

            orderDatabase.Orders.Remove(order);
            UpdateBankAccount(station.Value, bank, -cost);
            UpdateOrders(station.Value);
        }

        private EntityUid? TryFulfillOrder(Entity<StationDataComponent> stationData, CargoOrderData order, StationCargoOrderDatabaseComponent orderDatabase)
        {
            // Sunrise-Edit
            //_listEnts.Clear();
            //GetTradeStations(stationData, ref _listEnts);
            EntityUid? tradeDestination = null;

            // Try to fulfill from any station where possible, if the pad is not occupied.
            foreach (var gridUid in stationData.Comp.Grids) // Sunrise-Edit
            {
                var tradePads = GetCargoPallets(gridUid, BuySellType.Buy); // Sunrise-Edit
                _random.Shuffle(tradePads);

                var freePads = GetFreeCargoPallets(gridUid, tradePads); // Sunrise-Edit
                if (freePads.Count >= order.OrderQuantity) //check if the station has enough free pallets
                {
                    foreach (var pad in freePads)
                    {
                        var coordinates = new EntityCoordinates(gridUid, pad.Transform.LocalPosition); // Sunrise-Edit

                        if (FulfillOrder(order, coordinates, orderDatabase.PrinterOutput))
                        {
                            tradeDestination = gridUid; // Sunrise-Edit
                            order.NumDispatched++;
                            if (order.OrderQuantity <= order.NumDispatched) //Spawn a crate on free pellets until the order is fulfilled.
                                break;
                        }
                    }
                }

                if (tradeDestination != null)
                    break;
            }

            return tradeDestination;
        }

        private void GetTradeStations(StationDataComponent data, ref List<EntityUid> ents)
        {
            foreach (var gridUid in data.Grids)
            {
                if (!_tradeQuery.HasComponent(gridUid))
                    continue;

                ents.Add(gridUid);
            }
        }

        private void OnRemoveOrderMessage(EntityUid uid, CargoOrderConsoleComponent component, CargoConsoleRemoveOrderMessage args)
        {
            var station = _station.GetOwningStation(uid);

            if (!TryGetOrderDatabase(station, out var orderDatabase))
                return;

            RemoveOrder(station.Value, args.OrderId, orderDatabase);
        }

        private void OnAddOrderMessage(EntityUid uid, CargoOrderConsoleComponent component, CargoConsoleAddOrderMessage args)
        {
            if (args.Actor is not { Valid: true } player)
                return;

            if (args.Amount <= 0)
                return;

            var stationUid = _station.GetOwningStation(uid);

            if (!TryGetOrderDatabase(stationUid, out var orderDatabase))
                return;

            if (!_protoMan.TryIndex<CargoProductPrototype>(args.CargoProductId, out var product))
            {
                Log.Error($"Tried to add invalid cargo product {args.CargoProductId} as order!");
                return;
            }

            if (!component.AllowedGroups.Contains(product.Group))
                return;

            var data = GetOrderData(args, product, GenerateOrderId(orderDatabase));

            if (!TryAddOrder(stationUid.Value, data, orderDatabase))
            {
                PlayDenySound(uid, component.ErrorSound); // Sunrise-Edit
                return;
            }

            // Log order addition
            _adminLogger.Add(LogType.Action, LogImpact.Low,
                $"{ToPrettyString(player):user} added order [orderId:{data.OrderId}, quantity:{data.OrderQuantity}, product:{data.ProductId}, requester:{data.Requester}, reason:{data.Reason}]");

        }

        private void OnOrderUIOpened(EntityUid uid, CargoOrderConsoleComponent component, BoundUIOpenedEvent args)
        {
            var station = _station.GetOwningStation(uid);
            UpdateOrderState(uid, station);
        }

        #endregion


        private void OnOrderBalanceUpdated(Entity<CargoOrderConsoleComponent> ent, ref BankBalanceUpdatedEvent args)
        {
            if (!_uiSystem.IsUiOpen(ent.Owner, CargoConsoleUiKey.Orders))
                return;

            UpdateOrderState(ent, args.Station);
        }

        private void UpdateOrderState(EntityUid consoleUid, EntityUid? station)
        {
            if (station == null ||
                !TryComp<StationCargoOrderDatabaseComponent>(station, out var orderDatabase) ||
                !TryComp<StationBankAccountComponent>(station, out var bankAccount)) return;

            if (_uiSystem.HasUi(consoleUid, CargoConsoleUiKey.Orders))
            {
                _uiSystem.SetUiState(consoleUid, CargoConsoleUiKey.Orders, new CargoConsoleInterfaceState(
                    MetaData(station.Value).EntityName,
                    GetOutstandingOrderCount(orderDatabase),
                    orderDatabase.Capacity,
                    bankAccount.Balance,
                    orderDatabase.Orders
                ));
            }
        }

        private void ConsolePopup(EntityUid actor, string text)
        {
            _popup.PopupCursor(text, actor);
        }

        private void PlayDenySound(EntityUid uid, SoundSpecifier errorSound) // Sunrise-Edit
        {
<<<<<<< HEAD
            _audio.PlayPvs(_audio.GetSound(errorSound), uid); // Sunrise-Edit
=======
            _audio.PlayPvs(_audio.ResolveSound(component.ErrorSound), uid);
>>>>>>> 058d9fec
        }

        private static CargoOrderData GetOrderData(CargoConsoleAddOrderMessage args, CargoProductPrototype cargoProduct, int id)
        {
            return new CargoOrderData(id, cargoProduct.Product, cargoProduct.Name, cargoProduct.Cost, args.Amount, args.Requester, args.Reason);
        }

        public static int GetOutstandingOrderCount(StationCargoOrderDatabaseComponent component)
        {
            var amount = 0;

            foreach (var order in component.Orders)
            {
                if (!order.Approved)
                    continue;
                amount += order.OrderQuantity - order.NumDispatched;
            }

            return amount;
        }

        /// <summary>
        /// Updates all of the cargo-related consoles for a particular station.
        /// This should be called whenever orders change.
        /// </summary>
        private void UpdateOrders(EntityUid dbUid)
        {
            // Order added so all consoles need updating.
            var orderQuery = AllEntityQuery<CargoOrderConsoleComponent>();

            while (orderQuery.MoveNext(out var uid, out var _))
            {
                var station = _station.GetOwningStation(uid);
                if (station != dbUid)
                    continue;

                UpdateOrderState(uid, station);
            }

            var consoleQuery = AllEntityQuery<CargoShuttleConsoleComponent>();
            while (consoleQuery.MoveNext(out var uid, out var _))
            {
                var station = _station.GetOwningStation(uid);
                if (station != dbUid)
                    continue;

                UpdateShuttleState(uid, station);
            }
        }

        public bool AddAndApproveOrder(
            EntityUid dbUid,
            string spawnId,
            string name,
            int cost,
            int qty,
            string sender,
            string description,
            string dest,
            StationCargoOrderDatabaseComponent component,
            Entity<StationDataComponent> stationData
        )
        {
            DebugTools.Assert(_protoMan.HasIndex<EntityPrototype>(spawnId));
            // Make an order
            var id = GenerateOrderId(component);
            var order = new CargoOrderData(id, spawnId, name, cost, qty, sender, description);

            // Approve it now
            order.SetApproverData(dest, sender);
            order.Approved = true;

            // Log order addition
            _adminLogger.Add(LogType.Action, LogImpact.Low,
                $"AddAndApproveOrder {description} added order [orderId:{order.OrderId}, quantity:{order.OrderQuantity}, product:{order.ProductId}, requester:{order.Requester}, reason:{order.Reason}]");

            // Add it to the list
            return TryAddOrder(dbUid, order, component) && TryFulfillOrder(stationData, order, component).HasValue;
        }

        private bool TryAddOrder(EntityUid dbUid, CargoOrderData data, StationCargoOrderDatabaseComponent component)
        {
            component.Orders.Add(data);
            UpdateOrders(dbUid);
            return true;
        }

        private static int GenerateOrderId(StationCargoOrderDatabaseComponent orderDB)
        {
            // We need an arbitrary unique ID to identify orders, since they may
            // want to be cancelled later.
            return ++orderDB.NumOrdersCreated;
        }

        public void RemoveOrder(EntityUid dbUid, int index, StationCargoOrderDatabaseComponent orderDB)
        {
            var sequenceIdx = orderDB.Orders.FindIndex(order => order.OrderId == index);
            if (sequenceIdx != -1)
            {
                orderDB.Orders.RemoveAt(sequenceIdx);
            }
            UpdateOrders(dbUid);
        }

        public void ClearOrders(StationCargoOrderDatabaseComponent component)
        {
            if (component.Orders.Count == 0)
                return;

            component.Orders.Clear();
        }

        private static bool PopFrontOrder(StationCargoOrderDatabaseComponent orderDB, [NotNullWhen(true)] out CargoOrderData? orderOut)
        {
            var orderIdx = orderDB.Orders.FindIndex(order => order.Approved);
            if (orderIdx == -1)
            {
                orderOut = null;
                return false;
            }

            orderOut = orderDB.Orders[orderIdx];
            orderOut.NumDispatched++;

            if (orderOut.NumDispatched >= orderOut.OrderQuantity)
            {
                // Order is complete. Remove from the queue.
                orderDB.Orders.RemoveAt(orderIdx);
            }
            return true;
        }

        /// <summary>
        /// Tries to fulfill the next outstanding order.
        /// </summary>
        private bool FulfillNextOrder(StationCargoOrderDatabaseComponent orderDB, EntityCoordinates spawn, string? paperProto)
        {
            if (!PopFrontOrder(orderDB, out var order))
                return false;

            return FulfillOrder(order, spawn, paperProto);
        }

        /// <summary>
        /// Fulfills the specified cargo order and spawns paper attached to it.
        /// </summary>
        private bool FulfillOrder(CargoOrderData order, EntityCoordinates spawn, string? paperProto)
        {
            // Create the item itself
            var item = Spawn(order.ProductId, spawn);

            // Ensure the item doesn't start anchored
            _transformSystem.Unanchor(item, Transform(item));

            // Create a sheet of paper to write the order details on
            var printed = EntityManager.SpawnEntity(paperProto, spawn);
            if (TryComp<PaperComponent>(printed, out var paper))
            {
                // fill in the order data
                var val = Loc.GetString("cargo-console-paper-print-name", ("orderNumber", order.OrderId));
                _metaSystem.SetEntityName(printed, val);

                _paperSystem.SetContent((printed, paper), Loc.GetString(
                        "cargo-console-paper-print-text",
                        ("orderNumber", order.OrderId),
                        ("itemName", MetaData(item).EntityName),
                        ("orderQuantity", order.OrderQuantity),
                        ("requester", order.Requester),
                        ("reason", order.Reason),
                        ("approver", order.Approver ?? string.Empty)));

                // attempt to attach the label to the item
                if (TryComp<PaperLabelComponent>(item, out var label))
                {
                    _slots.TryInsert(item, label.LabelSlot, printed, null);
                }
            }

            return true;

        }

        #region Station

        private bool TryGetOrderDatabase([NotNullWhen(true)] EntityUid? stationUid, [MaybeNullWhen(false)] out StationCargoOrderDatabaseComponent dbComp)
        {
            return TryComp(stationUid, out dbComp);
        }

        #endregion
    }
}<|MERGE_RESOLUTION|>--- conflicted
+++ resolved
@@ -370,11 +370,7 @@
 
         private void PlayDenySound(EntityUid uid, SoundSpecifier errorSound) // Sunrise-Edit
         {
-<<<<<<< HEAD
-            _audio.PlayPvs(_audio.GetSound(errorSound), uid); // Sunrise-Edit
-=======
-            _audio.PlayPvs(_audio.ResolveSound(component.ErrorSound), uid);
->>>>>>> 058d9fec
+            _audio.PlayPvs(_audio.ResolveSound(errorSound), uid); // Sunrise-Edit
         }
 
         private static CargoOrderData GetOrderData(CargoConsoleAddOrderMessage args, CargoProductPrototype cargoProduct, int id)
