--- conflicted
+++ resolved
@@ -320,7 +320,7 @@
         if (!_accessReaderSystem.IsAllowed(player, uid))
         {
             ConsolePopup(args.Actor, Loc.GetString("cargo-console-order-not-allowed"));
-            PlayDenySound(uid, component.ErrorSound);
+            PlayDenySound(uid, component);
             return;
         }
         // Sunrise-End
@@ -344,18 +344,6 @@
         if (!SellPallets(gridUid, out var goods))
             return;
 
-<<<<<<< HEAD
-        // Sunrise-Start
-        //var stackPrototype = _protoMan.Index<StackPrototype>(component.CashType);
-        //_stack.Spawn((int) price, stackPrototype, xform.Coordinates);
-        var stationUid = _station.GetOwningStation(uid);
-
-        if (!TryComp(stationUid, out StationBankAccountComponent? bank))
-            return;
-
-        UpdateBankAccount(stationUid.Value, (int) price);
-        // Sunrise-End
-=======
         var baseDistribution = CreateAccountDistribution(bankAccount.PrimaryAccount, bankAccount, bankAccount.PrimaryCut);
         foreach (var (_, sellComponent, value) in goods)
         {
@@ -377,7 +365,6 @@
         }
 
         Dirty(station, bankAccount);
->>>>>>> bb099201
         _audio.PlayPvs(ApproveSound, uid);
         UpdatePalletConsoleInterface(uid);
     }
