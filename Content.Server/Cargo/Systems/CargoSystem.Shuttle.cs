--- conflicted
+++ resolved
@@ -303,13 +303,8 @@
 
     private void OnPalletSale(EntityUid uid, CargoPalletConsoleComponent component, CargoPalletSellMessage args)
     {
-<<<<<<< HEAD
+        // Sunrise-Start
         var player = args.Actor;
-
-        if (player == null)
-            return;
-
-        // Sunrise-Start
         if (!_accessReaderSystem.IsAllowed(player, uid))
         {
             ConsolePopup(args.Actor, Loc.GetString("cargo-console-order-not-allowed"));
@@ -318,8 +313,6 @@
         }
         // Sunrise-End
 
-=======
->>>>>>> b940d851
         var xform = Transform(uid);
 
         if (xform.GridUid is not EntityUid gridUid)
