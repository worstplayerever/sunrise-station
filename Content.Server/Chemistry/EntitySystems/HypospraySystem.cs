using Content.Shared.Chemistry.EntitySystems;
using Content.Shared.Chemistry.Components;
using Content.Shared.Chemistry.Components.SolutionManager;
using Content.Shared.Chemistry.Hypospray.Events;
using Content.Shared.Chemistry;
using Content.Shared.Database;
using Content.Shared.FixedPoint;
using Content.Shared.Forensics;
using Content.Shared.IdentityManagement;
using Content.Shared.Interaction;
using Content.Shared.Interaction.Events;
using Content.Shared.Mobs.Components;
using Content.Shared.Timing;
using Content.Shared.Weapons.Melee.Events;
<<<<<<< HEAD
using Content.Shared.Inventory;
using Content.Shared.Tag;
using Content.Shared.Popups;
using Content.Server.Interaction;
using Content.Server.Body.Components;
using Content.Server.Popups;
using Robust.Shared.GameStates;
using System.Diagnostics.CodeAnalysis;
=======
using Content.Server.Body.Components;
>>>>>>> 47cb8a0b
using System.Linq;
using Robust.Server.Audio;

namespace Content.Server.Chemistry.EntitySystems;

public sealed class HypospraySystem : SharedHypospraySystem
{
    [Dependency] private readonly PopupSystem _popup = default!;
    [Dependency] private readonly InventorySystem _inventorySystem = default!;
    [Dependency] private readonly AudioSystem _audio = default!;

    public override void Initialize()
    {
        base.Initialize();

        SubscribeLocalEvent<HyposprayComponent, AfterInteractEvent>(OnAfterInteract);
        SubscribeLocalEvent<HyposprayComponent, MeleeHitEvent>(OnAttack);
        SubscribeLocalEvent<HyposprayComponent, UseInHandEvent>(OnUseInHand);
    }

    private bool TryUseHypospray(Entity<HyposprayComponent> entity, EntityUid target, EntityUid user)
    {
        // if target is ineligible but is a container, try to draw from the container
        if (!EligibleEntity(target, EntityManager, entity)
            && _solutionContainers.TryGetDrawableSolution(target, out var drawableSolution, out _))
        {
            return TryDraw(entity, target, drawableSolution.Value, user);
        }

        return TryDoInject(entity, target, user);
    }

    private void OnUseInHand(Entity<HyposprayComponent> entity, ref UseInHandEvent args)
    {
        if (args.Handled)
            return;

        args.Handled = TryDoInject(entity, args.User, args.User);
    }

    public void OnAfterInteract(Entity<HyposprayComponent> entity, ref AfterInteractEvent args)
    {
        if (args.Handled || !args.CanReach || args.Target == null)
            return;

        args.Handled = TryUseHypospray(entity, args.Target.Value, args.User);
    }

    public void OnAttack(Entity<HyposprayComponent> entity, ref MeleeHitEvent args)
    {
        if (!args.HitEntities.Any())
            return;

        TryDoInject(entity, args.HitEntities.First(), args.User);
    }

    public bool TryDoInject(Entity<HyposprayComponent> entity, EntityUid target, EntityUid user)
    {
        var (uid, component) = entity;

        if (!EligibleEntity(target, EntityManager, component))
            return false;

        if (TryComp(uid, out UseDelayComponent? delayComp))
        {
            if (_useDelay.IsDelayed((uid, delayComp)))
                return false;
        }

        string? msgFormat = null;
        
        if (!component.PierceArmor && _inventorySystem.TryGetSlotEntity(target, "outerClothing", out var suit))
        {
            if (TryComp<TagComponent>(suit, out var tag) && tag.Tags.Contains("Hardsuit"))
            {
                if (target == null) return false;
                var taget = (EntityUid) target;

                _popup.PopupEntity(Loc.GetString("hypospay-component-failure-hardsuit"), target, user, PopupType.MediumCaution);
                return false;
            }
        }
        else if (!component.PierceArmor && TryComp<TagComponent>(target, out var tag) && tag.Tags.Contains("NoInjectable"))
        {
            _popup.PopupEntity(Loc.GetString("hypospay-component-failure-hardsuit"), target, user, PopupType.MediumCaution);
            return false;
        }

        // Self event
        var selfEvent = new SelfBeforeHyposprayInjectsEvent(user, entity.Owner, target);
        RaiseLocalEvent(user, selfEvent);

        if (selfEvent.Cancelled)
        {
            _popup.PopupEntity(Loc.GetString(selfEvent.InjectMessageOverride ?? "hypospray-cant-inject", ("owner", Identity.Entity(target, EntityManager))), target, user);
            return false;
        }

        target = selfEvent.TargetGettingInjected;

        if (!EligibleEntity(target, EntityManager, component))
            return false;

        // Target event
        var targetEvent = new TargetBeforeHyposprayInjectsEvent(user, entity.Owner, target);
        RaiseLocalEvent(target, targetEvent);

        if (targetEvent.Cancelled)
        {
            _popup.PopupEntity(Loc.GetString(targetEvent.InjectMessageOverride ?? "hypospray-cant-inject", ("owner", Identity.Entity(target, EntityManager))), target, user);
            return false;
        }

        target = targetEvent.TargetGettingInjected;

        if (!EligibleEntity(target, EntityManager, component))
            return false;

        // The target event gets priority for the overriden message.
        if (targetEvent.InjectMessageOverride != null)
            msgFormat = targetEvent.InjectMessageOverride;
        else if (selfEvent.InjectMessageOverride != null)
            msgFormat = selfEvent.InjectMessageOverride;
        else if (target == user)
            msgFormat = "hypospray-component-inject-self-message";

        if (!_solutionContainers.TryGetSolution(uid, component.SolutionName, out var hypoSpraySoln, out var hypoSpraySolution) || hypoSpraySolution.Volume == 0)
        {
            _popup.PopupEntity(Loc.GetString("hypospray-component-empty-message"), target, user);
            return true;
        }

        if (!_solutionContainers.TryGetInjectableSolution(target, out var targetSoln, out var targetSolution))
        {
            _popup.PopupEntity(Loc.GetString("hypospray-cant-inject", ("target", Identity.Entity(target, EntityManager))), target, user);
            return false;
        }

        _popup.PopupEntity(Loc.GetString(msgFormat ?? "hypospray-component-inject-other-message", ("other", target)), target, user);

        if (target != user)
        {
            _popup.PopupEntity(Loc.GetString("hypospray-component-feel-prick-message"), target, target);
            // TODO: This should just be using melee attacks...
            // meleeSys.SendLunge(angle, user);
        }

        _audio.PlayPvs(component.InjectSound, user);

        // Medipens and such use this system and don't have a delay, requiring extra checks
        // BeginDelay function returns if item is already on delay
        if (delayComp != null)
            _useDelay.TryResetDelay((uid, delayComp));

        // Get transfer amount. May be smaller than component.TransferAmount if not enough room
        var realTransferAmount = FixedPoint2.Min(component.TransferAmount, targetSolution.AvailableVolume);

        if (realTransferAmount <= 0)
        {
            _popup.PopupEntity(Loc.GetString("hypospray-component-transfer-already-full-message", ("owner", target)), target, user);
            return true;
        }

        // Move units from attackSolution to targetSolution
        var removedSolution = _solutionContainers.SplitSolution(hypoSpraySoln.Value, realTransferAmount);

        if (!targetSolution.CanAddSolution(removedSolution))
            return true;
        _reactiveSystem.DoEntityReaction(target, removedSolution, ReactionMethod.Injection);
        _solutionContainers.TryAddSolution(targetSoln.Value, removedSolution);

        var ev = new TransferDnaEvent { Donor = target, Recipient = uid };
        RaiseLocalEvent(target, ref ev);

        // same LogType as syringes...
        _adminLogger.Add(LogType.ForceFeed, $"{EntityManager.ToPrettyString(user):user} injected {EntityManager.ToPrettyString(target):target} with a solution {SharedSolutionContainerSystem.ToPrettyString(removedSolution):removedSolution} using a {EntityManager.ToPrettyString(uid):using}");

        return true;
    }

    private bool TryDraw(Entity<HyposprayComponent> entity, Entity<BloodstreamComponent?> target, Entity<SolutionComponent> targetSolution, EntityUid user)
    {
        if (!_solutionContainers.TryGetSolution(entity.Owner, entity.Comp.SolutionName, out var soln,
                out var solution) || solution.AvailableVolume == 0)
        {
            return false;
        }

        // Get transfer amount. May be smaller than _transferAmount if not enough room, also make sure there's room in the injector
        var realTransferAmount = FixedPoint2.Min(entity.Comp.TransferAmount, targetSolution.Comp.Solution.Volume,
            solution.AvailableVolume);

        if (realTransferAmount <= 0)
        {
            _popup.PopupEntity(
                Loc.GetString("injector-component-target-is-empty-message",
                    ("target", Identity.Entity(target, EntityManager))),
                entity.Owner, user);
            return false;
        }

        var removedSolution = _solutionContainers.Draw(target.Owner, targetSolution, realTransferAmount);

        if (!_solutionContainers.TryAddSolution(soln.Value, removedSolution))
        {
            return false;
        }

        _popup.PopupEntity(Loc.GetString("injector-component-draw-success-message",
            ("amount", removedSolution.Volume),
            ("target", Identity.Entity(target, EntityManager))), entity.Owner, user);
        return true;
    }

    private bool EligibleEntity(EntityUid entity, IEntityManager entMan, HyposprayComponent component)
    {
        // TODO: Does checking for BodyComponent make sense as a "can be hypospray'd" tag?
        // In SS13 the hypospray ONLY works on mobs, NOT beakers or anything else.
        // But this is 14, we dont do what SS13 does just because SS13 does it.
        return component.OnlyAffectsMobs
            ? entMan.HasComponent<SolutionContainerManagerComponent>(entity) &&
              entMan.HasComponent<MobStateComponent>(entity)
            : entMan.HasComponent<SolutionContainerManagerComponent>(entity);
    }
}<|MERGE_RESOLUTION|>--- conflicted
+++ resolved
@@ -12,18 +12,10 @@
 using Content.Shared.Mobs.Components;
 using Content.Shared.Timing;
 using Content.Shared.Weapons.Melee.Events;
-<<<<<<< HEAD
-using Content.Shared.Inventory;
-using Content.Shared.Tag;
-using Content.Shared.Popups;
 using Content.Server.Interaction;
 using Content.Server.Body.Components;
-using Content.Server.Popups;
 using Robust.Shared.GameStates;
 using System.Diagnostics.CodeAnalysis;
-=======
-using Content.Server.Body.Components;
->>>>>>> 47cb8a0b
 using System.Linq;
 using Robust.Server.Audio;
 
@@ -31,8 +23,6 @@
 
 public sealed class HypospraySystem : SharedHypospraySystem
 {
-    [Dependency] private readonly PopupSystem _popup = default!;
-    [Dependency] private readonly InventorySystem _inventorySystem = default!;
     [Dependency] private readonly AudioSystem _audio = default!;
 
     public override void Initialize()
@@ -94,23 +84,6 @@
         }
 
         string? msgFormat = null;
-        
-        if (!component.PierceArmor && _inventorySystem.TryGetSlotEntity(target, "outerClothing", out var suit))
-        {
-            if (TryComp<TagComponent>(suit, out var tag) && tag.Tags.Contains("Hardsuit"))
-            {
-                if (target == null) return false;
-                var taget = (EntityUid) target;
-
-                _popup.PopupEntity(Loc.GetString("hypospay-component-failure-hardsuit"), target, user, PopupType.MediumCaution);
-                return false;
-            }
-        }
-        else if (!component.PierceArmor && TryComp<TagComponent>(target, out var tag) && tag.Tags.Contains("NoInjectable"))
-        {
-            _popup.PopupEntity(Loc.GetString("hypospay-component-failure-hardsuit"), target, user, PopupType.MediumCaution);
-            return false;
-        }
 
         // Self event
         var selfEvent = new SelfBeforeHyposprayInjectsEvent(user, entity.Owner, target);
