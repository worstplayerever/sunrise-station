--- conflicted
+++ resolved
@@ -34,15 +34,11 @@
     [Dependency] private readonly SharedRoleSystem _roles = default!;
     [Dependency] private readonly StationSystem _station = default!;
     [Dependency] private readonly SharedStunSystem _stunSystem = default!;
-<<<<<<< HEAD
-    [Dependency] private readonly SharedRoleSystem _roles = default!;
+    [Dependency] private readonly UserInterfaceSystem _userInterface = default!;
     //sunrise-edit-start
     [Dependency] private readonly ChatSystem _chatSystem = default!;
     //sunrise-edit-end
-=======
-    [Dependency] private readonly UserInterfaceSystem _userInterface = default!;
-
->>>>>>> bc646767
+
     /// <inheritdoc/>
     public override void Initialize()
     {
