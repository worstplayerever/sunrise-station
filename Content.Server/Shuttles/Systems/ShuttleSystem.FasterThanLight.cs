using System.Diagnostics.CodeAnalysis;
using System.Linq;
using System.Numerics;
using Content.Server.Shuttles.Components;
using Content.Server.Shuttles.Events;
using Content.Server.Station.Events;
using Content.Shared.Body.Components;
using Content.Shared.Buckle.Components;
using Content.Shared.CCVar;
using Content.Shared.Database;
using Content.Shared.Ghost;
using Content.Shared.Maps;
using Content.Shared.Parallax;
using Content.Shared.Shuttles.Components;
using Content.Shared.Shuttles.Systems;
using Content.Shared.StatusEffect;
using Content.Shared.Timing;
using Content.Shared.Whitelist;
using JetBrains.Annotations;
using Robust.Shared.Audio;
using Robust.Shared.Audio.Components;
using Robust.Shared.Collections;
using Robust.Shared.Map;
using Robust.Shared.Map.Components;
using Robust.Shared.Physics;
using Robust.Shared.Physics.Components;
using Robust.Shared.Player;
using Robust.Shared.Utility;
using FTLMapComponent = Content.Shared.Shuttles.Components.FTLMapComponent;

namespace Content.Server.Shuttles.Systems;

public sealed partial class ShuttleSystem
{
    /*
     * This is a way to move a shuttle from one location to another, via an intermediate map for fanciness.
     */

    private readonly SoundSpecifier _startupSound = new SoundPathSpecifier("/Audio/Effects/Shuttle/hyperspace_begin.ogg")
    {
        Params = AudioParams.Default.WithVolume(-5f),
    };

    private readonly SoundSpecifier _arrivalSound = new SoundPathSpecifier("/Audio/Effects/Shuttle/hyperspace_end.ogg")
    {
        Params = AudioParams.Default.WithVolume(-5f),
    };

    public float DefaultStartupTime;
    public float DefaultTravelTime;
    public float DefaultArrivalTime;
    private float FTLCooldown;
    public float FTLMassLimit;
    private TimeSpan _hyperspaceKnockdownTime = TimeSpan.FromSeconds(5);

    /// <summary>
    /// Left-side of the station we're allowed to use
    /// </summary>
    private float _index;

    /// <summary>
    /// Space between grids within hyperspace.
    /// </summary>
    private const float Buffer = 5f;

    /// <summary>
    /// How many times we try to proximity warp close to something before falling back to map-wideAABB.
    /// </summary>
    private const int FTLProximityIterations = 5;

    private readonly HashSet<EntityUid> _lookupEnts = new();
    private readonly HashSet<EntityUid> _immuneEnts = new();
    private readonly HashSet<Entity<NoFTLComponent>> _noFtls = new();

    private EntityQuery<BodyComponent> _bodyQuery;
    private EntityQuery<BuckleComponent> _buckleQuery;
    private EntityQuery<FTLSmashImmuneComponent> _immuneQuery;
    private EntityQuery<PhysicsComponent> _physicsQuery;
    private EntityQuery<StatusEffectsComponent> _statusQuery;
    private EntityQuery<TransformComponent> _xformQuery;

    private void InitializeFTL()
    {
        SubscribeLocalEvent<StationPostInitEvent>(OnStationPostInit);
        SubscribeLocalEvent<FTLComponent, ComponentShutdown>(OnFtlShutdown);

        _bodyQuery = GetEntityQuery<BodyComponent>();
        _buckleQuery = GetEntityQuery<BuckleComponent>();
        _immuneQuery = GetEntityQuery<FTLSmashImmuneComponent>();
        _physicsQuery = GetEntityQuery<PhysicsComponent>();
        _statusQuery = GetEntityQuery<StatusEffectsComponent>();
        _xformQuery = GetEntityQuery<TransformComponent>();

        _cfg.OnValueChanged(CCVars.FTLStartupTime, time => DefaultStartupTime = time, true);
        _cfg.OnValueChanged(CCVars.FTLTravelTime, time => DefaultTravelTime = time, true);
        _cfg.OnValueChanged(CCVars.FTLArrivalTime, time => DefaultArrivalTime = time, true);
        _cfg.OnValueChanged(CCVars.FTLCooldown, time => FTLCooldown = time, true);
        _cfg.OnValueChanged(CCVars.FTLMassLimit, time => FTLMassLimit = time, true);
        _cfg.OnValueChanged(CCVars.HyperspaceKnockdownTime, time => _hyperspaceKnockdownTime = TimeSpan.FromSeconds(time), true);
    }

    private void OnFtlShutdown(Entity<FTLComponent> ent, ref ComponentShutdown args)
    {
        QueueDel(ent.Comp.VisualizerEntity);
        ent.Comp.VisualizerEntity = null;
    }

    private void OnStationPostInit(ref StationPostInitEvent ev)
    {
        // Add all grid maps as ftl destinations that anyone can FTL to.
        foreach (var gridUid in ev.Station.Comp.Grids)
        {
            var gridXform = _xformQuery.GetComponent(gridUid);

            if (gridXform.MapUid == null)
            {
                continue;
            }

            TryAddFTLDestination(gridXform.MapID, true, false, false, out _);
        }
    }

    /// <summary>
    /// Ensures the FTL map exists and returns it.
    /// </summary>
    public EntityUid EnsureFTLMap()
    {
        var query = AllEntityQuery<FTLMapComponent>();

        while (query.MoveNext(out var uid, out _))
        {
            return uid;
        }

        var mapUid = _mapSystem.CreateMap(out var mapId);
        var ftlMap = AddComp<FTLMapComponent>(mapUid);

        _metadata.SetEntityName(mapUid, "FTL");
        Log.Debug($"Setup hyperspace map at {mapUid}");
        DebugTools.Assert(!_mapSystem.IsPaused(mapId));
        var parallax = EnsureComp<ParallaxComponent>(mapUid);
        parallax.Parallax = ftlMap.Parallax;

        return mapUid;
    }

    public StartEndTime GetStateTime(FTLComponent component)
    {
        var state = component.State;

        switch (state)
        {
            case FTLState.Starting:
            case FTLState.Travelling:
            case FTLState.Arriving:
            case FTLState.Cooldown:
                return component.StateTime;
            case FTLState.Available:
                return default;
            default:
                throw new NotImplementedException();
        }
    }

    /// <summary>
    /// Updates the whitelist for this FTL destination.
    /// </summary>
    /// <param name="entity"></param>
    /// <param name="whitelist"></param>
    public void SetFTLWhitelist(Entity<FTLDestinationComponent?> entity, EntityWhitelist? whitelist)
    {
        if (!Resolve(entity, ref entity.Comp))
            return;

        if (entity.Comp.Whitelist == whitelist)
            return;

        entity.Comp.Whitelist = whitelist;
        _console.RefreshShuttleConsoles();
        Dirty(entity);
    }

    /// <summary>
    /// Adds the target map as available for FTL.
    /// </summary>
    public bool TryAddFTLDestination(MapId mapId, bool enabled, [NotNullWhen(true)] out FTLDestinationComponent? component)
    {
        return TryAddFTLDestination(mapId, enabled, true, false, out component);
    }

    public bool TryAddFTLDestination(MapId mapId, bool enabled, bool requireDisk, bool beaconsOnly, [NotNullWhen(true)] out FTLDestinationComponent? component)
    {
        var mapUid = _mapSystem.GetMapOrInvalid(mapId);
        component = null;

        if (!Exists(mapUid))
            return false;

        component = EnsureComp<FTLDestinationComponent>(mapUid);

        if (component.Enabled == enabled && component.RequireCoordinateDisk == requireDisk && component.BeaconsOnly == beaconsOnly)
            return true;

        component.Enabled = enabled;
        component.RequireCoordinateDisk = requireDisk;
        component.BeaconsOnly = beaconsOnly;

        _console.RefreshShuttleConsoles();
        Dirty(mapUid, component);
        return true;
    }

    [PublicAPI]
    public void RemoveFTLDestination(EntityUid uid)
    {
        if (!RemComp<FTLDestinationComponent>(uid))
            return;

        _console.RefreshShuttleConsoles();
    }

    /// <summary>
    /// Returns true if the grid can FTL. Used to block protected shuttles like the emergency shuttle.
    /// </summary>
    public bool CanFTL(EntityUid shuttleUid, [NotNullWhen(false)] out string? reason)
    {
        if (HasComp<FTLComponent>(shuttleUid))
        {
            reason = Loc.GetString("shuttle-console-in-ftl");
            return false;
        }

        if (FTLMassLimit > 0 &&
            TryComp(shuttleUid, out PhysicsComponent? shuttlePhysics) &&
            shuttlePhysics.Mass > FTLMassLimit)
        {
            reason = Loc.GetString("shuttle-console-mass");
            return false;
        }

        if (HasComp<PreventPilotComponent>(shuttleUid))
        {
            reason = Loc.GetString("shuttle-console-prevent");
            return false;
        }

        var ev = new ConsoleFTLAttemptEvent(shuttleUid, false, string.Empty);
        RaiseLocalEvent(shuttleUid, ref ev, true);

        if (ev.Cancelled)
        {
            reason = ev.Reason;
            return false;
        }

        reason = null;
        return true;
    }

    /// <summary>
    /// Moves a shuttle from its current position to the target one without any checks. Goes through the hyperspace map while the timer is running.
    /// </summary>
    public void FTLToCoordinates(
        EntityUid shuttleUid,
        ShuttleComponent component,
        EntityCoordinates coordinates,
        Angle angle,
        float? startupTime = null,
        float? hyperspaceTime = null,
        string? priorityTag = null)
    {
        if (!TrySetupFTL(shuttleUid, component, out var hyperspace))
            return;

        startupTime ??= DefaultStartupTime;
        hyperspaceTime ??= DefaultTravelTime;

        hyperspace.StartupTime = startupTime.Value;
        hyperspace.TravelTime = hyperspaceTime.Value;
        hyperspace.StateTime = StartEndTime.FromStartDuration(
            _gameTiming.CurTime,
            TimeSpan.FromSeconds(hyperspace.StartupTime));
        hyperspace.TargetCoordinates = coordinates;
        hyperspace.TargetAngle = angle;
        hyperspace.PriorityTag = priorityTag;

        _console.RefreshShuttleConsoles(shuttleUid);

        var mapId = _transform.GetMapId(coordinates);
        var mapUid = _mapSystem.GetMap(mapId);
        var ev = new FTLRequestEvent(mapUid);
        RaiseLocalEvent(shuttleUid, ref ev, true);
    }

    /// <summary>
    /// Moves a shuttle from its current position to docked on the target one.
    /// If no docks are free when FTLing it will arrive in proximity
    /// </summary>
    public void FTLToDock(
        EntityUid shuttleUid,
        ShuttleComponent component,
        EntityUid target,
        float? startupTime = null,
        float? hyperspaceTime = null,
        string? priorityTag = null,
        bool ignored = false)
    {
        if (!TrySetupFTL(shuttleUid, component, out var hyperspace))
            return;

        startupTime ??= DefaultStartupTime;
        hyperspaceTime ??= DefaultTravelTime;

        var config = _dockSystem.GetDockingConfig(shuttleUid, target, priorityTag, ignored);
        hyperspace.StartupTime = startupTime.Value;
        hyperspace.TravelTime = hyperspaceTime.Value;
        hyperspace.StateTime = StartEndTime.FromStartDuration(
            _gameTiming.CurTime,
            TimeSpan.FromSeconds(hyperspace.StartupTime));
        hyperspace.PriorityTag = priorityTag;

        _console.RefreshShuttleConsoles(shuttleUid);

        // Valid dock for now time so just use that as the target.
        if (config != null)
        {
            hyperspace.TargetCoordinates = config.Coordinates;
            hyperspace.TargetAngle = config.Angle;
        }
        else if (TryGetFTLProximity(shuttleUid, new EntityCoordinates(target, Vector2.Zero), out var coords, out var targAngle))
        {
            hyperspace.TargetCoordinates = coords;
            hyperspace.TargetAngle = targAngle;
        }
        else
        {
            // FTL back to its own position.
            hyperspace.TargetCoordinates = Transform(shuttleUid).Coordinates;
            Log.Error($"Unable to FTL grid {ToPrettyString(shuttleUid)} to target properly?");
        }
    }

    private bool TrySetupFTL(EntityUid uid, ShuttleComponent shuttle, [NotNullWhen(true)] out FTLComponent? component)
    {
        component = null;

        if (HasComp<FTLComponent>(uid))
        {
            Log.Warning($"Tried queuing {ToPrettyString(uid)} which already has {nameof(FTLComponent)}?");
            return false;
        }

        _thruster.DisableLinearThrusters(shuttle);
        _thruster.EnableLinearThrustDirection(shuttle, DirectionFlag.North);
        _thruster.SetAngularThrust(shuttle, false);
        _dockSystem.UndockDocks(uid);

        component = AddComp<FTLComponent>(uid);
        component.State = FTLState.Starting;
        var audio = _audio.PlayPvs(_startupSound, uid);
        _audio.SetGridAudio(audio);
        component.StartupStream = audio?.Entity;

        // TODO: Play previs here for docking arrival.

        // Make sure the map is setup before we leave to avoid pop-in (e.g. parallax).
        EnsureFTLMap();
        return true;
    }

    /// <summary>
    /// Transitions shuttle to FTL map.
    /// </summary>
    private void UpdateFTLStarting(Entity<FTLComponent, ShuttleComponent> entity)
    {
        var uid = entity.Owner;
        var comp = entity.Comp1;
        var xform = _xformQuery.GetComponent(entity);
        DoTheDinosaur(xform);

        comp.State = FTLState.Travelling;
        var fromMapUid = xform.MapUid;
        var fromMatrix = _transform.GetWorldMatrix(xform);
        var fromRotation = _transform.GetWorldRotation(xform);

        var grid = Comp<MapGridComponent>(uid);
        var width = grid.LocalAABB.Width;
        var ftlMap = EnsureFTLMap();
        var body = _physicsQuery.GetComponent(entity);
        var shuttleCenter = grid.LocalAABB.Center;

        // Leave audio at the old spot
        // Just so we don't clip
        if (fromMapUid != null && TryComp(comp.StartupStream, out AudioComponent? startupAudio))
        {
            var clippedAudio = _audio.PlayStatic(_startupSound, Filter.Broadcast(),
                new EntityCoordinates(fromMapUid.Value, _mapSystem.GetGridPosition(entity.Owner)), true, startupAudio.Params);

            _audio.SetPlaybackPosition(clippedAudio, entity.Comp1.StartupTime);
            clippedAudio.Value.Component.Flags |= AudioFlags.NoOcclusion;
        }

        // Offset the start by buffer range just to avoid overlap.
        var ftlStart = new EntityCoordinates(ftlMap, new Vector2(_index + width / 2f, 0f) - shuttleCenter);

        // Store the matrix for the grid prior to movement. This means any entities we need to leave behind we can make sure their positions are updated.
        // Setting the entity to map directly may run grid traversal (at least at time of writing this).
        var oldMapUid = xform.MapUid;
        var oldGridMatrix = _transform.GetWorldMatrix(xform);
        _transform.SetCoordinates(entity.Owner, ftlStart);
        LeaveNoFTLBehind((entity.Owner, xform), oldGridMatrix, oldMapUid);

        // Reset rotation so they always face the same direction.
        xform.LocalRotation = Angle.Zero;
        _index += width + Buffer;
        comp.StateTime = StartEndTime.FromCurTime(_gameTiming, comp.TravelTime - DefaultArrivalTime);

        Enable(uid, component: body);
        _physics.SetLinearVelocity(uid, new Vector2(0f, 20f), body: body);
        _physics.SetAngularVelocity(uid, 0f, body: body);
        _physics.SetLinearDamping(uid, body, 0f);
        _physics.SetAngularDamping(uid, body, 0f);

        _dockSystem.SetDockBolts(uid, true);
        _console.RefreshShuttleConsoles(uid);

        var ev = new FTLStartedEvent(uid, comp.TargetCoordinates, fromMapUid, fromMatrix, fromRotation);
        RaiseLocalEvent(uid, ref ev, true);

        // Audio
        var wowdio = _audio.PlayPvs(comp.TravelSound, uid);
        comp.TravelStream = wowdio?.Entity;
        _audio.SetGridAudio(wowdio);
    }

    /// <summary>
    /// Shuttle arriving.
    /// </summary>
    private void UpdateFTLTravelling(Entity<FTLComponent, ShuttleComponent> entity)
    {
        var shuttle = entity.Comp2;
        var comp = entity.Comp1;
        comp.StateTime = StartEndTime.FromCurTime(_gameTiming, DefaultArrivalTime);
        comp.State = FTLState.Arriving;

        if (entity.Comp1.VisualizerProto != null)
        {
            comp.VisualizerEntity = SpawnAtPosition(entity.Comp1.VisualizerProto, entity.Comp1.TargetCoordinates);
            var visuals = Comp<FtlVisualizerComponent>(comp.VisualizerEntity.Value);
            visuals.Grid = entity.Owner;
            Dirty(comp.VisualizerEntity.Value, visuals);
            _transform.SetLocalRotation(comp.VisualizerEntity.Value, entity.Comp1.TargetAngle);
            _pvs.AddGlobalOverride(comp.VisualizerEntity.Value);
        }

        _thruster.DisableLinearThrusters(shuttle);
        _thruster.EnableLinearThrustDirection(shuttle, DirectionFlag.South);

        _console.RefreshShuttleConsoles(entity.Owner);
    }

    /// <summary>
    ///  Shuttle arrived.
    /// </summary>
    private void UpdateFTLArriving(Entity<FTLComponent, ShuttleComponent> entity)
    {
        var uid = entity.Owner;
        var xform = _xformQuery.GetComponent(uid);
        var body = _physicsQuery.GetComponent(uid);
        var comp = entity.Comp1;
        DoTheDinosaur(xform);
        _dockSystem.SetDockBolts(entity, false);

        _physics.SetLinearVelocity(uid, Vector2.Zero, body: body);
        _physics.SetAngularVelocity(uid, 0f, body: body);
        _physics.SetLinearDamping(uid, body, entity.Comp2.LinearDamping);
        _physics.SetAngularDamping(uid, body, entity.Comp2.AngularDamping);

        var target = entity.Comp1.TargetCoordinates;

        MapId mapId;

        QueueDel(entity.Comp1.VisualizerEntity);
        entity.Comp1.VisualizerEntity = null;

        if (!Exists(entity.Comp1.TargetCoordinates.EntityId))
        {
            // Uhh good luck
            // Pick earliest map?
            var maps = EntityQuery<MapComponent>().Select(o => o.MapId).ToList();
            var map = maps.Min(o => o.GetHashCode());

            mapId = new MapId(map);
            TryFTLProximity(uid, _mapSystem.GetMap(mapId));
        }
        // Docking FTL
        else if (HasComp<MapGridComponent>(target.EntityId) &&
                 !HasComp<MapComponent>(target.EntityId))
        {
            var config = _dockSystem.GetDockingConfigAt(uid, target.EntityId, target, entity.Comp1.TargetAngle);
            var mapCoordinates = _transform.ToMapCoordinates(target);

            // Couldn't dock somehow so just fallback to regular position FTL.
            if (config == null)
            {
                TryFTLProximity(uid, target.EntityId);
            }
            else
            {
                FTLDock((uid, xform), config);
            }

            mapId = mapCoordinates.MapId;
        }
        // Position ftl
        else
        {
            // TODO: This should now use tryftlproximity
            mapId = _transform.GetMapId(target);
            _transform.SetCoordinates(uid, xform, target, rotation: entity.Comp1.TargetAngle);
        }

        if (_physicsQuery.TryGetComponent(uid, out body))
        {
            _physics.SetLinearVelocity(uid, Vector2.Zero, body: body);
            _physics.SetAngularVelocity(uid, 0f, body: body);

            // Disable shuttle if it's on a planet; unfortunately can't do this in parent change messages due
            // to event ordering and awake body shenanigans (at least for now).
            if (HasComp<MapGridComponent>(xform.MapUid))
            {
                Disable(uid, component: body);
            }
            else
            {
                Enable(uid, component: body, shuttle: entity.Comp2);
            }
        }

        _thruster.DisableLinearThrusters(entity.Comp2);

        comp.TravelStream = _audio.Stop(comp.TravelStream);
        var audio = _audio.PlayPvs(_arrivalSound, uid);
        _audio.SetGridAudio(audio);

        if (TryComp<FTLDestinationComponent>(uid, out var dest))
        {
            dest.Enabled = true;
        }

        comp.State = FTLState.Cooldown;
        comp.StateTime = StartEndTime.FromCurTime(_gameTiming, FTLCooldown);
        _console.RefreshShuttleConsoles(uid);
        _mapManager.SetMapPaused(mapId, false);
        Smimsh(uid, xform: xform);

        var ftlEvent = new FTLCompletedEvent(uid, _mapSystem.GetMap(mapId));
        RaiseLocalEvent(uid, ref ftlEvent, true);
    }

    private void UpdateFTLCooldown(Entity<FTLComponent, ShuttleComponent> entity)
    {
        RemCompDeferred<FTLComponent>(entity);
        _console.RefreshShuttleConsoles(entity);
    }

    private void UpdateHyperspace()
    {
        var curTime = _gameTiming.CurTime;
        var query = EntityQueryEnumerator<FTLComponent, ShuttleComponent>();

        while (query.MoveNext(out var uid, out var comp, out var shuttle))
        {
            if (curTime < comp.StateTime.End)
                continue;

            var entity = (uid, comp, shuttle);

            switch (comp.State)
            {
                // Startup time has elapsed and in hyperspace.
                case FTLState.Starting:
                    UpdateFTLStarting(entity);
                    break;
                // Arriving, play effects
                case FTLState.Travelling:
                    UpdateFTLTravelling(entity);
                    break;
                // Arrived
                case FTLState.Arriving:
                    UpdateFTLArriving(entity);
                    break;
                case FTLState.Cooldown:
                    UpdateFTLCooldown(entity);
                    break;
                default:
                    Log.Error($"Found invalid FTL state {comp.State} for {uid}");
                    RemCompDeferred<FTLComponent>(uid);
                    break;
            }
        }
    }

    private float GetSoundRange(EntityUid uid)
    {
        if (!TryComp<MapGridComponent>(uid, out var grid))
            return 4f;

        return MathF.Max(grid.LocalAABB.Width, grid.LocalAABB.Height) + 12.5f;
    }

    /// <summary>
    /// Puts everyone unbuckled on the floor, paralyzed.
    /// </summary>
    private void DoTheDinosaur(TransformComponent xform)
    {
        // Get enumeration exceptions from people dropping things if we just paralyze as we go
        var toKnock = new ValueList<EntityUid>();
        KnockOverKids(xform, ref toKnock);
        TryComp<MapGridComponent>(xform.GridUid, out var grid);

        if (TryComp<PhysicsComponent>(xform.GridUid, out var shuttleBody))
        {
            foreach (var child in toKnock)
            {
                if (!_statusQuery.TryGetComponent(child, out var status))
                    continue;

                _stuns.TryParalyze(child, _hyperspaceKnockdownTime, true, status);

                // If the guy we knocked down is on a spaced tile, throw them too
                if (grid != null)
                    TossIfSpaced((xform.GridUid.Value, grid, shuttleBody), child);
            }
        }
    }

    private void LeaveNoFTLBehind(Entity<TransformComponent> grid, Matrix3x2 oldGridMatrix, EntityUid? oldMapUid)
    {
        if (oldMapUid == null)
            return;

        _noFtls.Clear();
        var oldGridRotation = oldGridMatrix.Rotation();
        _lookup.GetGridEntities(grid.Owner, _noFtls);

        foreach (var childUid in _noFtls)
        {
            if (!_xformQuery.TryComp(childUid, out var childXform))
                continue;

            // If we're not parented directly to the grid the matrix may be wrong.
            var relative = _physics.GetRelativePhysicsTransform(childUid.Owner, (grid.Owner, grid.Comp));

            _transform.SetCoordinates(
                childUid,
                childXform,
                new EntityCoordinates(oldMapUid.Value,
                Vector2.Transform(relative.Position, oldGridMatrix)), rotation: relative.Quaternion2D.Angle + oldGridRotation);
        }
    }

    private void KnockOverKids(TransformComponent xform, ref ValueList<EntityUid> toKnock)
    {
        // Not recursive because probably not necessary? If we need it to be that's why this method is separate.
        var childEnumerator = xform.ChildEnumerator;
        while (childEnumerator.MoveNext(out var child))
        {
            if (!_buckleQuery.TryGetComponent(child, out var buckle) || buckle.Buckled)
                continue;

            toKnock.Add(child);
        }
    }

    /// <summary>
    /// Throws people who are standing on a spaced tile, tries to throw them towards a neighbouring space tile
    /// </summary>
    private void TossIfSpaced(Entity<MapGridComponent, PhysicsComponent> shuttleEntity, EntityUid tossed)
    {
        var shuttleGrid = shuttleEntity.Comp1;
        var shuttleBody = shuttleEntity.Comp2;
        if (!_xformQuery.TryGetComponent(tossed, out var childXform))
            return;

        // only toss if its on lattice/space
        var tile = _mapSystem.GetTileRef(shuttleEntity, shuttleGrid, childXform.Coordinates);

        if (!tile.IsSpace(_tileDefManager))
            return;

        var throwDirection = childXform.LocalPosition - shuttleBody.LocalCenter;

        if (throwDirection == Vector2.Zero)
            return;

        _throwing.TryThrow(tossed, throwDirection.Normalized() * 10.0f, 50.0f);
    }

    /// <summary>
    /// Tries to dock with the target grid, otherwise falls back to proximity.
    /// This bypasses FTL travel time.
    /// </summary>
<<<<<<< HEAD
    public bool TryFTLDock(EntityUid shuttleUid, ShuttleComponent component, EntityUid targetUid, string? priorityTag = null, bool ignored = false, bool deletedTrash = false)
=======
    public bool TryFTLDock(
        EntityUid shuttleUid,
        ShuttleComponent component,
        EntityUid targetUid,
        string? priorityTag = null)
    {
        return TryFTLDock(shuttleUid, component, targetUid, out _, priorityTag);
    }

    /// <summary>
    /// Tries to dock with the target grid, otherwise falls back to proximity.
    /// This bypasses FTL travel time.
    /// </summary>
    public bool TryFTLDock(
        EntityUid shuttleUid,
        ShuttleComponent component,
        EntityUid targetUid,
        [NotNullWhen(true)] out DockingConfig? config,
        string? priorityTag = null)
>>>>>>> b940d851
    {
        config = null;

        if (!_xformQuery.TryGetComponent(shuttleUid, out var shuttleXform) ||
            !_xformQuery.TryGetComponent(targetUid, out var targetXform) ||
            targetXform.MapUid == null ||
            !targetXform.MapUid.Value.IsValid())
        {
            return false;
        }

<<<<<<< HEAD
        var config = _dockSystem.GetDockingConfig(shuttleUid, targetUid, priorityTag, ignored);
=======
        config = _dockSystem.GetDockingConfig(shuttleUid, targetUid, priorityTag);
>>>>>>> b940d851

        if (config != null)
        {
            FTLDock((shuttleUid, shuttleXform), config, deletedTrash);
            return true;
        }

        TryFTLProximity(shuttleUid, targetUid, shuttleXform, targetXform);
        return false;
    }

    /// <summary>
    /// Forces an FTL dock.
    /// </summary>
    public void FTLDock(Entity<TransformComponent> shuttle, DockingConfig config, bool deletedTrash = false)
    {
        // Set position
        var mapCoordinates = _transform.ToMapCoordinates(config.Coordinates);
        var mapUid = _mapSystem.GetMap(mapCoordinates.MapId);
        _transform.SetCoordinates(shuttle.Owner, shuttle.Comp, new EntityCoordinates(mapUid, mapCoordinates.Position), rotation: config.Angle);

        // Connect everything
        foreach (var (dockAUid, dockBUid, dockA, dockB) in config.Docks)
        {
            _dockSystem.Dock((dockAUid, dockA), (dockBUid, dockB));
        }

        if (deletedTrash &&
            TryComp<FixturesComponent>(shuttle.Owner, out var fixtures) &&
            TryComp<MapGridComponent>(shuttle.Owner, out var shuttleGrid))
        {
            var xform = Transform(shuttle.Owner);
            var transform = _physics.GetPhysicsTransform(shuttle.Owner, xform);
            foreach (var fixture in fixtures.Fixtures.Values)
            {
                if (!fixture.Hard)
                    continue;

                var aabb = fixture.Shape.ComputeAABB(transform, 0);
                aabb = aabb.Translated(-shuttleGrid.TileSizeHalfVector);
                var grids = new List<Entity<MapGridComponent>>();
                _mapManager.FindGridsIntersecting(shuttle.Comp.MapID, aabb, ref grids, includeMap: false);
                foreach (var grid in grids)
                {
                    if (grid.Owner != config.TargetGrid && grid.Owner != shuttle.Owner)
                        QueueDel(grid);
                }
            }
        }
    }

    /// <summary>
    /// Tries to get the target position to FTL near the target coordinates.
    /// If the target coordinates have a mapgrid then will try to offset the AABB.
    /// </summary>
    /// <param name="minOffset">Min offset for the final FTL.</param>
    /// <param name="maxOffset">Max offset for the final FTL from the box we spawn.</param>
    private bool TryGetFTLProximity(
        EntityUid shuttleUid,
        EntityCoordinates targetCoordinates,
        out EntityCoordinates coordinates, out Angle angle,
        float minOffset = 0f, float maxOffset = 64f,
        TransformComponent? xform = null, TransformComponent? targetXform = null)
    {
        DebugTools.Assert(minOffset < maxOffset);
        coordinates = EntityCoordinates.Invalid;
        angle = Angle.Zero;

        if (!Resolve(targetCoordinates.EntityId, ref targetXform) ||
            targetXform.MapUid == null ||
            !targetXform.MapUid.Value.IsValid() ||
            !Resolve(shuttleUid, ref xform))
        {
            return false;
        }

        // We essentially expand the Box2 of the target area until nothing else is added then we know it's valid.
        // Can't just get an AABB of every grid as we may spawn very far away.
        var nearbyGrids = new HashSet<EntityUid>();
        var shuttleAABB = Comp<MapGridComponent>(shuttleUid).LocalAABB;

        // Start with small point.
        // If our target pos is offset we mot even intersect our target's AABB so we don't include it.
        var targetLocalAABB = Box2.CenteredAround(targetCoordinates.Position, Vector2.One);

        // How much we expand the target AABB be.
        // We half it because we only need the width / height in each direction if it's placed at a particular spot.
        var expansionAmount = MathF.Max(shuttleAABB.Width / 2f, shuttleAABB.Height / 2f);

        // Expand the starter AABB so we have something to query to start with.
        var targetAABB = _transform.GetWorldMatrix(targetXform)
            .TransformBox(targetLocalAABB)
            .Enlarged(expansionAmount);

        var iteration = 0;
        var lastCount = nearbyGrids.Count;
        var mapId = targetXform.MapID;
        var grids = new List<Entity<MapGridComponent>>();

        while (iteration < FTLProximityIterations)
        {
            grids.Clear();
            // We pass in an expanded offset here so we can safely do a random offset later.
            // We don't include this in the actual targetAABB because then we would be double-expanding it.
            // Once in this loop, then again when placing the shuttle later.
            // Note that targetAABB already has expansionAmount factored in already.
            _mapManager.FindGridsIntersecting(mapId, targetAABB.Enlarged(maxOffset), ref grids);

            foreach (var grid in grids)
            {
                if (!nearbyGrids.Add(grid))
                    continue;

                // Include the other grid's AABB (expanded by ours) as well.
                targetAABB = targetAABB.Union(
                    _transform.GetWorldMatrix(grid)
                    .TransformBox(Comp<MapGridComponent>(grid).LocalAABB.Enlarged(expansionAmount)));
            }

            // Can do proximity
            if (nearbyGrids.Count == lastCount)
            {
                break;
            }

            iteration++;
            lastCount = nearbyGrids.Count;

            // Mishap moment, dense asteroid field or whatever
            if (iteration != FTLProximityIterations)
                continue;

            var query = AllEntityQuery<MapGridComponent>();
            while (query.MoveNext(out var uid, out var grid))
            {
                // Don't add anymore as it is irrelevant, but that doesn't mean we need to re-do existing work.
                if (nearbyGrids.Contains(uid))
                    continue;

                targetAABB = targetAABB.Union(
                    _transform.GetWorldMatrix(uid)
                    .TransformBox(Comp<MapGridComponent>(uid).LocalAABB.Enlarged(expansionAmount)));
            }

            break;
        }

        // Now we have a targetAABB. This has already been expanded to account for our fat ass.
        Vector2 spawnPos;

        if (TryComp<PhysicsComponent>(shuttleUid, out var shuttleBody))
        {
            _physics.SetLinearVelocity(shuttleUid, Vector2.Zero, body: shuttleBody);
            _physics.SetAngularVelocity(shuttleUid, 0f, body: shuttleBody);
        }

        // TODO: This should prefer the position's angle instead.
        // TODO: This is pretty crude for multiple landings.
        if (nearbyGrids.Count > 1 || !HasComp<MapComponent>(targetXform.GridUid))
        {
            // Pick a random angle
            var offsetAngle = _random.NextAngle();

            // Our valid spawn positions are <targetAABB width / height +  offset> away.
            var minRadius = MathF.Max(targetAABB.Width / 2f, targetAABB.Height / 2f);
            spawnPos = targetAABB.Center + offsetAngle.RotateVec(new Vector2(_random.NextFloat(minRadius + minOffset, minRadius + maxOffset), 0f));
        }
        else if (shuttleBody != null)
        {
            (spawnPos, angle) = _transform.GetWorldPositionRotation(targetXform);
        }
        else
        {
            spawnPos = _transform.GetWorldPosition(targetXform);
        }

        var offset = Vector2.Zero;

        // Offset it because transform does not correspond to AABB position.
        if (TryComp(shuttleUid, out MapGridComponent? shuttleGrid))
        {
            offset = -shuttleGrid.LocalAABB.Center;
        }

        if (!HasComp<MapComponent>(targetXform.GridUid))
        {
            angle = _random.NextAngle();
        }
        else
        {
            angle = Angle.Zero;
        }

        // Rotate our localcenter around so we spawn exactly where we "think" we should (center of grid on the dot).
        var transform = new Transform(spawnPos, angle);
        spawnPos = Robust.Shared.Physics.Transform.Mul(transform, offset);

        coordinates = new EntityCoordinates(targetXform.MapUid.Value, spawnPos - offset);
        return true;
    }

    /// <summary>
    /// Tries to arrive nearby without overlapping with other grids.
    /// </summary>
    public bool TryFTLProximity(EntityUid shuttleUid, EntityUid targetUid, TransformComponent? xform = null, TransformComponent? targetXform = null)
    {
        if (!Resolve(targetUid, ref targetXform) ||
            targetXform.MapUid == null ||
            !targetXform.MapUid.Value.IsValid() ||
            !Resolve(shuttleUid, ref xform))
        {
            return false;
        }

        if (!TryGetFTLProximity(shuttleUid, new EntityCoordinates(targetUid, Vector2.Zero), out var coords, out var angle, xform: xform, targetXform: targetXform))
            return false;

        _transform.SetCoordinates(shuttleUid, xform, coords, rotation: angle);
        return true;
    }

    /// <summary>
    /// Tries to FTL to the target coordinates; will move nearby if not possible.
    /// </summary>
    public bool TryFTLProximity(Entity<TransformComponent?> shuttle, EntityCoordinates targetCoordinates)
    {
        if (!Resolve(shuttle.Owner, ref shuttle.Comp) ||
            _transform.GetMap(targetCoordinates)?.IsValid() != true)
        {
            return false;
        }

        if (!TryGetFTLProximity(shuttle, targetCoordinates, out var coords, out var angle))
            return false;

        _transform.SetCoordinates(shuttle, shuttle.Comp, coords, rotation: angle);
        return true;
    }

    /// <summary>
    /// Flattens / deletes everything under the grid upon FTL.
    /// </summary>
    private void Smimsh(EntityUid uid, FixturesComponent? manager = null, MapGridComponent? grid = null, TransformComponent? xform = null)
    {
        if (!Resolve(uid, ref manager, ref grid, ref xform) || xform.MapUid == null)
            return;

        if (!TryComp(xform.MapUid, out BroadphaseComponent? lookup))
            return;

        // Flatten anything not parented to a grid.
        var transform = _physics.GetRelativePhysicsTransform((uid, xform), xform.MapUid.Value);
        var aabbs = new List<Box2>(manager.Fixtures.Count);
        var tileSet = new List<(Vector2i, Tile)>();

        foreach (var fixture in manager.Fixtures.Values)
        {
            if (!fixture.Hard)
                continue;

            var aabb = fixture.Shape.ComputeAABB(transform, 0);

            // Shift it slightly
            // Create a small border around it.
            aabb = aabb.Enlarged(0.2f);
            aabbs.Add(aabb);

            // Handle clearing biome stuff as relevant.
            tileSet.Clear();
            _biomes.ReserveTiles(xform.MapUid.Value, aabb, tileSet);
            _lookupEnts.Clear();
            _immuneEnts.Clear();
            // TODO: Ideally we'd query first BEFORE moving grid but needs adjustments above.
            _lookup.GetLocalEntitiesIntersecting(xform.MapUid.Value, fixture.Shape, transform, _lookupEnts, flags: LookupFlags.Uncontained, lookup: lookup);

            foreach (var ent in _lookupEnts)
            {
                if (ent == uid || _immuneEnts.Contains(ent))
                {
                    continue;
                }

                // If it's on our grid ignore it.
                if (!_xformQuery.TryComp(ent, out var childXform) || childXform.GridUid == uid)
                {
                    continue;
                }

                if (_immuneQuery.HasComponent(ent))
                {
                    continue;
                }

                if (_bodyQuery.TryGetComponent(ent, out var mob))
                {
                    _logger.Add(LogType.Gib, LogImpact.Extreme, $"{ToPrettyString(ent):player} got gibbed by the shuttle" +
                                                                $" {ToPrettyString(uid)} arriving from FTL at {xform.Coordinates:coordinates}");
                    var gibs = _bobby.GibBody(ent, body: mob);
                    _immuneEnts.UnionWith(gibs);
                    continue;
                }

                QueueDel(ent);
            }
        }

        var ev = new ShuttleFlattenEvent(xform.MapUid.Value, aabbs);
        RaiseLocalEvent(ref ev);
    }
}<|MERGE_RESOLUTION|>--- conflicted
+++ resolved
@@ -702,16 +702,15 @@
     /// Tries to dock with the target grid, otherwise falls back to proximity.
     /// This bypasses FTL travel time.
     /// </summary>
-<<<<<<< HEAD
-    public bool TryFTLDock(EntityUid shuttleUid, ShuttleComponent component, EntityUid targetUid, string? priorityTag = null, bool ignored = false, bool deletedTrash = false)
-=======
     public bool TryFTLDock(
         EntityUid shuttleUid,
         ShuttleComponent component,
         EntityUid targetUid,
-        string? priorityTag = null)
-    {
-        return TryFTLDock(shuttleUid, component, targetUid, out _, priorityTag);
+        string? priorityTag = null,
+        bool ignored = false, // Sunrise-Edit
+        bool deletedTrash = false) // Sunrise-Edit
+    {
+        return TryFTLDock(shuttleUid, component, targetUid, out _, priorityTag, ignored, deletedTrash);
     }
 
     /// <summary>
@@ -723,8 +722,9 @@
         ShuttleComponent component,
         EntityUid targetUid,
         [NotNullWhen(true)] out DockingConfig? config,
-        string? priorityTag = null)
->>>>>>> b940d851
+        string? priorityTag = null,
+        bool ignored = false, // Sunrise-Edit
+        bool deletedTrash = false) // Sunrise-Edit
     {
         config = null;
 
@@ -736,11 +736,7 @@
             return false;
         }
 
-<<<<<<< HEAD
-        var config = _dockSystem.GetDockingConfig(shuttleUid, targetUid, priorityTag, ignored);
-=======
-        config = _dockSystem.GetDockingConfig(shuttleUid, targetUid, priorityTag);
->>>>>>> b940d851
+        config = _dockSystem.GetDockingConfig(shuttleUid, targetUid, priorityTag, ignored); // Sunrise-Edit
 
         if (config != null)
         {
