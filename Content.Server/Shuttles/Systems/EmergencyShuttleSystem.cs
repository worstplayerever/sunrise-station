using System.Linq;
using System.Numerics;
using System.Threading;
using Content.Server._Sunrise.ImmortalGrid;
using Content.Server._Sunrise.TransitHub;
using Content.Server.Access.Systems;
using Content.Server.Administration.Logs;
using Content.Server.Administration.Managers;
using Content.Server.Atmos.EntitySystems;
using Content.Server.Chat.Systems;
using Content.Server.Communications;
using Content.Server.DeviceNetwork.Systems;
using Content.Server.GameTicking;
using Content.Server.GameTicking.Events;
using Content.Server.Parallax;
using Content.Server.Pinpointer;
using Content.Server.Popups;
using Content.Server.RoundEnd;
using Content.Server.Screens.Components;
using Content.Server.Shuttles.Components;
using Content.Server.Shuttles.Events;
using Content.Server.Station.Events;
using Content.Server.Station.Systems;
using Content.Shared._Sunrise.AlwaysPoweredMap;
using Content.Shared._Sunrise.UnbuildableGrid;
using Content.Shared.Access.Systems;
using Content.Shared.Atmos;
using Content.Shared.CCVar;
using Content.Shared.Damage;
using Content.Shared.Damage.Prototypes;
using Content.Shared.Database;
using Content.Shared.DeviceNetwork;
<<<<<<< HEAD
using Content.Shared.Doors.Components;
using Content.Shared.Doors.Systems;
=======
using Content.Shared.DeviceNetwork.Components;
>>>>>>> 3f9d303c
using Content.Shared.GameTicking;
using Content.Shared.Gravity;
using Content.Shared.Light.Components;
using Content.Shared.Localizations;
using Content.Shared.Parallax;
using Content.Shared.Salvage;
using Content.Shared.Shuttles.Components;
using Content.Shared.Shuttles.Events;
using Content.Shared.Tag;
using Content.Shared.Tiles;
using Robust.Server.GameObjects;
using Robust.Shared.Audio;
using Robust.Shared.Audio.Systems;
using Robust.Shared.Configuration;
using Robust.Shared.EntitySerialization;
using Robust.Shared.EntitySerialization.Systems;
using Robust.Shared.Map;
using Robust.Shared.Map.Components;
using Robust.Shared.Player;
using Robust.Shared.Prototypes;
using Robust.Shared.Random;
using Robust.Shared.Timing;
using Robust.Shared.Utility;
<<<<<<< HEAD
using Content.Shared.DeviceNetwork.Components;
using Content.Shared.Parallax.Biomes;
=======
>>>>>>> 3f9d303c

namespace Content.Server.Shuttles.Systems;

public sealed partial class EmergencyShuttleSystem : EntitySystem
{
    /*
     * Handles the escape shuttle + CentCom.
     */

    [Dependency] private readonly IAdminLogManager _logger = default!;
    [Dependency] private readonly IMapManager _mapManager = default!;
    [Dependency] private readonly IAdminManager _admin = default!;
    [Dependency] private readonly IConfigurationManager _configManager = default!;
    [Dependency] private readonly IGameTiming _timing = default!;
    [Dependency] private readonly IRobustRandom _random = default!;
    [Dependency] private readonly SharedMapSystem _mapSystem = default!;
    [Dependency] private readonly AccessReaderSystem _reader = default!;
    [Dependency] private readonly ChatSystem _chatSystem = default!;
    [Dependency] private readonly CommunicationsConsoleSystem _commsConsole = default!;
    [Dependency] private readonly DeviceNetworkSystem _deviceNetworkSystem = default!;
    [Dependency] private readonly DockingSystem _dock = default!;
    [Dependency] private readonly IdCardSystem _idSystem = default!;
    [Dependency] private readonly NavMapSystem _navMap = default!;
    [Dependency] private readonly MapLoaderSystem _loader = default!;
    [Dependency] private readonly MetaDataSystem _metaData = default!;
    [Dependency] private readonly PopupSystem _popup = default!;
    [Dependency] private readonly RoundEndSystem _roundEnd = default!;
    [Dependency] private readonly SharedAudioSystem _audio = default!;
    [Dependency] private readonly ShuttleSystem _shuttle = default!;
    [Dependency] private readonly StationSystem _station = default!;
    [Dependency] private readonly TransformSystem _transformSystem = default!;
    [Dependency] private readonly UserInterfaceSystem _uiSystem = default!;
    [Dependency] private readonly AtmosphereSystem _atmos = default!;
    [Dependency] private readonly EntityLookupSystem _lookup = default!;
    [Dependency] private readonly IPrototypeManager _prototypeManager = default!;
    [Dependency] private readonly SharedAirlockSystem _airlockSystem = default!;
    [Dependency] private readonly BiomeSystem _biomes = default!;

    private const float ShuttleSpawnBuffer = 1f;

    // Sunrise-start
    public TimeSpan? DockTime;
    // Sunrise-end

    private bool _emergencyShuttleEnabled;

    private static readonly ProtoId<TagPrototype> DockTag = "DockEmergency";

    public override void Initialize()
    {
        _emergencyShuttleEnabled = _configManager.GetCVar(CCVars.EmergencyShuttleEnabled);
        // Don't immediately invoke as roundstart will just handle it.
        Subs.CVar(_configManager, CCVars.EmergencyShuttleEnabled, SetEmergencyShuttleEnabled);

        SubscribeLocalEvent<RoundStartingEvent>(OnRoundStart);
        SubscribeLocalEvent<RoundRestartCleanupEvent>(OnRoundCleanup);
        SubscribeLocalEvent<StationEmergencyShuttleComponent, StationPostInitEvent>(OnStationStartup);
        SubscribeLocalEvent<StationTransitHubComponent, ComponentShutdown>(OnCentcommShutdown); // Sunrise-Edit
        SubscribeLocalEvent<StationTransitHubComponent, ComponentInit>(OnTransitHubInit); // Sunrise-Edit

        SubscribeLocalEvent<EmergencyShuttleComponent, FTLStartedEvent>(OnEmergencyFTL);
        SubscribeLocalEvent<EmergencyShuttleComponent, FTLCompletedEvent>(OnEmergencyFTLComplete);
        SubscribeNetworkEvent<EmergencyShuttleRequestPositionMessage>(OnShuttleRequestPosition);
        SubscribeLocalEvent<RoundEndTextAppendEvent>(OnRoundEnded); // Sunrise-edit
        InitializeEmergencyConsole();
    }

    // Sunrise-start
    private void OnRoundEnded(RoundEndTextAppendEvent ev)
    {
        DockTime = null;
    }
    // Sunrise-end

    private void OnRoundStart(RoundStartingEvent ev)
    {
        CleanupEmergencyConsole();
        _roundEndCancelToken = new CancellationTokenSource();
    }

    private void OnRoundCleanup(RoundRestartCleanupEvent ev)
    {
        _roundEndCancelToken?.Cancel();
        _roundEndCancelToken = null;
    }

    private void OnCentcommShutdown(EntityUid uid, StationTransitHubComponent component, ComponentShutdown args) // Sunrise-Edit
    {
        ClearTransitHub(component);
    }

    private void ClearTransitHub(StationTransitHubComponent component) // Sunrise-Edit
    {
        QueueDel(component.Entity);
        QueueDel(component.MapEntity);
        component.Entity = null;
        component.MapEntity = null;
    }

    /// <summary>
    ///     Attempts to get the EntityUid of the emergency shuttle
    /// </summary>
    public EntityUid? GetShuttle()
    {
        AllEntityQuery<EmergencyShuttleComponent>().MoveNext(out var shuttle, out _);
        return shuttle;
    }

    private void SetEmergencyShuttleEnabled(bool value)
    {
        if (_emergencyShuttleEnabled == value)
            return;

        _emergencyShuttleEnabled = value;

        if (value)
        {
            SetupEmergencyShuttle();
        }
        else
        {
            CleanupEmergencyShuttle();
        }
    }

    private void CleanupEmergencyShuttle()
    {
        var query = AllEntityQuery<StationTransitHubComponent>(); // Sunrise-Edit

        while (query.MoveNext(out var uid, out _))
        {
            RemCompDeferred<StationTransitHubComponent>(uid); // Sunrise-Edit
        }
    }

    public override void Update(float frameTime)
    {
        base.Update(frameTime);
        UpdateEmergencyConsole(frameTime);
    }

    /// <summary>
    ///     If the client is requesting debug info on where an emergency shuttle would dock.
    /// </summary>
    private void OnShuttleRequestPosition(EmergencyShuttleRequestPositionMessage msg, EntitySessionEventArgs args)
    {
        if (!_admin.IsAdmin(args.SenderSession))
            return;

        var player = args.SenderSession.AttachedEntity;
        if (player is null)
            return;

        var station = _station.GetOwningStation(player.Value);

        if (!TryComp<StationEmergencyShuttleComponent>(station, out var stationShuttle) ||
            !HasComp<ShuttleComponent>(stationShuttle.EmergencyShuttle))
        {
            return;
        }

        var targetGrid = _station.GetLargestGrid(station.Value);
        if (targetGrid == null)
            return;

        var config = _dock.GetDockingConfig(stationShuttle.EmergencyShuttle.Value, targetGrid.Value, DockTag, true);
        if (config == null)
            return;

        foreach (var configDock in config.Docks)
        {
            _dock.Undock((configDock.DockBUid, configDock.DockB));
        }

        RaiseNetworkEvent(new EmergencyShuttlePositionMessage()
        {
            StationUid = GetNetEntity(targetGrid),
            Position = config.Area,
        });
    }

    /// <summary>
    ///     Escape shuttle FTL event handler. The only escape shuttle FTL transit should be from station to centcomm at round end
    /// </summary>
    private void OnEmergencyFTL(EntityUid uid, EmergencyShuttleComponent component, ref FTLStartedEvent args)
    {
        var ftlTime = TimeSpan.FromSeconds
        (
            TryComp<FTLComponent>(uid, out var ftlComp) ? ftlComp.TravelTime : _shuttle.DefaultTravelTime
        );

        if (TryComp<DeviceNetworkComponent>(uid, out var netComp))
        {
            var payload = new NetworkPayload
            {
                [ShuttleTimerMasks.ShuttleMap] = uid,
                [ShuttleTimerMasks.SourceMap] = args.FromMapUid,
                [ShuttleTimerMasks.DestMap] = _transformSystem.GetMap(args.TargetCoordinates),
                [ShuttleTimerMasks.ShuttleTime] = ftlTime,
                [ShuttleTimerMasks.SourceTime] = ftlTime,
                [ShuttleTimerMasks.DestTime] = ftlTime
            };
            _deviceNetworkSystem.QueuePacket(uid, null, payload, netComp.TransmitFrequency);
        }
    }

    /// <summary>
    ///     When the escape shuttle finishes FTL (docks at centcomm), have the timers display the round end countdown
    /// </summary>
    private void OnEmergencyFTLComplete(EntityUid uid, EmergencyShuttleComponent component, ref FTLCompletedEvent args)
    {
        var countdownTime = TimeSpan.FromSeconds(_configManager.GetCVar(CCVars.RoundRestartTime));
        var shuttle = args.Entity;
        if (TryComp<DeviceNetworkComponent>(shuttle, out var net))
        {
            var payload = new NetworkPayload
            {
                [ShuttleTimerMasks.ShuttleMap] = shuttle,
                [ShuttleTimerMasks.SourceMap] = _roundEnd.GetTransitHub(), // Sunrise-Edit
                [ShuttleTimerMasks.DestMap] = _roundEnd.GetStation(),
                [ShuttleTimerMasks.ShuttleTime] = countdownTime,
                [ShuttleTimerMasks.SourceTime] = countdownTime,
                [ShuttleTimerMasks.DestTime] = countdownTime,
            };

            // by popular request
            // https://discord.com/channels/310555209753690112/770682801607278632/1189989482234126356
            if (_random.Next(1000) == 0)
            {
                payload.Add(ScreenMasks.Text, ShuttleTimerMasks.Kill);
                payload.Add(ScreenMasks.Color, Color.Red);
            }
            else
                payload.Add(ScreenMasks.Text, ShuttleTimerMasks.Bye);

            _deviceNetworkSystem.QueuePacket(shuttle, null, payload, net.TransmitFrequency);
        }
    }

    /// <summary>
    ///     Attempts to dock a station's emergency shuttle.
    /// </summary>
    /// <seealso cref="DockEmergencyShuttle"/>
    public ShuttleDockResult? DockSingleEmergencyShuttle(EntityUid stationUid, StationEmergencyShuttleComponent? stationShuttle = null)
    {
        if (!Resolve(stationUid, ref stationShuttle))
            return null;

        if (!TryComp<TransformComponent>(stationShuttle.EmergencyShuttle, out var xform) || // Sunrise-Edit
            !TryComp<ShuttleComponent>(stationShuttle.EmergencyShuttle, out var shuttle))
        {
            Log.Error($"Attempted to call an emergency shuttle for an uninitialized station? Station: {ToPrettyString(stationUid)}. Shuttle: {ToPrettyString(stationShuttle.EmergencyShuttle)}");
            return null;
        }

<<<<<<< HEAD
        var targetGrid = _station.GetLargestGrid(Comp<StationDataComponent>(stationUid));
        var announcementSound = new SoundPathSpecifier("/Audio/Misc/notice1.ogg");

        // Sunrise-start
        DockTime = _timing.CurTime;
        // Sunrise-end
=======
        var targetGrid = _station.GetLargestGrid(stationUid);
>>>>>>> 3f9d303c

        // UHH GOOD LUCK
        if (targetGrid == null)
        {
            _logger.Add(
                LogType.EmergencyShuttle,
                LogImpact.High,
                $"Emergency shuttle {ToPrettyString(stationUid)} unable to dock with station {ToPrettyString(stationUid)}");

            return new ShuttleDockResult
            {
                Station = (stationUid, stationShuttle),
                ResultType = ShuttleDockResultType.GoodLuck,
            };
        }

        ShuttleDockResultType resultType;
        if (_shuttle.TryFTLDock(stationShuttle.EmergencyShuttle.Value, shuttle, targetGrid.Value, out var config, DockTag, true, true)) // Sunrise-Edit
        {
            _logger.Add(
                LogType.EmergencyShuttle,
                LogImpact.High,
                $"Emergency shuttle {ToPrettyString(stationUid)} docked with stations");

            resultType = _dock.IsConfigPriority(config, DockTag)
                ? ShuttleDockResultType.PriorityDock
                : ShuttleDockResultType.OtherDock;
        }
        else
        {
            _logger.Add(
                LogType.EmergencyShuttle,
                LogImpact.High,
                $"Emergency shuttle {ToPrettyString(stationUid)} unable to find a valid docking port for {ToPrettyString(stationUid)}");

            resultType = ShuttleDockResultType.NoDock;
        }

        return new ShuttleDockResult
        {
            Station = (stationUid, stationShuttle),
            DockingConfig = config,
            ResultType = resultType,
            TargetGrid = targetGrid,
        };
    }

    /// <summary>
    /// Do post-shuttle-dock setup. Announce to the crew and set up shuttle timers.
    /// </summary>
    public void AnnounceShuttleDock(ShuttleDockResult result, bool extended)
    {
        var stationShuttleComp = result.Station.Comp;
        var shuttle = result.Station.Comp.EmergencyShuttle;

        DebugTools.Assert(shuttle != null);

        if (result.ResultType == ShuttleDockResultType.GoodLuck)
        {
            _chatSystem.DispatchStationAnnouncement(
                result.Station,
                Loc.GetString(stationShuttleComp.FailureAnnouncement),
                playDefault: false,
                announcementSound: stationShuttleComp.FailureAudio);

            // TODO: Need filter extensions or something don't blame me.
            //_audio.PlayGlobal(stationShuttleComp.FailureAudio, Filter.Broadcast(), true);
            return;
        }

        DebugTools.Assert(result.TargetGrid != null);

        // Send station announcement.

        var targetXform = Transform(result.TargetGrid.Value);
        var angle = _dock.GetAngle(
            shuttle.Value,
            Transform(shuttle.Value),
            result.TargetGrid.Value,
            targetXform);

        var direction = ContentLocalizationManager.FormatDirection(angle.GetDir());
        var location = FormattedMessage.RemoveMarkupPermissive(
            _navMap.GetNearestBeaconString((shuttle.Value, Transform(shuttle.Value))));

        var extendedText = extended ? Loc.GetString(stationShuttleComp.LaunchExtendedMessage) : "";
        var locKey = result.ResultType == ShuttleDockResultType.NoDock
            ? stationShuttleComp.NearbyAnnouncement
            : stationShuttleComp.DockedAnnouncement;

        _chatSystem.DispatchStationAnnouncement(
            result.Station,
            Loc.GetString(
                locKey,
                ("time", $"{_consoleAccumulator:0}"),
                ("direction", direction),
                ("location", location),
                ("extended", extendedText)),
            playDefault: false);

        // Trigger shuttle timers on the shuttle.

        var time = TimeSpan.FromSeconds(_consoleAccumulator);
        if (TryComp<DeviceNetworkComponent>(shuttle, out var netComp))
        {
            var payload = new NetworkPayload
            {
                [ShuttleTimerMasks.ShuttleMap] = shuttle,
                [ShuttleTimerMasks.SourceMap] = targetXform.MapUid,
                [ShuttleTimerMasks.DestMap] = _roundEnd.GetTransitHub(),
                [ShuttleTimerMasks.ShuttleTime] = time,
                [ShuttleTimerMasks.SourceTime] = time,
                [ShuttleTimerMasks.DestTime] = time + TimeSpan.FromSeconds(TransitTime),
                [ShuttleTimerMasks.Docked] = true,
            };
            _deviceNetworkSystem.QueuePacket(shuttle.Value, null, payload, netComp.TransmitFrequency);
        }

        // Play announcement audio.

        // Sunrise-Edit
        // var audioFile = result.ResultType == ShuttleDockResultType.NoDock
        //     ? stationShuttleComp.NearbyAudio
        //     : stationShuttleComp.DockedAudio;
        //
        // TODO: Need filter extensions or something don't blame me.
        //_audio.PlayGlobal(audioFile, Filter.Broadcast(), true);
    }

    private void OnTransitHubInit(EntityUid uid, StationTransitHubComponent component, ComponentInit args) // Sunrise-Edit
    {
        // This is handled on map-init, so that centcomm has finished initializing by the time the StationPostInitEvent
        // gets raised
        if (!_emergencyShuttleEnabled)
            return;

        // Post mapinit? fancy
        if (TryComp<TransformComponent>(component.Entity, out var xform)) // Sunrise-Edit
        {
            component.MapEntity = xform.MapUid;
            return;
        }

        AddTransitHub(uid, component); // Sunrise-Edit
    }

    private void OnStationStartup(Entity<StationEmergencyShuttleComponent> ent, ref StationPostInitEvent args)
    {
        AddEmergencyShuttle((ent, ent));
    }

    /// <summary>
    /// Teleports the emergency shuttle to its station and starts the countdown until it launches.
    /// </summary>
    /// <remarks>
    /// If the emergency shuttle is disabled, this immediately ends the round.
    /// </remarks>
    public void DockEmergencyShuttle()
    {
        if (EmergencyShuttleArrived)
            return;

        if (!_emergencyShuttleEnabled)
        {
            _roundEnd.EndRound();
            return;
        }

        _consoleAccumulator = _configManager.GetCVar(CCVars.EmergencyShuttleDockTime);
        EmergencyShuttleArrived = true;

        var query = AllEntityQuery<StationEmergencyShuttleComponent>();

        var dockResults = new List<ShuttleDockResult>();

        while (query.MoveNext(out var uid, out var comp))
        {
            if (DockSingleEmergencyShuttle(uid, comp) is { } dockResult)
                dockResults.Add(dockResult);
        }

        // Make the shuttle wait longer if it couldn't dock in the normal spot.
        // We have to handle the possibility of there being multiple stations, so since the shuttle timer is global,
        // use the WORST value we have.
        var worstResult = dockResults.Max(x => x.ResultType);
        var multiplier = worstResult switch
        {
            ShuttleDockResultType.OtherDock => _configManager.GetCVar(
                CCVars.EmergencyShuttleDockTimeMultiplierOtherDock),
            ShuttleDockResultType.NoDock => _configManager.GetCVar(
                CCVars.EmergencyShuttleDockTimeMultiplierNoDock),
            // GoodLuck doesn't get a multiplier.
            // Quite frankly at that point the round is probably so fucked that you'd rather it be over ASAP.
            _ => 1,
        };

        _consoleAccumulator *= multiplier;

        foreach (var shuttleDockResult in dockResults)
        {
            AnnounceShuttleDock(shuttleDockResult, multiplier > 1);
        }

        _commsConsole.UpdateCommsConsoleInterface();
    }

    private void SetupEmergencyShuttle()
    {
        if (!_emergencyShuttleEnabled)
            return;

        var centcommQuery = AllEntityQuery<StationTransitHubComponent>(); // Sunrise-Edit

        while (centcommQuery.MoveNext(out var uid, out var centcomm))
        {
            AddTransitHub(uid, centcomm); // Sunrise-Edit
        }

        var query = AllEntityQuery<StationEmergencyShuttleComponent>();

        while (query.MoveNext(out var uid, out var comp))
        {
            AddEmergencyShuttle((uid, comp));
        }
    }

    private void AddTransitHub(EntityUid station, StationTransitHubComponent component) // Sunrise-Edit
    {
        DebugTools.Assert(LifeStage(station) >= EntityLifeStage.MapInitialized);
        if (component.MapEntity != null || component.Entity != null)
        {
            Log.Warning("Attempted to re-add an existing centcomm map.");
            return;
        }

        // Check for existing centcomms and just point to that
        var query = AllEntityQuery<StationTransitHubComponent>(); // Sunrise-Edit
        while (query.MoveNext(out var otherComp))
        {
            if (otherComp == component)
                continue;

            if (!Exists(otherComp.MapEntity) || !Exists(otherComp.Entity))
            {
                Log.Error($"Discovered invalid centcomm component?");
                ClearTransitHub(otherComp);
                continue;
            }

            component.MapEntity = otherComp.MapEntity;
            component.Entity = otherComp.Entity;
            return;
        }

        if (string.IsNullOrEmpty(component.Map.ToString()))
        {
            Log.Warning("No CentComm map found, skipping setup.");
            return;
        }

        // Sunrise-start
        var mapUid = _mapSystem.CreateMap(out var mapId, runMapInit: false);

        if (!_loader.TryLoadGrid(mapId, component.Map, out var uid))
        {
            Log.Error($"Failed to set up transit hub map!");
            QueueDel(mapUid);
            return;
        }

        EnsureComp<LightCycleComponent>(mapUid);

        Log.Info($"Created transit hub grid {ToPrettyString(uid)} on map {ToPrettyString(mapUid)} for station {ToPrettyString(station)}");

        EnsureComp<ProtectedGridComponent>(uid.Value.Owner);
        EnsureComp<ArrivalsSourceComponent>(uid.Value.Owner); // Sunrise-edit
        EnsureComp<UnbuildableGridComponent>(uid.Value.Owner); // Sunrise-edit
        EnsureComp<ImmortalGridComponent>(uid.Value.Owner); // Sunrise-edit

       var template = _random.Pick(component.Biomes);
       var biome = _prototypeManager.Index<BiomeTemplatePrototype>(template);
       _biomes.EnsurePlanet(mapUid, biome);

        component.MapEntity = mapUid;
        component.Entity = uid;

        // Sunrise-Start
        var restricted = new RestrictedRangeComponent
        {
            Origin = new Vector2(0, 0),
            Range = 160,
        };
        AddComp(mapUid, restricted);
        // Sunrise-End

        _mapManager.DoMapInitialize(mapId);
        // Sunrise-end
    }

    // Sunrise-start
    public HashSet<EntityUid> GetTransitHubMaps()
    {
        var query = AllEntityQuery<StationTransitHubComponent>();
        var maps = new HashSet<EntityUid>(Count<StationTransitHubComponent>());

        while (query.MoveNext(out var comp))
        {
            if (comp.MapEntity != null)
                maps.Add(comp.MapEntity.Value);
        }

        return maps;
    }
    // Sunrise-end

    private void AddEmergencyShuttle(Entity<StationEmergencyShuttleComponent?, StationTransitHubComponent?> ent) // Sunrise-edit
    {
        if (!Resolve(ent.Owner, ref ent.Comp1, ref ent.Comp2))
            return;

        if (!_emergencyShuttleEnabled)
            return;

        if (ent.Comp1.EmergencyShuttle != null)
        {
            if (Exists(ent.Comp1.EmergencyShuttle))
            {
                Log.Error($"Attempted to add an emergency shuttle to {ToPrettyString(ent)}, despite a shuttle already existing?");
                return;
            }

            Log.Error($"Encountered deleted emergency shuttle during initialization of {ToPrettyString(ent)}");
            ent.Comp1.EmergencyShuttle = null;
        }

        if (!TryComp(ent.Comp2.MapEntity, out MapComponent? map))
        {
            Log.Error($"Failed to add emergency shuttle - transit hub has not been initialized? {ToPrettyString(ent)}");
            return;
        }

        // Load escape shuttle
        var shuttlePath = ent.Comp1.EmergencyShuttlePath;

        // Sunrise-start
        var mapId = _mapManager.CreateMap();

        var mapOptions = new DeserializationOptions {};
        if (!_loader.TryLoadGrid(mapId, shuttlePath, out var shuttle, mapOptions))
        {
            Log.Error($"Unable to spawn emergency shuttle {shuttlePath} for {ToPrettyString(ent)}");
            return;
        }

        ent.Comp1.EmergencyShuttle = shuttle;
        EnsureComp<ProtectedGridComponent>(shuttle.Value.Owner);
        EnsureComp<PreventPilotComponent>(shuttle.Value.Owner);
        EnsureComp<EmergencyShuttleComponent>(shuttle.Value.Owner);
        EnsureComp<UnbuildableGridComponent>(shuttle.Value.Owner); // Sunrise-edit

        // var docks = new HashSet<Entity<DockingComponent>>();
        // _lookup.GetChildEntities(shuttle.Value.Owner, docks);
        // foreach (var dock in docks)
        // {
        //     var airlock = EnsureComp<AirlockComponent>(dock);
        //     _airlockSystem.SetSafety(airlock, false);
        //     var door = EnsureComp<DoorComponent>(dock);
        //     door.ForcedCrushClose = true;
        //     door.CrushDamage = new DamageSpecifier(_prototypeManager.Index<DamageTypePrototype>("Blunt"), 1000);
        // }

        // Sunrise-end
        Log.Info($"Added emergency shuttle {ToPrettyString(shuttle)} for station {ToPrettyString(ent)} and centcomm {ToPrettyString(ent.Comp2.Entity)}");
    }

    /// <summary>
    /// Returns whether a target is escaping on the emergency shuttle, but only if evac has arrived.
    /// </summary>
    public bool IsTargetEscaping(EntityUid target)
    {
        // if evac isn't here then sitting in a pod doesn't return true
        if (!EmergencyShuttleArrived)
            return false;

        // check if target is on an emergency shuttle
        var xform = Transform(target);

        if (HasComp<EmergencyShuttleComponent>(xform.GridUid))
            return true;

        return false;
    }

    private bool IsOnGrid(TransformComponent xform, EntityUid shuttle, MapGridComponent? grid = null, TransformComponent? shuttleXform = null)
    {
        if (!Resolve(shuttle, ref grid, ref shuttleXform))
            return false;

        return _transformSystem.GetWorldMatrix(shuttleXform).TransformBox(grid.LocalAABB).Contains(_transformSystem.GetWorldPosition(xform));
    }

    /// <summary>
    /// A result of a shuttle dock operation done by <see cref="EmergencyShuttleSystem.DockSingleEmergencyShuttle"/>.
    /// </summary>
    /// <seealso cref="ShuttleDockResultType"/>
    public sealed class ShuttleDockResult
    {
        /// <summary>
        /// The station for which the emergency shuttle got docked.
        /// </summary>
        public Entity<StationEmergencyShuttleComponent> Station;

        /// <summary>
        /// The target grid of the station that the shuttle tried to dock to.
        /// </summary>
        /// <remarks>
        /// Not present if <see cref="ResultType"/> is <see cref="ShuttleDockResultType.GoodLuck"/>.
        /// </remarks>
        public EntityUid? TargetGrid;

        /// <summary>
        /// Enum code describing the dock result.
        /// </summary>
        public ShuttleDockResultType ResultType;

        /// <summary>
        /// The docking config used to actually dock to the station.
        /// </summary>
        /// <remarks>
        /// Only present if <see cref="ResultType"/> is <see cref="ShuttleDockResultType.PriorityDock"/>
        /// or <see cref="ShuttleDockResultType.NoDock"/>.
        /// </remarks>
        public DockingConfig? DockingConfig;
    }

    /// <summary>
    /// Emergency shuttle dock result codes used by <see cref="ShuttleDockResult"/>.
    /// </summary>
    public enum ShuttleDockResultType : byte
    {
        // This enum is ordered from "best" to "worst". This is used to sort the results.

        /// <summary>
        /// The shuttle was docked at a priority dock, which is the intended destination.
        /// </summary>
        PriorityDock,

        /// <summary>
        /// The shuttle docked at another dock on the station then the intended priority dock.
        /// </summary>
        OtherDock,

        /// <summary>
        /// The shuttle couldn't find any suitable dock on the station at all, it did not dock.
        /// </summary>
        NoDock,

        /// <summary>
        /// No station grid was found at all, shuttle did not get moved.
        /// </summary>
        GoodLuck,
    }
}<|MERGE_RESOLUTION|>--- conflicted
+++ resolved
@@ -30,12 +30,9 @@
 using Content.Shared.Damage.Prototypes;
 using Content.Shared.Database;
 using Content.Shared.DeviceNetwork;
-<<<<<<< HEAD
+using Content.Shared.DeviceNetwork.Components;
 using Content.Shared.Doors.Components;
 using Content.Shared.Doors.Systems;
-=======
-using Content.Shared.DeviceNetwork.Components;
->>>>>>> 3f9d303c
 using Content.Shared.GameTicking;
 using Content.Shared.Gravity;
 using Content.Shared.Light.Components;
@@ -59,11 +56,8 @@
 using Robust.Shared.Random;
 using Robust.Shared.Timing;
 using Robust.Shared.Utility;
-<<<<<<< HEAD
 using Content.Shared.DeviceNetwork.Components;
 using Content.Shared.Parallax.Biomes;
-=======
->>>>>>> 3f9d303c
 
 namespace Content.Server.Shuttles.Systems;
 
@@ -319,16 +313,11 @@
             return null;
         }
 
-<<<<<<< HEAD
-        var targetGrid = _station.GetLargestGrid(Comp<StationDataComponent>(stationUid));
-        var announcementSound = new SoundPathSpecifier("/Audio/Misc/notice1.ogg");
+        var targetGrid = _station.GetLargestGrid(stationUid);
 
         // Sunrise-start
         DockTime = _timing.CurTime;
         // Sunrise-end
-=======
-        var targetGrid = _station.GetLargestGrid(stationUid);
->>>>>>> 3f9d303c
 
         // UHH GOOD LUCK
         if (targetGrid == null)
