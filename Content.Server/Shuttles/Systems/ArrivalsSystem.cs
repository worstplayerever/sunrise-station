using System.Linq;
using System.Numerics;
using Content.Server.Administration;
using Content.Server.Chat.Managers;
using Content.Server.DeviceNetwork.Components;
using Content.Server.DeviceNetwork.Systems;
using Content.Server.GameTicking;
using Content.Server.GameTicking.Events;
using Content.Server.Parallax;
using Content.Server.Screens.Components;
using Content.Server.Shuttles.Components;
using Content.Server.Shuttles.Events;
using Content.Server.Spawners.Components;
using Content.Server.Spawners.EntitySystems;
using Content.Server.Station.Components;
using Content.Server.Station.Events;
using Content.Server.Station.Systems;
using Content.Shared.Administration;
using Content.Shared.CCVar;
using Content.Shared.Damage.Components;
using Content.Shared.DeviceNetwork;
using Content.Shared.GameTicking;
using Content.Shared.Mobs.Components;
using Content.Shared.Movement.Components;
using Content.Shared.Parallax.Biomes;
using Content.Shared.Salvage;
using Content.Shared.Shuttles.Components;
using Content.Shared.Tiles;
using Robust.Server.GameObjects;
using Robust.Shared.Collections;
using Robust.Shared.Configuration;
using Robust.Shared.Console;
using Robust.Shared.EntitySerialization;
using Robust.Shared.EntitySerialization.Systems;
using Robust.Shared.Map;
using Robust.Shared.Map.Components;
using Robust.Shared.Player;
using Robust.Shared.Prototypes;
using Robust.Shared.Random;
using Robust.Shared.Timing;
using Robust.Shared.Utility;
using TimedDespawnComponent = Robust.Shared.Spawners.TimedDespawnComponent;

namespace Content.Server.Shuttles.Systems;

/// <summary>
/// If enabled spawns players on a separate arrivals station before they can transfer to the main station.
/// </summary>
public sealed class ArrivalsSystem : EntitySystem
{
    [Dependency] private readonly IChatManager _chat = default!;
    [Dependency] private readonly IConfigurationManager _cfgManager = default!;
    [Dependency] private readonly IConsoleHost _console = default!;
    [Dependency] private readonly IGameTiming _timing = default!;
    [Dependency] private readonly IPrototypeManager _protoManager = default!;
    [Dependency] private readonly IRobustRandom _random = default!;
    [Dependency] private readonly ActorSystem _actor = default!;
    [Dependency] private readonly BiomeSystem _biomes = default!;
    [Dependency] private readonly DeviceNetworkSystem _deviceNetworkSystem = default!;
    [Dependency] private readonly GameTicker _ticker = default!;
    [Dependency] private readonly MapLoaderSystem _loader = default!;
    [Dependency] private readonly MetaDataSystem _metaData = default!;
    [Dependency] private readonly SharedMapSystem _mapSystem = default!;
    [Dependency] private readonly SharedTransformSystem _transform = default!;
    [Dependency] private readonly ShuttleSystem _shuttles = default!;
    [Dependency] private readonly StationSpawningSystem _stationSpawning = default!;
    [Dependency] private readonly StationSystem _station = default!;

    private EntityQuery<PendingClockInComponent> _pendingQuery;
    private EntityQuery<ArrivalsBlacklistComponent> _blacklistQuery;
    private EntityQuery<MobStateComponent> _mobQuery;

    /// <summary>
    /// If enabled then spawns players on an alternate map so they can take a shuttle to the station.
    /// </summary>
    public bool Enabled { get; private set; }

    /// <summary>
    /// Flags if all players spawning at the departure terminal have godmode until they leave the terminal.
    /// </summary>
    public bool ArrivalsGodmode { get; private set; }

    /// <summary>
    ///     The first arrival is a little early, to save everyone 10s
    /// </summary>
    private const float RoundStartFTLDuration = 10f;

    // Sunrise-Edit
    // private readonly List<ProtoId<BiomeTemplatePrototype>> _arrivalsBiomeOptions = new()
    // {
    //     "Grasslands",
    //     "LowDesert",
    //     "Snow",
    // };

    public override void Initialize()
    {
        base.Initialize();

        SubscribeLocalEvent<PlayerSpawningEvent>(HandlePlayerSpawning, before: new []{ typeof(SpawnPointSystem)}, after: new [] { typeof(ContainerSpawnPointSystem)});

        SubscribeLocalEvent<StationArrivalsComponent, StationPostInitEvent>(OnStationPostInit);

        SubscribeLocalEvent<ArrivalsShuttleComponent, ComponentStartup>(OnShuttleStartup);
        SubscribeLocalEvent<ArrivalsShuttleComponent, FTLTagEvent>(OnShuttleTag);

        // Sunrise-Edit
        //SubscribeLocalEvent<RoundStartingEvent>(OnRoundStarting);
        SubscribeLocalEvent<ArrivalsShuttleComponent, FTLStartedEvent>(OnArrivalsFTL);
        SubscribeLocalEvent<ArrivalsShuttleComponent, FTLCompletedEvent>(OnArrivalsDocked);

        SubscribeLocalEvent<PlayerSpawnCompleteEvent>(SendDirections);

        _pendingQuery = GetEntityQuery<PendingClockInComponent>();
        _blacklistQuery = GetEntityQuery<ArrivalsBlacklistComponent>();
        _mobQuery = GetEntityQuery<MobStateComponent>();

        // Don't invoke immediately as it will get set in the natural course of things.
        Enabled = _cfgManager.GetCVar(CCVars.ArrivalsShuttles);
        ArrivalsGodmode = _cfgManager.GetCVar(CCVars.GodmodeArrivals);

        _cfgManager.OnValueChanged(CCVars.ArrivalsShuttles, SetArrivals);
        _cfgManager.OnValueChanged(CCVars.GodmodeArrivals, b => ArrivalsGodmode = b);

        // Command so admins can set these for funsies
        _console.RegisterCommand("arrivals", ArrivalsCommand, ArrivalsCompletion);
    }

    private void OnShuttleTag(EntityUid uid, ArrivalsShuttleComponent component, ref FTLTagEvent args)
    {
        if (args.Handled)
            return;

        // Just saves mappers forgetting. (v2 boogaloo)
        args.Handled = true;
        args.Tag = "DockArrivals";
    }

    private CompletionResult ArrivalsCompletion(IConsoleShell shell, string[] args)
    {
        if (args.Length != 1)
            return CompletionResult.Empty;

        return new CompletionResult(new CompletionOption[]
        {
            // Enables and disable are separate comms in case you don't want to accidentally toggle it, compared to
            // returns which doesn't have an immediate effect
            new("enable", Loc.GetString("cmd-arrivals-enable-hint")),
            new("disable", Loc.GetString("cmd-arrivals-disable-hint")),
            new("returns", Loc.GetString("cmd-arrivals-returns-hint")),
            new ("force", Loc.GetString("cmd-arrivals-force-hint"))
        }, "Option");
    }

    [AdminCommand(AdminFlags.Fun)]
    private void ArrivalsCommand(IConsoleShell shell, string argstr, string[] args)
    {
        if (args.Length != 1)
        {
            shell.WriteError(Loc.GetString("cmd-arrivals-invalid"));
            return;
        }

        switch (args[0])
        {
            case "enable":
                _cfgManager.SetCVar(CCVars.ArrivalsShuttles, true);
                break;
            case "disable":
                _cfgManager.SetCVar(CCVars.ArrivalsShuttles, false);
                break;
            case "returns":
                var existing = _cfgManager.GetCVar(CCVars.ArrivalsReturns);
                _cfgManager.SetCVar(CCVars.ArrivalsReturns, !existing);
                shell.WriteLine(Loc.GetString("cmd-arrivals-returns", ("value", !existing)));
                break;
            case "force":
                var query = AllEntityQuery<PendingClockInComponent, TransformComponent>();
                var spawnPoints = EntityQuery<SpawnPointComponent, TransformComponent>().ToList();

                TryGetArrivals(out var arrivalsUid);

                while (query.MoveNext(out var uid, out _, out var pendingXform))
                {
                    _random.Shuffle(spawnPoints);

                    foreach (var (point, xform) in spawnPoints)
                    {
                        if (point.SpawnType != SpawnPointType.LateJoin || xform.GridUid == arrivalsUid)
                            continue;

                        _transform.SetCoordinates(uid, pendingXform, xform.Coordinates);
                        break;
                    }

                    RemCompDeferred<AutoOrientComponent>(uid);
                    RemCompDeferred<PendingClockInComponent>(uid);
                    shell.WriteLine(Loc.GetString("cmd-arrivals-forced", ("uid", ToPrettyString(uid))));
                }
                break;
            default:
                shell.WriteError(Loc.GetString($"cmd-arrivals-invalid"));
                break;
        }
    }

    /// <summary>
    ///     First sends shuttle timer data, then kicks people off the shuttle if it isn't leaving the arrivals terminal
    /// </summary>
    private void OnArrivalsFTL(EntityUid shuttleUid, ArrivalsShuttleComponent component, ref FTLStartedEvent args)
    {
        if (!TryGetArrivals(out EntityUid arrivals))
            return;

        if (TryComp<DeviceNetworkComponent>(shuttleUid, out var netComp))
        {
            TryComp<FTLComponent>(shuttleUid, out var ftlComp);
            var ftlTime = TimeSpan.FromSeconds(ftlComp?.TravelTime ?? _shuttles.DefaultTravelTime);

            var payload = new NetworkPayload
            {
                [ShuttleTimerMasks.ShuttleMap] = shuttleUid,
                [ShuttleTimerMasks.ShuttleTime] = ftlTime
            };

            // unfortunate levels of spaghetti due to roundstart arrivals ftl behavior
            EntityUid? sourceMap;
            var arrivalsDelay = _cfgManager.GetCVar(CCVars.ArrivalsCooldown);

            if (component.FirstRun)
            {
                var station = _station.GetLargestGrid(Comp<StationDataComponent>(component.Station));
                sourceMap = station == null ? null : Transform(station.Value)?.MapUid;
                arrivalsDelay += RoundStartFTLDuration;
                component.FirstRun = false;
                payload.Add(ShuttleTimerMasks.DestMap, Transform(args.TargetCoordinates.EntityId).MapUid);
                payload.Add(ShuttleTimerMasks.DestTime, ftlTime);
            }
            else
                sourceMap = args.FromMapUid;

            payload.Add(ShuttleTimerMasks.SourceMap, sourceMap);
            payload.Add(ShuttleTimerMasks.SourceTime, ftlTime + TimeSpan.FromSeconds(arrivalsDelay));

            _deviceNetworkSystem.QueuePacket(shuttleUid, null, payload, netComp.TransmitFrequency);
        }

        // Don't do anything here when leaving arrivals.
        var arrivalsMapUid = Transform(arrivals).MapUid;
        if (args.FromMapUid == arrivalsMapUid)
            return;

        // Any mob then yeet them off the shuttle.
        if (!_cfgManager.GetCVar(CCVars.ArrivalsReturns) && args.FromMapUid != null)
            DumpChildren(shuttleUid, ref args);

        var pendingQuery = AllEntityQuery<PendingClockInComponent, TransformComponent>();

        // We're heading from the station back to arrivals (if leaving arrivals, would have returned above).
        // Process everyone who holds a PendingClockInComponent
        // Note, due to way DumpChildren works, anyone who doesn't have a PendingClockInComponent gets left in space
        // and will not warp. This is intended behavior.
        while (pendingQuery.MoveNext(out var pUid, out _, out var xform))
        {
            if (xform.GridUid == shuttleUid)
            {
                // Warp all players who are still on this shuttle to a spawn point. This doesn't let them return to
                // arrivals. It also ensures noobs, slow players or AFK players safely leave the shuttle.
                TryTeleportToMapSpawn(pUid, component.Station, xform);
            }

            // Players who have remained at arrivals keep their warp coupon (PendingClockInComponent) for now.
            if (xform.MapUid == arrivalsMapUid)
                continue;

            // The player has successfully left arrivals and is also not on the shuttle. Remove their warp coupon.
            RemCompDeferred<PendingClockInComponent>(pUid);
            RemCompDeferred<AutoOrientComponent>(pUid);

            if (ArrivalsGodmode)
                RemCompDeferred<GodmodeComponent>(pUid);
        }
    }

    private void OnArrivalsDocked(EntityUid uid, ArrivalsShuttleComponent component, ref FTLCompletedEvent args)
    {
        var dockTime = component.NextTransfer - _timing.CurTime + TimeSpan.FromSeconds(_shuttles.DefaultStartupTime);

        if (TryComp<DeviceNetworkComponent>(uid, out var netComp))
        {
            var payload = new NetworkPayload
            {
                [ShuttleTimerMasks.ShuttleMap] = uid,
                [ShuttleTimerMasks.ShuttleTime] = dockTime,
                [ShuttleTimerMasks.SourceMap] = args.MapUid,
                [ShuttleTimerMasks.SourceTime] = dockTime,
                [ShuttleTimerMasks.Docked] = true
            };
            _deviceNetworkSystem.QueuePacket(uid, null, payload, netComp.TransmitFrequency);
        }
    }

    private void DumpChildren(EntityUid uid, ref FTLStartedEvent args)
    {
        var toDump = new List<Entity<TransformComponent>>();
        FindDumpChildren(uid, toDump);
        foreach (var (ent, xform) in toDump)
        {
            var rotation = xform.LocalRotation;
            _transform.SetCoordinates(ent, new EntityCoordinates(args.FromMapUid!.Value, Vector2.Transform(xform.LocalPosition, args.FTLFrom)));
            _transform.SetWorldRotation(ent, args.FromRotation + rotation);
            if (_actor.TryGetSession(ent, out var session))
            {
                _chat.DispatchServerMessage(session!, Loc.GetString("latejoin-arrivals-dumped-from-shuttle"));
            }
        }
    }

    private void FindDumpChildren(EntityUid uid, List<Entity<TransformComponent>> toDump)
    {
        if (_pendingQuery.HasComponent(uid))
            return;

        var xform = Transform(uid);

        if (_mobQuery.HasComponent(uid) || _blacklistQuery.HasComponent(uid))
        {
            toDump.Add((uid, xform));
            return;
        }

        var children = xform.ChildEnumerator;
        while (children.MoveNext(out var child))
        {
            FindDumpChildren(child, toDump);
        }
    }

    public void HandlePlayerSpawning(PlayerSpawningEvent ev)
    {
        if (ev.SpawnResult != null)
            return;

        // We use arrivals as the default spawn so don't check for job prio.

        // Sunrise-Start
        if (ev.DesiredSpawnPointType == SpawnPointType.Job)
            return;
        // Sunrise-End

        // We use arrivals as the default spawn so don't check for job prio.

        // Only works on latejoin even if enabled.
        if (!Enabled || _ticker.RunLevel != GameRunLevel.InRound)
            return;

        if (!HasComp<StationArrivalsComponent>(ev.Station))
            return;

        TryGetArrivals(out var arrivals);

        if (!TryComp(arrivals, out TransformComponent? arrivalsXform))
            return;

        var mapId = arrivalsXform.MapID;

        var points = EntityQueryEnumerator<SpawnPointComponent, TransformComponent>();
        var possiblePositions = new List<EntityCoordinates>();
        while (points.MoveNext(out var uid, out var spawnPoint, out var xform))
        {
            if (spawnPoint.SpawnType != SpawnPointType.LateJoin || xform.MapID != mapId)
                continue;

            possiblePositions.Add(xform.Coordinates);
        }

        if (possiblePositions.Count <= 0)
            return;

        var spawnLoc = _random.Pick(possiblePositions);
        ev.SpawnResult = _stationSpawning.SpawnPlayerMob(
            spawnLoc,
            ev.Job,
            ev.HumanoidCharacterProfile,
            ev.Station);

        EnsureComp<PendingClockInComponent>(ev.SpawnResult.Value);
        EnsureComp<AutoOrientComponent>(ev.SpawnResult.Value);

        // If you're forced to spawn, you're invincible until you leave wherever you were forced to spawn.
        if (ArrivalsGodmode)
            EnsureComp<GodmodeComponent>(ev.SpawnResult.Value);
    }

    private void SendDirections(PlayerSpawnCompleteEvent ev)
    {
        if (!Enabled || !ev.LateJoin || ev.Silent || !_pendingQuery.HasComp(ev.Mob))
            return;

        var arrival = NextShuttleArrival();

        var message = arrival is not null
            ? Loc.GetString("latejoin-arrivals-direction-time", ("time", $"{arrival:mm\\:ss}"))
            : Loc.GetString("latejoin-arrivals-direction");

        _chat.DispatchServerMessage(ev.Player, message);
    }

    private bool TryTeleportToMapSpawn(EntityUid player, EntityUid stationId, TransformComponent? transform = null)
    {
        if (!Resolve(player, ref transform))
            return false;

        var points = EntityQueryEnumerator<SpawnPointComponent, TransformComponent>();
        var possiblePositions = new ValueList<EntityCoordinates>(32);

        // Find a spawnpoint on the same map as the player is already docked with now.
        while (points.MoveNext(out var uid, out var spawnPoint, out var xform))
        {
            if (spawnPoint.SpawnType == SpawnPointType.LateJoin &&
                _station.GetOwningStation(uid, xform) == stationId)
            {
                // Add to list of possible spawn locations
                possiblePositions.Add(xform.Coordinates);
            }
        }

        if (possiblePositions.Count > 0)
        {
            // Move the player to a random late-join spawnpoint.
            _transform.SetCoordinates(player, transform, _random.Pick(possiblePositions));
            if (_actor.TryGetSession(player, out var session))
            {
                _chat.DispatchServerMessage(session!, Loc.GetString("latejoin-arrivals-teleport-to-spawn"));
            }
            return true;
        }

        return false;
    }

    private void OnShuttleStartup(EntityUid uid, ArrivalsShuttleComponent component, ComponentStartup args)
    {
        EnsureComp<PreventPilotComponent>(uid);
    }

    private bool TryGetArrivals(out EntityUid uid)
    {
        var arrivalsQuery = EntityQueryEnumerator<ArrivalsSourceComponent>();

        while (arrivalsQuery.MoveNext(out uid, out _))
        {
            return true;
        }

        return false;
    }

    public TimeSpan? NextShuttleArrival()
    {
        var query = EntityQueryEnumerator<ArrivalsShuttleComponent>();
        var time = TimeSpan.MaxValue;
        while (query.MoveNext(out var uid, out var comp))
        {
            if (comp.NextArrivalsTime < time)
                time = comp.NextArrivalsTime;
        }

        var duration = _timing.CurTime;
        return (time < duration) ? null : time - duration;
    }

    public override void Update(float frameTime)
    {
        base.Update(frameTime);

        var query = EntityQueryEnumerator<ArrivalsShuttleComponent, ShuttleComponent, TransformComponent>();
        var curTime = _timing.CurTime;
        TryGetArrivals(out var arrivals);

        if (TryComp(arrivals, out TransformComponent? arrivalsXform))
        {
            while (query.MoveNext(out var uid, out var comp, out var shuttle, out var xform))
            {
                if (comp.NextTransfer > curTime || !TryComp<StationDataComponent>(comp.Station, out var data))
                    continue;

                var tripTime = _shuttles.DefaultTravelTime + _shuttles.DefaultStartupTime;

                // Go back to arrivals source
                if (xform.MapUid != arrivalsXform.MapUid)
                {
                    if (arrivals.IsValid())
                        _shuttles.FTLToDock(uid, shuttle, arrivals);

                    comp.NextArrivalsTime = _timing.CurTime + TimeSpan.FromSeconds(tripTime);
                }
                // Go to station
                else
                {
                    var targetGrid = _station.GetLargestGrid(data);

                    if (targetGrid != null)
                        _shuttles.FTLToDock(uid, shuttle, targetGrid.Value);

                    // The ArrivalsCooldown includes the trip there, so we only need to add the time taken for
                    // the trip back.
                    comp.NextArrivalsTime = _timing.CurTime + TimeSpan.FromSeconds(
                        _cfgManager.GetCVar(CCVars.ArrivalsCooldown) + tripTime);
                }

                comp.NextTransfer += TimeSpan.FromSeconds(_cfgManager.GetCVar(CCVars.ArrivalsCooldown));
            }
        }
    }

<<<<<<< HEAD
    /// Sunrise-Edit
    // private void OnRoundStarting(RoundStartingEvent ev)
    // {
    //     // Setup arrivals station
    //     if (!Enabled)
    //         return;
    //
    //     SetupArrivalsStation();
    // }

    // private void SetupArrivalsStation()
    // {
    //     var path = new ResPath(_cfgManager.GetCVar(CCVars.ArrivalsMap));
    //     if (!_loader.TryLoadMap(path, out var map, out var grids))
    //         return;
    //
    //     _metaData.SetEntityName(map.Value, Loc.GetString("map-name-terminal"));
    //
    //     foreach (var id in grids)
    //     {
    //         EnsureComp<ArrivalsSourceComponent>(id);
    //         EnsureComp<ProtectedGridComponent>(id);
    //         EnsureComp<PreventPilotComponent>(id);
    //     }
    //
    //     // Setup planet arrivals if relevant
    //     if (_cfgManager.GetCVar(CCVars.ArrivalsPlanet))
    //     {
    //         var template = _random.Pick(_arrivalsBiomeOptions);
    //         _biomes.EnsurePlanet(map.Value, _protoManager.Index(template));
    //         var restricted = new RestrictedRangeComponent
    //         {
    //             Range = 32f
    //         };
    //         AddComp(map.Value, restricted);
    //     }
    //
    //     _mapSystem.InitializeMap(map.Value.Comp.MapId);
    //
    //     // Handle roundstart stations.
    //     var query = AllEntityQuery<StationArrivalsComponent>();
    //
    //     while (query.MoveNext(out var uid, out var comp))
    //     {
    //         SetupShuttle(uid, comp);
    //     }
    // }
=======
    private void OnRoundStarting(RoundStartingEvent ev)
    {
        // Setup arrivals station
        if (!Enabled)
            return;

        SetupArrivalsStation();
    }

    private void SetupArrivalsStation()
    {
        var path = new ResPath(_cfgManager.GetCVar(CCVars.ArrivalsMap));
        _mapSystem.CreateMap(out var mapId, runMapInit: false);
        var mapUid = _mapSystem.GetMap(mapId);

        if (!_loader.TryLoadGrid(mapId, path, out var grid))
            return;

        _metaData.SetEntityName(mapUid, Loc.GetString("map-name-terminal"));

        EnsureComp<ArrivalsSourceComponent>(grid.Value);
        EnsureComp<ProtectedGridComponent>(grid.Value);
        EnsureComp<PreventPilotComponent>(grid.Value);

        // Setup planet arrivals if relevant
        if (_cfgManager.GetCVar(CCVars.ArrivalsPlanet))
        {
            var template = _random.Pick(_arrivalsBiomeOptions);
            _biomes.EnsurePlanet(mapUid, _protoManager.Index(template));
            var restricted = new RestrictedRangeComponent
            {
                Range = 32f
            };
            AddComp(mapUid, restricted);
        }

        _mapSystem.InitializeMap(mapId);

        // Handle roundstart stations.
        var query = AllEntityQuery<StationArrivalsComponent>();

        while (query.MoveNext(out var uid, out var comp))
        {
            SetupShuttle(uid, comp);
        }
    }
>>>>>>> 058d9fec

    private void SetArrivals(bool obj)
    {
        Enabled = obj;

        if (Enabled)
        {
            // Sunrise-Edit
            //SetupArrivalsStation();
            var query = AllEntityQuery<StationArrivalsComponent>();

            while (query.MoveNext(out var sUid, out var comp))
            {
                SetupShuttle(sUid, comp);
            }
        }
        else
        {
            var sourceQuery = AllEntityQuery<ArrivalsSourceComponent>();

            while (sourceQuery.MoveNext(out var uid, out _))
            {
                QueueDel(uid);
            }

            var shuttleQuery = AllEntityQuery<ArrivalsShuttleComponent>();

            while (shuttleQuery.MoveNext(out var uid, out _))
            {
                QueueDel(uid);
            }
        }
    }

    private void OnStationPostInit(EntityUid uid, StationArrivalsComponent component, ref StationPostInitEvent args)
    {
        if (!Enabled)
            return;

        // If it's a latespawn station then this will fail but that's okey
        SetupShuttle(uid, component);
    }

    private void SetupShuttle(EntityUid uid, StationArrivalsComponent component)
    {
        if (!Deleted(component.Shuttle))
            return;

        // Spawn arrivals on a dummy map then dock it to the source.
        var dummpMapEntity = _mapSystem.CreateMap(out var dummyMapId);

        if (TryGetArrivals(out var arrivals) &&
            _loader.TryLoadGrid(dummyMapId, component.ShuttlePath, out var shuttle))
        {
            component.Shuttle = shuttle.Value;
            var shuttleComp = Comp<ShuttleComponent>(component.Shuttle);
            var arrivalsComp = EnsureComp<ArrivalsShuttleComponent>(component.Shuttle);
            arrivalsComp.Station = uid;
            EnsureComp<ProtectedGridComponent>(uid);
            _shuttles.FTLToDock(component.Shuttle, shuttleComp, arrivals, hyperspaceTime: RoundStartFTLDuration);
            arrivalsComp.NextTransfer = _timing.CurTime + TimeSpan.FromSeconds(_cfgManager.GetCVar(CCVars.ArrivalsCooldown));
        }

        // Don't start the arrivals shuttle immediately docked so power has a time to stabilise?
        var timer = AddComp<TimedDespawnComponent>(dummpMapEntity);
        timer.Lifetime = 15f;
    }
}<|MERGE_RESOLUTION|>--- conflicted
+++ resolved
@@ -514,55 +514,6 @@
         }
     }
 
-<<<<<<< HEAD
-    /// Sunrise-Edit
-    // private void OnRoundStarting(RoundStartingEvent ev)
-    // {
-    //     // Setup arrivals station
-    //     if (!Enabled)
-    //         return;
-    //
-    //     SetupArrivalsStation();
-    // }
-
-    // private void SetupArrivalsStation()
-    // {
-    //     var path = new ResPath(_cfgManager.GetCVar(CCVars.ArrivalsMap));
-    //     if (!_loader.TryLoadMap(path, out var map, out var grids))
-    //         return;
-    //
-    //     _metaData.SetEntityName(map.Value, Loc.GetString("map-name-terminal"));
-    //
-    //     foreach (var id in grids)
-    //     {
-    //         EnsureComp<ArrivalsSourceComponent>(id);
-    //         EnsureComp<ProtectedGridComponent>(id);
-    //         EnsureComp<PreventPilotComponent>(id);
-    //     }
-    //
-    //     // Setup planet arrivals if relevant
-    //     if (_cfgManager.GetCVar(CCVars.ArrivalsPlanet))
-    //     {
-    //         var template = _random.Pick(_arrivalsBiomeOptions);
-    //         _biomes.EnsurePlanet(map.Value, _protoManager.Index(template));
-    //         var restricted = new RestrictedRangeComponent
-    //         {
-    //             Range = 32f
-    //         };
-    //         AddComp(map.Value, restricted);
-    //     }
-    //
-    //     _mapSystem.InitializeMap(map.Value.Comp.MapId);
-    //
-    //     // Handle roundstart stations.
-    //     var query = AllEntityQuery<StationArrivalsComponent>();
-    //
-    //     while (query.MoveNext(out var uid, out var comp))
-    //     {
-    //         SetupShuttle(uid, comp);
-    //     }
-    // }
-=======
     private void OnRoundStarting(RoundStartingEvent ev)
     {
         // Setup arrivals station
@@ -609,7 +560,6 @@
             SetupShuttle(uid, comp);
         }
     }
->>>>>>> 058d9fec
 
     private void SetArrivals(bool obj)
     {
