using System.Linq;
using System.Numerics;
using Content.Server.Administration;
using Content.Server.Chat.Managers;
using Content.Server.DeviceNetwork.Components;
using Content.Server.DeviceNetwork.Systems;
using Content.Server.GameTicking;
using Content.Server.GameTicking.Events;
using Content.Server.Parallax;
using Content.Server.Screens.Components;
using Content.Server.Shuttles.Components;
using Content.Server.Shuttles.Events;
using Content.Server.Spawners.Components;
using Content.Server.Station.Components;
using Content.Server.Station.Events;
using Content.Server.Station.Systems;
using Content.Shared.Administration;
using Content.Shared.CCVar;
using Content.Shared.Damage.Components;
using Content.Shared.DeviceNetwork;
using Content.Shared.Mobs.Components;
using Content.Shared.Movement.Components;
using Content.Shared.Parallax.Biomes;
using Content.Shared.Salvage;
using Content.Shared.Shuttles.Components;
using Content.Shared.Tiles;
using Robust.Server.GameObjects;
using Robust.Shared.Collections;
using Robust.Shared.Configuration;
using Robust.Shared.Console;
using Robust.Shared.Map;
using Robust.Shared.Player;
using Robust.Shared.Prototypes;
using Robust.Shared.Random;
using Robust.Shared.Timing;
using TimedDespawnComponent = Robust.Shared.Spawners.TimedDespawnComponent;

namespace Content.Server.Shuttles.Systems;

/// <summary>
/// If enabled spawns players on a separate arrivals station before they can transfer to the main station.
/// </summary>
public sealed class ArrivalsSystem : EntitySystem
{
    [Dependency] private readonly IConfigurationManager _cfgManager = default!;
    [Dependency] private readonly IConsoleHost _console = default!;
    [Dependency] private readonly IGameTiming _timing = default!;
    [Dependency] private readonly IPrototypeManager _protoManager = default!;
    [Dependency] private readonly IRobustRandom _random = default!;
    [Dependency] private readonly IChatManager _chat = default!;
    [Dependency] private readonly SharedMapSystem _mapSystem = default!;
    [Dependency] private readonly BiomeSystem _biomes = default!;
    [Dependency] private readonly GameTicker _ticker = default!;
    [Dependency] private readonly MapLoaderSystem _loader = default!;
    [Dependency] private readonly MetaDataSystem _metaData = default!;
    [Dependency] private readonly DeviceNetworkSystem _deviceNetworkSystem = default!;
    [Dependency] private readonly SharedTransformSystem _transform = default!;
    [Dependency] private readonly ShuttleSystem _shuttles = default!;
    [Dependency] private readonly StationSpawningSystem _stationSpawning = default!;
    [Dependency] private readonly StationSystem _station = default!;
    [Dependency] private readonly ActorSystem _actor = default!;

    private EntityQuery<PendingClockInComponent> _pendingQuery;
    private EntityQuery<ArrivalsBlacklistComponent> _blacklistQuery;
    private EntityQuery<MobStateComponent> _mobQuery;

    /// <summary>
    /// If enabled then spawns players on an alternate map so they can take a shuttle to the station.
    /// </summary>
    public bool Enabled { get; private set; }

    /// <summary>
    /// Flags if all players must arrive via the Arrivals system, or if they can spawn in other ways.
    /// </summary>
    public bool Forced { get; private set; }

    /// <summary>
    /// Flags if all players spawning at the departure terminal have godmode until they leave the terminal.
    /// </summary>
    public bool ArrivalsGodmode { get; private set; }

    /// <summary>
    ///     The first arrival is a little early, to save everyone 10s
    /// </summary>
    private const float RoundStartFTLDuration = 10f;

    // Sunrise-Edit
    // private readonly List<ProtoId<BiomeTemplatePrototype>> _arrivalsBiomeOptions = new()
    // {
    //     "Grasslands",
    //     "LowDesert",
    //     "Snow",
    // };

    public override void Initialize()
    {
        base.Initialize();

        SubscribeLocalEvent<StationArrivalsComponent, StationPostInitEvent>(OnStationPostInit);

        SubscribeLocalEvent<ArrivalsShuttleComponent, ComponentStartup>(OnShuttleStartup);
        SubscribeLocalEvent<ArrivalsShuttleComponent, FTLTagEvent>(OnShuttleTag);

        // Sunrise-Edit
        //SubscribeLocalEvent<RoundStartingEvent>(OnRoundStarting);
        SubscribeLocalEvent<ArrivalsShuttleComponent, FTLStartedEvent>(OnArrivalsFTL);
        SubscribeLocalEvent<ArrivalsShuttleComponent, FTLCompletedEvent>(OnArrivalsDocked);

        SubscribeLocalEvent<PlayerSpawnCompleteEvent>(SendDirections);

        _pendingQuery = GetEntityQuery<PendingClockInComponent>();
        _blacklistQuery = GetEntityQuery<ArrivalsBlacklistComponent>();
        _mobQuery = GetEntityQuery<MobStateComponent>();

        // Don't invoke immediately as it will get set in the natural course of things.
        Enabled = _cfgManager.GetCVar(CCVars.ArrivalsShuttles);
        Forced = _cfgManager.GetCVar(CCVars.ForceArrivals);
        ArrivalsGodmode = _cfgManager.GetCVar(CCVars.GodmodeArrivals);

        _cfgManager.OnValueChanged(CCVars.ArrivalsShuttles, SetArrivals);
        _cfgManager.OnValueChanged(CCVars.ForceArrivals, b => Forced = b);
        _cfgManager.OnValueChanged(CCVars.GodmodeArrivals, b => ArrivalsGodmode = b);

        // Command so admins can set these for funsies
        _console.RegisterCommand("arrivals", ArrivalsCommand, ArrivalsCompletion);
    }

    private void OnShuttleTag(EntityUid uid, ArrivalsShuttleComponent component, ref FTLTagEvent args)
    {
        if (args.Handled)
            return;

        // Just saves mappers forgetting. (v2 boogaloo)
        args.Handled = true;
        args.Tag = "DockArrivals";
    }

    private CompletionResult ArrivalsCompletion(IConsoleShell shell, string[] args)
    {
        if (args.Length != 1)
            return CompletionResult.Empty;

        return new CompletionResult(new CompletionOption[]
        {
            // Enables and disable are separate comms in case you don't want to accidentally toggle it, compared to
            // returns which doesn't have an immediate effect
            new("enable", Loc.GetString("cmd-arrivals-enable-hint")),
            new("disable", Loc.GetString("cmd-arrivals-disable-hint")),
            new("returns", Loc.GetString("cmd-arrivals-returns-hint")),
            new ("force", Loc.GetString("cmd-arrivals-force-hint"))
        }, "Option");
    }

    [AdminCommand(AdminFlags.Fun)]
    private void ArrivalsCommand(IConsoleShell shell, string argstr, string[] args)
    {
        if (args.Length != 1)
        {
            shell.WriteError(Loc.GetString("cmd-arrivals-invalid"));
            return;
        }

        switch (args[0])
        {
            case "enable":
                _cfgManager.SetCVar(CCVars.ArrivalsShuttles, true);
                break;
            case "disable":
                _cfgManager.SetCVar(CCVars.ArrivalsShuttles, false);
                break;
            case "returns":
                var existing = _cfgManager.GetCVar(CCVars.ArrivalsReturns);
                _cfgManager.SetCVar(CCVars.ArrivalsReturns, !existing);
                shell.WriteLine(Loc.GetString("cmd-arrivals-returns", ("value", !existing)));
                break;
            case "force":
                var query = AllEntityQuery<PendingClockInComponent, TransformComponent>();
                var spawnPoints = EntityQuery<SpawnPointComponent, TransformComponent>().ToList();

                TryGetArrivals(out var arrivalsUid);

                while (query.MoveNext(out var uid, out _, out var pendingXform))
                {
                    _random.Shuffle(spawnPoints);

                    foreach (var (point, xform) in spawnPoints)
                    {
                        if (point.SpawnType != SpawnPointType.LateJoin || xform.GridUid == arrivalsUid)
                            continue;

                        _transform.SetCoordinates(uid, pendingXform, xform.Coordinates);
                        break;
                    }

                    RemCompDeferred<AutoOrientComponent>(uid);
                    RemCompDeferred<PendingClockInComponent>(uid);
                    shell.WriteLine(Loc.GetString("cmd-arrivals-forced", ("uid", ToPrettyString(uid))));
                }
                break;
            default:
                shell.WriteError(Loc.GetString($"cmd-arrivals-invalid"));
                break;
        }
    }

    /// <summary>
    ///     First sends shuttle timer data, then kicks people off the shuttle if it isn't leaving the arrivals terminal
    /// </summary>
    private void OnArrivalsFTL(EntityUid shuttleUid, ArrivalsShuttleComponent component, ref FTLStartedEvent args)
    {
        if (!TryGetArrivals(out EntityUid arrivals))
            return;

        if (TryComp<DeviceNetworkComponent>(shuttleUid, out var netComp))
        {
            TryComp<FTLComponent>(shuttleUid, out var ftlComp);
            var ftlTime = TimeSpan.FromSeconds(ftlComp?.TravelTime ?? _shuttles.DefaultTravelTime);

            var payload = new NetworkPayload
            {
                [ShuttleTimerMasks.ShuttleMap] = shuttleUid,
                [ShuttleTimerMasks.ShuttleTime] = ftlTime
            };

            // unfortunate levels of spaghetti due to roundstart arrivals ftl behavior
            EntityUid? sourceMap;
            var arrivalsDelay = _cfgManager.GetCVar(CCVars.ArrivalsCooldown);

            if (component.FirstRun)
            {
                var station = _station.GetLargestGrid(Comp<StationDataComponent>(component.Station));
                sourceMap = station == null ? null : Transform(station.Value)?.MapUid;
                arrivalsDelay += RoundStartFTLDuration;
                component.FirstRun = false;
                payload.Add(ShuttleTimerMasks.DestMap, Transform(args.TargetCoordinates.EntityId).MapUid);
                payload.Add(ShuttleTimerMasks.DestTime, ftlTime);
            }
            else
                sourceMap = args.FromMapUid;

            payload.Add(ShuttleTimerMasks.SourceMap, sourceMap);
            payload.Add(ShuttleTimerMasks.SourceTime, ftlTime + TimeSpan.FromSeconds(arrivalsDelay));

            _deviceNetworkSystem.QueuePacket(shuttleUid, null, payload, netComp.TransmitFrequency);
        }

        // Don't do anything here when leaving arrivals.
        var arrivalsMapUid = Transform(arrivals).MapUid;
        if (args.FromMapUid == arrivalsMapUid)
            return;

        // Any mob then yeet them off the shuttle.
        if (!_cfgManager.GetCVar(CCVars.ArrivalsReturns) && args.FromMapUid != null)
            DumpChildren(shuttleUid, ref args);

        var pendingQuery = AllEntityQuery<PendingClockInComponent, TransformComponent>();

        // We're heading from the station back to arrivals (if leaving arrivals, would have returned above).
        // Process everyone who holds a PendingClockInComponent
        // Note, due to way DumpChildren works, anyone who doesn't have a PendingClockInComponent gets left in space
        // and will not warp. This is intended behavior.
        while (pendingQuery.MoveNext(out var pUid, out _, out var xform))
        {
            if (xform.GridUid == shuttleUid)
            {
                // Warp all players who are still on this shuttle to a spawn point. This doesn't let them return to
                // arrivals. It also ensures noobs, slow players or AFK players safely leave the shuttle.
                TryTeleportToMapSpawn(pUid, component.Station, xform);
            }

            // Players who have remained at arrivals keep their warp coupon (PendingClockInComponent) for now.
            if (xform.MapUid == arrivalsMapUid)
                continue;

            // The player has successfully left arrivals and is also not on the shuttle. Remove their warp coupon.
            RemCompDeferred<PendingClockInComponent>(pUid);
            RemCompDeferred<AutoOrientComponent>(pUid);

            if (ArrivalsGodmode)
                RemCompDeferred<GodmodeComponent>(pUid);
        }
    }

    private void OnArrivalsDocked(EntityUid uid, ArrivalsShuttleComponent component, ref FTLCompletedEvent args)
    {
        var dockTime = component.NextTransfer - _timing.CurTime + TimeSpan.FromSeconds(_shuttles.DefaultStartupTime);

        if (TryComp<DeviceNetworkComponent>(uid, out var netComp))
        {
            var payload = new NetworkPayload
            {
                [ShuttleTimerMasks.ShuttleMap] = uid,
                [ShuttleTimerMasks.ShuttleTime] = dockTime,
                [ShuttleTimerMasks.SourceMap] = args.MapUid,
                [ShuttleTimerMasks.SourceTime] = dockTime,
                [ShuttleTimerMasks.Docked] = true
            };
            _deviceNetworkSystem.QueuePacket(uid, null, payload, netComp.TransmitFrequency);
        }
    }

    private void DumpChildren(EntityUid uid, ref FTLStartedEvent args)
    {
        var toDump = new List<Entity<TransformComponent>>();
        FindDumpChildren(uid, toDump);
        foreach (var (ent, xform) in toDump)
        {
            var rotation = xform.LocalRotation;
            _transform.SetCoordinates(ent, new EntityCoordinates(args.FromMapUid!.Value, Vector2.Transform(xform.LocalPosition, args.FTLFrom)));
            _transform.SetWorldRotation(ent, args.FromRotation + rotation);
            if (_actor.TryGetSession(ent, out var session))
            {
                _chat.DispatchServerMessage(session!, Loc.GetString("latejoin-arrivals-dumped-from-shuttle"));
            }
        }
    }

    private void FindDumpChildren(EntityUid uid, List<Entity<TransformComponent>> toDump)
    {
        if (_pendingQuery.HasComponent(uid))
            return;

        var xform = Transform(uid);

        if (_mobQuery.HasComponent(uid) || _blacklistQuery.HasComponent(uid))
        {
            toDump.Add((uid, xform));
            return;
        }

        var children = xform.ChildEnumerator;
        while (children.MoveNext(out var child))
        {
            FindDumpChildren(child, toDump);
        }
    }

    public void HandlePlayerSpawning(PlayerSpawningEvent ev)
    {
        if (ev.SpawnResult != null)
            return;

        if (ev.DesiredSpawnPointType == SpawnPointType.Job)
            return;

        // Only works on latejoin even if enabled.
        if (!Enabled || !Forced && _ticker.RunLevel != GameRunLevel.InRound)
            return;

        if (!HasComp<StationArrivalsComponent>(ev.Station))
            return;

        TryGetArrivals(out var arrivals);

        if (!TryComp(arrivals, out TransformComponent? arrivalsXform))
            return;

        var mapId = arrivalsXform.MapID;

        var points = EntityQueryEnumerator<SpawnPointComponent, TransformComponent>();
        var possiblePositions = new List<EntityCoordinates>();
        while (points.MoveNext(out var uid, out var spawnPoint, out var xform))
        {
            if (spawnPoint.SpawnType != SpawnPointType.LateJoin || xform.MapID != mapId)
                continue;

            possiblePositions.Add(xform.Coordinates);
        }

        if (possiblePositions.Count <= 0)
            return;

        var spawnLoc = _random.Pick(possiblePositions);
        ev.SpawnResult = _stationSpawning.SpawnPlayerMob(
            spawnLoc,
            ev.Job,
            ev.HumanoidCharacterProfile,
            ev.Station);

        EnsureComp<PendingClockInComponent>(ev.SpawnResult.Value);
        EnsureComp<AutoOrientComponent>(ev.SpawnResult.Value);

        // If you're forced to spawn, you're invincible until you leave wherever you were forced to spawn.
        if (ArrivalsGodmode)
            EnsureComp<GodmodeComponent>(ev.SpawnResult.Value);
    }

    private void SendDirections(PlayerSpawnCompleteEvent ev)
    {
        if (!Enabled || !ev.LateJoin || ev.Silent || !_pendingQuery.HasComp(ev.Mob))
            return;

        var arrival = NextShuttleArrival();

        var message = arrival is not null
            ? Loc.GetString("latejoin-arrivals-direction-time", ("time", $"{arrival:mm\\:ss}"))
            : Loc.GetString("latejoin-arrivals-direction");

        _chat.DispatchServerMessage(ev.Player, message);
    }

    private bool TryTeleportToMapSpawn(EntityUid player, EntityUid stationId, TransformComponent? transform = null)
    {
        if (!Resolve(player, ref transform))
            return false;

        var points = EntityQueryEnumerator<SpawnPointComponent, TransformComponent>();
        var possiblePositions = new ValueList<EntityCoordinates>(32);

        // Find a spawnpoint on the same map as the player is already docked with now.
        while (points.MoveNext(out var uid, out var spawnPoint, out var xform))
        {
            if (spawnPoint.SpawnType == SpawnPointType.LateJoin &&
                _station.GetOwningStation(uid, xform) == stationId)
            {
                // Add to list of possible spawn locations
                possiblePositions.Add(xform.Coordinates);
            }
        }

        if (possiblePositions.Count > 0)
        {
            // Move the player to a random late-join spawnpoint.
            _transform.SetCoordinates(player, transform, _random.Pick(possiblePositions));
            if (_actor.TryGetSession(player, out var session))
            {
                _chat.DispatchServerMessage(session!, Loc.GetString("latejoin-arrivals-teleport-to-spawn"));
            }
            return true;
        }

        return false;
    }

    private void OnShuttleStartup(EntityUid uid, ArrivalsShuttleComponent component, ComponentStartup args)
    {
        EnsureComp<PreventPilotComponent>(uid);
    }

    private bool TryGetArrivals(out EntityUid uid)
    {
        var arrivalsQuery = EntityQueryEnumerator<ArrivalsSourceComponent>();

        while (arrivalsQuery.MoveNext(out uid, out _))
        {
            return true;
        }

        return false;
    }

    public TimeSpan? NextShuttleArrival()
    {
        var query = EntityQueryEnumerator<ArrivalsShuttleComponent>();
        var time = TimeSpan.MaxValue;
        while (query.MoveNext(out var uid, out var comp))
        {
            if (comp.NextArrivalsTime < time)
                time = comp.NextArrivalsTime;
        }

        var duration = _timing.CurTime;
        return (time < duration) ? null : time - duration;
    }

    public override void Update(float frameTime)
    {
        base.Update(frameTime);

        var query = EntityQueryEnumerator<ArrivalsShuttleComponent, ShuttleComponent, TransformComponent>();
        var curTime = _timing.CurTime;
        TryGetArrivals(out var arrivals);

        if (TryComp(arrivals, out TransformComponent? arrivalsXform))
        {
            while (query.MoveNext(out var uid, out var comp, out var shuttle, out var xform))
            {
                if (comp.NextTransfer > curTime || !TryComp<StationDataComponent>(comp.Station, out var data))
                    continue;

                var tripTime = _shuttles.DefaultTravelTime + _shuttles.DefaultStartupTime;

                // Go back to arrivals source
                if (xform.MapUid != arrivalsXform.MapUid)
                {
                    if (arrivals.IsValid())
                        _shuttles.FTLToDock(uid, shuttle, arrivals);

                    comp.NextArrivalsTime = _timing.CurTime + TimeSpan.FromSeconds(tripTime);
                }
                // Go to station
                else
                {
                    var targetGrid = _station.GetLargestGrid(data);

                    if (targetGrid != null)
                        _shuttles.FTLToDock(uid, shuttle, targetGrid.Value);

                    // The ArrivalsCooldown includes the trip there, so we only need to add the time taken for
                    // the trip back.
                    comp.NextArrivalsTime = _timing.CurTime + TimeSpan.FromSeconds(
                        _cfgManager.GetCVar(CCVars.ArrivalsCooldown) + tripTime);
                }

                comp.NextTransfer += TimeSpan.FromSeconds(_cfgManager.GetCVar(CCVars.ArrivalsCooldown));
            }
        }
    }

<<<<<<< HEAD
    // Sunrise-Edit
    // private void OnRoundStarting(RoundStartingEvent ev)
    // {
    //     // Setup arrivals station
    //     if (!Enabled)
    //         return;
    //
    //     SetupArrivalsStation();
    // }
    //
    // private void SetupArrivalsStation()
    // {
    //     var mapId = _mapManager.CreateMap();
    //     var mapUid = _mapManager.GetMapEntityId(mapId);
    //     _mapManager.AddUninitializedMap(mapId);
    //
    //     if (!_loader.TryLoad(mapId, _cfgManager.GetCVar(CCVars.ArrivalsMap), out var uids))
    //     {
    //         return;
    //     }
    //
    //     foreach (var id in uids)
    //     {
    //         EnsureComp<ArrivalsSourceComponent>(id);
    //         EnsureComp<ProtectedGridComponent>(id);
    //         EnsureComp<PreventPilotComponent>(id);
    //     }
    //
    //     // Setup planet arrivals if relevant
    //     if (_cfgManager.GetCVar(CCVars.ArrivalsPlanet))
    //     {
    //         var template = _random.Pick(_arrivalsBiomeOptions);
    //         _biomes.EnsurePlanet(mapUid, _protoManager.Index(template));
    //         var restricted = new RestrictedRangeComponent
    //         {
    //             Range = 32f
    //         };
    //         AddComp(mapUid, restricted);
    //     }
    //
    //     _mapManager.DoMapInitialize(mapId);
    //
    //     // Handle roundstart stations.
    //     var query = AllEntityQuery<StationArrivalsComponent>();
    //
    //     while (query.MoveNext(out var uid, out var comp))
    //     {
    //         SetupShuttle(uid, comp);
    //     }
    // }
=======
    private void OnRoundStarting(RoundStartingEvent ev)
    {
        // Setup arrivals station
        if (!Enabled)
            return;

        SetupArrivalsStation();
    }

    private void SetupArrivalsStation()
    {
        var mapUid = _mapSystem.CreateMap(out var mapId, false);
        _metaData.SetEntityName(mapUid, Loc.GetString("map-name-terminal"));

        if (!_loader.TryLoad(mapId, _cfgManager.GetCVar(CCVars.ArrivalsMap), out var uids))
        {
            return;
        }

        foreach (var id in uids)
        {
            EnsureComp<ArrivalsSourceComponent>(id);
            EnsureComp<ProtectedGridComponent>(id);
            EnsureComp<PreventPilotComponent>(id);
        }

        // Setup planet arrivals if relevant
        if (_cfgManager.GetCVar(CCVars.ArrivalsPlanet))
        {
            var template = _random.Pick(_arrivalsBiomeOptions);
            _biomes.EnsurePlanet(mapUid, _protoManager.Index(template));
            var restricted = new RestrictedRangeComponent
            {
                Range = 32f
            };
            AddComp(mapUid, restricted);
        }

        _mapSystem.InitializeMap(mapId);

        // Handle roundstart stations.
        var query = AllEntityQuery<StationArrivalsComponent>();

        while (query.MoveNext(out var uid, out var comp))
        {
            SetupShuttle(uid, comp);
        }
    }
>>>>>>> d088c8a0

    private void SetArrivals(bool obj)
    {
        Enabled = obj;

        if (Enabled)
        {
            // Sunrise-Edit
            //SetupArrivalsStation();
            var query = AllEntityQuery<StationArrivalsComponent>();

            while (query.MoveNext(out var sUid, out var comp))
            {
                SetupShuttle(sUid, comp);
            }
        }
        else
        {
            var sourceQuery = AllEntityQuery<ArrivalsSourceComponent>();

            while (sourceQuery.MoveNext(out var uid, out _))
            {
                QueueDel(uid);
            }

            var shuttleQuery = AllEntityQuery<ArrivalsShuttleComponent>();

            while (shuttleQuery.MoveNext(out var uid, out _))
            {
                QueueDel(uid);
            }
        }
    }

    private void OnStationPostInit(EntityUid uid, StationArrivalsComponent component, ref StationPostInitEvent args)
    {
        if (!Enabled)
            return;

        // If it's a latespawn station then this will fail but that's okey
        SetupShuttle(uid, component);
    }

    private void SetupShuttle(EntityUid uid, StationArrivalsComponent component)
    {
        if (!Deleted(component.Shuttle))
            return;

        // Spawn arrivals on a dummy map then dock it to the source.
        var dummpMapEntity = _mapSystem.CreateMap(out var dummyMapId);

        if (TryGetArrivals(out var arrivals) &&
            _loader.TryLoad(dummyMapId, component.ShuttlePath.ToString(), out var shuttleUids))
        {
            component.Shuttle = shuttleUids[0];
            var shuttleComp = Comp<ShuttleComponent>(component.Shuttle);
            var arrivalsComp = EnsureComp<ArrivalsShuttleComponent>(component.Shuttle);
            arrivalsComp.Station = uid;
            EnsureComp<ProtectedGridComponent>(uid);
            _shuttles.FTLToDock(component.Shuttle, shuttleComp, arrivals, hyperspaceTime: RoundStartFTLDuration);
            arrivalsComp.NextTransfer = _timing.CurTime + TimeSpan.FromSeconds(_cfgManager.GetCVar(CCVars.ArrivalsCooldown));
        }

        // Don't start the arrivals shuttle immediately docked so power has a time to stabilise?
        var timer = AddComp<TimedDespawnComponent>(dummpMapEntity);
        timer.Lifetime = 15f;
    }
}<|MERGE_RESOLUTION|>--- conflicted
+++ resolved
@@ -340,8 +340,10 @@
         if (ev.SpawnResult != null)
             return;
 
+        // Sunrise-Start
         if (ev.DesiredSpawnPointType == SpawnPointType.Job)
             return;
+        // Sunrise-End
 
         // Only works on latejoin even if enabled.
         if (!Enabled || !Forced && _ticker.RunLevel != GameRunLevel.InRound)
@@ -507,7 +509,6 @@
         }
     }
 
-<<<<<<< HEAD
     // Sunrise-Edit
     // private void OnRoundStarting(RoundStartingEvent ev)
     // {
@@ -520,9 +521,8 @@
     //
     // private void SetupArrivalsStation()
     // {
-    //     var mapId = _mapManager.CreateMap();
-    //     var mapUid = _mapManager.GetMapEntityId(mapId);
-    //     _mapManager.AddUninitializedMap(mapId);
+    //     var mapUid = _mapSystem.CreateMap(out var mapId, false);
+    //     _metaData.SetEntityName(mapUid, Loc.GetString("map-name-terminal"));
     //
     //     if (!_loader.TryLoad(mapId, _cfgManager.GetCVar(CCVars.ArrivalsMap), out var uids))
     //     {
@@ -548,7 +548,7 @@
     //         AddComp(mapUid, restricted);
     //     }
     //
-    //     _mapManager.DoMapInitialize(mapId);
+    //     _mapSystem.InitializeMap(mapId);
     //
     //     // Handle roundstart stations.
     //     var query = AllEntityQuery<StationArrivalsComponent>();
@@ -558,56 +558,6 @@
     //         SetupShuttle(uid, comp);
     //     }
     // }
-=======
-    private void OnRoundStarting(RoundStartingEvent ev)
-    {
-        // Setup arrivals station
-        if (!Enabled)
-            return;
-
-        SetupArrivalsStation();
-    }
-
-    private void SetupArrivalsStation()
-    {
-        var mapUid = _mapSystem.CreateMap(out var mapId, false);
-        _metaData.SetEntityName(mapUid, Loc.GetString("map-name-terminal"));
-
-        if (!_loader.TryLoad(mapId, _cfgManager.GetCVar(CCVars.ArrivalsMap), out var uids))
-        {
-            return;
-        }
-
-        foreach (var id in uids)
-        {
-            EnsureComp<ArrivalsSourceComponent>(id);
-            EnsureComp<ProtectedGridComponent>(id);
-            EnsureComp<PreventPilotComponent>(id);
-        }
-
-        // Setup planet arrivals if relevant
-        if (_cfgManager.GetCVar(CCVars.ArrivalsPlanet))
-        {
-            var template = _random.Pick(_arrivalsBiomeOptions);
-            _biomes.EnsurePlanet(mapUid, _protoManager.Index(template));
-            var restricted = new RestrictedRangeComponent
-            {
-                Range = 32f
-            };
-            AddComp(mapUid, restricted);
-        }
-
-        _mapSystem.InitializeMap(mapId);
-
-        // Handle roundstart stations.
-        var query = AllEntityQuery<StationArrivalsComponent>();
-
-        while (query.MoveNext(out var uid, out var comp))
-        {
-            SetupShuttle(uid, comp);
-        }
-    }
->>>>>>> d088c8a0
 
     private void SetArrivals(bool obj)
     {
