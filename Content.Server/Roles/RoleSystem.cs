<<<<<<< HEAD
using Content.Server._Sunrise.EvilTwin;
using Content.Server._Sunrise.Fugitive;
using Content.Server._Sunrise.PlanetPrison;
=======
using Content.Shared.Mind;
>>>>>>> bc646767
using Content.Shared.Roles;

namespace Content.Server.Roles;

public sealed class RoleSystem : SharedRoleSystem
{
<<<<<<< HEAD
    public override void Initialize()
    {
        // TODO make roles entities
        base.Initialize();

        SubscribeAntagEvents<DragonRoleComponent>();
        SubscribeAntagEvents<InitialInfectedRoleComponent>();
        SubscribeAntagEvents<NinjaRoleComponent>();
        SubscribeAntagEvents<NukeopsRoleComponent>();
        SubscribeAntagEvents<RevolutionaryRoleComponent>();
        SubscribeAntagEvents<SubvertedSiliconRoleComponent>();
        SubscribeAntagEvents<TerminatorRoleComponent>();
        SubscribeAntagEvents<TraitorRoleComponent>();
        SubscribeAntagEvents<ZombieRoleComponent>();
        SubscribeAntagEvents<ThiefRoleComponent>();
        SubscribeAntagEvents<ChangelingRoleComponent>();
        // Sunrise-start
        SubscribeAntagEvents<FugitiveRoleComponent>();
        SubscribeAntagEvents<PlanetPrisonerRoleComponent>();
        SubscribeAntagEvents<EvilTwinRoleComponent>();
        // Sunrise-end
    }

=======
>>>>>>> bc646767
    public string? MindGetBriefing(EntityUid? mindId)
    {
        if (mindId == null)
        {
            Log.Error($"MingGetBriefing failed for mind {mindId}");
            return null;
        }

        TryComp<MindComponent>(mindId.Value, out var mindComp);

        if (mindComp is null)
        {
            Log.Error($"MingGetBriefing failed for mind {mindId}");
            return null;
        }

        var ev = new GetBriefingEvent();

        // This is on the event because while this Entity<T> is also present on every Mind Role Entity's MindRoleComp
        // getting to there from a GetBriefing event subscription can be somewhat boilerplate
        // and this needs to be looked up for the event anyway so why calculate it again later
        ev.Mind = (mindId.Value, mindComp);

        // Briefing is no longer raised on the mind entity itself
        // because all the components that briefings subscribe to should be on Mind Role Entities
        foreach(var role in mindComp.MindRoles)
        {
            RaiseLocalEvent(role, ref ev);
        }

        return ev.Briefing;
    }
}

/// <summary>
/// Event raised on the mind to get its briefing.
/// Handlers can either replace or append to the briefing, whichever is more appropriate.
/// </summary>
[ByRefEvent]
public sealed class GetBriefingEvent
{
    /// <summary>
    /// The text that will be shown on the Character Screen
    /// </summary>
    public string? Briefing;

    /// <summary>
    /// The Mind to whose Mind Role Entities the briefing is sent to
    /// </summary>
    public Entity<MindComponent> Mind;

    public GetBriefingEvent(string? briefing = null)
    {
        Briefing = briefing;
    }

    /// <summary>
    /// If there is no briefing, sets it to the string.
    /// If there is a briefing, adds a new line to separate it from the appended string.
    /// </summary>
    public void Append(string text)
    {
        if (Briefing == null)
        {
            Briefing = text;
        }
        else
        {
            Briefing += "\n" + text;
        }
    }
}<|MERGE_RESOLUTION|>--- conflicted
+++ resolved
@@ -1,42 +1,10 @@
-<<<<<<< HEAD
-using Content.Server._Sunrise.EvilTwin;
-using Content.Server._Sunrise.Fugitive;
-using Content.Server._Sunrise.PlanetPrison;
-=======
 using Content.Shared.Mind;
->>>>>>> bc646767
 using Content.Shared.Roles;
 
 namespace Content.Server.Roles;
 
 public sealed class RoleSystem : SharedRoleSystem
 {
-<<<<<<< HEAD
-    public override void Initialize()
-    {
-        // TODO make roles entities
-        base.Initialize();
-
-        SubscribeAntagEvents<DragonRoleComponent>();
-        SubscribeAntagEvents<InitialInfectedRoleComponent>();
-        SubscribeAntagEvents<NinjaRoleComponent>();
-        SubscribeAntagEvents<NukeopsRoleComponent>();
-        SubscribeAntagEvents<RevolutionaryRoleComponent>();
-        SubscribeAntagEvents<SubvertedSiliconRoleComponent>();
-        SubscribeAntagEvents<TerminatorRoleComponent>();
-        SubscribeAntagEvents<TraitorRoleComponent>();
-        SubscribeAntagEvents<ZombieRoleComponent>();
-        SubscribeAntagEvents<ThiefRoleComponent>();
-        SubscribeAntagEvents<ChangelingRoleComponent>();
-        // Sunrise-start
-        SubscribeAntagEvents<FugitiveRoleComponent>();
-        SubscribeAntagEvents<PlanetPrisonerRoleComponent>();
-        SubscribeAntagEvents<EvilTwinRoleComponent>();
-        // Sunrise-end
-    }
-
-=======
->>>>>>> bc646767
     public string? MindGetBriefing(EntityUid? mindId)
     {
         if (mindId == null)
