using System.Diagnostics.CodeAnalysis;
using System.Linq;
using Content.Server.Antag.Components;
using Content.Server.Chat.Managers;
using Content.Server.GameTicking;
using Content.Server.GameTicking.Rules;
using Content.Server.Ghost.Roles;
using Content.Server.Ghost.Roles.Components;
using Content.Server.Mind;
using Content.Server.Objectives;
using Content.Server.Preferences.Managers;
using Content.Server.Roles;
using Content.Server.Roles.Jobs;
using Content.Server.Shuttles.Components;
using Content.Shared.Antag;
using Content.Shared.Clothing;
using Content.Shared.GameTicking;
using Content.Shared.GameTicking.Components;
using Content.Shared.Ghost;
using Content.Shared.Humanoid;
using Content.Shared.Mind;
using Content.Shared.Players;
using Content.Shared.Roles;
using Content.Shared.Whitelist;
using Robust.Server.Audio;
using Robust.Server.GameObjects;
using Robust.Server.Player;
using Robust.Shared.Enums;
using Robust.Shared.Map;
using Robust.Shared.Player;
using Robust.Shared.Prototypes;
using Robust.Shared.Random;
using Robust.Shared.Utility;
using Content.Shared.Roles;
using Robust.Shared.Prototypes;
using Content.Sunrise.Interfaces.Shared; // Sunrise-Sponsors

namespace Content.Server.Antag;

public sealed partial class AntagSelectionSystem : GameRuleSystem<AntagSelectionComponent>
{
    [Dependency] private readonly AudioSystem _audio = default!;
    [Dependency] private readonly IChatManager _chat = default!;
    [Dependency] private readonly GhostRoleSystem _ghostRole = default!;
    [Dependency] private readonly JobSystem _jobs = default!;
    [Dependency] private readonly LoadoutSystem _loadout = default!;
    [Dependency] private readonly MindSystem _mind = default!;
    [Dependency] private readonly IPlayerManager _playerManager = default!;
    [Dependency] private readonly IServerPreferencesManager _pref = default!;
    [Dependency] private readonly RoleSystem _role = default!;
    [Dependency] private readonly TransformSystem _transform = default!;
    [Dependency] private readonly EntityWhitelistSystem _whitelist = default!;
    [Dependency] private readonly IRobustRandom _random = default!;
    private ISharedSponsorsManager? _sponsorsManager; // Sunrise-Sponsors

    // arbitrary random number to give late joining some mild interest.
    public const float LateJoinRandomChance = 0.5f;

    /// <inheritdoc/>
    public override void Initialize()
    {
        base.Initialize();

        Log.Level = LogLevel.Debug;

        SubscribeLocalEvent<GhostRoleAntagSpawnerComponent, TakeGhostRoleEvent>(OnTakeGhostRole);

        SubscribeLocalEvent<AntagSelectionComponent, ObjectivesTextGetInfoEvent>(OnObjectivesTextGetInfo);

        SubscribeLocalEvent<RulePlayerSpawningEvent>(OnPlayerSpawning);
        SubscribeLocalEvent<RulePlayerJobsAssignedEvent>(OnJobsAssigned);
        SubscribeLocalEvent<PlayerSpawnCompleteEvent>(OnSpawnComplete);

        IoCManager.Instance!.TryResolveType(out _sponsorsManager); // Sunrise-Sponsors
    }

    private void OnTakeGhostRole(Entity<GhostRoleAntagSpawnerComponent> ent, ref TakeGhostRoleEvent args)
    {
        if (args.TookRole)
            return;

        if (ent.Comp.Rule is not { } rule || ent.Comp.Definition is not { } def)
            return;

        if (!Exists(rule) || !TryComp<AntagSelectionComponent>(rule, out var select))
            return;

        MakeAntag((rule, select), args.Player, def, ignoreSpawner: true);
        args.TookRole = true;
        _ghostRole.UnregisterGhostRole((ent, Comp<GhostRoleComponent>(ent)));
    }

    private void OnPlayerSpawning(RulePlayerSpawningEvent args)
    {
        var pool = args.PlayerPool;

        var query = QueryActiveRules();
        while (query.MoveNext(out var uid, out _, out var comp, out _))
        {
            if (comp.SelectionTime != AntagSelectionTime.PrePlayerSpawn)
                continue;

            if (comp.SelectionsComplete)
                continue;

            ChooseAntags((uid, comp), pool);

            foreach (var session in comp.SelectedSessions)
            {
                args.PlayerPool.Remove(session);
                GameTicker.PlayerJoinGame(session);
            }
        }
    }

    private void OnJobsAssigned(RulePlayerJobsAssignedEvent args)
    {
        var query = QueryActiveRules();
        while (query.MoveNext(out var uid, out _, out var comp, out _))
        {
            if (comp.SelectionTime != AntagSelectionTime.PostPlayerSpawn)
                continue;

            ChooseAntags((uid, comp), args.Players);
        }
    }

    private void OnSpawnComplete(PlayerSpawnCompleteEvent args)
    {
        if (!args.LateJoin)
            return;

        // Sunrise-Start
        if (!args.CanBeAntag)
            return;
        // Sunrise-End

        // TODO: this really doesn't handle multiple latejoin definitions well
        // eventually this should probably store the players per definition with some kind of unique identifier.
        // something to figure out later.

        var query = QueryActiveRules();
        var rules = new List<(EntityUid, AntagSelectionComponent)>();
        while (query.MoveNext(out var uid, out _, out var antag, out _))
        {
            rules.Add((uid, antag));
        }
        RobustRandom.Shuffle(rules);

        foreach (var (uid, antag) in rules)
        {
            if (!RobustRandom.Prob(LateJoinRandomChance))
                continue;

            if (!antag.Definitions.Any(p => p.LateJoinAdditional))
                continue;

            DebugTools.AssertEqual(antag.SelectionTime, AntagSelectionTime.PostPlayerSpawn);

            if (!TryGetNextAvailableDefinition((uid, antag), out var def))
                continue;

            if (TryMakeAntag((uid, antag), args.Player, def.Value))
                break;
        }
    }

    protected override void Added(EntityUid uid, AntagSelectionComponent component, GameRuleComponent gameRule, GameRuleAddedEvent args)
    {
        base.Added(uid, component, gameRule, args);

        for (var i = 0; i < component.Definitions.Count; i++)
        {
            var def = component.Definitions[i];

            if (def.MinRange != null)
            {
                def.Min = def.MinRange.Value.Next(RobustRandom);
            }

            if (def.MaxRange != null)
            {
                def.Max = def.MaxRange.Value.Next(RobustRandom);
            }
        }
    }

    protected override void Started(EntityUid uid, AntagSelectionComponent component, GameRuleComponent gameRule, GameRuleStartedEvent args)
    {
        base.Started(uid, component, gameRule, args);

        // If the round has not yet started, we defer antag selection until roundstart
        if (GameTicker.RunLevel != GameRunLevel.InRound)
            return;

        if (component.SelectionsComplete)
            return;

        // Sunrise-Start
        var players = _playerManager.Sessions
<<<<<<< HEAD
            .Where(x =>
            {
                // Try to get the PlayerGameStatus for the current player's UserId
                if (GameTicker.PlayerGameStatuses.TryGetValue(x.UserId, out var status))
                {
                    return status == PlayerGameStatus.JoinedGame;
                }
                return false;
            })
=======
            .Where(x => GameTicker.PlayerGameStatuses.TryGetValue(x.UserId, out var status) && status == PlayerGameStatus.JoinedGame)
>>>>>>> 0e2e6a00
            .ToList();
        // Sunrise-End

        ChooseAntags((uid, component), players, midround: true);
    }

    /// <summary>
    /// Chooses antagonists from the given selection of players
    /// </summary>
    /// <param name="ent">The antagonist rule entity</param>
    /// <param name="pool">The players to choose from</param>
    /// <param name="midround">Disable picking players for pre-spawn antags in the middle of a round</param>
    public void ChooseAntags(Entity<AntagSelectionComponent> ent, IList<ICommonSession> pool, bool midround = false)
    {
        if (ent.Comp.SelectionsComplete)
            return;

        foreach (var def in ent.Comp.Definitions)
        {
            ChooseAntags(ent, pool, def, midround: midround);
        }

        ent.Comp.SelectionsComplete = true;
    }

    /// <summary>
    /// Chooses antagonists from the given selection of players for the given antag definition.
    /// </summary>
    /// <param name="ent">The antagonist rule entity</param>
    /// <param name="pool">The players to choose from</param>
    /// <param name="def">The antagonist selection parameters and criteria</param>
    /// <param name="midround">Disable picking players for pre-spawn antags in the middle of a round</param>
    public void ChooseAntags(Entity<AntagSelectionComponent> ent,
        IList<ICommonSession> pool,
        AntagSelectionDefinition def,
        bool midround = false)
    {
        var playerPool = GetPlayerPool(ent, pool, def);
        var count = GetTargetAntagCount(ent, GetTotalPlayerCount(pool), def);

        // if there is both a spawner and players getting picked, let it fall back to a spawner.
        var noSpawner = def.SpawnerPrototype == null;
        var picking = def.PickPlayer;
        if (midround && ent.Comp.SelectionTime == AntagSelectionTime.PrePlayerSpawn)
        {
            // prevent antag selection from happening if the round is on-going, requiring a spawner if used midround.
            // this is so rules like nukies, if added by an admin midround, dont make random living people nukies
            Log.Info($"Antags for rule {ent:?} get picked pre-spawn so only spawners will be made.");
            DebugTools.Assert(def.SpawnerPrototype != null, $"Rule {ent:?} had no spawner for pre-spawn rule added mid-round!");
            picking = false;
        }

        for (var i = 0; i < count; i++)
        {
            var session = (ICommonSession?)null;
            if (picking)
            {
                // Sunrise-Sponsors-Start
                if (!TryPickAntagSession(playerPool.List, def.PrefRoles, out session))
                    break;
                // Sunrise-Sponsors-End

                if (session != null && ent.Comp.SelectedSessions.Contains(session))
                {
                    Log.Warning($"Somehow picked {session} for an antag when this rule already selected them previously");
                    continue;
                }
            }

            MakeAntag(ent, session, def);
        }
    }

    public bool TryPickAntagSession(List<List<ICommonSession>> orderedPools, List<ProtoId<AntagPrototype>> prefRoles, [NotNullWhen(true)] out ICommonSession? session)
    {
        session = null;

        foreach (var prefRole in prefRoles)
        {
            foreach (var commonSessions in orderedPools[..2])
            {
                if (_sponsorsManager == null)
                    continue;

                var prioritySessions = _sponsorsManager.PickPrioritySessions(commonSessions, prefRole);
                if (prioritySessions.Count == 0)
                    continue;

                session = _random.PickAndTake(prioritySessions);
                return true;
            }
        }

        foreach (var pool in orderedPools)
        {
            if (pool.Count == 0)
                continue;

            session = _random.PickAndTake(pool);
            break;
        }

        return session != null;
    }

    /// <summary>
    /// Tries to makes a given player into the specified antagonist.
    /// </summary>
    public bool TryMakeAntag(Entity<AntagSelectionComponent> ent, ICommonSession? session, AntagSelectionDefinition def, bool ignoreSpawner = false, bool checkPref = true)
    {
        if (checkPref && !HasPrimaryAntagPreference(session, def))
            return false;

        if (!IsSessionValid(ent, session, def) || !IsEntityValid(session?.AttachedEntity, def))
            return false;

        MakeAntag(ent, session, def, ignoreSpawner);
        return true;
    }

    /// <summary>
    /// Makes a given player into the specified antagonist.
    /// </summary>
    public void MakeAntag(Entity<AntagSelectionComponent> ent, ICommonSession? session, AntagSelectionDefinition def, bool ignoreSpawner = false)
    {
        EntityUid? antagEnt = null;
        var isSpawner = false;

        if (session != null)
        {
            ent.Comp.SelectedSessions.Add(session);

            // we shouldn't be blocking the entity if they're just a ghost or smth.
            if (!HasComp<GhostComponent>(session.AttachedEntity))
                antagEnt = session.AttachedEntity;
        }
        else if (!ignoreSpawner && def.SpawnerPrototype != null) // don't add spawners if we have a player, dummy.
        {
            antagEnt = Spawn(def.SpawnerPrototype);
            isSpawner = true;
        }

        if (!antagEnt.HasValue)
        {
            var getEntEv = new AntagSelectEntityEvent(session, ent);
            RaiseLocalEvent(ent, ref getEntEv, true);
            antagEnt = getEntEv.Entity;
        }

        if (antagEnt is not { } player)
        {
            Log.Error($"Attempted to make {session} antagonist in gamerule {ToPrettyString(ent)} but there was no valid entity for player.");
            if (session != null)
                ent.Comp.SelectedSessions.Remove(session);
            return;
        }

        var getPosEv = new AntagSelectLocationEvent(session, ent);
        RaiseLocalEvent(ent, ref getPosEv, true);
        if (getPosEv.Handled)
        {
            var playerXform = Transform(player);
            var pos = RobustRandom.Pick(getPosEv.Coordinates);
            _transform.SetMapCoordinates((player, playerXform), pos);
        }

        // If we want to just do a ghost role spawner, set up data here and then return early.
        // This could probably be an event in the future if we want to be more refined about it.
        if (isSpawner)
        {
            if (!TryComp<GhostRoleAntagSpawnerComponent>(player, out var spawnerComp))
            {
                Log.Error($"Antag spawner {player} does not have a GhostRoleAntagSpawnerComponent.");
                if (session != null)
                    ent.Comp.SelectedSessions.Remove(session);
                return;
            }

            spawnerComp.Rule = ent;
            spawnerComp.Definition = def;
            return;
        }

        // The following is where we apply components, equipment, and other changes to our antagonist entity.
        EntityManager.AddComponents(player, def.Components);

        // Equip the entity's RoleLoadout and LoadoutGroup
        List<ProtoId<StartingGearPrototype>> gear = new();
        if (def.StartingGear is not null)
            gear.Add(def.StartingGear.Value);

        _loadout.Equip(player, gear, def.RoleLoadout);

        if (session != null)
        {
            var curMind = session.GetMind();

            if (curMind == null ||
                !TryComp<MindComponent>(curMind.Value, out var mindComp) ||
                mindComp.OwnedEntity != antagEnt)
            {
                curMind = _mind.CreateMind(session.UserId, Name(antagEnt.Value));
                _mind.SetUserId(curMind.Value, session.UserId);
            }

            _mind.TransferTo(curMind.Value, antagEnt, ghostCheckOverride: true);
            _role.MindAddRoles(curMind.Value, def.MindRoles, null, true);
            ent.Comp.SelectedMinds.Add((curMind.Value, Name(player)));
            SendBriefing(session, def.Briefing);

            Log.Debug($"Selected {ToPrettyString(curMind)} as antagonist: {ToPrettyString(ent)}");
        }

        var afterEv = new AfterAntagEntitySelectedEvent(session, player, ent, def);
        RaiseLocalEvent(ent, ref afterEv, true);
    }

    /// <summary>
    /// Gets an ordered player pool based on player preferences and the antagonist definition.
    /// </summary>
    public AntagSelectionPlayerPool GetPlayerPool(Entity<AntagSelectionComponent> ent, IList<ICommonSession> sessions, AntagSelectionDefinition def)
    {
        var preferredList = new List<ICommonSession>();
        var fallbackList = new List<ICommonSession>();
        foreach (var session in sessions)
        {
            if (!IsSessionValid(ent, session, def) || !IsEntityValid(session.AttachedEntity, def))
                continue;

            if (HasPrimaryAntagPreference(session, def))
            {
                preferredList.Add(session);
            }
            else if (HasFallbackAntagPreference(session, def))
            {
                fallbackList.Add(session);
            }
        }

        return new AntagSelectionPlayerPool(new() { preferredList, fallbackList });
    }

    /// <summary>
    /// Checks if a given session is valid for an antagonist.
    /// </summary>
    public bool IsSessionValid(Entity<AntagSelectionComponent> ent, ICommonSession? session, AntagSelectionDefinition def, EntityUid? mind = null)
    {
        // TODO ROLE TIMERS
        // Check if antag role requirements are met

        if (session == null)
            return true;

        if (session.Status is SessionStatus.Disconnected or SessionStatus.Zombie)
            return false;

        if (ent.Comp.SelectedSessions.Contains(session))
            return false;

        mind ??= session.GetMind();

        // If the player has not spawned in as any entity (e.g., in the lobby), they can be given an antag role/entity.
        if (mind == null)
            return true;

        //todo: we need some way to check that we're not getting the same role twice. (double picking thieves or zombies through midrounds)

        switch (def.MultiAntagSetting)
        {
            case AntagAcceptability.None:
            {
                if (_role.MindIsAntagonist(mind))
                    return false;
                break;
            }
            case AntagAcceptability.NotExclusive:
            {
                if (_role.MindIsExclusiveAntagonist(mind))
                    return false;
                break;
            }
        }

        // todo: expand this to allow for more fine antag-selection logic for game rules.
        if (!_jobs.CanBeAntag(session))
            return false;

        return true;
    }

    /// <summary>
    /// Checks if a given entity (mind/session not included) is valid for a given antagonist.
    /// </summary>
    public bool IsEntityValid(EntityUid? entity, AntagSelectionDefinition def)
    {
        // If the player has not spawned in as any entity (e.g., in the lobby), they can be given an antag role/entity.
        if (entity == null)
            return true;

        if (HasComp<PendingClockInComponent>(entity))
            return false;

        if (!def.AllowNonHumans && !HasComp<HumanoidAppearanceComponent>(entity))
            return false;

        if (def.Whitelist != null)
        {
            if (!_whitelist.IsValid(def.Whitelist, entity.Value))
                return false;
        }

        if (def.Blacklist != null)
        {
            if (_whitelist.IsValid(def.Blacklist, entity.Value))
                return false;
        }

        return true;
    }

    private void OnObjectivesTextGetInfo(Entity<AntagSelectionComponent> ent, ref ObjectivesTextGetInfoEvent args)
    {
        if (ent.Comp.AgentName is not { } name)
            return;

        args.Minds = ent.Comp.SelectedMinds;
        args.AgentName = Loc.GetString(name);
    }
}

/// <summary>
/// Event raised on a game rule entity in order to determine what the antagonist entity will be.
/// Only raised if the selected player's current entity is invalid.
/// </summary>
[ByRefEvent]
public record struct AntagSelectEntityEvent(ICommonSession? Session, Entity<AntagSelectionComponent> GameRule)
{
    public readonly ICommonSession? Session = Session;

    public bool Handled => Entity != null;

    public EntityUid? Entity;
}

/// <summary>
/// Event raised on a game rule entity to determine the location for the antagonist.
/// </summary>
[ByRefEvent]
public record struct AntagSelectLocationEvent(ICommonSession? Session, Entity<AntagSelectionComponent> GameRule)
{
    public readonly ICommonSession? Session = Session;

    public bool Handled => Coordinates.Any();

    public List<MapCoordinates> Coordinates = new();
}

/// <summary>
/// Event raised on a game rule entity after the setup logic for an antag is complete.
/// Used for applying additional more complex setup logic.
/// </summary>
[ByRefEvent]
public readonly record struct AfterAntagEntitySelectedEvent(ICommonSession? Session, EntityUid EntityUid, Entity<AntagSelectionComponent> GameRule, AntagSelectionDefinition Def);<|MERGE_RESOLUTION|>--- conflicted
+++ resolved
@@ -196,23 +196,9 @@
         if (component.SelectionsComplete)
             return;
 
-        // Sunrise-Start
         var players = _playerManager.Sessions
-<<<<<<< HEAD
-            .Where(x =>
-            {
-                // Try to get the PlayerGameStatus for the current player's UserId
-                if (GameTicker.PlayerGameStatuses.TryGetValue(x.UserId, out var status))
-                {
-                    return status == PlayerGameStatus.JoinedGame;
-                }
-                return false;
-            })
-=======
             .Where(x => GameTicker.PlayerGameStatuses.TryGetValue(x.UserId, out var status) && status == PlayerGameStatus.JoinedGame)
->>>>>>> 0e2e6a00
             .ToList();
-        // Sunrise-End
 
         ChooseAntags((uid, component), players, midround: true);
     }
