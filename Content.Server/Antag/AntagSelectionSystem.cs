using System.Diagnostics.CodeAnalysis;
using System.Linq;
using Content.Server.Administration.Managers;
using Content.Server.Antag.Components;
using Content.Server.Chat.Managers;
using Content.Server.GameTicking;
using Content.Server.GameTicking.Events;
using Content.Server.GameTicking.Rules;
using Content.Server.Ghost.Roles;
using Content.Server.Ghost.Roles.Components;
using Content.Server.Mind;
using Content.Server.Objectives;
using Content.Server.Preferences.Managers;
using Content.Server.Roles;
using Content.Server.Roles.Jobs;
using Content.Server.Shuttles.Components;
using Content.Server.Station.Events;
using Content.Shared.Administration.Logs;
using Content.Shared.Antag;
using Content.Shared.Clothing;
using Content.Shared.Database;
using Content.Shared.GameTicking;
using Content.Shared.GameTicking.Components;
using Content.Shared.Ghost;
using Content.Shared.Humanoid;
using Content.Shared.Mind;
using Content.Shared.Players;
using Content.Shared.Roles;
using Content.Shared.Whitelist;
using Robust.Server.Audio;
using Robust.Server.GameObjects;
using Robust.Server.Player;
using Robust.Shared.Enums;
using Robust.Shared.Map;
using Robust.Shared.Player;
using Robust.Shared.Prototypes;
using Robust.Shared.Random;
using Robust.Shared.Utility;
using Content.Shared.Roles;
using Robust.Shared.Prototypes;
using Content.Sunrise.Interfaces.Shared;
using AddComponentSpecial = Content.Server.Jobs.AddComponentSpecial; // Sunrise-Sponsors

namespace Content.Server.Antag;

public sealed partial class AntagSelectionSystem : GameRuleSystem<AntagSelectionComponent>
{
    [Dependency] private readonly AudioSystem _audio = default!;
    [Dependency] private readonly IChatManager _chat = default!;
    [Dependency] private readonly GhostRoleSystem _ghostRole = default!;
    [Dependency] private readonly JobSystem _jobs = default!;
    [Dependency] private readonly LoadoutSystem _loadout = default!;
    [Dependency] private readonly MindSystem _mind = default!;
    [Dependency] private readonly IPlayerManager _playerManager = default!;
    [Dependency] private readonly IServerPreferencesManager _pref = default!;
    [Dependency] private readonly RoleSystem _role = default!;
    [Dependency] private readonly TransformSystem _transform = default!;
    [Dependency] private readonly EntityWhitelistSystem _whitelist = default!;
<<<<<<< HEAD
    [Dependency] private readonly IRobustRandom _random = default!;
    [Dependency] private readonly IBanManager _banManager = default!;
    private ISharedSponsorsManager? _sponsorsManager; // Sunrise-Sponsors
=======
    [Dependency] private readonly ISharedAdminLogManager _adminLogger = default!;
>>>>>>> 1b74de6d

    // arbitrary random number to give late joining some mild interest.
    public const float LateJoinRandomChance = 0.5f;

    /// <inheritdoc/>
    public override void Initialize()
    {
        base.Initialize();

        Log.Level = LogLevel.Debug;

        SubscribeLocalEvent<GhostRoleAntagSpawnerComponent, TakeGhostRoleEvent>(OnTakeGhostRole);

        SubscribeLocalEvent<AntagSelectionComponent, ObjectivesTextGetInfoEvent>(OnObjectivesTextGetInfo);

        SubscribeLocalEvent<NoJobsAvailableSpawningEvent>(OnJobNotAssigned);
        SubscribeLocalEvent<RulePlayerSpawningEvent>(OnPlayerSpawning);
        SubscribeLocalEvent<RulePlayerJobsAssignedEvent>(OnJobsAssigned);
        SubscribeLocalEvent<PlayerSpawnCompleteEvent>(OnSpawnComplete);

        IoCManager.Instance!.TryResolveType(out _sponsorsManager); // Sunrise-Sponsors
    }

    private void OnTakeGhostRole(Entity<GhostRoleAntagSpawnerComponent> ent, ref TakeGhostRoleEvent args)
    {
        if (args.TookRole)
            return;

        if (ent.Comp.Rule is not { } rule || ent.Comp.Definition is not { } def)
            return;

        if (!Exists(rule) || !TryComp<AntagSelectionComponent>(rule, out var select))
            return;

        MakeAntag((rule, select), args.Player, def, ignoreSpawner: true);
        args.TookRole = true;
        _ghostRole.UnregisterGhostRole((ent, Comp<GhostRoleComponent>(ent)));
    }

    private void OnPlayerSpawning(RulePlayerSpawningEvent args)
    {
        var pool = args.PlayerPool;

        var query = QueryActiveRules();
        while (query.MoveNext(out var uid, out _, out var comp, out _))
        {
            if (comp.SelectionTime != AntagSelectionTime.PrePlayerSpawn && comp.SelectionTime != AntagSelectionTime.IntraPlayerSpawn)
                continue;

            if (comp.AssignmentComplete)
                continue;

            ChooseAntags((uid, comp), pool); // We choose the antags here...

            if (comp.SelectionTime == AntagSelectionTime.PrePlayerSpawn)
            {
                AssignPreSelectedSessions((uid, comp)); // ...But only assign them if PrePlayerSpawn
                foreach (var session in comp.AssignedSessions)
                {
                    args.PlayerPool.Remove(session);
                    GameTicker.PlayerJoinGame(session);
                }
            }
        }

        // If IntraPlayerSpawn is selected, delayed rules should choose at this point too.
        var queryDelayed = QueryDelayedRules();
        while (queryDelayed.MoveNext(out var uid, out _, out var comp, out _))
        {
            if (comp.SelectionTime != AntagSelectionTime.IntraPlayerSpawn)
                continue;

            ChooseAntags((uid, comp), pool);
        }
    }

    private void OnJobsAssigned(RulePlayerJobsAssignedEvent args)
    {
        var query = QueryActiveRules();
        while (query.MoveNext(out var uid, out _, out var comp, out _))
        {
            if (comp.SelectionTime != AntagSelectionTime.PostPlayerSpawn && comp.SelectionTime != AntagSelectionTime.IntraPlayerSpawn)
                continue;

            ChooseAntags((uid, comp), args.Players);
            AssignPreSelectedSessions((uid, comp));
        }
    }

    private void OnJobNotAssigned(NoJobsAvailableSpawningEvent args)
    {
        // If someone fails to spawn in due to there being no jobs, they should be removed from any preselected antags.
        // We only care about delayed rules, since if they're active the player should have already been removed via MakeAntag.
        var query = QueryDelayedRules();
        while (query.MoveNext(out var uid, out _, out var comp, out _))
        {
            if (comp.SelectionTime != AntagSelectionTime.IntraPlayerSpawn)
                continue;

            if (!comp.RemoveUponFailedSpawn)
                continue;

            foreach (var def in comp.Definitions)
            {
                if (!comp.PreSelectedSessions.TryGetValue(def, out var session))
                    break;
                session.Remove(args.Player);
            }
        }
    }

    private void OnSpawnComplete(PlayerSpawnCompleteEvent args)
    {
        if (!args.LateJoin)
            return;

        // Sunrise-Start
        if (!args.CanBeAntag)
            return;
        // Sunrise-End

        // TODO: this really doesn't handle multiple latejoin definitions well
        // eventually this should probably store the players per definition with some kind of unique identifier.
        // something to figure out later.

        var query = QueryAllRules();
        var rules = new List<(EntityUid, AntagSelectionComponent)>();
        while (query.MoveNext(out var uid, out var antag, out _))
        {
            if (HasComp<ActiveGameRuleComponent>(uid))
                rules.Add((uid, antag));
        }
        RobustRandom.Shuffle(rules);

        foreach (var (uid, antag) in rules)
        {
            if (!RobustRandom.Prob(LateJoinRandomChance))
                continue;

            if (!antag.Definitions.Any(p => p.LateJoinAdditional))
                continue;

            DebugTools.AssertNotEqual(antag.SelectionTime, AntagSelectionTime.PrePlayerSpawn);

            // do not count players in the lobby for the antag ratio
            var players = _playerManager.NetworkedSessions.Count(x => x.AttachedEntity != null);

            if (!TryGetNextAvailableDefinition((uid, antag), out var def, players))
                continue;

            // Sunrise-Start
            if (_jobs.IsCommandStaff(args.Player))
            {
                if (!def.Value.PickCommandStaff)
                    continue;

                var selectedCommandStaff = 0;

                foreach (var compSelectedSession in antag.SelectedSessions)
                {
                    if (_jobs.IsCommandStaff(compSelectedSession))
                    {
                        selectedCommandStaff += 1;
                    }
                }

                if (def.Value.MaxCommandStaff != 0 && selectedCommandStaff >= def.Value.MaxCommandStaff)
                {
                    continue;
                }
            }
            // Sunrise-End

            if (TryMakeAntag((uid, antag), args.Player, def.Value))
                break;
        }
    }

    protected override void Added(EntityUid uid, AntagSelectionComponent component, GameRuleComponent gameRule, GameRuleAddedEvent args)
    {
        base.Added(uid, component, gameRule, args);

        for (var i = 0; i < component.Definitions.Count; i++)
        {
            var def = component.Definitions[i];

            if (def.MinRange != null)
            {
                def.Min = def.MinRange.Value.Next(RobustRandom);
            }

            if (def.MaxRange != null)
            {
                def.Max = def.MaxRange.Value.Next(RobustRandom);
            }
        }
    }

    protected override void Started(EntityUid uid, AntagSelectionComponent component, GameRuleComponent gameRule, GameRuleStartedEvent args)
    {
        base.Started(uid, component, gameRule, args);

        // If the round has not yet started, we defer antag selection until roundstart
        if (GameTicker.RunLevel != GameRunLevel.InRound)
            return;

        if (component.AssignmentComplete)
            return;

        var players = _playerManager.Sessions
            .Where(x => GameTicker.PlayerGameStatuses.TryGetValue(x.UserId, out var status) &&
                        status == PlayerGameStatus.JoinedGame)
            .ToList();

        ChooseAntags((uid, component), players, midround: true);
        AssignPreSelectedSessions((uid, component));
    }

    /// <summary>
    /// Chooses antagonists from the given selection of players
    /// </summary>
    /// <param name="ent">The antagonist rule entity</param>
    /// <param name="pool">The players to choose from</param>
    /// <param name="midround">Disable picking players for pre-spawn antags in the middle of a round</param>
    public void ChooseAntags(Entity<AntagSelectionComponent> ent, IList<ICommonSession> pool, bool midround = false)
    {
        foreach (var def in ent.Comp.Definitions)
        {
            ChooseAntags(ent, pool, def, midround: midround);
        }

<<<<<<< HEAD
        ent.Comp.SelectionsComplete = true;
        // Sunrise-Start
        var selectionCompleteEv = new AntagSelectionCompleteEvent(ent);
        RaiseLocalEvent(ent, ref selectionCompleteEv, true);
        // Sunrise-End
=======
        ent.Comp.PreSelectionsComplete = true;
>>>>>>> 1b74de6d
    }

    /// <summary>
    /// Chooses antagonists from the given selection of players for the given antag definition.
    /// </summary>
    /// <param name="ent">The antagonist rule entity</param>
    /// <param name="pool">The players to choose from</param>
    /// <param name="def">The antagonist selection parameters and criteria</param>
    /// <param name="midround">Disable picking players for pre-spawn antags in the middle of a round</param>
    public void ChooseAntags(Entity<AntagSelectionComponent> ent,
        IList<ICommonSession> pool,
        AntagSelectionDefinition def,
        bool midround = false)
    {
        var playerPool = GetPlayerPool(ent, pool, def);
        var existingAntagCount = ent.Comp.PreSelectedSessions.TryGetValue(def, out var existingAntags) ?  existingAntags.Count : 0;
        var count = GetTargetAntagCount(ent, GetTotalPlayerCount(pool), def) - existingAntagCount;

        // if there is both a spawner and players getting picked, let it fall back to a spawner.
        var noSpawner = def.SpawnerPrototype == null;
        var picking = def.PickPlayer;
        if (midround && ent.Comp.SelectionTime == AntagSelectionTime.PrePlayerSpawn)
        {
            // prevent antag selection from happening if the round is on-going, requiring a spawner if used midround.
            // this is so rules like nukies, if added by an admin midround, dont make random living people nukies
            Log.Info($"Antags for rule {ent:?} get picked pre-spawn so only spawners will be made.");
            DebugTools.Assert(def.SpawnerPrototype != null, $"Rule {ent:?} had no spawner for pre-spawn rule added mid-round!");
            picking = false;
        }

        for (var i = 0; i < count; i++)
        {
            var session = (ICommonSession?)null;
            if (picking)
            {
                // Sunrise-Sponsors-Start
                if (!TryPickAntagSession(playerPool.List, def.PrefRoles, out session))
                    break;
                // Sunrise-Sponsors-End

                // Sunrise-Start
                if (_jobs.IsCommandStaff(session))
                {
                    if (!def.PickCommandStaff)
                        continue;

                    var selectedCommandStaff = 0;

                    foreach (var compSelectedSession in ent.Comp.SelectedSessions)
                    {
                        if (_jobs.IsCommandStaff(compSelectedSession))
                        {
                            selectedCommandStaff += 1;
                        }
                    }

                    if (def.MaxCommandStaff != 0 && selectedCommandStaff >= def.MaxCommandStaff)
                    {
                        continue;
                    }
                }
                // Sunrise-End

                if (session != null && ent.Comp.PreSelectedSessions.Values.Any(x => x.Contains(session)))
                {
                    Log.Warning($"Somehow picked {session} for an antag when this rule already selected them previously");
                    continue;
                }
            }

            if (session == null)
                MakeAntag(ent, null, def); // This is for spawner antags
            else
            {
                if (!ent.Comp.PreSelectedSessions.TryGetValue(def, out var set))
                    ent.Comp.PreSelectedSessions.Add(def, set = new HashSet<ICommonSession>());
                set.Add(session); // Selection done!
                Log.Debug($"Pre-selected {session.Name} as antagonist: {ToPrettyString(ent)}");
                _adminLogger.Add(LogType.AntagSelection, $"Pre-selected {session.Name} as antagonist: {ToPrettyString(ent)}");
            }
        }
    }

    /// <summary>
    /// Assigns antag roles to sessions selected for it.
    /// </summary>
    public void AssignPreSelectedSessions(Entity<AntagSelectionComponent> ent)
    {
        // Only assign if there's been a pre-selection, and the selection hasn't already been made
        if (!ent.Comp.PreSelectionsComplete || ent.Comp.AssignmentComplete)
            return;

        foreach (var def in ent.Comp.Definitions)
        {
            if (!ent.Comp.PreSelectedSessions.TryGetValue(def, out var set))
                continue;

            foreach (var session in set)
            {
                TryMakeAntag(ent, session, def);
            }
        }

        ent.Comp.AssignmentComplete = true;
    }

    public bool TryPickAntagSession(List<List<ICommonSession>> orderedPools, List<ProtoId<AntagPrototype>> prefRoles, [NotNullWhen(true)] out ICommonSession? session)
    {
        session = null;

        foreach (var prefRole in prefRoles)
        {
            foreach (var commonSessions in orderedPools[..2])
            {
                if (_sponsorsManager == null)
                    continue;

                var prioritySessions = _sponsorsManager.PickPrioritySessions(commonSessions, prefRole);
                if (prioritySessions.Count == 0)
                    continue;

                session = _random.PickAndTake(prioritySessions);
                return true;
            }
        }

        foreach (var pool in orderedPools)
        {
            if (pool.Count == 0)
                continue;

            session = _random.PickAndTake(pool);
            break;
        }

        return session != null;
    }

    /// <summary>
    /// Tries to makes a given player into the specified antagonist.
    /// </summary>
    public bool TryMakeAntag(Entity<AntagSelectionComponent> ent, ICommonSession? session, AntagSelectionDefinition def, bool ignoreSpawner = false, bool checkPref = true, bool onlyPreSelect = false)
    {
        _adminLogger.Add(LogType.AntagSelection, $"Start trying to make {session} become the antagonist: {ToPrettyString(ent)}");

        if (checkPref && !HasPrimaryAntagPreference(session, def))
            return false;

        if (!IsSessionValid(ent, session, def) || !IsEntityValid(session?.AttachedEntity, def))
            return false;

        if (onlyPreSelect && session != null)
        {
            if (!ent.Comp.PreSelectedSessions.TryGetValue(def, out var set))
                ent.Comp.PreSelectedSessions.Add(def, set = new HashSet<ICommonSession>());
            set.Add(session);
            Log.Debug($"Pre-selected {session!.Name} as antagonist: {ToPrettyString(ent)}");
            _adminLogger.Add(LogType.AntagSelection, $"Pre-selected {session.Name} as antagonist: {ToPrettyString(ent)}");
        }
        else
        {
            MakeAntag(ent, session, def, ignoreSpawner);
        }

        return true;
    }

    /// <summary>
    /// Makes a given player into the specified antagonist.
    /// </summary>
    public void MakeAntag(Entity<AntagSelectionComponent> ent, ICommonSession? session, AntagSelectionDefinition def, bool ignoreSpawner = false)
    {
        EntityUid? antagEnt = null;
        var isSpawner = false;

        if (session != null)
        {
            if (!ent.Comp.PreSelectedSessions.TryGetValue(def, out var set))
                ent.Comp.PreSelectedSessions.Add(def, set = new HashSet<ICommonSession>());
            set.Add(session);
            ent.Comp.AssignedSessions.Add(session);

            // we shouldn't be blocking the entity if they're just a ghost or smth.
            if (!HasComp<GhostComponent>(session.AttachedEntity))
                antagEnt = session.AttachedEntity;
        }
        else if (!ignoreSpawner && def.SpawnerPrototype != null) // don't add spawners if we have a player, dummy.
        {
            antagEnt = Spawn(def.SpawnerPrototype);
            isSpawner = true;
        }

        if (!antagEnt.HasValue)
        {
            var getEntEv = new AntagSelectEntityEvent(session, ent);
            RaiseLocalEvent(ent, ref getEntEv, true);
            antagEnt = getEntEv.Entity;
        }

        if (antagEnt is not { } player)
        {
            Log.Error($"Attempted to make {session} antagonist in gamerule {ToPrettyString(ent)} but there was no valid entity for player.");
            _adminLogger.Add(LogType.AntagSelection,$"Attempted to make {session} antagonist in gamerule {ToPrettyString(ent)} but there was no valid entity for player.");
            if (session != null && ent.Comp.RemoveUponFailedSpawn)
            {
                ent.Comp.AssignedSessions.Remove(session);
                ent.Comp.PreSelectedSessions[def].Remove(session);
            }

            return;
        }

        // TODO: This is really messy because this part runs twice for midround events.
        // Once when the ghostrole spawner is created and once when a player takes it.
        // Therefore any component subscribing to this has to make sure both subscriptions return the same value
        // or the ghost role raffle location preview will be wrong.

        var getPosEv = new AntagSelectLocationEvent(session, ent);
        RaiseLocalEvent(ent, ref getPosEv, true);
        if (getPosEv.Handled)
        {
            var playerXform = Transform(player);
            var pos = RobustRandom.Pick(getPosEv.Coordinates);
            _transform.SetMapCoordinates((player, playerXform), pos);
        }

        // If we want to just do a ghost role spawner, set up data here and then return early.
        // This could probably be an event in the future if we want to be more refined about it.
        if (isSpawner)
        {
            if (!TryComp<GhostRoleAntagSpawnerComponent>(player, out var spawnerComp))
            {
                Log.Error($"Antag spawner {player} does not have a GhostRoleAntagSpawnerComponent.");
                _adminLogger.Add(LogType.AntagSelection,$"Antag spawner {player} in gamerule {ToPrettyString(ent)} failed due to not having GhostRoleAntagSpawnerComponent.");
                if (session != null)
                {
                    ent.Comp.AssignedSessions.Remove(session);
                    ent.Comp.PreSelectedSessions[def].Remove(session);
                }

                return;
            }

            spawnerComp.Rule = ent;
            spawnerComp.Definition = def;
            // Sunrise-Start
            ent.Comp.UseSpawners = true;
            ent.Comp.SpawnersCount += 1;
            // Sunrise-End
            return;
        }

        // The following is where we apply components, equipment, and other changes to our antagonist entity.
        EntityManager.AddComponents(player, def.Components);

        // Equip the entity's RoleLoadout and LoadoutGroup
        List<ProtoId<StartingGearPrototype>> gear = new();
        if (def.StartingGear is not null)
            gear.Add(def.StartingGear.Value);

        _loadout.Equip(player, gear, def.RoleLoadout);

        if (session != null)
        {
            var curMind = session.GetMind();

            if (curMind == null ||
                !TryComp<MindComponent>(curMind.Value, out var mindComp) ||
                mindComp.OwnedEntity != antagEnt)
            {
                curMind = _mind.CreateMind(session.UserId, Name(antagEnt.Value));
                _mind.SetUserId(curMind.Value, session.UserId);
            }

            _mind.TransferTo(curMind.Value, antagEnt, ghostCheckOverride: true);
            _role.MindAddRoles(curMind.Value, def.MindRoles, null, true);
            ent.Comp.AssignedMinds.Add((curMind.Value, Name(player)));
            SendBriefing(session, def.Briefing);

            Log.Debug($"Assigned {ToPrettyString(curMind)} as antagonist: {ToPrettyString(ent)}");
            _adminLogger.Add(LogType.AntagSelection, $"Assigned {ToPrettyString(curMind)} as antagonist: {ToPrettyString(ent)}");
        }

        var afterEv = new AfterAntagEntitySelectedEvent(session, player, ent, def);
        RaiseLocalEvent(ent, ref afterEv, true);
    }

    /// <summary>
    /// Gets an ordered player pool based on player preferences and the antagonist definition.
    /// </summary>
    public AntagSelectionPlayerPool GetPlayerPool(Entity<AntagSelectionComponent> ent, IList<ICommonSession> sessions, AntagSelectionDefinition def)
    {
        var preferredList = new List<ICommonSession>();
        var fallbackList = new List<ICommonSession>();
        foreach (var session in sessions)
        {
            if (!IsSessionValid(ent, session, def) || !IsEntityValid(session.AttachedEntity, def))
                continue;

            if (ent.Comp.PreSelectedSessions.TryGetValue(def, out var preSelected) && preSelected.Contains(session))
                continue;

            if (HasPrimaryAntagPreference(session, def))
            {
                preferredList.Add(session);
            }
            else if (HasFallbackAntagPreference(session, def))
            {
                fallbackList.Add(session);
            }
        }

        return new AntagSelectionPlayerPool(new() { preferredList, fallbackList });
    }

    /// <summary>
    /// Checks if a given session is valid for an antagonist.
    /// </summary>
    public bool IsSessionValid(Entity<AntagSelectionComponent> ent, ICommonSession? session, AntagSelectionDefinition def, EntityUid? mind = null)
    {
        // TODO ROLE TIMERS
        // Check if antag role requirements are met

        if (session == null)
            return true;

        if (session.Status is SessionStatus.Disconnected or SessionStatus.Zombie)
            return false;

        if (ent.Comp.AssignedSessions.Contains(session))
            return false;

        // Check if any of the antagonist bans match the preferred roles in the AntagSelectionDefinition
        if (_banManager.IsAntagBanned(session.UserId, def.PrefRoles))
            return false;

        mind ??= session.GetMind();

        //todo: we need some way to check that we're not getting the same role twice. (double picking thieves or zombies through midrounds)

        switch (def.MultiAntagSetting)
        {
            case AntagAcceptability.None:
            {
                if (_role.MindIsAntagonist(mind))
                    return false;
                if (GetPreSelectedAntagSessions(def).Contains(session)) // Used for rules where the antag has been selected, but not started yet
                    return false;
                break;
            }
            case AntagAcceptability.NotExclusive:
            {
                if (_role.MindIsExclusiveAntagonist(mind))
                    return false;
                if (GetPreSelectedExclusiveAntagSessions(def).Contains(session))
                    return false;
                break;
            }
        }

        // todo: expand this to allow for more fine antag-selection logic for game rules.
        if (!_jobs.CanBeAntag(session) && !def.IgnoreCanBeAntag)
            return false;

        return true;
    }

    /// <summary>
    /// Checks if a given entity (mind/session not included) is valid for a given antagonist.
    /// </summary>
    public bool IsEntityValid(EntityUid? entity, AntagSelectionDefinition def)
    {
        // If the player has not spawned in as any entity (e.g., in the lobby), they can be given an antag role/entity.
        if (entity == null)
            return true;

        if (HasComp<PendingClockInComponent>(entity))
            return false;

        if (!def.AllowNonHumans && !HasComp<HumanoidAppearanceComponent>(entity))
            return false;

        if (def.Whitelist != null)
        {
            if (!_whitelist.IsValid(def.Whitelist, entity.Value))
                return false;
        }

        if (def.Blacklist != null)
        {
            if (_whitelist.IsValid(def.Blacklist, entity.Value))
                return false;
        }

        return true;
    }

    private void OnObjectivesTextGetInfo(Entity<AntagSelectionComponent> ent, ref ObjectivesTextGetInfoEvent args)
    {
        if (ent.Comp.AgentName is not { } name)
            return;

        args.Minds = ent.Comp.AssignedMinds;
        args.AgentName = Loc.GetString(name);
    }
}

/// <summary>
/// Event raised on a game rule entity in order to determine what the antagonist entity will be.
/// Only raised if the selected player's current entity is invalid.
/// </summary>
[ByRefEvent]
public record struct AntagSelectEntityEvent(ICommonSession? Session, Entity<AntagSelectionComponent> GameRule)
{
    public readonly ICommonSession? Session = Session;

    public bool Handled => Entity != null;

    public EntityUid? Entity;
}

/// <summary>
/// Event raised on a game rule entity to determine the location for the antagonist.
/// </summary>
[ByRefEvent]
public record struct AntagSelectLocationEvent(ICommonSession? Session, Entity<AntagSelectionComponent> GameRule)
{
    public readonly ICommonSession? Session = Session;

    public bool Handled => Coordinates.Any();

    public List<MapCoordinates> Coordinates = new();
}

/// <summary>
/// Event raised on a game rule entity after the setup logic for an antag is complete.
/// Used for applying additional more complex setup logic.
/// </summary>
[ByRefEvent]
public readonly record struct AfterAntagEntitySelectedEvent(ICommonSession? Session, EntityUid EntityUid, Entity<AntagSelectionComponent> GameRule, AntagSelectionDefinition Def);
// Sunrise-Start
[ByRefEvent]
public readonly record struct AntagSelectionCompleteEvent(Entity<AntagSelectionComponent> GameRule);
// Sunrise-End<|MERGE_RESOLUTION|>--- conflicted
+++ resolved
@@ -56,13 +56,10 @@
     [Dependency] private readonly RoleSystem _role = default!;
     [Dependency] private readonly TransformSystem _transform = default!;
     [Dependency] private readonly EntityWhitelistSystem _whitelist = default!;
-<<<<<<< HEAD
+    [Dependency] private readonly ISharedAdminLogManager _adminLogger = default!;
     [Dependency] private readonly IRobustRandom _random = default!;
     [Dependency] private readonly IBanManager _banManager = default!;
     private ISharedSponsorsManager? _sponsorsManager; // Sunrise-Sponsors
-=======
-    [Dependency] private readonly ISharedAdminLogManager _adminLogger = default!;
->>>>>>> 1b74de6d
 
     // arbitrary random number to give late joining some mild interest.
     public const float LateJoinRandomChance = 0.5f;
@@ -294,15 +291,11 @@
             ChooseAntags(ent, pool, def, midround: midround);
         }
 
-<<<<<<< HEAD
-        ent.Comp.SelectionsComplete = true;
+        ent.Comp.PreSelectionsComplete = true;
         // Sunrise-Start
         var selectionCompleteEv = new AntagSelectionCompleteEvent(ent);
         RaiseLocalEvent(ent, ref selectionCompleteEv, true);
         // Sunrise-End
-=======
-        ent.Comp.PreSelectionsComplete = true;
->>>>>>> 1b74de6d
     }
 
     /// <summary>
@@ -409,6 +402,7 @@
         ent.Comp.AssignmentComplete = true;
     }
 
+    // Sunrise-Start
     public bool TryPickAntagSession(List<List<ICommonSession>> orderedPools, List<ProtoId<AntagPrototype>> prefRoles, [NotNullWhen(true)] out ICommonSession? session)
     {
         session = null;
@@ -440,6 +434,7 @@
 
         return session != null;
     }
+    // Sunrise-End
 
     /// <summary>
     /// Tries to makes a given player into the specified antagonist.
