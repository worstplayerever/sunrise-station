--- conflicted
+++ resolved
@@ -1,15 +1,4 @@
 using Content.Server.Chat.Systems;
-<<<<<<< HEAD
-using Content.Shared.Dataset;
-using Robust.Shared.Log;
-using Robust.Shared.Prototypes;
-using Robust.Shared.Random;
-using Robust.Shared.GameObjects;
-using Robust.Shared.IoC;
-using ActivatableUIComponent = Content.Shared.UserInterface.ActivatableUIComponent;
-
-namespace Content.Server.Advertise
-=======
 using Content.Shared.Advertise.Components;
 using Content.Shared.Advertise.Systems;
 using Content.Shared.UserInterface;
@@ -19,65 +8,42 @@
 namespace Content.Server.Advertise.EntitySystems;
 
 public sealed partial class SpeakOnUIClosedSystem : SharedSpeakOnUIClosedSystem
->>>>>>> 1b74de6d
 {
-    public sealed partial class SpeakOnUIClosedSystem : EntitySystem
+    [Dependency] private readonly IRobustRandom _random = default!;
+    [Dependency] private readonly IPrototypeManager _prototypeManager = default!;
+    [Dependency] private readonly ChatSystem _chat = default!;
+
+    public override void Initialize()
     {
-        [Dependency] private readonly IRobustRandom _random = default!;
-        [Dependency] private readonly IPrototypeManager _prototypeManager = default!;
-        [Dependency] private readonly ChatSystem _chat = default!;
+        base.Initialize();
 
-        public override void Initialize()
-        {
-            base.Initialize();
-            SubscribeLocalEvent<SpeakOnUIClosedComponent, BoundUIClosedEvent>(OnBoundUIClosed);
-        }
+        SubscribeLocalEvent<SpeakOnUIClosedComponent, BoundUIClosedEvent>(OnBoundUIClosed);
+    }
+    private void OnBoundUIClosed(Entity<SpeakOnUIClosedComponent> entity, ref BoundUIClosedEvent args)
+    {
+        if (!TryComp(entity, out ActivatableUIComponent? activatable) || !args.UiKey.Equals(activatable.Key))
+            return;
 
-        private void OnBoundUIClosed(EntityUid uid, SpeakOnUIClosedComponent component, BoundUIClosedEvent args)
-        {
-            if (!TryComp<ActivatableUIComponent>(uid, out var activatable) || !args.UiKey.Equals(activatable.Key))
-                return;
+        if (entity.Comp.RequireFlag && !entity.Comp.Flag)
+            return;
 
-            if (component.RequireFlag && !component.Flag)
-                return;
+        TrySpeak((entity, entity.Comp));
+    }
 
-            TrySpeak(uid, component);
-        }
+    public bool TrySpeak(Entity<SpeakOnUIClosedComponent?> entity)
+    {
+        if (!Resolve(entity, ref entity.Comp))
+            return false;
 
-        public bool TrySpeak(EntityUid uid, SpeakOnUIClosedComponent? component)
-        {
-            if (component == null || !component.Enabled)
-                return false;
+        if (!entity.Comp.Enabled)
+            return false;
 
-            if (!_prototypeManager.TryIndex(component.Pack, out LocalizedDatasetPrototype? messagePack))
-            {
-                Logger.Warning($"Failed to find localized dataset prototype with ID: {component.Pack}");
-                return false;
-            }
+        if (!_prototypeManager.TryIndex(entity.Comp.Pack, out var messagePack))
+            return false;
 
-<<<<<<< HEAD
-            var messageKey = _random.Pick(messagePack.Values);
-            var message = Loc.GetString(messageKey, ("name", Name(uid)));
-
-            //Logger.Info($"Localized message: {message}, messageKey: {messageKey}");
-            _chat.TrySendInGameICMessage(uid, message, InGameICChatType.Speak, true);
-            component.Flag = false;
-            return true;
-        }
-
-        public bool TrySetFlag(EntityUid uid, SpeakOnUIClosedComponent? component, bool value = true)
-        {
-            if (component == null)
-                return false;
-            
-            component.Flag = value;
-            return true;
-        }
-=======
         var message = Loc.GetString(_random.Pick(messagePack.Values), ("name", Name(entity)));
         _chat.TrySendInGameICMessage(entity, message, InGameICChatType.Speak, true);
         entity.Comp.Flag = false;
         return true;
->>>>>>> 1b74de6d
     }
 }