using Content.Server.Actions;
using Content.Server.Bed.Components;
using Content.Server.Body.Systems;
using Content.Server.Power.EntitySystems;
using Content.Shared.Actions;
using Content.Shared.Bed;
using Content.Shared.Bed.Components;
using Content.Shared.Bed.Sleep;
using Content.Shared.Body.Components;
using Content.Shared.Buckle.Components;
using Content.Shared.Damage;
using Content.Shared.Emag.Systems;
using Content.Shared.Mobs.Systems;
using Content.Shared.Power;
<<<<<<< HEAD
using Robust.Shared.Prototypes;
using Robust.Shared.Timing;
using Robust.Shared.Utility;
=======
>>>>>>> be761ea5

namespace Content.Server.Bed
{
    public sealed class BedSystem : SharedBedSystem
    {
        [Dependency] private readonly DamageableSystem _damageableSystem = default!;
        [Dependency] private readonly EmagSystem _emag = default!;
        [Dependency] private readonly SharedAppearanceSystem _appearance = default!;
        [Dependency] private readonly MobStateSystem _mobStateSystem = default!;
<<<<<<< HEAD
        [Dependency] private readonly IGameTiming _timing = default!;
        [Dependency] private readonly ActionContainerSystem _actionContainer = default!;
=======

        private EntityQuery<SleepingComponent> _sleepingQuery;
>>>>>>> be761ea5

        public override void Initialize()
        {
            base.Initialize();
<<<<<<< HEAD
            SubscribeLocalEvent<HealOnBuckleComponent, StrappedEvent>(OnStrapped);
            SubscribeLocalEvent<HealOnBuckleComponent, UnstrappedEvent>(OnUnstrapped);
            // Sunrise-Start
            SubscribeLocalEvent<CanSleepOnBuckleComponent, UnstrappedEvent>(OnUnstrapped);
            SubscribeLocalEvent<CanSleepOnBuckleComponent, StrappedEvent>(OnStrapped);
            // Sunrise-End
=======

            _sleepingQuery = GetEntityQuery<SleepingComponent>();

>>>>>>> be761ea5
            SubscribeLocalEvent<StasisBedComponent, StrappedEvent>(OnStasisStrapped);
            SubscribeLocalEvent<StasisBedComponent, UnstrappedEvent>(OnStasisUnstrapped);
            SubscribeLocalEvent<StasisBedComponent, PowerChangedEvent>(OnPowerChanged);
            SubscribeLocalEvent<StasisBedComponent, GotEmaggedEvent>(OnEmagged);
        }

<<<<<<< HEAD
        private void OnStrapped(Entity<HealOnBuckleComponent> bed, ref StrappedEvent args)
        {
            EnsureComp<HealOnBuckleHealingComponent>(bed);
            bed.Comp.NextHealTime = _timing.CurTime + TimeSpan.FromSeconds(bed.Comp.HealTime);
        }

        // Sunrise-Start
        private void OnStrapped(Entity<CanSleepOnBuckleComponent> bed, ref StrappedEvent args)
        {
            var canSleep = EnsureComp<CanSleepComponent>(args.Buckle);
            _actionsSystem.AddAction(args.Buckle.Owner, ref canSleep.SleepAction, SleepingSystem.SleepActionId, args.Buckle.Owner);
        }

        private void OnUnstrapped(Entity<CanSleepOnBuckleComponent> bed, ref UnstrappedEvent args)
        {
            if (!TryComp<CanSleepComponent>(args.Buckle.Owner, out var canSleep))
                return;

            RemComp<CanSleepComponent>(args.Buckle.Owner);
            _actionsSystem.RemoveAction(args.Buckle.Owner, canSleep.SleepAction);
            if (canSleep.SleepAction != null)
                _actionContainer.RemoveAction(canSleep.SleepAction.Value);
        }
        // Sunrise-End

        private void OnUnstrapped(Entity<HealOnBuckleComponent> bed, ref UnstrappedEvent args)
        {
            _sleepingSystem.TryWaking(args.Buckle.Owner);
            RemComp<HealOnBuckleHealingComponent>(bed);
        }

=======
>>>>>>> be761ea5
        public override void Update(float frameTime)
        {
            base.Update(frameTime);

            var query = EntityQueryEnumerator<HealOnBuckleHealingComponent, HealOnBuckleComponent, StrapComponent>();
            while (query.MoveNext(out var uid, out _, out var bedComponent, out var strapComponent))
            {
                if (Timing.CurTime < bedComponent.NextHealTime)
                    continue;

                bedComponent.NextHealTime += TimeSpan.FromSeconds(bedComponent.HealTime);

                if (strapComponent.BuckledEntities.Count == 0)
                    continue;

                foreach (var healedEntity in strapComponent.BuckledEntities)
                {
                    if (_mobStateSystem.IsDead(healedEntity))
                        continue;

                    var damage = bedComponent.Damage;

                    if (_sleepingQuery.HasComp(healedEntity))
                        damage *= bedComponent.SleepMultiplier;

                    _damageableSystem.TryChangeDamage(healedEntity, damage, true, origin: uid);
                }
            }
        }

        private void UpdateAppearance(EntityUid uid, bool isOn)
        {
            _appearance.SetData(uid, StasisBedVisuals.IsOn, isOn);
        }

        private void OnStasisStrapped(Entity<StasisBedComponent> bed, ref StrappedEvent args)
        {
            if (!HasComp<BodyComponent>(args.Buckle) || !this.IsPowered(bed, EntityManager))
                return;

            var metabolicEvent = new ApplyMetabolicMultiplierEvent(args.Buckle, bed.Comp.Multiplier, true);
            RaiseLocalEvent(args.Buckle, ref metabolicEvent);
        }

        private void OnStasisUnstrapped(Entity<StasisBedComponent> bed, ref UnstrappedEvent args)
        {
            if (!HasComp<BodyComponent>(args.Buckle) || !this.IsPowered(bed, EntityManager))
                return;

            var metabolicEvent = new ApplyMetabolicMultiplierEvent(args.Buckle, bed.Comp.Multiplier, false);
            RaiseLocalEvent(args.Buckle, ref metabolicEvent);
        }

        private void OnPowerChanged(EntityUid uid, StasisBedComponent component, ref PowerChangedEvent args)
        {
            UpdateAppearance(uid, args.Powered);
            UpdateMetabolisms(uid, component, args.Powered);
        }

        private void OnEmagged(EntityUid uid, StasisBedComponent component, ref GotEmaggedEvent args)
        {
            if (!_emag.CompareFlag(args.Type, EmagType.Interaction))
                return;

            if (_emag.CheckFlag(uid, EmagType.Interaction))
                return;

            // Reset any metabolisms first so they receive the multiplier correctly
            UpdateMetabolisms(uid, component, false);
            component.Multiplier = 1 / component.Multiplier;
            UpdateMetabolisms(uid, component, true);
            args.Handled = true;
        }

        private void UpdateMetabolisms(EntityUid uid, StasisBedComponent component, bool shouldApply)
        {
            if (!TryComp<StrapComponent>(uid, out var strap) || strap.BuckledEntities.Count == 0)
                return;

            foreach (var buckledEntity in strap.BuckledEntities)
            {
                var metabolicEvent = new ApplyMetabolicMultiplierEvent(buckledEntity, component.Multiplier, shouldApply);
                RaiseLocalEvent(buckledEntity, ref metabolicEvent);
            }
        }
    }
}<|MERGE_RESOLUTION|>--- conflicted
+++ resolved
@@ -1,7 +1,5 @@
-using Content.Server.Actions;
 using Content.Server.Bed.Components;
 using Content.Server.Body.Systems;
-using Content.Server.Power.EntitySystems;
 using Content.Shared.Actions;
 using Content.Shared.Bed;
 using Content.Shared.Bed.Components;
@@ -12,12 +10,7 @@
 using Content.Shared.Emag.Systems;
 using Content.Shared.Mobs.Systems;
 using Content.Shared.Power;
-<<<<<<< HEAD
-using Robust.Shared.Prototypes;
 using Robust.Shared.Timing;
-using Robust.Shared.Utility;
-=======
->>>>>>> be761ea5
 
 namespace Content.Server.Bed
 {
@@ -27,40 +20,26 @@
         [Dependency] private readonly EmagSystem _emag = default!;
         [Dependency] private readonly SharedAppearanceSystem _appearance = default!;
         [Dependency] private readonly MobStateSystem _mobStateSystem = default!;
-<<<<<<< HEAD
         [Dependency] private readonly IGameTiming _timing = default!;
         [Dependency] private readonly ActionContainerSystem _actionContainer = default!;
-=======
 
         private EntityQuery<SleepingComponent> _sleepingQuery;
->>>>>>> be761ea5
 
         public override void Initialize()
         {
             base.Initialize();
-<<<<<<< HEAD
-            SubscribeLocalEvent<HealOnBuckleComponent, StrappedEvent>(OnStrapped);
-            SubscribeLocalEvent<HealOnBuckleComponent, UnstrappedEvent>(OnUnstrapped);
+
+            _sleepingQuery = GetEntityQuery<SleepingComponent>();
+
             // Sunrise-Start
             SubscribeLocalEvent<CanSleepOnBuckleComponent, UnstrappedEvent>(OnUnstrapped);
             SubscribeLocalEvent<CanSleepOnBuckleComponent, StrappedEvent>(OnStrapped);
             // Sunrise-End
-=======
 
-            _sleepingQuery = GetEntityQuery<SleepingComponent>();
-
->>>>>>> be761ea5
             SubscribeLocalEvent<StasisBedComponent, StrappedEvent>(OnStasisStrapped);
             SubscribeLocalEvent<StasisBedComponent, UnstrappedEvent>(OnStasisUnstrapped);
             SubscribeLocalEvent<StasisBedComponent, PowerChangedEvent>(OnPowerChanged);
             SubscribeLocalEvent<StasisBedComponent, GotEmaggedEvent>(OnEmagged);
-        }
-
-<<<<<<< HEAD
-        private void OnStrapped(Entity<HealOnBuckleComponent> bed, ref StrappedEvent args)
-        {
-            EnsureComp<HealOnBuckleHealingComponent>(bed);
-            bed.Comp.NextHealTime = _timing.CurTime + TimeSpan.FromSeconds(bed.Comp.HealTime);
         }
 
         // Sunrise-Start
@@ -82,14 +61,6 @@
         }
         // Sunrise-End
 
-        private void OnUnstrapped(Entity<HealOnBuckleComponent> bed, ref UnstrappedEvent args)
-        {
-            _sleepingSystem.TryWaking(args.Buckle.Owner);
-            RemComp<HealOnBuckleHealingComponent>(bed);
-        }
-
-=======
->>>>>>> be761ea5
         public override void Update(float frameTime)
         {
             base.Update(frameTime);
