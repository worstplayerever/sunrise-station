using System.Threading;
using Content.Server._Sunrise.TransitHub;
using Content.Server.Administration.Logs;
using Content.Server.AlertLevel;
using Content.Server.Chat.Managers;
using Content.Server.Chat.Systems;
using Content.Server.DeviceNetwork.Components;
using Content.Server.DeviceNetwork.Systems;
using Content.Server.GameTicking;
using Content.Server.Screens.Components;
using Content.Server.Shuttles.Components;
using Content.Server.Shuttles.Systems;
using Content.Server.Station.Systems;
using Content.Shared.CCVar;
using Content.Shared.Database;
using Content.Shared.DeviceNetwork;
using Content.Shared.GameTicking;
using Robust.Shared.Audio.Systems;
using Robust.Shared.Configuration;
using Robust.Shared.Prototypes;
using Robust.Shared.Timing;
using Content.Shared.DeviceNetwork.Components;
using Content.Shared.Station.Components;
using Timer = Robust.Shared.Timing.Timer;

namespace Content.Server.RoundEnd
{
    /// <summary>
    /// Handles ending rounds normally and also via requesting it (e.g. via comms console)
    /// If you request a round end then an escape shuttle will be used.
    /// </summary>
    public sealed class RoundEndSystem : EntitySystem
    {
        [Dependency] private readonly IAdminLogManager _adminLogger = default!;
        [Dependency] private readonly SharedAudioSystem _audio = default!;
        [Dependency] private readonly IConfigurationManager _cfg = default!;
        [Dependency] private readonly IChatManager _chatManager = default!;
        [Dependency] private readonly ChatSystem _chatSystem = default!;
        [Dependency] private readonly DeviceNetworkSystem _deviceNetworkSystem = default!;
        [Dependency] private readonly GameTicker _gameTicker = default!;
        [Dependency] private readonly IGameTiming _gameTiming = default!;
        [Dependency] private readonly IPrototypeManager _protoManager = default!;
        [Dependency] private readonly EmergencyShuttleSystem _shuttle = default!;
        [Dependency] private readonly StationSystem _stationSystem = default!;
        private bool _autoCalledBefore = false;
        private CancellationTokenSource? _cooldownTokenSource = null;

        private CancellationTokenSource? _countdownTokenSource = null;

        public TimeSpan AutoCallStartTime;

        public TimeSpan DefaultCooldownDuration { get; set; } = TimeSpan.FromSeconds(30);

        /// <summary>
        /// Countdown to use where there is no station alert countdown to be found.
        /// </summary>
        public TimeSpan DefaultCountdownDuration { get; set; } = TimeSpan.FromMinutes(10);

        public TimeSpan? LastCountdownStart { get; set; } = null;
        public TimeSpan? ExpectedCountdownEnd { get; set; } = null;
        public TimeSpan? ExpectedShuttleLength => ExpectedCountdownEnd - LastCountdownStart;
        public TimeSpan? ShuttleTimeLeft => ExpectedCountdownEnd - _gameTiming.CurTime;

        public override void Initialize()
        {
            base.Initialize();
            SubscribeLocalEvent<RoundRestartCleanupEvent>(_ => Reset());
            SetAutoCallTime();
        }

        private void SetAutoCallTime()
        {
            AutoCallStartTime = _gameTiming.CurTime;
        }

        private void Reset()
        {
            if (_countdownTokenSource != null)
            {
                _countdownTokenSource.Cancel();
                _countdownTokenSource = null;
            }

            if (_cooldownTokenSource != null)
            {
                _cooldownTokenSource.Cancel();
                _cooldownTokenSource = null;
            }

            LastCountdownStart = null;
            ExpectedCountdownEnd = null;
            SetAutoCallTime();
            _autoCalledBefore = false;
            RaiseLocalEvent(RoundEndSystemChangedEvent.Default);
        }

        /// <summary>
        ///     Attempts to get the MapUid of the station using <see cref="StationSystem.GetLargestGrid"/>
        /// </summary>
        public EntityUid? GetStation()
        {
<<<<<<< HEAD
            AllEntityQuery<StationEmergencyShuttleComponent, StationDataComponent>()
                .MoveNext(out _, out _, out var data);
=======
            AllEntityQuery<StationEmergencyShuttleComponent, StationDataComponent>().MoveNext(out var uid, out _, out var data);
>>>>>>> 3f9d303c
            if (data == null)
                return null;
            var targetGrid = _stationSystem.GetLargestGrid((uid, data));
            return targetGrid == null ? null : Transform(targetGrid.Value).MapUid;
        }

        // Sunrise-Start
        public EntityUid? GetTransitHub()
        {
            AllEntityQuery<StationTransitHubComponent>().MoveNext(out var transitHub);

            return transitHub == null ? null : transitHub.MapEntity;
        }
        // Sunrise-End

        public bool CanCallOrRecall()
        {
            return _cooldownTokenSource == null;
        }

        public bool IsRoundEndRequested()
        {
            return _countdownTokenSource != null;
        }

        public void RequestRoundEnd(EntityUid? requester = null,
            bool checkCooldown = true,
            string text = "round-end-system-shuttle-called-announcement",
            string name = "round-end-system-shuttle-sender-announcement")
        {
            var duration = DefaultCountdownDuration;

            if (requester != null)
            {
                var stationUid = _stationSystem.GetOwningStation(requester.Value);
                if (TryComp<AlertLevelComponent>(stationUid, out var alertLevel))
                {
                    duration = _protoManager
                        .Index<AlertLevelPrototype>(AlertLevelSystem.DefaultAlertLevelSet)
                        .Levels[alertLevel.CurrentLevel].ShuttleTime;
                }
            }

            RequestRoundEnd(duration, requester, checkCooldown, text, name);
        }

        public void RequestRoundEnd(TimeSpan countdownTime,
            EntityUid? requester = null,
            bool checkCooldown = true,
            string text = "round-end-system-shuttle-called-announcement",
            string name = "round-end-system-shuttle-sender-announcement")
        {
            if (_gameTicker.RunLevel != GameRunLevel.InRound)
                return;

            if (checkCooldown && _cooldownTokenSource != null)
                return;

            if (_countdownTokenSource != null)
                return;

            _countdownTokenSource = new();

            if (requester != null)
            {
                _adminLogger.Add(LogType.ShuttleCalled,
                    LogImpact.High,
                    $"Shuttle called by {ToPrettyString(requester.Value):user}");
            }
            else
            {
                _adminLogger.Add(LogType.ShuttleCalled, LogImpact.High, $"Shuttle called");
            }

            // I originally had these set up here but somehow time gets passed as 0 to Loc so IDEK.
            int time;
            string units;

            if (countdownTime.TotalSeconds < 60)
            {
                time = countdownTime.Seconds;
                units = "eta-units-seconds";
            }
            else
            {
                time = countdownTime.Minutes;
                units = "eta-units-minutes";
            }

            _chatSystem.DispatchGlobalAnnouncement(Loc.GetString(text,
                    ("time", time),
                    ("units", Loc.GetString(units))),
                Loc.GetString(name),
                false,
                null,
                colorOverride: Color.Gold); // Sunrise-TTS

            LastCountdownStart = _gameTiming.CurTime;
            ExpectedCountdownEnd = _gameTiming.CurTime + countdownTime;

            // TODO full game saves
            Timer.Spawn(countdownTime, _shuttle.DockEmergencyShuttle, _countdownTokenSource.Token);

            ActivateCooldown();
            RaiseLocalEvent(RoundEndSystemChangedEvent.Default);

            var shuttle = _shuttle.GetShuttle();
            if (shuttle != null && TryComp<DeviceNetworkComponent>(shuttle, out var net))
            {
                var payload = new NetworkPayload
                {
                    [ShuttleTimerMasks.ShuttleMap] = shuttle,
                    [ShuttleTimerMasks.SourceMap] = GetTransitHub(), // Sunrise-Edit
                    [ShuttleTimerMasks.DestMap] = GetStation(),
                    [ShuttleTimerMasks.ShuttleTime] = countdownTime,
                    [ShuttleTimerMasks.SourceTime] = countdownTime +
                                                     TimeSpan.FromSeconds(_shuttle.TransitTime +
                                                                          _cfg.GetCVar(
                                                                              CCVars.EmergencyShuttleDockTime)),
                    [ShuttleTimerMasks.DestTime] = countdownTime,
                };
                _deviceNetworkSystem.QueuePacket(shuttle.Value, null, payload, net.TransmitFrequency);
            }
        }

        public void CancelRoundEndCountdown(EntityUid? requester = null, bool checkCooldown = true)
        {
            if (_gameTicker.RunLevel != GameRunLevel.InRound)
                return;
            if (checkCooldown && _cooldownTokenSource != null)
                return;

            if (_countdownTokenSource == null)
                return;
            _countdownTokenSource.Cancel();
            _countdownTokenSource = null;

            if (requester != null)
            {
                _adminLogger.Add(LogType.ShuttleRecalled,
                    LogImpact.High,
                    $"Shuttle recalled by {ToPrettyString(requester.Value):user}");
            }
            else
            {
                _adminLogger.Add(LogType.ShuttleRecalled, LogImpact.High, $"Shuttle recalled");
            }

            _chatSystem.DispatchGlobalAnnouncement(Loc.GetString("round-end-system-shuttle-recalled-announcement"),
                Loc.GetString("round-end-system-shuttle-sender-announcement"), false, colorOverride: Color.Gold);

            //_audio.PlayGlobal("/Audio/Announcements/shuttlerecalled.ogg", Filter.Broadcast(), true);

            LastCountdownStart = null;
            ExpectedCountdownEnd = null;
            ActivateCooldown();
            RaiseLocalEvent(RoundEndSystemChangedEvent.Default);

            // remove active clientside evac shuttle timers by zeroing the target time
            var zero = TimeSpan.Zero;
            var shuttle = _shuttle.GetShuttle();
            if (shuttle != null && TryComp<DeviceNetworkComponent>(shuttle, out var net))
            {
                var payload = new NetworkPayload
                {
                    [ShuttleTimerMasks.ShuttleMap] = shuttle,
                    [ShuttleTimerMasks.SourceMap] = GetTransitHub(), // Sunrsie-Edit
                    [ShuttleTimerMasks.DestMap] = GetStation(),
                    [ShuttleTimerMasks.ShuttleTime] = zero,
                    [ShuttleTimerMasks.SourceTime] = zero,
                    [ShuttleTimerMasks.DestTime] = zero,
                };
                _deviceNetworkSystem.QueuePacket(shuttle.Value, null, payload, net.TransmitFrequency);
            }
        }

        public void EndRound(TimeSpan? countdownTime = null)
        {
            if (_gameTicker.RunLevel != GameRunLevel.InRound)
                return;
            LastCountdownStart = null;
            ExpectedCountdownEnd = null;
            RaiseLocalEvent(RoundEndSystemChangedEvent.Default);
            _gameTicker.EndRound();
            _countdownTokenSource?.Cancel();
            _countdownTokenSource = new();

            countdownTime ??= TimeSpan.FromSeconds(_cfg.GetCVar(CCVars.RoundRestartTime));
            int time;
            string unitsLocString;
            if (countdownTime.Value.TotalSeconds < 60)
            {
                time = countdownTime.Value.Seconds;
                unitsLocString = "eta-units-seconds";
            }
            else
            {
                time = countdownTime.Value.Minutes;
                unitsLocString = "eta-units-minutes";
            }

            _chatManager.DispatchServerAnnouncement(
                Loc.GetString(
                    "round-end-system-round-restart-eta-announcement",
                    ("time", time),
                    ("units", Loc.GetString(unitsLocString))));
            Timer.Spawn(countdownTime.Value, AfterEndRoundRestart, _countdownTokenSource.Token);
        }

        /// <summary>
        /// Starts a behavior to end the round
        /// </summary>
        /// <param name="behavior">The way in which the round will end</param>
        /// <param name="time"></param>
        /// <param name="sender"></param>
        /// <param name="textCall"></param>
        /// <param name="textAnnounce"></param>
        public void DoRoundEndBehavior(RoundEndBehavior behavior,
            TimeSpan time,
            string sender = "comms-console-announcement-title-centcom",
            string textCall = "round-end-system-shuttle-called-announcement",
            string textAnnounce = "round-end-system-shuttle-already-called-announcement")
        {
            switch (behavior)
            {
                case RoundEndBehavior.InstantEnd:
                    EndRound();
                    break;
                case RoundEndBehavior.ShuttleCall:
                    // Check is shuttle called or not. We should only dispatch announcement if it's already called
                    if (IsRoundEndRequested())
                    {
                        _chatSystem.DispatchGlobalAnnouncement(Loc.GetString(textAnnounce),
                            Loc.GetString(sender),
                            colorOverride: Color.Gold);
                    }
                    else
                    {
                        RequestRoundEnd(time,
                            null,
                            false,
                            textCall,
                            Loc.GetString(sender));
                    }

                    break;
            }
        }

        private void AfterEndRoundRestart()
        {
            if (_gameTicker.RunLevel != GameRunLevel.PostRound)
                return;
            Reset();
            _gameTicker.RestartRound();
        }

        private void ActivateCooldown()
        {
            _cooldownTokenSource?.Cancel();
            _cooldownTokenSource = new();

            // TODO full game saves
            Timer.Spawn(DefaultCooldownDuration,
                () =>
                {
                    _cooldownTokenSource.Cancel();
                    _cooldownTokenSource = null;
                    RaiseLocalEvent(RoundEndSystemChangedEvent.Default);
                },
                _cooldownTokenSource.Token);
        }

        public override void Update(float frameTime)
        {
            // Check if we should auto-call.
            int mins = _autoCalledBefore
                ? _cfg.GetCVar(CCVars.EmergencyShuttleAutoCallExtensionTime)
                : _cfg.GetCVar(CCVars.EmergencyShuttleAutoCallTime);
            if (mins != 0 && _gameTiming.CurTime - AutoCallStartTime > TimeSpan.FromMinutes(mins))
            {
                if (!_shuttle.EmergencyShuttleArrived && ExpectedCountdownEnd is null)
                {
                    _autoCalledBefore =
                        true; // Move before call RequestRoundEnd to play correct announcement sound type
                    RequestRoundEnd(null, false, "round-end-system-shuttle-auto-called-announcement");
                }

                // Always reset auto-call in case of a recall.
                SetAutoCallTime();
            }
        }

        // Sunrise-start
        public TimeSpan TimeToCallShuttle()
        {
            var autoCalledBefore = _autoCalledBefore
                ? _cfg.GetCVar(CCVars.EmergencyShuttleAutoCallExtensionTime)
                : _cfg.GetCVar(CCVars.EmergencyShuttleAutoCallTime);
            return AutoCallStartTime + TimeSpan.FromMinutes(autoCalledBefore);
        }

        public void DelayCursedShuttle(TimeSpan delay)
        {
            if (_gameTicker.RunLevel != GameRunLevel.InRound)
                return;

            if (_countdownTokenSource == null)
                return;

            var countdown = ExpectedCountdownEnd - _gameTiming.CurTime + delay;
            ExpectedCountdownEnd = _gameTiming.CurTime + countdown;

            _countdownTokenSource.Cancel();
            _countdownTokenSource = new();

            if (countdown != null)
                Timer.Spawn(countdown.Value, _shuttle.DockEmergencyShuttle, _countdownTokenSource.Token);

            _chatSystem.DispatchGlobalAnnouncement(Loc.GetString("round-end-system-shuttle-curse-delayed-announcement"),
                Loc.GetString("Station"),
                colorOverride: Color.Gold);
        }

        public bool ShuttleCalled()
        {
            return ExpectedCountdownEnd != null;
        }
        // Sunrise-end
    }

    public sealed class RoundEndSystemChangedEvent : EntityEventArgs
    {
        public static RoundEndSystemChangedEvent Default { get; } = new();
    }

    public enum RoundEndBehavior : byte
    {
        /// <summary>
        /// Instantly end round
        /// </summary>
        InstantEnd,

        /// <summary>
        /// Call shuttle with custom announcement
        /// </summary>
        ShuttleCall,

        /// <summary>
        /// Do nothing
        /// </summary>
        Nothing
    }
}<|MERGE_RESOLUTION|>--- conflicted
+++ resolved
@@ -99,12 +99,7 @@
         /// </summary>
         public EntityUid? GetStation()
         {
-<<<<<<< HEAD
-            AllEntityQuery<StationEmergencyShuttleComponent, StationDataComponent>()
-                .MoveNext(out _, out _, out var data);
-=======
             AllEntityQuery<StationEmergencyShuttleComponent, StationDataComponent>().MoveNext(out var uid, out _, out var data);
->>>>>>> 3f9d303c
             if (data == null)
                 return null;
             var targetGrid = _stationSystem.GetLargestGrid((uid, data));
