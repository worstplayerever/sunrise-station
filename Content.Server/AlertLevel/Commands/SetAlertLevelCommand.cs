﻿using System.Linq;
using Content.Server.Administration;
using Content.Server.Station.Systems;
using Content.Shared.Administration;
using Robust.Shared.Console;

namespace Content.Server.AlertLevel.Commands
{
    [AdminCommand(AdminFlags.Fun)]
    public sealed class SetAlertLevelCommand : LocalizedEntityCommands
    {
<<<<<<< HEAD
        [Dependency] private readonly IEntitySystemManager _entitySystems = default!;
        [Dependency] private readonly IEntityManager _entManager = default!; // Sunrise-Added
=======
        [Dependency] private readonly AlertLevelSystem _alertLevelSystem = default!;
        [Dependency] private readonly StationSystem _stationSystem = default!;
>>>>>>> 3f9d303c

        public override string Command => "setalertlevel";

        public override CompletionResult GetCompletion(IConsoleShell shell, string[] args)
        {
            var levelNames = new string[] {};
            var player = shell.Player;
            if (player?.AttachedEntity != null)
            {
                var stationUid = _stationSystem.GetOwningStation(player.AttachedEntity.Value);
                if (stationUid != null)
                    levelNames = GetStationLevelNames(stationUid.Value);
            }

            return args.Length switch
            {
                1 => CompletionResult.FromHintOptions(levelNames,
                    LocalizationManager.GetString("cmd-setalertlevel-hint-1")),
                2 => CompletionResult.FromHintOptions(CompletionHelper.Booleans,
                    LocalizationManager.GetString("cmd-setalertlevel-hint-2")),
                _ => CompletionResult.Empty,
            };
        }

        public override void Execute(IConsoleShell shell, string argStr, string[] args)
        {
            if (args.Length < 1)
            {
                shell.WriteError(LocalizationManager.GetString("shell-wrong-arguments-number"));
                return;
            }

            var locked = false;
            if (args.Length > 1 && !bool.TryParse(args[1], out locked))
            {
                shell.WriteLine(LocalizationManager.GetString("shell-argument-must-be-boolean"));
                return;
            }

            var player = shell.Player;
            if (player?.AttachedEntity == null)
            {
                shell.WriteLine(LocalizationManager.GetString("shell-only-players-can-run-this-command"));
                return;
            }

            var stationUid = _stationSystem.GetOwningStation(player.AttachedEntity.Value);
            if (stationUid == null)
            {
                shell.WriteLine(LocalizationManager.GetString("cmd-setalertlevel-invalid-grid"));
                return;
            }

            var level = args[0];
            var levelNames = GetStationLevelNames(stationUid.Value);
            if (!levelNames.Contains(level))
            {
                shell.WriteLine(LocalizationManager.GetString("cmd-setalertlevel-invalid-level"));
                return;
            }

            _alertLevelSystem.SetLevel(stationUid.Value, level, true, true, true, locked);
        }

        private string[] GetStationLevelNames(EntityUid station)
        {
            if (!EntityManager.TryGetComponent<AlertLevelComponent>(station, out var alertLevelComp))
                return new string[]{};

            if (alertLevelComp.AlertLevels == null)
                return new string[]{};

            return alertLevelComp.AlertLevels.Levels.Keys.ToArray();
        }
    }
}<|MERGE_RESOLUTION|>--- conflicted
+++ resolved
@@ -9,13 +9,10 @@
     [AdminCommand(AdminFlags.Fun)]
     public sealed class SetAlertLevelCommand : LocalizedEntityCommands
     {
-<<<<<<< HEAD
+        [Dependency] private readonly AlertLevelSystem _alertLevelSystem = default!;
+        [Dependency] private readonly StationSystem _stationSystem = default!;
         [Dependency] private readonly IEntitySystemManager _entitySystems = default!;
         [Dependency] private readonly IEntityManager _entManager = default!; // Sunrise-Added
-=======
-        [Dependency] private readonly AlertLevelSystem _alertLevelSystem = default!;
-        [Dependency] private readonly StationSystem _stationSystem = default!;
->>>>>>> 3f9d303c
 
         public override string Command => "setalertlevel";
 
