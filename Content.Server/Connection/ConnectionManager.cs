--- conflicted
+++ resolved
@@ -32,11 +32,8 @@
     public interface IConnectionManager
     {
         void Initialize();
-<<<<<<< HEAD
-        Task<bool> HavePrivilegedJoin(NetUserId userId); // Sunrise-Queue
-=======
         void PostInit();
->>>>>>> d088c8a0
+        Task<bool> HavePrivilegedJoin(NetUserId userId); // Sunrise-Sponsors
 
         /// <summary>
         /// Temporarily allow a user to bypass regular connection requirements.
