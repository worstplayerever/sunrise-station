using System.Collections.Immutable;
using System.Runtime.InteropServices;
using System.Threading.Tasks;
using Content.Server.Database;
using Content.Server.GameTicking;
using Content.Server.Preferences.Managers;
using Content.Shared.CCVar;
using Content.Shared.GameTicking;
using Content.Shared.Players.PlayTimeTracking;
using Content.Sunrise.Interfaces.Server;
using Content.Sunrise.Interfaces.Shared;
using Robust.Server.Player;
using Robust.Shared.Configuration;
using Robust.Shared.Network;
using Robust.Shared.Timing;

/*
 * TODO: Remove baby jail code once a more mature gateway process is established. This code is only being issued as a stopgap to help with potential tiding in the immediate future.
 */

namespace Content.Server.Connection
{
    public interface IConnectionManager
    {
        void Initialize();
        Task<bool> HavePrivilegedJoin(NetUserId userId); // Sunrise-Queue

        /// <summary>
        /// Temporarily allow a user to bypass regular connection requirements.
        /// </summary>
        /// <remarks>
        /// The specified user will be allowed to bypass regular player cap,
        /// whitelist and panic bunker restrictions for <paramref name="duration"/>.
        /// Bans are not bypassed.
        /// </remarks>
        /// <param name="user">The user to give a temporary bypass.</param>
        /// <param name="duration">How long the bypass should last for.</param>
        void AddTemporaryConnectBypass(NetUserId user, TimeSpan duration);
    }

    /// <summary>
    ///     Handles various duties like guest username assignment, bans, connection logs, etc...
    /// </summary>
    public sealed class ConnectionManager : IConnectionManager
    {
        [Dependency] private readonly IServerDbManager _dbManager = default!;
        [Dependency] private readonly IPlayerManager _plyMgr = default!;
        [Dependency] private readonly IServerNetManager _netMgr = default!;
        [Dependency] private readonly IServerDbManager _db = default!;
        [Dependency] private readonly IConfigurationManager _cfg = default!;
        [Dependency] private readonly ILocalizationManager _loc = default!;
        [Dependency] private readonly ServerDbEntryManager _serverDbEntry = default!;
        [Dependency] private readonly IGameTiming _gameTiming = default!;
        [Dependency] private readonly ILogManager _logManager = default!;
        private IServerSponsorsManager? _sponsorsMgr; // Sunrise-Sponsors

        private readonly Dictionary<NetUserId, TimeSpan> _temporaryBypasses = [];
        private ISawmill _sawmill = default!;

        public void Initialize()
        {
            _sawmill = _logManager.GetSawmill("connections");

            IoCManager.Instance!.TryResolveType(out _sponsorsMgr); // Sunrise-Sponsors
            _netMgr.Connecting += NetMgrOnConnecting;
            _netMgr.AssignUserIdCallback = AssignUserIdCallback;
            // Approval-based IP bans disabled because they don't play well with Happy Eyeballs.
            // _netMgr.HandleApprovalCallback = HandleApproval;
        }

        public void AddTemporaryConnectBypass(NetUserId user, TimeSpan duration)
        {
            ref var time = ref CollectionsMarshal.GetValueRefOrAddDefault(_temporaryBypasses, user, out _);
            var newTime = _gameTiming.RealTime + duration;
            // Make sure we only update the time if we wouldn't shrink it.
            if (newTime > time)
                time = newTime;
        }

        /*
        private async Task<NetApproval> HandleApproval(NetApprovalEventArgs eventArgs)
        {
            var ban = await _db.GetServerBanByIpAsync(eventArgs.Connection.RemoteEndPoint.Address);
            if (ban != null)
            {
                var expires = Loc.GetString("ban-banned-permanent");
                if (ban.ExpirationTime is { } expireTime)
                {
                    var duration = expireTime - ban.BanTime;
                    var utc = expireTime.ToUniversalTime();
                    expires = Loc.GetString("ban-expires", ("duration", duration.TotalMinutes.ToString("N0")), ("time", utc.ToString("f")));
                }
                var reason = Loc.GetString("ban-banned-1") + "\n" + Loc.GetString("ban-banned-2", ("reason", this.Reason)) + "\n" + expires;;
                return NetApproval.Deny(reason);
            }

            return NetApproval.Allow();
        }
        */

        private async Task NetMgrOnConnecting(NetConnectingArgs e)
        {
            var deny = await ShouldDeny(e);

            var addr = e.IP.Address;
            var userId = e.UserId;

            var serverId = (await _serverDbEntry.ServerEntity).Id;

            if (deny != null)
            {
                var (reason, msg, banHits) = deny.Value;

                var id = await _db.AddConnectionLogAsync(userId, e.UserName, addr, e.UserData.HWId, reason, serverId);
                if (banHits is { Count: > 0 })
                    await _db.AddServerBanHitsAsync(id, banHits);

                var properties = new Dictionary<string, object>();
                if (reason == ConnectionDenyReason.Full)
                    properties["delay"] = _cfg.GetCVar(CCVars.GameServerFullReconnectDelay);

                e.Deny(new NetDenyReason(msg, properties));
            }
            else
            {
                await _db.AddConnectionLogAsync(userId, e.UserName, addr, e.UserData.HWId, null, serverId);

                if (!ServerPreferencesManager.ShouldStorePrefs(e.AuthType))
                    return;

                await _db.UpdatePlayerRecordAsync(userId, e.UserName, addr, e.UserData.HWId);
            }
        }

        /*
         * TODO: Jesus H Christ what is this utter mess of a function
         * TODO: Break this apart into is constituent steps.
         */
        private async Task<(ConnectionDenyReason, string, List<ServerBanDef>? bansHit)?> ShouldDeny(
            NetConnectingArgs e)
        {
            // Check if banned.
            var addr = e.IP.Address;
            var userId = e.UserId;
            ImmutableArray<byte>? hwId = e.UserData.HWId;
            if (hwId.Value.Length == 0 || !_cfg.GetCVar(CCVars.BanHardwareIds))
            {
                // HWId not available for user's platform, don't look it up.
                // Or hardware ID checks disabled.
                hwId = null;
            }

            var bans = await _db.GetServerBansAsync(addr, userId, hwId, includeUnbanned: false);
            if (bans.Count > 0)
            {
                var firstBan = bans[0];
                var message = firstBan.FormatBanMessage(_cfg, _loc);
                return (ConnectionDenyReason.Ban, message, bans);
            }

            if (HasTemporaryBypass(userId))
            {
                _sawmill.Verbose("User {UserId} has temporary bypass, skipping further connection checks", userId);
                return null;
            }

            var adminData = await _dbManager.GetAdminDataForAsync(e.UserId);

            // Sunrise-Sponsors-Start
            var isPrivileged = await HavePrivilegedJoin(e.UserId);
            if (_cfg.GetCVar(CCVars.PanicBunkerEnabled) && adminData == null && !isPrivileged)
            // Sunrise-Sponsors-End
            {
                var showReason = _cfg.GetCVar(CCVars.PanicBunkerShowReason);
                var customReason = _cfg.GetCVar(CCVars.PanicBunkerCustomReason);

                var minMinutesAge = _cfg.GetCVar(CCVars.PanicBunkerMinAccountAge);
                var record = await _dbManager.GetPlayerRecordByUserId(userId);
                var validAccountAge = record != null &&
                                      record.FirstSeenTime.CompareTo(DateTimeOffset.Now - TimeSpan.FromMinutes(minMinutesAge)) <= 0;
                var bypassAllowed = _cfg.GetCVar(CCVars.BypassBunkerWhitelist) && await _db.GetWhitelistStatusAsync(userId);

                // Use the custom reason if it exists & they don't have the minimum account age
                if (customReason != string.Empty && !validAccountAge && !bypassAllowed)
                {
                    return (ConnectionDenyReason.Panic, customReason, null);
                }

                if (showReason && !validAccountAge && !bypassAllowed)
                {
                    return (ConnectionDenyReason.Panic,
                        Loc.GetString("panic-bunker-account-denied-reason",
                            ("reason", Loc.GetString("panic-bunker-account-reason-account", ("minutes", minMinutesAge)))), null);
                }

                var minOverallHours = _cfg.GetCVar(CCVars.PanicBunkerMinOverallHours);
                var overallTime = ( await _db.GetPlayTimes(e.UserId)).Find(p => p.Tracker == PlayTimeTrackingShared.TrackerOverall);
                var haveMinOverallTime = overallTime != null && overallTime.TimeSpent.TotalHours > minOverallHours;

                // Use the custom reason if it exists & they don't have the minimum time
                if (customReason != string.Empty && !haveMinOverallTime && !bypassAllowed)
                {
                    return (ConnectionDenyReason.Panic, customReason, null);
                }

                if (showReason && !haveMinOverallTime && !bypassAllowed)
                {
                    return (ConnectionDenyReason.Panic,
                        Loc.GetString("panic-bunker-account-denied-reason",
                            ("reason", Loc.GetString("panic-bunker-account-reason-overall", ("hours", minOverallHours)))), null);
                }

                if (!validAccountAge || !haveMinOverallTime && !bypassAllowed)
                {
                    return (ConnectionDenyReason.Panic, Loc.GetString("panic-bunker-account-denied"), null);
                }
            }

<<<<<<< HEAD
            // Sunrise-Queue-Start
            var isQueueEnabled = IoCManager.Instance!.TryResolveType<IServerJoinQueueManager>(out var mgr) && mgr.IsEnabled;
            if (_plyMgr.PlayerCount >= _cfg.GetCVar(CCVars.SoftMaxPlayers) && !isPrivileged && !isQueueEnabled)
            // Sunrise-Queue-End
=======
            if (_cfg.GetCVar(CCVars.BabyJailEnabled) && adminData == null)
            {
                var result = await IsInvalidConnectionDueToBabyJail(userId, e);

                if (result.IsInvalid)
                    return (ConnectionDenyReason.BabyJail, result.Reason, null);
            }

            var wasInGame = EntitySystem.TryGet<GameTicker>(out var ticker) &&
                            ticker.PlayerGameStatuses.TryGetValue(userId, out var status) &&
                            status == PlayerGameStatus.JoinedGame;
            var adminBypass = _cfg.GetCVar(CCVars.AdminBypassMaxPlayers) && adminData != null;
            if ((_plyMgr.PlayerCount >= _cfg.GetCVar(CCVars.SoftMaxPlayers) && !adminBypass) && !wasInGame)
>>>>>>> de07c291
            {
                return (ConnectionDenyReason.Full, Loc.GetString("soft-player-cap-full"), null);
            }

            if (_cfg.GetCVar(CCVars.WhitelistEnabled))
            {
                var min = _cfg.GetCVar(CCVars.WhitelistMinPlayers);
                var max = _cfg.GetCVar(CCVars.WhitelistMaxPlayers);
                var playerCountValid = _plyMgr.PlayerCount >= min && _plyMgr.PlayerCount < max;

                if (playerCountValid && await _db.GetWhitelistStatusAsync(userId) == false
                                     && adminData is null)
                {
                    var msg = Loc.GetString(_cfg.GetCVar(CCVars.WhitelistReason));
                    // was the whitelist playercount changed?
                    if (min > 0 || max < int.MaxValue)
                        msg += "\n" + Loc.GetString("whitelist-playercount-invalid", ("min", min), ("max", max));
                    return (ConnectionDenyReason.Whitelist, msg, null);
                }
            }

            return null;
        }

        private async Task<(bool IsInvalid, string Reason)> IsInvalidConnectionDueToBabyJail(NetUserId userId, NetConnectingArgs e)
        {
            // If you're whitelisted then bypass this whole thing
            if (await _db.GetWhitelistStatusAsync(userId))
                return (false, "");

            // Initial cvar retrieval
            var showReason = _cfg.GetCVar(CCVars.BabyJailShowReason);
            var reason = _cfg.GetCVar(CCVars.BabyJailCustomReason);
            var maxAccountAgeMinutes = _cfg.GetCVar(CCVars.BabyJailMaxAccountAge);
            var maxPlaytimeMinutes = _cfg.GetCVar(CCVars.BabyJailMaxOverallMinutes);

            // Wait some time to lookup data
            var record = await _dbManager.GetPlayerRecordByUserId(userId);

            var isAccountAgeInvalid = record == null || record.FirstSeenTime.CompareTo(DateTimeOffset.Now - TimeSpan.FromMinutes(maxAccountAgeMinutes)) <= 0;
            if (isAccountAgeInvalid && showReason)
            {
                var locAccountReason = reason != string.Empty
                    ? reason
                    : Loc.GetString("baby-jail-account-denied-reason",
                        ("reason",
                            Loc.GetString(
                                "baby-jail-account-reason-account",
                                ("minutes", maxAccountAgeMinutes))));

                return (true, locAccountReason);
            }

            var overallTime = ( await _db.GetPlayTimes(e.UserId)).Find(p => p.Tracker == PlayTimeTrackingShared.TrackerOverall);
            var isTotalPlaytimeInvalid = overallTime == null || overallTime.TimeSpent.TotalMinutes >= maxPlaytimeMinutes;

            if (isTotalPlaytimeInvalid && showReason)
            {
                var locPlaytimeReason = reason != string.Empty
                    ? reason
                    : Loc.GetString("baby-jail-account-denied-reason",
                        ("reason",
                            Loc.GetString(
                                "baby-jail-account-reason-overall",
                                ("minutes", maxPlaytimeMinutes))));

                return (true, locPlaytimeReason);
            }

            if (!showReason && isTotalPlaytimeInvalid || isAccountAgeInvalid)
                return (true, Loc.GetString("baby-jail-account-denied"));

            return (false, "");
        }

        private bool HasTemporaryBypass(NetUserId user)
        {
            return _temporaryBypasses.TryGetValue(user, out var time) && time > _gameTiming.RealTime;
        }

        private async Task<NetUserId?> AssignUserIdCallback(string name)
        {
            if (!_cfg.GetCVar(CCVars.GamePersistGuests))
            {
                return null;
            }

            var userId = await _db.GetAssignedUserIdAsync(name);
            if (userId != null)
            {
                return userId;
            }

            var assigned = new NetUserId(Guid.NewGuid());
            await _db.AssignUserIdAsync(name, assigned);
            return assigned;
        }

        // Sunrise-Sponsors-Start
        public async Task<bool> HavePrivilegedJoin(NetUserId userId)
        {
            var adminBypass = _cfg.GetCVar(CCVars.AdminBypassMaxPlayers) && await _dbManager.GetAdminDataForAsync(userId) != null;
            var havePriorityJoin = _sponsorsMgr != null && _sponsorsMgr.HavePriorityJoin(userId); // Sunrise-Sponsors
            var wasInGame = EntitySystem.TryGet<GameTicker>(out var ticker) &&
                            ticker.PlayerGameStatuses.TryGetValue(userId, out var status) &&
                            status == PlayerGameStatus.JoinedGame;
            return adminBypass ||
                   havePriorityJoin || // Sunrise-Sponsors
                   wasInGame;
        }
        // Sunrise-Sponsors-End
    }
}<|MERGE_RESOLUTION|>--- conflicted
+++ resolved
@@ -216,12 +216,6 @@
                 }
             }
 
-<<<<<<< HEAD
-            // Sunrise-Queue-Start
-            var isQueueEnabled = IoCManager.Instance!.TryResolveType<IServerJoinQueueManager>(out var mgr) && mgr.IsEnabled;
-            if (_plyMgr.PlayerCount >= _cfg.GetCVar(CCVars.SoftMaxPlayers) && !isPrivileged && !isQueueEnabled)
-            // Sunrise-Queue-End
-=======
             if (_cfg.GetCVar(CCVars.BabyJailEnabled) && adminData == null)
             {
                 var result = await IsInvalidConnectionDueToBabyJail(userId, e);
@@ -233,9 +227,10 @@
             var wasInGame = EntitySystem.TryGet<GameTicker>(out var ticker) &&
                             ticker.PlayerGameStatuses.TryGetValue(userId, out var status) &&
                             status == PlayerGameStatus.JoinedGame;
-            var adminBypass = _cfg.GetCVar(CCVars.AdminBypassMaxPlayers) && adminData != null;
-            if ((_plyMgr.PlayerCount >= _cfg.GetCVar(CCVars.SoftMaxPlayers) && !adminBypass) && !wasInGame)
->>>>>>> de07c291
+            // Sunrise-Queue-Start
+            var isQueueEnabled = IoCManager.Instance!.TryResolveType<IServerJoinQueueManager>(out var mgr) && mgr.IsEnabled;
+            if (_plyMgr.PlayerCount >= _cfg.GetCVar(CCVars.SoftMaxPlayers) && !isPrivileged && !isQueueEnabled && !wasInGame)
+                // Sunrise-Queue-End
             {
                 return (ConnectionDenyReason.Full, Loc.GetString("soft-player-cap-full"), null);
             }
