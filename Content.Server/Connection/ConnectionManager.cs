using System.Collections.Immutable;
using System.Linq;
using System.Threading.Tasks;
using System.Runtime.InteropServices;
using Content.Server.Administration.Managers;
using Content.Server.Chat.Managers;
using Content.Server.Database;
using Content.Server.GameTicking;
using Content.Server.Preferences.Managers;
using Content.Shared.CCVar;
using Content.Shared.GameTicking;
using Content.Shared.Players.PlayTimeTracking;
using Content.Sunrise.Interfaces.Server;
using Robust.Server.Player;
using Robust.Shared.Configuration;
using Robust.Shared.Enums;
using Robust.Shared.Network;
using Robust.Shared.Prototypes;
using Robust.Shared.Player;
using Robust.Shared.Timing;
using Content.Sunrise.Interfaces.Shared; // Sunrise-Sponsors

/*
 * TODO: Remove baby jail code once a more mature gateway process is established. This code is only being issued as a stopgap to help with potential tiding in the immediate future.
 */

namespace Content.Server.Connection
{
    public interface IConnectionManager
    {
        void Initialize();
        void PostInit();
        Task<bool> HavePrivilegedJoin(NetUserId userId); // Sunrise-Sponsors

        /// <summary>
        /// Temporarily allow a user to bypass regular connection requirements.
        /// </summary>
        /// <remarks>
        /// The specified user will be allowed to bypass regular player cap,
        /// whitelist and panic bunker restrictions for <paramref name="duration"/>.
        /// Bans are not bypassed.
        /// </remarks>
        /// <param name="user">The user to give a temporary bypass.</param>
        /// <param name="duration">How long the bypass should last for.</param>
        void AddTemporaryConnectBypass(NetUserId user, TimeSpan duration);
    }

    /// <summary>
    ///     Handles various duties like guest username assignment, bans, connection logs, etc...
    /// </summary>
    public sealed partial class ConnectionManager : IConnectionManager
    {
        [Dependency] private readonly IPlayerManager _plyMgr = default!;
        [Dependency] private readonly IServerNetManager _netMgr = default!;
        [Dependency] private readonly IServerDbManager _db = default!;
        [Dependency] private readonly IConfigurationManager _cfg = default!;
        [Dependency] private readonly ILocalizationManager _loc = default!;
        [Dependency] private readonly ServerDbEntryManager _serverDbEntry = default!;
        [Dependency] private readonly IPrototypeManager _prototypeManager = default!;
        [Dependency] private readonly IGameTiming _gameTiming = default!;
        [Dependency] private readonly ILogManager _logManager = default!;
        [Dependency] private readonly IChatManager _chatManager = default!;
<<<<<<< HEAD
        private ISharedSponsorsManager? _sponsorsMgr; // Sunrise-Sponsors
=======
        [Dependency] private readonly IAdminManager _adminManager = default!;
>>>>>>> c35505c6

        private ISawmill _sawmill = default!;
        private readonly Dictionary<NetUserId, TimeSpan> _temporaryBypasses = [];


        public void Initialize()
        {
            _sawmill = _logManager.GetSawmill("connections");

            IoCManager.Instance!.TryResolveType(out _sponsorsMgr); // Sunrise-Sponsors
            _netMgr.Connecting += NetMgrOnConnecting;
            _netMgr.AssignUserIdCallback = AssignUserIdCallback;
            _plyMgr.PlayerStatusChanged += PlayerStatusChanged;
            // Approval-based IP bans disabled because they don't play well with Happy Eyeballs.
            // _netMgr.HandleApprovalCallback = HandleApproval;
        }

        public void AddTemporaryConnectBypass(NetUserId user, TimeSpan duration)
        {
            ref var time = ref CollectionsMarshal.GetValueRefOrAddDefault(_temporaryBypasses, user, out _);
            var newTime = _gameTiming.RealTime + duration;
            // Make sure we only update the time if we wouldn't shrink it.
            if (newTime > time)
                time = newTime;
        }

        /*
        private async Task<NetApproval> HandleApproval(NetApprovalEventArgs eventArgs)
        {
            var ban = await _db.GetServerBanByIpAsync(eventArgs.Connection.RemoteEndPoint.Address);
            if (ban != null)
            {
                var expires = Loc.GetString("ban-banned-permanent");
                if (ban.ExpirationTime is { } expireTime)
                {
                    var duration = expireTime - ban.BanTime;
                    var utc = expireTime.ToUniversalTime();
                    expires = Loc.GetString("ban-expires", ("duration", duration.TotalMinutes.ToString("N0")), ("time", utc.ToString("f")));
                }
                var reason = Loc.GetString("ban-banned-1") + "\n" + Loc.GetString("ban-banned-2", ("reason", this.Reason)) + "\n" + expires;;
                return NetApproval.Deny(reason);
            }

            return NetApproval.Allow();
        }
        */

        private async Task NetMgrOnConnecting(NetConnectingArgs e)
        {
            var deny = await ShouldDeny(e);

            var addr = e.IP.Address;
            var userId = e.UserId;

            var serverId = (await _serverDbEntry.ServerEntity).Id;

            var hwid = e.UserData.GetModernHwid();
            var trust = e.UserData.Trust;

            if (deny != null)
            {
                var (reason, msg, banHits) = deny.Value;

                var id = await _db.AddConnectionLogAsync(userId, e.UserName, addr, hwid, trust, reason, serverId);
                if (banHits is { Count: > 0 })
                    await _db.AddServerBanHitsAsync(id, banHits);

                var properties = new Dictionary<string, object>();
                if (reason == ConnectionDenyReason.Full)
                    properties["delay"] = _cfg.GetCVar(CCVars.GameServerFullReconnectDelay);

                e.Deny(new NetDenyReason(msg, properties));
            }
            else
            {
                await _db.AddConnectionLogAsync(userId, e.UserName, addr, hwid, trust, null, serverId);

                if (!ServerPreferencesManager.ShouldStorePrefs(e.AuthType))
                    return;

                await _db.UpdatePlayerRecordAsync(userId, e.UserName, addr, hwid);
            }
        }

        private async void PlayerStatusChanged(object? sender, SessionStatusEventArgs args)
        {
            if (args.NewStatus == SessionStatus.Connected)
            {
                AdminAlertIfSharedConnection(args.Session);
            }
        }

        private void AdminAlertIfSharedConnection(ICommonSession newSession)
        {
            var playerThreshold = _cfg.GetCVar(CCVars.AdminAlertMinPlayersSharingConnection);
            if (playerThreshold < 0)
                return;

            var addr = newSession.Channel.RemoteEndPoint.Address;

            var otherConnectionsFromAddress = _plyMgr.Sessions.Where(session =>
                    session.Status is SessionStatus.Connected or SessionStatus.InGame
                    && session.Channel.RemoteEndPoint.Address.Equals(addr)
                    && session.UserId != newSession.UserId)
                .ToList();

            var otherConnectionCount = otherConnectionsFromAddress.Count;
            if (otherConnectionCount + 1 < playerThreshold) // Add one for the total, not just others, using the address
                return;

            var username = newSession.Name;
            var otherUsernames = string.Join(", ",
                otherConnectionsFromAddress.Select(session => session.Name));

            _chatManager.SendAdminAlert(Loc.GetString("admin-alert-shared-connection",
                ("player", username),
                ("otherCount", otherConnectionCount),
                ("otherList", otherUsernames)));
        }

        /*
         * TODO: Jesus H Christ what is this utter mess of a function
         * TODO: Break this apart into is constituent steps.
         */
        private async Task<(ConnectionDenyReason, string, List<ServerBanDef>? bansHit)?> ShouldDeny(
            NetConnectingArgs e)
        {
            // Check if banned.
            var addr = e.IP.Address;
            var userId = e.UserId;
            ImmutableArray<byte>? hwId = e.UserData.HWId;
            if (hwId.Value.Length == 0 || !_cfg.GetCVar(CCVars.BanHardwareIds))
            {
                // HWId not available for user's platform, don't look it up.
                // Or hardware ID checks disabled.
                hwId = null;
            }

            var modernHwid = e.UserData.ModernHWIds;

            var bans = await _db.GetServerBansAsync(addr, userId, hwId, modernHwid, includeUnbanned: false);
            if (bans.Count > 0)
            {
                var firstBan = bans[0];
                var message = firstBan.FormatBanMessage(_cfg, _loc);
                return (ConnectionDenyReason.Ban, message, bans);
            }

            if (HasTemporaryBypass(userId))
            {
                _sawmill.Verbose("User {UserId} has temporary bypass, skipping further connection checks", userId);
                return null;
            }

            var adminData = await _db.GetAdminDataForAsync(e.UserId);

            // Sunrise-Sponsors-Start
            var isPrivileged = await HavePrivilegedJoin(e.UserId);
            if (_cfg.GetCVar(CCVars.PanicBunkerEnabled) && adminData == null && !isPrivileged)
            // Sunrise-Sponsors-End
            {
                var showReason = _cfg.GetCVar(CCVars.PanicBunkerShowReason);
                var customReason = _cfg.GetCVar(CCVars.PanicBunkerCustomReason);

                var minMinutesAge = _cfg.GetCVar(CCVars.PanicBunkerMinAccountAge);
                var record = await _db.GetPlayerRecordByUserId(userId);
                var validAccountAge = record != null &&
                                      record.FirstSeenTime.CompareTo(DateTimeOffset.UtcNow - TimeSpan.FromMinutes(minMinutesAge)) <= 0;
                var bypassAllowed = _cfg.GetCVar(CCVars.BypassBunkerWhitelist) && await _db.GetWhitelistStatusAsync(userId);

                // Use the custom reason if it exists & they don't have the minimum account age
                if (customReason != string.Empty && !validAccountAge && !bypassAllowed)
                {
                    return (ConnectionDenyReason.Panic, customReason, null);
                }

                if (showReason && !validAccountAge && !bypassAllowed)
                {
                    return (ConnectionDenyReason.Panic,
                        Loc.GetString("panic-bunker-account-denied-reason",
                            ("reason", Loc.GetString("panic-bunker-account-reason-account", ("minutes", minMinutesAge)))), null);
                }

                var minOverallMinutes = _cfg.GetCVar(CCVars.PanicBunkerMinOverallMinutes);
                var overallTime = ( await _db.GetPlayTimes(e.UserId)).Find(p => p.Tracker == PlayTimeTrackingShared.TrackerOverall);
                var haveMinOverallTime = overallTime != null && overallTime.TimeSpent.TotalMinutes > minOverallMinutes;

                // Use the custom reason if it exists & they don't have the minimum time
                if (customReason != string.Empty && !haveMinOverallTime && !bypassAllowed)
                {
                    return (ConnectionDenyReason.Panic, customReason, null);
                }

                if (showReason && !haveMinOverallTime && !bypassAllowed)
                {
                    return (ConnectionDenyReason.Panic,
                        Loc.GetString("panic-bunker-account-denied-reason",
                            ("reason", Loc.GetString("panic-bunker-account-reason-overall", ("minutes", minOverallMinutes)))), null);
                }

                if (!validAccountAge || !haveMinOverallTime && !bypassAllowed)
                {
                    return (ConnectionDenyReason.Panic, Loc.GetString("panic-bunker-account-denied"), null);
                }
            }

            if (_cfg.GetCVar(CCVars.BabyJailEnabled) && adminData == null)
            {
                var result = await IsInvalidConnectionDueToBabyJail(userId, e);

                if (result.IsInvalid)
                    return (ConnectionDenyReason.BabyJail, result.Reason, null);
            }

            var wasInGame = EntitySystem.TryGet<GameTicker>(out var ticker) &&
                            ticker.PlayerGameStatuses.TryGetValue(userId, out var status) &&
                            status == PlayerGameStatus.JoinedGame;
<<<<<<< HEAD
            // Sunrise-Queue-Start
            var isQueueEnabled = IoCManager.Instance!.TryResolveType<IServerJoinQueueManager>(out var mgr) && mgr.IsEnabled;
            if (_plyMgr.PlayerCount >= _cfg.GetCVar(CCVars.SoftMaxPlayers) && !isPrivileged && !isQueueEnabled && !wasInGame)
                // Sunrise-Queue-End
=======
            var adminBypass = _cfg.GetCVar(CCVars.AdminBypassMaxPlayers) && adminData != null;
            var softPlayerCount = _plyMgr.PlayerCount;

            if (!_cfg.GetCVar(CCVars.AdminsCountForMaxPlayers))
            {
                softPlayerCount -= _adminManager.ActiveAdmins.Count();
            }

            if ((softPlayerCount >= _cfg.GetCVar(CCVars.SoftMaxPlayers) && !adminBypass) && !wasInGame)
>>>>>>> c35505c6
            {
                return (ConnectionDenyReason.Full, Loc.GetString("soft-player-cap-full"), null);
            }

            // Checks for whitelist IF it's enabled AND the user isn't an admin. Admins are always allowed.
            if (_cfg.GetCVar(CCVars.WhitelistEnabled) && adminData is null)
            {
                if (_whitelists is null)
                {
                    _sawmill.Error("Whitelist enabled but no whitelists loaded.");
                    // Misconfigured, deny everyone.
                    return (ConnectionDenyReason.Whitelist, Loc.GetString("whitelist-misconfigured"), null);
                }

                foreach (var whitelist in _whitelists)
                {
                    if (!IsValid(whitelist, softPlayerCount))
                    {
                        // Not valid for current player count.
                        continue;
                    }

                    var whitelistStatus = await IsWhitelisted(whitelist, e.UserData, _sawmill);
                    if (!whitelistStatus.isWhitelisted)
                    {
                        // Not whitelisted.
                        return (ConnectionDenyReason.Whitelist, Loc.GetString("whitelist-fail-prefix", ("msg", whitelistStatus.denyMessage!)), null);
                    }

                    // Whitelisted, don't check any more.
                    break;
                }
            }

            return null;
        }

        private async Task<(bool IsInvalid, string Reason)> IsInvalidConnectionDueToBabyJail(NetUserId userId, NetConnectingArgs e)
        {
            // If you're whitelisted then bypass this whole thing
            if (await _db.GetWhitelistStatusAsync(userId))
                return (false, "");

            // Initial cvar retrieval
            var showReason = _cfg.GetCVar(CCVars.BabyJailShowReason);
            var reason = _cfg.GetCVar(CCVars.BabyJailCustomReason);
            var maxAccountAgeMinutes = _cfg.GetCVar(CCVars.BabyJailMaxAccountAge);
            var maxPlaytimeMinutes = _cfg.GetCVar(CCVars.BabyJailMaxOverallMinutes);

            // Wait some time to lookup data
            var record = await _db.GetPlayerRecordByUserId(userId);

            // No player record = new account or the DB is having a skill issue
            if (record == null)
                return (false, "");

            var isAccountAgeInvalid = record.FirstSeenTime.CompareTo(DateTimeOffset.UtcNow - TimeSpan.FromMinutes(maxAccountAgeMinutes)) <= 0;

            if (isAccountAgeInvalid)
            {
                _sawmill.Debug($"Baby jail will deny {userId} for account age {record.FirstSeenTime}"); // Remove on or after 2024-09
            }

            if (isAccountAgeInvalid && showReason)
            {
                var locAccountReason = reason != string.Empty
                    ? reason
                    : Loc.GetString("baby-jail-account-denied-reason",
                        ("reason",
                            Loc.GetString(
                                "baby-jail-account-reason-account",
                                ("minutes", maxAccountAgeMinutes))));

                return (true, locAccountReason);
            }

            var overallTime = ( await _db.GetPlayTimes(e.UserId)).Find(p => p.Tracker == PlayTimeTrackingShared.TrackerOverall);
            var isTotalPlaytimeInvalid = overallTime != null && overallTime.TimeSpent.TotalMinutes >= maxPlaytimeMinutes;

            if (isTotalPlaytimeInvalid)
            {
                _sawmill.Debug($"Baby jail will deny {userId} for playtime {overallTime!.TimeSpent}"); // Remove on or after 2024-09
            }

            if (isTotalPlaytimeInvalid && showReason)
            {
                var locPlaytimeReason = reason != string.Empty
                    ? reason
                    : Loc.GetString("baby-jail-account-denied-reason",
                        ("reason",
                            Loc.GetString(
                                "baby-jail-account-reason-overall",
                                ("minutes", maxPlaytimeMinutes))));

                return (true, locPlaytimeReason);
            }

            if (!showReason && isTotalPlaytimeInvalid || isAccountAgeInvalid)
                return (true, Loc.GetString("baby-jail-account-denied"));

            return (false, "");
        }

        private bool HasTemporaryBypass(NetUserId user)
        {
            return _temporaryBypasses.TryGetValue(user, out var time) && time > _gameTiming.RealTime;
        }

        private async Task<NetUserId?> AssignUserIdCallback(string name)
        {
            if (!_cfg.GetCVar(CCVars.GamePersistGuests))
            {
                return null;
            }

            var userId = await _db.GetAssignedUserIdAsync(name);
            if (userId != null)
            {
                return userId;
            }

            var assigned = new NetUserId(Guid.NewGuid());
            await _db.AssignUserIdAsync(name, assigned);
            return assigned;
        }

        // Sunrise-Sponsors-Start
        public async Task<bool> HavePrivilegedJoin(NetUserId userId)
        {
            var adminBypass = _cfg.GetCVar(CCVars.AdminBypassMaxPlayers) && await _db.GetAdminDataForAsync(userId) != null;
            var havePriorityJoin = _sponsorsMgr != null && _sponsorsMgr.HavePriorityJoin(userId); // Sunrise-Sponsors
            var wasInGame = EntitySystem.TryGet<GameTicker>(out var ticker) &&
                            ticker.PlayerGameStatuses.TryGetValue(userId, out var status) &&
                            status == PlayerGameStatus.JoinedGame;
            return adminBypass ||
                   havePriorityJoin || // Sunrise-Sponsors
                   wasInGame;
        }
        // Sunrise-Sponsors-End
    }
}<|MERGE_RESOLUTION|>--- conflicted
+++ resolved
@@ -60,11 +60,8 @@
         [Dependency] private readonly IGameTiming _gameTiming = default!;
         [Dependency] private readonly ILogManager _logManager = default!;
         [Dependency] private readonly IChatManager _chatManager = default!;
-<<<<<<< HEAD
+        [Dependency] private readonly IAdminManager _adminManager = default!;
         private ISharedSponsorsManager? _sponsorsMgr; // Sunrise-Sponsors
-=======
-        [Dependency] private readonly IAdminManager _adminManager = default!;
->>>>>>> c35505c6
 
         private ISawmill _sawmill = default!;
         private readonly Dictionary<NetUserId, TimeSpan> _temporaryBypasses = [];
@@ -282,13 +279,8 @@
             var wasInGame = EntitySystem.TryGet<GameTicker>(out var ticker) &&
                             ticker.PlayerGameStatuses.TryGetValue(userId, out var status) &&
                             status == PlayerGameStatus.JoinedGame;
-<<<<<<< HEAD
-            // Sunrise-Queue-Start
-            var isQueueEnabled = IoCManager.Instance!.TryResolveType<IServerJoinQueueManager>(out var mgr) && mgr.IsEnabled;
-            if (_plyMgr.PlayerCount >= _cfg.GetCVar(CCVars.SoftMaxPlayers) && !isPrivileged && !isQueueEnabled && !wasInGame)
-                // Sunrise-Queue-End
-=======
             var adminBypass = _cfg.GetCVar(CCVars.AdminBypassMaxPlayers) && adminData != null;
+            var isQueueEnabled = IoCManager.Instance!.TryResolveType<IServerJoinQueueManager>(out var mgr) && mgr.IsEnabled; // Sunrise-Queue-Edit
             var softPlayerCount = _plyMgr.PlayerCount;
 
             if (!_cfg.GetCVar(CCVars.AdminsCountForMaxPlayers))
@@ -296,8 +288,7 @@
                 softPlayerCount -= _adminManager.ActiveAdmins.Count();
             }
 
-            if ((softPlayerCount >= _cfg.GetCVar(CCVars.SoftMaxPlayers) && !adminBypass) && !wasInGame)
->>>>>>> c35505c6
+            if ((softPlayerCount >= _cfg.GetCVar(CCVars.SoftMaxPlayers) && !adminBypass && !isQueueEnabled) && !wasInGame) // Sunrise-Queue-Edit
             {
                 return (ConnectionDenyReason.Full, Loc.GetString("soft-player-cap-full"), null);
             }
