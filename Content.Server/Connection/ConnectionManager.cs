using System.Collections.Immutable;
using System.Linq;
using System.Threading.Tasks;
using System.Runtime.InteropServices;
using Content.Server.Administration.Managers;
using Content.Server.Chat.Managers;
using Content.Server.Connection.IPIntel;
using Content.Server.Database;
using Content.Server.GameTicking;
using Content.Server.Preferences.Managers;
using Content.Shared.CCVar;
using Content.Shared.GameTicking;
using Content.Shared.Players.PlayTimeTracking;
using Content.Sunrise.Interfaces.Server;
using Robust.Server.Player;
using Robust.Shared.Configuration;
using Robust.Shared.Enums;
using Robust.Shared.Network;
using Robust.Shared.Prototypes;
using Robust.Shared.Player;
using Robust.Shared.Timing;
using Content.Sunrise.Interfaces.Shared; // Sunrise-Sponsors

/*
 * TODO: Remove baby jail code once a more mature gateway process is established. This code is only being issued as a stopgap to help with potential tiding in the immediate future.
 */

namespace Content.Server.Connection
{
    public interface IConnectionManager
    {
        void Initialize();
        void PostInit();
        Task<bool> HavePrivilegedJoin(NetUserId userId); // Sunrise-Sponsors

        /// <summary>
        /// Temporarily allow a user to bypass regular connection requirements.
        /// </summary>
        /// <remarks>
        /// The specified user will be allowed to bypass regular player cap,
        /// whitelist and panic bunker restrictions for <paramref name="duration"/>.
        /// Bans are not bypassed.
        /// </remarks>
        /// <param name="user">The user to give a temporary bypass.</param>
        /// <param name="duration">How long the bypass should last for.</param>
        void AddTemporaryConnectBypass(NetUserId user, TimeSpan duration);

        void Update();
    }

    /// <summary>
    ///     Handles various duties like guest username assignment, bans, connection logs, etc...
    /// </summary>
    public sealed partial class ConnectionManager : IConnectionManager
    {
        [Dependency] private readonly IPlayerManager _plyMgr = default!;
        [Dependency] private readonly IServerNetManager _netMgr = default!;
        [Dependency] private readonly IServerDbManager _db = default!;
        [Dependency] private readonly IConfigurationManager _cfg = default!;
        [Dependency] private readonly ILocalizationManager _loc = default!;
        [Dependency] private readonly ServerDbEntryManager _serverDbEntry = default!;
        [Dependency] private readonly IPrototypeManager _prototypeManager = default!;
        [Dependency] private readonly IGameTiming _gameTiming = default!;
        [Dependency] private readonly ILogManager _logManager = default!;
        [Dependency] private readonly IChatManager _chatManager = default!;
        [Dependency] private readonly IHttpClientHolder _http = default!;
        [Dependency] private readonly IAdminManager _adminManager = default!;
        private ISharedSponsorsManager? _sponsorsMgr; // Sunrise-Sponsors

        private ISawmill _sawmill = default!;
        private readonly Dictionary<NetUserId, TimeSpan> _temporaryBypasses = [];
        private IPIntel.IPIntel _ipintel = default!;

        public void PostInit()
        {
            InitializeWhitelist();
        }

        public void Initialize()
        {
            _sawmill = _logManager.GetSawmill("connections");

<<<<<<< HEAD
            IoCManager.Instance!.TryResolveType(out _sponsorsMgr); // Sunrise-Sponsors
=======
            _ipintel = new IPIntel.IPIntel(new IPIntelApi(_http, _cfg), _db, _cfg, _logManager, _chatManager, _gameTiming);

>>>>>>> 8e7f4402
            _netMgr.Connecting += NetMgrOnConnecting;
            _netMgr.AssignUserIdCallback = AssignUserIdCallback;
            _plyMgr.PlayerStatusChanged += PlayerStatusChanged;
            // Approval-based IP bans disabled because they don't play well with Happy Eyeballs.
            // _netMgr.HandleApprovalCallback = HandleApproval;
        }

        public void AddTemporaryConnectBypass(NetUserId user, TimeSpan duration)
        {
            ref var time = ref CollectionsMarshal.GetValueRefOrAddDefault(_temporaryBypasses, user, out _);
            var newTime = _gameTiming.RealTime + duration;
            // Make sure we only update the time if we wouldn't shrink it.
            if (newTime > time)
                time = newTime;
        }

        public void Update()
        {
            _ipintel.Update();
        }

        /*
        private async Task<NetApproval> HandleApproval(NetApprovalEventArgs eventArgs)
        {
            var ban = await _db.GetServerBanByIpAsync(eventArgs.Connection.RemoteEndPoint.Address);
            if (ban != null)
            {
                var expires = Loc.GetString("ban-banned-permanent");
                if (ban.ExpirationTime is { } expireTime)
                {
                    var duration = expireTime - ban.BanTime;
                    var utc = expireTime.ToUniversalTime();
                    expires = Loc.GetString("ban-expires", ("duration", duration.TotalMinutes.ToString("N0")), ("time", utc.ToString("f")));
                }
                var reason = Loc.GetString("ban-banned-1") + "\n" + Loc.GetString("ban-banned-2", ("reason", this.Reason)) + "\n" + expires;;
                return NetApproval.Deny(reason);
            }

            return NetApproval.Allow();
        }
        */

        private async Task NetMgrOnConnecting(NetConnectingArgs e)
        {
            var deny = await ShouldDeny(e);

            var addr = e.IP.Address;
            var userId = e.UserId;

            var serverId = (await _serverDbEntry.ServerEntity).Id;

            var hwid = e.UserData.GetModernHwid();
            var trust = e.UserData.Trust;

            if (deny != null)
            {
                var (reason, msg, banHits) = deny.Value;

                var id = await _db.AddConnectionLogAsync(userId, e.UserName, addr, hwid, trust, reason, serverId);
                if (banHits is { Count: > 0 })
                    await _db.AddServerBanHitsAsync(id, banHits);

                var properties = new Dictionary<string, object>();
                if (reason == ConnectionDenyReason.Full)
                    properties["delay"] = _cfg.GetCVar(CCVars.GameServerFullReconnectDelay);

                e.Deny(new NetDenyReason(msg, properties));
            }
            else
            {
                await _db.AddConnectionLogAsync(userId, e.UserName, addr, hwid, trust, null, serverId);

                if (!ServerPreferencesManager.ShouldStorePrefs(e.AuthType))
                    return;

                await _db.UpdatePlayerRecordAsync(userId, e.UserName, addr, hwid);
            }
        }

        private async void PlayerStatusChanged(object? sender, SessionStatusEventArgs args)
        {
            if (args.NewStatus == SessionStatus.Connected)
            {
                AdminAlertIfSharedConnection(args.Session);
            }
        }

        private void AdminAlertIfSharedConnection(ICommonSession newSession)
        {
            var playerThreshold = _cfg.GetCVar(CCVars.AdminAlertMinPlayersSharingConnection);
            if (playerThreshold < 0)
                return;

            var addr = newSession.Channel.RemoteEndPoint.Address;

            var otherConnectionsFromAddress = _plyMgr.Sessions.Where(session =>
                    session.Status is SessionStatus.Connected or SessionStatus.InGame
                    && session.Channel.RemoteEndPoint.Address.Equals(addr)
                    && session.UserId != newSession.UserId)
                .ToList();

            var otherConnectionCount = otherConnectionsFromAddress.Count;
            if (otherConnectionCount + 1 < playerThreshold) // Add one for the total, not just others, using the address
                return;

            var username = newSession.Name;
            var otherUsernames = string.Join(", ",
                otherConnectionsFromAddress.Select(session => session.Name));

            _chatManager.SendAdminAlert(Loc.GetString("admin-alert-shared-connection",
                ("player", username),
                ("otherCount", otherConnectionCount),
                ("otherList", otherUsernames)));
        }

        /*
         * TODO: Jesus H Christ what is this utter mess of a function
         * TODO: Break this apart into is constituent steps.
         */
        private async Task<(ConnectionDenyReason, string, List<ServerBanDef>? bansHit)?> ShouldDeny(
            NetConnectingArgs e)
        {
            // Check if banned.
            var addr = e.IP.Address;
            var userId = e.UserId;
            ImmutableArray<byte>? hwId = e.UserData.HWId;
            if (hwId.Value.Length == 0 || !_cfg.GetCVar(CCVars.BanHardwareIds))
            {
                // HWId not available for user's platform, don't look it up.
                // Or hardware ID checks disabled.
                hwId = null;
            }

            var modernHwid = e.UserData.ModernHWIds;

            var bans = await _db.GetServerBansAsync(addr, userId, hwId, modernHwid, includeUnbanned: false);
            if (bans.Count > 0)
            {
                var firstBan = bans[0];
                var message = firstBan.FormatBanMessage(_cfg, _loc);
                return (ConnectionDenyReason.Ban, message, bans);
            }

            if (HasTemporaryBypass(userId))
            {
                _sawmill.Verbose("User {UserId} has temporary bypass, skipping further connection checks", userId);
                return null;
            }

            var adminData = await _db.GetAdminDataForAsync(e.UserId);

            // Sunrise-Sponsors-Start
            var isPrivileged = await HavePrivilegedJoin(e.UserId);
            if (_cfg.GetCVar(CCVars.PanicBunkerEnabled) && adminData == null && !isPrivileged)
            // Sunrise-Sponsors-End
            {
                var showReason = _cfg.GetCVar(CCVars.PanicBunkerShowReason);
                var customReason = _cfg.GetCVar(CCVars.PanicBunkerCustomReason);

                var minMinutesAge = _cfg.GetCVar(CCVars.PanicBunkerMinAccountAge);
                var record = await _db.GetPlayerRecordByUserId(userId);
                var validAccountAge = record != null &&
                                      record.FirstSeenTime.CompareTo(DateTimeOffset.UtcNow - TimeSpan.FromMinutes(minMinutesAge)) <= 0;
                var bypassAllowed = _cfg.GetCVar(CCVars.BypassBunkerWhitelist) && await _db.GetWhitelistStatusAsync(userId);

                // Use the custom reason if it exists & they don't have the minimum account age
                if (customReason != string.Empty && !validAccountAge && !bypassAllowed)
                {
                    return (ConnectionDenyReason.Panic, customReason, null);
                }

                if (showReason && !validAccountAge && !bypassAllowed)
                {
                    return (ConnectionDenyReason.Panic,
                        Loc.GetString("panic-bunker-account-denied-reason",
                            ("reason", Loc.GetString("panic-bunker-account-reason-account", ("minutes", minMinutesAge)))), null);
                }

                var minOverallMinutes = _cfg.GetCVar(CCVars.PanicBunkerMinOverallMinutes);
                var overallTime = ( await _db.GetPlayTimes(e.UserId)).Find(p => p.Tracker == PlayTimeTrackingShared.TrackerOverall);
                var haveMinOverallTime = overallTime != null && overallTime.TimeSpent.TotalMinutes > minOverallMinutes;

                // Use the custom reason if it exists & they don't have the minimum time
                if (customReason != string.Empty && !haveMinOverallTime && !bypassAllowed)
                {
                    return (ConnectionDenyReason.Panic, customReason, null);
                }

                if (showReason && !haveMinOverallTime && !bypassAllowed)
                {
                    return (ConnectionDenyReason.Panic,
                        Loc.GetString("panic-bunker-account-denied-reason",
                            ("reason", Loc.GetString("panic-bunker-account-reason-overall", ("minutes", minOverallMinutes)))), null);
                }

                if (!validAccountAge || !haveMinOverallTime && !bypassAllowed)
                {
                    return (ConnectionDenyReason.Panic, Loc.GetString("panic-bunker-account-denied"), null);
                }
            }

            if (_cfg.GetCVar(CCVars.BabyJailEnabled) && adminData == null)
            {
                var result = await IsInvalidConnectionDueToBabyJail(userId, e);

                if (result.IsInvalid)
                    return (ConnectionDenyReason.BabyJail, result.Reason, null);
            }

            var wasInGame = EntitySystem.TryGet<GameTicker>(out var ticker) &&
                            ticker.PlayerGameStatuses.TryGetValue(userId, out var status) &&
                            status == PlayerGameStatus.JoinedGame;
            var adminBypass = _cfg.GetCVar(CCVars.AdminBypassMaxPlayers) && adminData != null;
            var isQueueEnabled = IoCManager.Instance!.TryResolveType<IServerJoinQueueManager>(out var mgr) && mgr.IsEnabled; // Sunrise-Queue-Edit
            var softPlayerCount = _plyMgr.PlayerCount;

            if (!_cfg.GetCVar(CCVars.AdminsCountForMaxPlayers))
            {
                softPlayerCount -= _adminManager.ActiveAdmins.Count();
            }

            if ((softPlayerCount >= _cfg.GetCVar(CCVars.SoftMaxPlayers) && !adminBypass && !isQueueEnabled) && !wasInGame) // Sunrise-Queue-Edit
            {
                return (ConnectionDenyReason.Full, Loc.GetString("soft-player-cap-full"), null);
            }

            // Checks for whitelist IF it's enabled AND the user isn't an admin. Admins are always allowed.
            if (_cfg.GetCVar(CCVars.WhitelistEnabled) && adminData is null)
            {
                if (_whitelists is null)
                {
                    _sawmill.Error("Whitelist enabled but no whitelists loaded.");
                    // Misconfigured, deny everyone.
                    return (ConnectionDenyReason.Whitelist, Loc.GetString("generic-misconfigured"), null);
                }

                foreach (var whitelist in _whitelists)
                {
                    if (!IsValid(whitelist, softPlayerCount))
                    {
                        // Not valid for current player count.
                        continue;
                    }

                    var whitelistStatus = await IsWhitelisted(whitelist, e.UserData, _sawmill);
                    if (!whitelistStatus.isWhitelisted)
                    {
                        // Not whitelisted.
                        return (ConnectionDenyReason.Whitelist, Loc.GetString("whitelist-fail-prefix", ("msg", whitelistStatus.denyMessage!)), null);
                    }

                    // Whitelisted, don't check any more.
                    break;
                }
            }

            // ALWAYS keep this at the end, to preserve the API limit.
            if (_cfg.GetCVar(CCVars.GameIPIntelEnabled) && adminData == null)
            {
                var result = await _ipintel.IsVpnOrProxy(e);

                if (result.IsBad)
                    return (ConnectionDenyReason.IPChecks, result.Reason, null);
            }

            return null;
        }

        private async Task<(bool IsInvalid, string Reason)> IsInvalidConnectionDueToBabyJail(NetUserId userId, NetConnectingArgs e)
        {
            // If you're whitelisted then bypass this whole thing
            if (await _db.GetWhitelistStatusAsync(userId))
                return (false, "");

            // Initial cvar retrieval
            var showReason = _cfg.GetCVar(CCVars.BabyJailShowReason);
            var reason = _cfg.GetCVar(CCVars.BabyJailCustomReason);
            var maxAccountAgeMinutes = _cfg.GetCVar(CCVars.BabyJailMaxAccountAge);
            var maxPlaytimeMinutes = _cfg.GetCVar(CCVars.BabyJailMaxOverallMinutes);

            // Wait some time to lookup data
            var record = await _db.GetPlayerRecordByUserId(userId);

            // No player record = new account or the DB is having a skill issue
            if (record == null)
                return (false, "");

            var isAccountAgeInvalid = record.FirstSeenTime.CompareTo(DateTimeOffset.UtcNow - TimeSpan.FromMinutes(maxAccountAgeMinutes)) <= 0;

            if (isAccountAgeInvalid)
            {
                _sawmill.Debug($"Baby jail will deny {userId} for account age {record.FirstSeenTime}"); // Remove on or after 2024-09
            }

            if (isAccountAgeInvalid && showReason)
            {
                var locAccountReason = reason != string.Empty
                    ? reason
                    : Loc.GetString("baby-jail-account-denied-reason",
                        ("reason",
                            Loc.GetString(
                                "baby-jail-account-reason-account",
                                ("minutes", maxAccountAgeMinutes))));

                return (true, locAccountReason);
            }

            var overallTime = ( await _db.GetPlayTimes(e.UserId)).Find(p => p.Tracker == PlayTimeTrackingShared.TrackerOverall);
            var isTotalPlaytimeInvalid = overallTime != null && overallTime.TimeSpent.TotalMinutes >= maxPlaytimeMinutes;

            if (isTotalPlaytimeInvalid)
            {
                _sawmill.Debug($"Baby jail will deny {userId} for playtime {overallTime!.TimeSpent}"); // Remove on or after 2024-09
            }

            if (isTotalPlaytimeInvalid && showReason)
            {
                var locPlaytimeReason = reason != string.Empty
                    ? reason
                    : Loc.GetString("baby-jail-account-denied-reason",
                        ("reason",
                            Loc.GetString(
                                "baby-jail-account-reason-overall",
                                ("minutes", maxPlaytimeMinutes))));

                return (true, locPlaytimeReason);
            }

            if (!showReason && isTotalPlaytimeInvalid || isAccountAgeInvalid)
                return (true, Loc.GetString("baby-jail-account-denied"));

            return (false, "");
        }

        private bool HasTemporaryBypass(NetUserId user)
        {
            return _temporaryBypasses.TryGetValue(user, out var time) && time > _gameTiming.RealTime;
        }

        private async Task<NetUserId?> AssignUserIdCallback(string name)
        {
            if (!_cfg.GetCVar(CCVars.GamePersistGuests))
            {
                return null;
            }

            var userId = await _db.GetAssignedUserIdAsync(name);
            if (userId != null)
            {
                return userId;
            }

            var assigned = new NetUserId(Guid.NewGuid());
            await _db.AssignUserIdAsync(name, assigned);
            return assigned;
        }

        // Sunrise-Sponsors-Start
        public async Task<bool> HavePrivilegedJoin(NetUserId userId)
        {
            var adminBypass = _cfg.GetCVar(CCVars.AdminBypassMaxPlayers) && await _db.GetAdminDataForAsync(userId) != null;
            var havePriorityJoin = _sponsorsMgr != null && _sponsorsMgr.HavePriorityJoin(userId); // Sunrise-Sponsors
            var wasInGame = EntitySystem.TryGet<GameTicker>(out var ticker) &&
                            ticker.PlayerGameStatuses.TryGetValue(userId, out var status) &&
                            status == PlayerGameStatus.JoinedGame;
            return adminBypass ||
                   havePriorityJoin || // Sunrise-Sponsors
                   wasInGame;
        }
        // Sunrise-Sponsors-End
    }
}<|MERGE_RESOLUTION|>--- conflicted
+++ resolved
@@ -80,12 +80,9 @@
         {
             _sawmill = _logManager.GetSawmill("connections");
 
-<<<<<<< HEAD
+            _ipintel = new IPIntel.IPIntel(new IPIntelApi(_http, _cfg), _db, _cfg, _logManager, _chatManager, _gameTiming);
+
             IoCManager.Instance!.TryResolveType(out _sponsorsMgr); // Sunrise-Sponsors
-=======
-            _ipintel = new IPIntel.IPIntel(new IPIntelApi(_http, _cfg), _db, _cfg, _logManager, _chatManager, _gameTiming);
-
->>>>>>> 8e7f4402
             _netMgr.Connecting += NetMgrOnConnecting;
             _netMgr.AssignUserIdCallback = AssignUserIdCallback;
             _plyMgr.PlayerStatusChanged += PlayerStatusChanged;
