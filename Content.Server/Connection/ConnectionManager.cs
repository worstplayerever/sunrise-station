using System.Collections.Immutable;
using System.Linq;
using System.Runtime.InteropServices;
using System.Threading.Tasks;
using Content.Server.Chat.Managers;
using Content.Server.Database;
using Content.Server.GameTicking;
using Content.Server.Preferences.Managers;
using Content.Shared.CCVar;
using Content.Shared.GameTicking;
using Content.Shared.Players.PlayTimeTracking;
using Content.Sunrise.Interfaces.Server;
using Content.Sunrise.Interfaces.Shared;
using Robust.Server.Player;
using Robust.Shared.Configuration;
using Robust.Shared.Enums;
using Robust.Shared.Network;
using Robust.Shared.Player;
using Robust.Shared.Timing;

/*
 * TODO: Remove baby jail code once a more mature gateway process is established. This code is only being issued as a stopgap to help with potential tiding in the immediate future.
 */

namespace Content.Server.Connection
{
    public interface IConnectionManager
    {
        void Initialize();
        Task<bool> HavePrivilegedJoin(NetUserId userId); // Sunrise-Queue

        /// <summary>
        /// Temporarily allow a user to bypass regular connection requirements.
        /// </summary>
        /// <remarks>
        /// The specified user will be allowed to bypass regular player cap,
        /// whitelist and panic bunker restrictions for <paramref name="duration"/>.
        /// Bans are not bypassed.
        /// </remarks>
        /// <param name="user">The user to give a temporary bypass.</param>
        /// <param name="duration">How long the bypass should last for.</param>
        void AddTemporaryConnectBypass(NetUserId user, TimeSpan duration);
    }

    /// <summary>
    ///     Handles various duties like guest username assignment, bans, connection logs, etc...
    /// </summary>
    public sealed class ConnectionManager : IConnectionManager
    {
        [Dependency] private readonly IServerDbManager _dbManager = default!;
        [Dependency] private readonly IPlayerManager _plyMgr = default!;
        [Dependency] private readonly IServerNetManager _netMgr = default!;
        [Dependency] private readonly IServerDbManager _db = default!;
        [Dependency] private readonly IConfigurationManager _cfg = default!;
        [Dependency] private readonly ILocalizationManager _loc = default!;
        [Dependency] private readonly ServerDbEntryManager _serverDbEntry = default!;
        [Dependency] private readonly IGameTiming _gameTiming = default!;
        [Dependency] private readonly ILogManager _logManager = default!;
<<<<<<< HEAD
        private IServerSponsorsManager? _sponsorsMgr; // Sunrise-Sponsors
=======
        [Dependency] private readonly IChatManager _chatManager = default!;
>>>>>>> fb705ab3

        private readonly Dictionary<NetUserId, TimeSpan> _temporaryBypasses = [];
        private ISawmill _sawmill = default!;

        public void Initialize()
        {
            _sawmill = _logManager.GetSawmill("connections");

            IoCManager.Instance!.TryResolveType(out _sponsorsMgr); // Sunrise-Sponsors
            _netMgr.Connecting += NetMgrOnConnecting;
            _netMgr.AssignUserIdCallback = AssignUserIdCallback;
            _plyMgr.PlayerStatusChanged += PlayerStatusChanged;
            // Approval-based IP bans disabled because they don't play well with Happy Eyeballs.
            // _netMgr.HandleApprovalCallback = HandleApproval;
        }

        public void AddTemporaryConnectBypass(NetUserId user, TimeSpan duration)
        {
            ref var time = ref CollectionsMarshal.GetValueRefOrAddDefault(_temporaryBypasses, user, out _);
            var newTime = _gameTiming.RealTime + duration;
            // Make sure we only update the time if we wouldn't shrink it.
            if (newTime > time)
                time = newTime;
        }

        /*
        private async Task<NetApproval> HandleApproval(NetApprovalEventArgs eventArgs)
        {
            var ban = await _db.GetServerBanByIpAsync(eventArgs.Connection.RemoteEndPoint.Address);
            if (ban != null)
            {
                var expires = Loc.GetString("ban-banned-permanent");
                if (ban.ExpirationTime is { } expireTime)
                {
                    var duration = expireTime - ban.BanTime;
                    var utc = expireTime.ToUniversalTime();
                    expires = Loc.GetString("ban-expires", ("duration", duration.TotalMinutes.ToString("N0")), ("time", utc.ToString("f")));
                }
                var reason = Loc.GetString("ban-banned-1") + "\n" + Loc.GetString("ban-banned-2", ("reason", this.Reason)) + "\n" + expires;;
                return NetApproval.Deny(reason);
            }

            return NetApproval.Allow();
        }
        */

        private async Task NetMgrOnConnecting(NetConnectingArgs e)
        {
            var deny = await ShouldDeny(e);

            var addr = e.IP.Address;
            var userId = e.UserId;

            var serverId = (await _serverDbEntry.ServerEntity).Id;

            if (deny != null)
            {
                var (reason, msg, banHits) = deny.Value;

                var id = await _db.AddConnectionLogAsync(userId, e.UserName, addr, e.UserData.HWId, reason, serverId);
                if (banHits is { Count: > 0 })
                    await _db.AddServerBanHitsAsync(id, banHits);

                var properties = new Dictionary<string, object>();
                if (reason == ConnectionDenyReason.Full)
                    properties["delay"] = _cfg.GetCVar(CCVars.GameServerFullReconnectDelay);

                e.Deny(new NetDenyReason(msg, properties));
            }
            else
            {
                await _db.AddConnectionLogAsync(userId, e.UserName, addr, e.UserData.HWId, null, serverId);

                if (!ServerPreferencesManager.ShouldStorePrefs(e.AuthType))
                    return;

                await _db.UpdatePlayerRecordAsync(userId, e.UserName, addr, e.UserData.HWId);
            }
        }

        private async void PlayerStatusChanged(object? sender, SessionStatusEventArgs args)
        {
            if (args.NewStatus == SessionStatus.Connected)
            {
                AdminAlertIfSharedConnection(args.Session);
            }
        }

        private void AdminAlertIfSharedConnection(ICommonSession newSession)
        {
            var playerThreshold = _cfg.GetCVar(CCVars.AdminAlertMinPlayersSharingConnection);
            if (playerThreshold < 0)
                return;

            var addr = newSession.Channel.RemoteEndPoint.Address;

            var otherConnectionsFromAddress = _plyMgr.Sessions.Where(session =>
                    session.Status is SessionStatus.Connected or SessionStatus.InGame
                    && session.Channel.RemoteEndPoint.Address.Equals(addr)
                    && session.UserId != newSession.UserId)
                .ToList();

            var otherConnectionCount = otherConnectionsFromAddress.Count;
            if (otherConnectionCount + 1 < playerThreshold) // Add one for the total, not just others, using the address
                return;

            var username = newSession.Name;
            var otherUsernames = string.Join(", ",
                otherConnectionsFromAddress.Select(session => session.Name));

            _chatManager.SendAdminAlert(Loc.GetString("admin-alert-shared-connection",
                ("player", username),
                ("otherCount", otherConnectionCount),
                ("otherList", otherUsernames)));
        }

        /*
         * TODO: Jesus H Christ what is this utter mess of a function
         * TODO: Break this apart into is constituent steps.
         */
        private async Task<(ConnectionDenyReason, string, List<ServerBanDef>? bansHit)?> ShouldDeny(
            NetConnectingArgs e)
        {
            // Check if banned.
            var addr = e.IP.Address;
            var userId = e.UserId;
            ImmutableArray<byte>? hwId = e.UserData.HWId;
            if (hwId.Value.Length == 0 || !_cfg.GetCVar(CCVars.BanHardwareIds))
            {
                // HWId not available for user's platform, don't look it up.
                // Or hardware ID checks disabled.
                hwId = null;
            }

            var bans = await _db.GetServerBansAsync(addr, userId, hwId, includeUnbanned: false);
            if (bans.Count > 0)
            {
                var firstBan = bans[0];
                var message = firstBan.FormatBanMessage(_cfg, _loc);
                return (ConnectionDenyReason.Ban, message, bans);
            }

            if (HasTemporaryBypass(userId))
            {
                _sawmill.Verbose("User {UserId} has temporary bypass, skipping further connection checks", userId);
                return null;
            }

            var adminData = await _dbManager.GetAdminDataForAsync(e.UserId);

            // Sunrise-Sponsors-Start
            var isPrivileged = await HavePrivilegedJoin(e.UserId);
            if (_cfg.GetCVar(CCVars.PanicBunkerEnabled) && adminData == null && !isPrivileged)
            // Sunrise-Sponsors-End
            {
                var showReason = _cfg.GetCVar(CCVars.PanicBunkerShowReason);
                var customReason = _cfg.GetCVar(CCVars.PanicBunkerCustomReason);

                var minMinutesAge = _cfg.GetCVar(CCVars.PanicBunkerMinAccountAge);
                var record = await _dbManager.GetPlayerRecordByUserId(userId);
                var validAccountAge = record != null &&
                                      record.FirstSeenTime.CompareTo(DateTimeOffset.Now - TimeSpan.FromMinutes(minMinutesAge)) <= 0;
                var bypassAllowed = _cfg.GetCVar(CCVars.BypassBunkerWhitelist) && await _db.GetWhitelistStatusAsync(userId);

                // Use the custom reason if it exists & they don't have the minimum account age
                if (customReason != string.Empty && !validAccountAge && !bypassAllowed)
                {
                    return (ConnectionDenyReason.Panic, customReason, null);
                }

                if (showReason && !validAccountAge && !bypassAllowed)
                {
                    return (ConnectionDenyReason.Panic,
                        Loc.GetString("panic-bunker-account-denied-reason",
                            ("reason", Loc.GetString("panic-bunker-account-reason-account", ("minutes", minMinutesAge)))), null);
                }

                var minOverallMinutes = _cfg.GetCVar(CCVars.PanicBunkerMinOverallMinutes);
                var overallTime = ( await _db.GetPlayTimes(e.UserId)).Find(p => p.Tracker == PlayTimeTrackingShared.TrackerOverall);
                var haveMinOverallTime = overallTime != null && overallTime.TimeSpent.TotalMinutes > minOverallMinutes;

                // Use the custom reason if it exists & they don't have the minimum time
                if (customReason != string.Empty && !haveMinOverallTime && !bypassAllowed)
                {
                    return (ConnectionDenyReason.Panic, customReason, null);
                }

                if (showReason && !haveMinOverallTime && !bypassAllowed)
                {
                    return (ConnectionDenyReason.Panic,
                        Loc.GetString("panic-bunker-account-denied-reason",
                            ("reason", Loc.GetString("panic-bunker-account-reason-overall", ("minutes", minOverallMinutes)))), null);
                }

                if (!validAccountAge || !haveMinOverallTime && !bypassAllowed)
                {
                    return (ConnectionDenyReason.Panic, Loc.GetString("panic-bunker-account-denied"), null);
                }
            }

            if (_cfg.GetCVar(CCVars.BabyJailEnabled) && adminData == null)
            {
                var result = await IsInvalidConnectionDueToBabyJail(userId, e);

                if (result.IsInvalid)
                    return (ConnectionDenyReason.BabyJail, result.Reason, null);
            }

            var wasInGame = EntitySystem.TryGet<GameTicker>(out var ticker) &&
                            ticker.PlayerGameStatuses.TryGetValue(userId, out var status) &&
                            status == PlayerGameStatus.JoinedGame;
            // Sunrise-Queue-Start
            var isQueueEnabled = IoCManager.Instance!.TryResolveType<IServerJoinQueueManager>(out var mgr) && mgr.IsEnabled;
            if (_plyMgr.PlayerCount >= _cfg.GetCVar(CCVars.SoftMaxPlayers) && !isPrivileged && !isQueueEnabled && !wasInGame)
                // Sunrise-Queue-End
            {
                return (ConnectionDenyReason.Full, Loc.GetString("soft-player-cap-full"), null);
            }

            if (_cfg.GetCVar(CCVars.WhitelistEnabled))
            {
                var min = _cfg.GetCVar(CCVars.WhitelistMinPlayers);
                var max = _cfg.GetCVar(CCVars.WhitelistMaxPlayers);
                var playerCountValid = _plyMgr.PlayerCount >= min && _plyMgr.PlayerCount < max;

                if (playerCountValid && await _db.GetWhitelistStatusAsync(userId) == false
                                     && adminData is null)
                {
                    var msg = Loc.GetString(_cfg.GetCVar(CCVars.WhitelistReason));
                    // was the whitelist playercount changed?
                    if (min > 0 || max < int.MaxValue)
                        msg += "\n" + Loc.GetString("whitelist-playercount-invalid", ("min", min), ("max", max));
                    return (ConnectionDenyReason.Whitelist, msg, null);
                }
            }

            return null;
        }

        private async Task<(bool IsInvalid, string Reason)> IsInvalidConnectionDueToBabyJail(NetUserId userId, NetConnectingArgs e)
        {
            // If you're whitelisted then bypass this whole thing
            if (await _db.GetWhitelistStatusAsync(userId))
                return (false, "");

            // Initial cvar retrieval
            var showReason = _cfg.GetCVar(CCVars.BabyJailShowReason);
            var reason = _cfg.GetCVar(CCVars.BabyJailCustomReason);
            var maxAccountAgeMinutes = _cfg.GetCVar(CCVars.BabyJailMaxAccountAge);
            var maxPlaytimeMinutes = _cfg.GetCVar(CCVars.BabyJailMaxOverallMinutes);

            // Wait some time to lookup data
            var record = await _dbManager.GetPlayerRecordByUserId(userId);

            var isAccountAgeInvalid = record == null || record.FirstSeenTime.CompareTo(DateTimeOffset.Now - TimeSpan.FromMinutes(maxAccountAgeMinutes)) <= 0;
            if (isAccountAgeInvalid && showReason)
            {
                var locAccountReason = reason != string.Empty
                    ? reason
                    : Loc.GetString("baby-jail-account-denied-reason",
                        ("reason",
                            Loc.GetString(
                                "baby-jail-account-reason-account",
                                ("minutes", maxAccountAgeMinutes))));

                return (true, locAccountReason);
            }

            var overallTime = ( await _db.GetPlayTimes(e.UserId)).Find(p => p.Tracker == PlayTimeTrackingShared.TrackerOverall);
            var isTotalPlaytimeInvalid = overallTime == null || overallTime.TimeSpent.TotalMinutes >= maxPlaytimeMinutes;

            if (isTotalPlaytimeInvalid && showReason)
            {
                var locPlaytimeReason = reason != string.Empty
                    ? reason
                    : Loc.GetString("baby-jail-account-denied-reason",
                        ("reason",
                            Loc.GetString(
                                "baby-jail-account-reason-overall",
                                ("minutes", maxPlaytimeMinutes))));

                return (true, locPlaytimeReason);
            }

            if (!showReason && isTotalPlaytimeInvalid || isAccountAgeInvalid)
                return (true, Loc.GetString("baby-jail-account-denied"));

            return (false, "");
        }

        private bool HasTemporaryBypass(NetUserId user)
        {
            return _temporaryBypasses.TryGetValue(user, out var time) && time > _gameTiming.RealTime;
        }

        private async Task<NetUserId?> AssignUserIdCallback(string name)
        {
            if (!_cfg.GetCVar(CCVars.GamePersistGuests))
            {
                return null;
            }

            var userId = await _db.GetAssignedUserIdAsync(name);
            if (userId != null)
            {
                return userId;
            }

            var assigned = new NetUserId(Guid.NewGuid());
            await _db.AssignUserIdAsync(name, assigned);
            return assigned;
        }

        // Sunrise-Sponsors-Start
        public async Task<bool> HavePrivilegedJoin(NetUserId userId)
        {
            var adminBypass = _cfg.GetCVar(CCVars.AdminBypassMaxPlayers) && await _dbManager.GetAdminDataForAsync(userId) != null;
            var havePriorityJoin = _sponsorsMgr != null && _sponsorsMgr.HavePriorityJoin(userId); // Sunrise-Sponsors
            var wasInGame = EntitySystem.TryGet<GameTicker>(out var ticker) &&
                            ticker.PlayerGameStatuses.TryGetValue(userId, out var status) &&
                            status == PlayerGameStatus.JoinedGame;
            return adminBypass ||
                   havePriorityJoin || // Sunrise-Sponsors
                   wasInGame;
        }
        // Sunrise-Sponsors-End
    }
}<|MERGE_RESOLUTION|>--- conflicted
+++ resolved
@@ -56,11 +56,8 @@
         [Dependency] private readonly ServerDbEntryManager _serverDbEntry = default!;
         [Dependency] private readonly IGameTiming _gameTiming = default!;
         [Dependency] private readonly ILogManager _logManager = default!;
-<<<<<<< HEAD
+        [Dependency] private readonly IChatManager _chatManager = default!;
         private IServerSponsorsManager? _sponsorsMgr; // Sunrise-Sponsors
-=======
-        [Dependency] private readonly IChatManager _chatManager = default!;
->>>>>>> fb705ab3
 
         private readonly Dictionary<NetUserId, TimeSpan> _temporaryBypasses = [];
         private ISawmill _sawmill = default!;
