--- conflicted
+++ resolved
@@ -105,13 +105,7 @@
         // Maps now exist
         Assert.That(entMan.Count<MapComponent>(), Is.GreaterThan(0));
         Assert.That(entMan.Count<MapGridComponent>(), Is.GreaterThan(0));
-<<<<<<< HEAD
-        Assert.That(entMan.Count<StationDataComponent>(), Is.EqualTo(2)); // The main station & nukie station
-        Assert.That(entMan.Count<StationMemberComponent>(), Is.GreaterThan(3)); // Each station has at least 1 grid, plus some shuttles
-        Assert.That(entMan.Count<StationCentCommComponent>(), Is.EqualTo(1)); // Sunrise-Edit
-=======
-        Assert.That(entMan.Count<StationCentcommComponent>(), Is.EqualTo(1));
->>>>>>> 73024fc6
+        Assert.That(entMan.Count<StationCentCommComponent>(), Is.EqualTo(1));
 
         // And we now have nukie related components
         Assert.That(entMan.Count<NukeopsRuleComponent>(), Is.EqualTo(1));
