--- conflicted
+++ resolved
@@ -146,13 +146,8 @@
             mobThresholdsComp = entManager.GetComponent<MobThresholdsComponent>(player);
             damageableComp = entManager.GetComponent<DamageableComponent>(player);
 
-<<<<<<< HEAD
-            if (protoMan.TryIndex<DamageTypePrototype>("Slash", out var slashProto))
+            if (protoMan.TryIndex(DamageType, out var slashProto))
                 damageableSystem.TryChangeDamage(player, new DamageSpecifier(slashProto, FixedPoint2.New(46.5)), useModifier: false, useVariance: false); // Sunrise-Edit
-=======
-            if (protoMan.TryIndex(DamageType, out var slashProto))
-                damageableSystem.TryChangeDamage(player, new DamageSpecifier(slashProto, FixedPoint2.New(46.5)));
->>>>>>> 3f9d303c
         });
 
         // Check that running the suicide command kills the player
