--- conflicted
+++ resolved
@@ -30,16 +30,9 @@
         private static readonly string[] NoSpawnMaps =
         {
             "CentComm",
-<<<<<<< HEAD
             "Dart",
-            "NukieOutpost",
-			"SunriseCentComm",
-            "AlterosPrison",
+            "SunriseCentComm",
             "PlanetPrison",
-            "SunrisePrison"
-=======
-            "Dart"
->>>>>>> 73024fc6
         };
 
         private static readonly string[] Grids =
