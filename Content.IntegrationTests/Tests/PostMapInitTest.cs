using System.Collections.Generic;
using System.IO;
using System.Linq;
using Content.Server.GameTicking;
using Content.Server.Maps;
using Content.Server.Shuttles.Components;
using Content.Server.Shuttles.Systems;
using Content.Server.Spawners.Components;
using Content.Server.Station.Components;
using Content.Shared.CCVar;
using Content.Shared.Roles;
using Robust.Shared.Configuration;
using Robust.Shared.ContentPack;
using Robust.Shared.GameObjects;
using Robust.Shared.Map;
using Robust.Shared.Map.Components;
using Robust.Shared.Prototypes;
using Content.Shared.Station.Components;
using Robust.Shared.EntitySerialization;
using Robust.Shared.EntitySerialization.Systems;
using Robust.Shared.IoC;
using Robust.Shared.Utility;
using YamlDotNet.RepresentationModel;

namespace Content.IntegrationTests.Tests
{
    [TestFixture]
    public sealed class PostMapInitTest
    {
        private const bool SkipTestMaps = true;
        private const string TestMapsPath = "/Maps/Test/";

        private static readonly string[] NoSpawnMaps =
        {
            "CentComm",
            "Dart"
        };

        private static readonly string[] Grids =
        {
            "/Maps/centcomm.yml"
        };

        private static readonly string[] DoNotMapWhitelist =
        {
            "/Maps/centcomm.yml",
            "/Maps/bagel.yml", // Contains mime's rubber stamp --> Either fix this, remove the category, or remove this comment if intentional.
            "/Maps/gate.yml", // Contains positronic brain and LSE-1200c "Perforator"
            "/Maps/meta.yml", // Contains warden's rubber stamp
            "/Maps/reach.yml", // Contains handheld crew monitor
            "/Maps/Shuttles/ShuttleEvent/cruiser.yml", // Contains LSE-1200c "Perforator"
            "/Maps/Shuttles/ShuttleEvent/honki.yml", // Contains golden honker, clown's rubber stamp
            "/Maps/Shuttles/ShuttleEvent/instigator.yml", // Contains EXP-320g "Friendship"
            "/Maps/Shuttles/ShuttleEvent/syndie_evacpod.yml", // Contains syndicate rubber stamp
        };

        private static readonly string[] GameMaps =
        {
            "Dev",
            "TestTeg",
            "Fland",
            "Meta",
            "Packed",
            "Omega",
            "Bagel",
            "CentComm",
            "Box",
            "Core",
            "Marathon",
            "MeteorArena",
            "Saltern",
            "Reach",
            "Train",
            "Oasis",
            "Gate",
            "Amber",
            "Loop",
            "Plasma",
            "Elkridge",
            "Convex",
            "Relic"
        };

        // Sunrise-Start
        private static readonly string[] SunriseNoSpawnMaps =
        {
            "SunriseCentComm",
            "PlanetPrison",
        };

        private static readonly string[] SunriseGrids =
        {
            "/Maps/_Sunrise/Shuttles/infiltrator.yml",
        };

        private static readonly string[] SunriseGameMaps =
        {
            "SunriseDev",
            "SunriseBox",
            "SunriseDelta",
            "SunriseFland",
            "SunriseMarathon",
            "SunriseCentComm",
            "SunrisePlanetDelta",
            "SunriseBagel",
            "SunriseReach",
            "SunriseTrain",
            "PlanetPrison",
            "SunriseCog",
            "SunriseCorvaxGelta",
            "SunriseMeta",
            "SunriseOasis"
        };

        private static readonly string[] TotalNoSpawnMaps = NoSpawnMaps.Concat(SunriseNoSpawnMaps).ToArray();
        private static readonly string[] TotalGrids = Grids.Concat(SunriseGrids).ToArray();
        private static readonly string[] TotalMaps = GameMaps.Concat(SunriseGameMaps).ToArray();
        // Sunrise-End

        /// <summary>
        /// Asserts that specific files have been saved as grids and not maps.
        /// </summary>
        [Test, TestCaseSource(nameof(TotalGrids))] // Sunrise-Edit
        public async Task GridsLoadableTest(string mapFile)
        {
            await using var pair = await PoolManager.GetServerClient();
            var server = pair.Server;

            var entManager = server.ResolveDependency<IEntityManager>();
            var mapLoader = entManager.System<MapLoaderSystem>();
            var mapSystem = entManager.System<SharedMapSystem>();
            var cfg = server.ResolveDependency<IConfigurationManager>();
            Assert.That(cfg.GetCVar(CCVars.GridFill), Is.False);
            var path = new ResPath(mapFile);

            await server.WaitPost(() =>
            {
                mapSystem.CreateMap(out var mapId);
                try
                {
                    Assert.That(mapLoader.TryLoadGrid(mapId, path, out var grid));
                }
                catch (Exception ex)
                {
                    throw new Exception($"Failed to load map {mapFile}, was it saved as a map instead of a grid?", ex);
                }

                mapSystem.DeleteMap(mapId);
            });
            await server.WaitRunTicks(1);

            await pair.CleanReturnAsync();
        }

        /// <summary>
        /// Asserts that shuttles are loadable and have been saved as grids and not maps.
        /// </summary>
        [Test]
        public async Task ShuttlesLoadableTest()
        {
            await using var pair = await PoolManager.GetServerClient();
            var server = pair.Server;

            var entManager = server.ResolveDependency<IEntityManager>();
            var resMan = server.ResolveDependency<IResourceManager>();
            var mapLoader = entManager.System<MapLoaderSystem>();
            var mapSystem = entManager.System<SharedMapSystem>();
            var cfg = server.ResolveDependency<IConfigurationManager>();
            Assert.That(cfg.GetCVar(CCVars.GridFill), Is.False);

            var shuttleFolder = new ResPath("/Maps/Shuttles");
            var shuttles = resMan
                .ContentFindFiles(shuttleFolder)
                .Where(filePath =>
                    filePath.Extension == "yml" && !filePath.Filename.StartsWith(".", StringComparison.Ordinal))
                .ToArray();

            await server.WaitPost(() =>
            {
                Assert.Multiple(() =>
                {
                    foreach (var path in shuttles)
                    {
                        mapSystem.CreateMap(out var mapId);
                        try
                        {
                            Assert.That(mapLoader.TryLoadGrid(mapId, path, out _),
                                $"Failed to load shuttle {path}, was it saved as a map instead of a grid?");
                        }
                        catch (Exception ex)
                        {
                            throw new Exception($"Failed to load shuttle {path}, was it saved as a map instead of a grid?",
                                ex);
                        }
                        mapSystem.DeleteMap(mapId);
                    }
                });
            });
            await server.WaitRunTicks(1);

            await pair.CleanReturnAsync();
        }

        [Test]
        public async Task NoSavedPostMapInitTest()
        {
            await using var pair = await PoolManager.GetServerClient();
            var server = pair.Server;

            var resourceManager = server.ResolveDependency<IResourceManager>();
            var protoManager = server.ResolveDependency<IPrototypeManager>();
            var loader = server.System<MapLoaderSystem>();

            var mapFolder = new ResPath("/Maps");
            var maps = resourceManager
                .ContentFindFiles(mapFolder)
                .Where(filePath => filePath.Extension == "yml" && !filePath.Filename.StartsWith(".", StringComparison.Ordinal))
                .ToArray();

            var v7Maps = new List<ResPath>();
            foreach (var map in maps)
            {
                var rootedPath = map.ToRootedPath();

                // ReSharper disable once RedundantLogicalConditionalExpressionOperand
                if (SkipTestMaps && rootedPath.ToString().StartsWith(TestMapsPath, StringComparison.Ordinal))
                {
                    continue;
                }

                if (!resourceManager.TryContentFileRead(rootedPath, out var fileStream))
                {
                    Assert.Fail($"Map not found: {rootedPath}");
                }

                using var reader = new StreamReader(fileStream);
                var yamlStream = new YamlStream();

                yamlStream.Load(reader);

                var root = yamlStream.Documents[0].RootNode;
                var meta = root["meta"];
                var version = meta["format"].AsInt();

                // TODO MAP TESTS
                // Move this to some separate test?
                CheckDoNotMap(map, root, protoManager);

                if (version >= 7)
                {
                    v7Maps.Add(map);
                    continue;
                }

                var postMapInit = meta["postmapinit"].AsBool();
                Assert.That(postMapInit, Is.False, $"Map {map.Filename} was saved postmapinit");
            }

            var deps = server.ResolveDependency<IEntitySystemManager>().DependencyCollection;
            foreach (var map in v7Maps)
            {
                Assert.That(IsPreInit(map, loader, deps));
            }

            // Check that the test actually does manage to catch post-init maps and isn't just blindly passing everything.
            // To that end, create a new post-init map and try verify it.
            var mapSys = server.System<SharedMapSystem>();
            MapId id = default;
            await server.WaitPost(() => mapSys.CreateMap(out id, runMapInit: false));
            await server.WaitPost(() => server.EntMan.Spawn(null, new MapCoordinates(0, 0, id)));

            // First check that a pre-init version passes
            var path = new ResPath($"{nameof(NoSavedPostMapInitTest)}.yml");
            Assert.That(loader.TrySaveMap(id, path));
            Assert.That(IsPreInit(path, loader, deps));

            // and the post-init version fails.
            await server.WaitPost(() => mapSys.InitializeMap(id));
            Assert.That(loader.TrySaveMap(id, path));
            Assert.That(IsPreInit(path, loader, deps), Is.False);

            await pair.CleanReturnAsync();
        }

<<<<<<< HEAD
        [Test, TestCaseSource(nameof(TotalMaps))] // Sunrise-Edit
=======
        /// <summary>
        /// Check that maps do not have any entities that belong to the DoNotMap entity category
        /// </summary>
        private void CheckDoNotMap(ResPath map, YamlNode node, IPrototypeManager protoManager)
        {
            if (DoNotMapWhitelist.Contains(map.ToString()))
                return;

            var yamlEntities = node["entities"];
            if (!protoManager.TryIndex<EntityCategoryPrototype>("DoNotMap", out var dnmCategory))
                return;

            Assert.Multiple(() =>
            {
                foreach (var yamlEntity in (YamlSequenceNode)yamlEntities)
                {
                    var protoId = yamlEntity["proto"].AsString();

                    // This doesn't properly handle prototype migrations, but thats not a significant issue.
                    if (!protoManager.TryIndex(protoId, out var proto, false))
                        continue;

                    Assert.That(!proto.Categories.Contains(dnmCategory),
                        $"\nMap {map} contains entities in the DO NOT MAP category ({proto.Name})");
                }
            });
        }

        private bool IsPreInit(ResPath map, MapLoaderSystem loader, IDependencyCollection deps)
        {
            if (!loader.TryReadFile(map, out var data))
            {
                Assert.Fail($"Failed to read {map}");
                return false;
            }

            var reader = new EntityDeserializer(deps, data, DeserializationOptions.Default);
            if (!reader.TryProcessData())
            {
                Assert.Fail($"Failed to process {map}");
                return false;
            }

            foreach (var mapId in reader.MapYamlIds)
            {
                var mapData = reader.YamlEntities[mapId];
                if (mapData.PostInit)
                    return false;
            }

            return true;
        }

        [Test, TestCaseSource(nameof(GameMaps))]
>>>>>>> c62ed868
        public async Task GameMapsLoadableTest(string mapProto)
        {
            await using var pair = await PoolManager.GetServerClient(new PoolSettings
            {
                Dirty = true // Stations spawn a bunch of nullspace entities and maps like centcomm.
            });
            var server = pair.Server;

            var mapManager = server.ResolveDependency<IMapManager>();
            var entManager = server.ResolveDependency<IEntityManager>();
            var mapLoader = entManager.System<MapLoaderSystem>();
            var mapSystem = entManager.System<SharedMapSystem>();
            var protoManager = server.ResolveDependency<IPrototypeManager>();
            var ticker = entManager.EntitySysManager.GetEntitySystem<GameTicker>();
            var shuttleSystem = entManager.EntitySysManager.GetEntitySystem<ShuttleSystem>();
            var cfg = server.ResolveDependency<IConfigurationManager>();
            Assert.That(cfg.GetCVar(CCVars.GridFill), Is.False);

            await server.WaitPost(() =>
            {
                MapId mapId;
                try
                {
                    var opts = DeserializationOptions.Default with {InitializeMaps = true};
                    ticker.LoadGameMap(protoManager.Index<GameMapPrototype>(mapProto), out mapId, opts);
                }
                catch (Exception ex)
                {
                    throw new Exception($"Failed to load map {mapProto}", ex);
                }

                mapSystem.CreateMap(out var shuttleMap);
                var largest = 0f;
                EntityUid? targetGrid = null;
                var memberQuery = entManager.GetEntityQuery<StationMemberComponent>();

                var grids = mapManager.GetAllGrids(mapId).ToList();
                var gridUids = grids.Select(o => o.Owner).ToList();
                targetGrid = gridUids.First();

                foreach (var grid in grids)
                {
                    var gridEnt = grid.Owner;
                    if (!memberQuery.HasComponent(gridEnt))
                        continue;

                    var area = grid.Comp.LocalAABB.Width * grid.Comp.LocalAABB.Height;

                    if (area > largest)
                    {
                        largest = area;
                        targetGrid = gridEnt;
                    }
                }

                // Test shuttle can dock.
                // This is done inside gamemap test because loading the map takes ages and we already have it.
                var station = entManager.GetComponent<StationMemberComponent>(targetGrid!.Value).Station;
                if (entManager.TryGetComponent<StationEmergencyShuttleComponent>(station, out var stationEvac))
                {
                    var shuttlePath = stationEvac.EmergencyShuttlePath;
                    Assert.That(mapLoader.TryLoadGrid(shuttleMap, shuttlePath, out var shuttle),
                        $"Failed to load {shuttlePath}");

                    Assert.That(
                        shuttleSystem.TryFTLDock(shuttle!.Value.Owner,
                            entManager.GetComponent<ShuttleComponent>(shuttle!.Value.Owner),
                            targetGrid.Value),
                        $"Unable to dock {shuttlePath} to {mapProto}");
                }

                mapSystem.DeleteMap(shuttleMap);

                if (entManager.HasComponent<StationJobsComponent>(station))
                {
                    // Test that the map has valid latejoin spawn points or container spawn points
                    if (!TotalNoSpawnMaps.Contains(mapProto)) // Sunrise-Edit
                    {
                        var lateSpawns = 0;

                        lateSpawns += GetCountLateSpawn<SpawnPointComponent>(gridUids, entManager);
                        lateSpawns += GetCountLateSpawn<ContainerSpawnPointComponent>(gridUids, entManager);

                        Assert.That(lateSpawns, Is.GreaterThan(0), $"Found no latejoin spawn points on {mapProto}");
                    }

                    // Test all availableJobs have spawnPoints
                    // This is done inside gamemap test because loading the map takes ages and we already have it.
                    var comp = entManager.GetComponent<StationJobsComponent>(station);
                    var jobs = new HashSet<ProtoId<JobPrototype>>(comp.SetupAvailableJobs.Keys);

                    var spawnPoints = entManager.EntityQuery<SpawnPointComponent>()
                        .Where(x => x.SpawnType == SpawnPointType.Job && x.Job != null)
                        .Select(x => x.Job.Value);

                    jobs.ExceptWith(spawnPoints);

                    spawnPoints = entManager.EntityQuery<ContainerSpawnPointComponent>()
                        .Where(x => x.SpawnType is SpawnPointType.Job or SpawnPointType.Unset && x.Job != null)
                        .Select(x => x.Job.Value);

                    jobs.ExceptWith(spawnPoints);

                    // Sunrise-Edit: Мы слишком ленивые чтобы ставить спавнеры.
                    //Assert.That(jobs, Is.Empty, $"There is no spawnpoints for {string.Join(", ", jobs)} on {mapProto}.");
                }

                try
                {
                    mapSystem.DeleteMap(mapId);
                }
                catch (Exception ex)
                {
                    throw new Exception($"Failed to delete map {mapProto}", ex);
                }
            });
            await server.WaitRunTicks(1);

            await pair.CleanReturnAsync();
        }



        private static int GetCountLateSpawn<T>(List<EntityUid> gridUids, IEntityManager entManager)
            where T : ISpawnPoint, IComponent
        {
            var resultCount = 0;
            var queryPoint = entManager.AllEntityQueryEnumerator<T, TransformComponent>();
#nullable enable
            while (queryPoint.MoveNext(out T? comp, out var xform))
            {
                var spawner = (ISpawnPoint) comp;

                if (spawner.SpawnType is not SpawnPointType.LateJoin
                || xform.GridUid == null
                || !gridUids.Contains(xform.GridUid.Value))
                {
                    continue;
                }
#nullable disable
                resultCount++;
                break;
            }

            return resultCount;
        }

        [Test]
        public async Task AllMapsTested()
        {
            await using var pair = await PoolManager.GetServerClient();
            var server = pair.Server;
            var protoMan = server.ResolveDependency<IPrototypeManager>();

            var gameMaps = protoMan.EnumeratePrototypes<GameMapPrototype>()
                .Where(x => !pair.IsTestPrototype(x))
                .Select(x => x.ID)
                .ToHashSet();

            Assert.That(gameMaps.Remove(PoolManager.TestMap));

            Assert.That(gameMaps, Is.EquivalentTo(TotalMaps.ToHashSet()), "Game map prototype missing from test cases."); // Sunrise-Edit

            await pair.CleanReturnAsync();
        }

        [Test]
        public async Task NonGameMapsLoadableTest()
        {
            await using var pair = await PoolManager.GetServerClient();
            var server = pair.Server;

            var mapLoader = server.ResolveDependency<IEntitySystemManager>().GetEntitySystem<MapLoaderSystem>();
            var resourceManager = server.ResolveDependency<IResourceManager>();
            var protoManager = server.ResolveDependency<IPrototypeManager>();
            var cfg = server.ResolveDependency<IConfigurationManager>();
            Assert.That(cfg.GetCVar(CCVars.GridFill), Is.False);

            var gameMaps = protoManager.EnumeratePrototypes<GameMapPrototype>().Select(o => o.MapPath).ToHashSet();

            var mapFolder = new ResPath("/Maps");
            var maps = resourceManager
                .ContentFindFiles(mapFolder)
                .Where(filePath => filePath.Extension == "yml" && !filePath.Filename.StartsWith(".", StringComparison.Ordinal))
                .ToArray();

            var mapPaths = new List<ResPath>();
            foreach (var map in maps)
            {
                if (gameMaps.Contains(map))
                    continue;

                var rootedPath = map.ToRootedPath();
                if (SkipTestMaps && rootedPath.ToString().StartsWith(TestMapsPath, StringComparison.Ordinal))
                {
                    continue;
                }
                mapPaths.Add(rootedPath);
            }

            await server.WaitPost(() =>
            {
                Assert.Multiple(() =>
                {
                    // This bunch of files contains a random mixture of both map and grid files.
                    // TODO MAPPING organize files
                    var opts = MapLoadOptions.Default with
                    {
                        DeserializationOptions = DeserializationOptions.Default with
                        {
                            InitializeMaps = true,
                            LogOrphanedGrids = false
                        }
                    };

                    HashSet<Entity<MapComponent>> maps;
                    foreach (var path in mapPaths)
                    {
                        try
                        {
                            Assert.That(mapLoader.TryLoadGeneric(path, out maps, out _, opts));
                        }
                        catch (Exception ex)
                        {
                            throw new Exception($"Failed to load map {path}", ex);
                        }

                        try
                        {
                            foreach (var map in maps)
                            {
                                server.EntMan.DeleteEntity(map);
                            }
                        }
                        catch (Exception ex)
                        {
                            throw new Exception($"Failed to delete map {path}", ex);
                        }
                    }
                });
            });

            await server.WaitRunTicks(1);
            await pair.CleanReturnAsync();
        }
    }
}<|MERGE_RESOLUTION|>--- conflicted
+++ resolved
@@ -282,9 +282,6 @@
             await pair.CleanReturnAsync();
         }
 
-<<<<<<< HEAD
-        [Test, TestCaseSource(nameof(TotalMaps))] // Sunrise-Edit
-=======
         /// <summary>
         /// Check that maps do not have any entities that belong to the DoNotMap entity category
         /// </summary>
@@ -338,8 +335,7 @@
             return true;
         }
 
-        [Test, TestCaseSource(nameof(GameMaps))]
->>>>>>> c62ed868
+        [Test, TestCaseSource(nameof(TotalMaps))] // Sunrise-Edit
         public async Task GameMapsLoadableTest(string mapProto)
         {
             await using var pair = await PoolManager.GetServerClient(new PoolSettings
