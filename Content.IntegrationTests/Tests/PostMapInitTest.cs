--- conflicted
+++ resolved
@@ -66,7 +66,7 @@
             "Reach",
             "Train",
             "Oasis",
-<<<<<<< HEAD
+            "Cog",
 			"SunriseBox",
 			"SunriseDelta",
 			"SunriseFland",
@@ -75,9 +75,6 @@
             "AlterosPrison",
             "PlanetPrison",
             "SunrisePrison"
-=======
-            "Cog"
->>>>>>> 890c0eeb
         };
 
         /// <summary>
