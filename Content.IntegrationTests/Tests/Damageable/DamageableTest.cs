<<<<<<< HEAD
using System.Linq;
using Content.Shared._Sunrise.SunriseCCVars;
=======
>>>>>>> 3f9d303c
using Content.Shared.Damage;
using Content.Shared.Damage.Prototypes;
using Content.Shared.FixedPoint;
using Robust.Shared.GameObjects;
using Robust.Shared.Map;
using Robust.Shared.Configuration;
using Robust.Shared.Prototypes;

namespace Content.IntegrationTests.Tests.Damageable
{
    [TestFixture]
    [TestOf(typeof(DamageableComponent))]
    [TestOf(typeof(DamageableSystem))]
    public sealed class DamageableTest
    {
        private const string TestDamageableEntityId = "TestDamageableEntityId";
        private const string TestGroup1 = "TestGroup1";
        private const string TestGroup2 = "TestGroup2";
        private const string TestGroup3 = "TestGroup3";
        private const string TestDamage1 = "TestDamage1";
        private const string TestDamage2a = "TestDamage2a";
        private const string TestDamage2b = "TestDamage2b";

        private const string TestDamage3a = "TestDamage3a";

        private const string TestDamage3b = "TestDamage3b";
        private const string TestDamage3c = "TestDamage3c";

        [TestPrototypes]
        private const string Prototypes = $@"
# Define some damage groups
- type: damageType
  id: {TestDamage1}
  name: damage-type-blunt

- type: damageType
  id: {TestDamage2a}
  name: damage-type-blunt

- type: damageType
  id: {TestDamage2b}
  name: damage-type-blunt

- type: damageType
  id: {TestDamage3a}
  name: damage-type-blunt

- type: damageType
  id: {TestDamage3b}
  name: damage-type-blunt

- type: damageType
  id: {TestDamage3c}
  name: damage-type-blunt

# Define damage Groups with 1,2,3 damage types
- type: damageGroup
  id: {TestGroup1}
  name: damage-group-brute
  damageTypes:
    - {TestDamage1}

- type: damageGroup
  id: {TestGroup2}
  name: damage-group-brute
  damageTypes:
    - {TestDamage2a}
    - {TestDamage2b}

- type: damageGroup
  id: {TestGroup3}
  name: damage-group-brute
  damageTypes:
    - {TestDamage3a}
    - {TestDamage3b}
    - {TestDamage3c}

# This container should not support TestDamage1 or TestDamage2b
- type: damageContainer
  id: testDamageContainer
  supportedGroups:
    - {TestGroup3}
  supportedTypes:
    - {TestDamage2a}

- type: entity
  id: {TestDamageableEntityId}
  name: {TestDamageableEntityId}
  components:
  - type: Damageable
    damageContainer: testDamageContainer
";

        [Test]
        public async Task TestDamageableComponents()
        {
            await using var pair = await PoolManager.GetServerClient();
            var server = pair.Server;

            var sEntityManager = server.ResolveDependency<IEntityManager>();
            var sMapManager = server.ResolveDependency<IMapManager>();
            var sPrototypeManager = server.ResolveDependency<IPrototypeManager>();
            var sEntitySystemManager = server.ResolveDependency<IEntitySystemManager>();
            var sConfigManager = server.ResolveDependency<IConfigurationManager>();

            EntityUid sDamageableEntity = default;
            DamageableComponent sDamageableComponent = null;
            DamageableSystem sDamageableSystem = null;

            DamageGroupPrototype group1 = default!;
            DamageGroupPrototype group2 = default!;
            DamageGroupPrototype group3 = default!;

            DamageTypePrototype type1 = default!;
            DamageTypePrototype type2a = default!;
            DamageTypePrototype type2b = default!;
            DamageTypePrototype type3a = default!;
            DamageTypePrototype type3b = default!;
            DamageTypePrototype type3c = default!;

            FixedPoint2 typeDamage;

            var map = await pair.CreateTestMap();

            await server.WaitPost(() =>
            {
                var coordinates = map.MapCoords;

                sDamageableEntity = sEntityManager.SpawnEntity(TestDamageableEntityId, coordinates);
                sDamageableComponent = sEntityManager.GetComponent<DamageableComponent>(sDamageableEntity);
                sDamageableSystem = sEntitySystemManager.GetEntitySystem<DamageableSystem>();

                group1 = sPrototypeManager.Index<DamageGroupPrototype>(TestGroup1);
                group2 = sPrototypeManager.Index<DamageGroupPrototype>(TestGroup2);
                group3 = sPrototypeManager.Index<DamageGroupPrototype>(TestGroup3);

<<<<<<< HEAD
                type1 = sPrototypeManager.Index<DamageTypePrototype>("TestDamage1");
                type2a = sPrototypeManager.Index<DamageTypePrototype>("TestDamage2a");
                type2b = sPrototypeManager.Index<DamageTypePrototype>("TestDamage2b");
                type3a = sPrototypeManager.Index<DamageTypePrototype>("TestDamage3a");
                type3b = sPrototypeManager.Index<DamageTypePrototype>("TestDamage3b");
                type3c = sPrototypeManager.Index<DamageTypePrototype>("TestDamage3c");

                sConfigManager.SetCVar(SunriseCCVars.DamageVariance, 0f); // Sunrise-Edit
=======
                type1 = sPrototypeManager.Index<DamageTypePrototype>(TestDamage1);
                type2a = sPrototypeManager.Index<DamageTypePrototype>(TestDamage2a);
                type2b = sPrototypeManager.Index<DamageTypePrototype>(TestDamage2b);
                type3a = sPrototypeManager.Index<DamageTypePrototype>(TestDamage3a);
                type3b = sPrototypeManager.Index<DamageTypePrototype>(TestDamage3b);
                type3c = sPrototypeManager.Index<DamageTypePrototype>(TestDamage3c);
>>>>>>> 3f9d303c
            });

            await server.WaitRunTicks(5);

            await server.WaitAssertion(() =>
            {
                var uid = sDamageableEntity;

                // Check that the correct types are supported.
                Assert.Multiple(() =>
                {
                    Assert.That(sDamageableComponent.Damage.DamageDict.ContainsKey(type1.ID), Is.False);
                    Assert.That(sDamageableComponent.Damage.DamageDict.ContainsKey(type2a.ID), Is.True);
                    Assert.That(sDamageableComponent.Damage.DamageDict.ContainsKey(type2b.ID), Is.False);
                    Assert.That(sDamageableComponent.Damage.DamageDict.ContainsKey(type3a.ID), Is.True);
                    Assert.That(sDamageableComponent.Damage.DamageDict.ContainsKey(type3b.ID), Is.True);
                    Assert.That(sDamageableComponent.Damage.DamageDict.ContainsKey(type3c.ID), Is.True);
                });

                // Check that damage is evenly distributed over a group if its a nice multiple
                var types = group3.DamageTypes;
                var damageToDeal = FixedPoint2.New(types.Count * 5);
                DamageSpecifier damage = new(group3, damageToDeal);

                sDamageableSystem.TryChangeDamage(uid, damage, true, useModifier: false, useVariance: false); // Sunrise-Edit

                Assert.Multiple(() =>
                {
                    Assert.That(sDamageableComponent.TotalDamage, Is.EqualTo(damageToDeal));
                    Assert.That(sDamageableComponent.DamagePerGroup[group3.ID], Is.EqualTo(damageToDeal));
                    foreach (var type in types)
                    {
                        Assert.That(sDamageableComponent.Damage.DamageDict.TryGetValue(type, out typeDamage));
                        Assert.That(typeDamage, Is.EqualTo(damageToDeal / types.Count));
                    }
                });

                // Heal
                sDamageableSystem.TryChangeDamage(uid, -damage, useModifier: false, useVariance: false); // Sunrise-Edit

                Assert.Multiple(() =>
                {
                    Assert.That(sDamageableComponent.TotalDamage, Is.EqualTo(FixedPoint2.Zero));
                    Assert.That(sDamageableComponent.DamagePerGroup[group3.ID], Is.EqualTo(FixedPoint2.Zero));
                    foreach (var type in types)
                    {
                        Assert.That(sDamageableComponent.Damage.DamageDict.TryGetValue(type, out typeDamage));
                        Assert.That(typeDamage, Is.EqualTo(FixedPoint2.Zero));
                    }
                });

                // Check that damage works properly if it is NOT perfectly divisible among group members
                types = group3.DamageTypes;

                Assert.That(types, Has.Count.EqualTo(3));

                damage = new DamageSpecifier(group3, 14);
                sDamageableSystem.TryChangeDamage(uid, damage, true, useModifier: false, useVariance: false); // Sunrise-Edit

                Assert.Multiple(() =>
                {
                    Assert.That(sDamageableComponent.TotalDamage, Is.EqualTo(FixedPoint2.New(14)));
                    Assert.That(sDamageableComponent.DamagePerGroup[group3.ID], Is.EqualTo(FixedPoint2.New(14)));
                    Assert.That(sDamageableComponent.Damage.DamageDict[type3a.ID], Is.EqualTo(FixedPoint2.New(4.66f)));
                    Assert.That(sDamageableComponent.Damage.DamageDict[type3b.ID], Is.EqualTo(FixedPoint2.New(4.67f)));
                    Assert.That(sDamageableComponent.Damage.DamageDict[type3c.ID], Is.EqualTo(FixedPoint2.New(4.67f)));
                });

                // Heal
                sDamageableSystem.TryChangeDamage(uid, -damage, useModifier: false, useVariance: false); // Sunrise-Edit

                Assert.Multiple(() =>
                {
                    Assert.That(sDamageableComponent.TotalDamage, Is.EqualTo(FixedPoint2.Zero));
                    Assert.That(sDamageableComponent.DamagePerGroup[group3.ID], Is.EqualTo(FixedPoint2.Zero));
                    foreach (var type in types)
                    {
                        Assert.That(sDamageableComponent.Damage.DamageDict.TryGetValue(type, out typeDamage));
                        Assert.That(typeDamage, Is.EqualTo(FixedPoint2.Zero));
                    }

                    // Test that unsupported groups return false when setting/getting damage (and don't change damage)
                    Assert.That(sDamageableComponent.TotalDamage, Is.EqualTo(FixedPoint2.Zero));
                });
                damage = new DamageSpecifier(group1, FixedPoint2.New(10)) + new DamageSpecifier(type2b, FixedPoint2.New(10));
                sDamageableSystem.TryChangeDamage(uid, damage, true, useModifier: false, useVariance: false); // Sunrise-Edit

                Assert.Multiple(() =>
                {
                    Assert.That(sDamageableComponent.DamagePerGroup.TryGetValue(group1.ID, out _), Is.False);
                    Assert.That(sDamageableComponent.Damage.DamageDict.TryGetValue(type1.ID, out typeDamage), Is.False);
                    Assert.That(sDamageableComponent.TotalDamage, Is.EqualTo(FixedPoint2.Zero));
                });

                // Test SetAll function
                sDamageableSystem.SetAllDamage(sDamageableEntity, sDamageableComponent, 10);
                Assert.That(sDamageableComponent.TotalDamage, Is.EqualTo(FixedPoint2.New(10 * sDamageableComponent.Damage.DamageDict.Count)));
                sDamageableSystem.SetAllDamage(sDamageableEntity, sDamageableComponent, 0);
                Assert.That(sDamageableComponent.TotalDamage, Is.EqualTo(FixedPoint2.Zero));

                // Test 'wasted' healing
                sDamageableSystem.TryChangeDamage(uid, new DamageSpecifier(type3a, 5), useModifier: false, useVariance: false); // Sunrise-Edit
                sDamageableSystem.TryChangeDamage(uid, new DamageSpecifier(type3b, 7), useModifier: false, useVariance: false); // Sunrise-Edit
                sDamageableSystem.TryChangeDamage(uid, new DamageSpecifier(group3, -11), useModifier: false, useVariance: false); // Sunrise-Edit

                Assert.Multiple(() =>
                {
                    Assert.That(sDamageableComponent.Damage.DamageDict[type3a.ID], Is.EqualTo(FixedPoint2.New(1.34)));
                    Assert.That(sDamageableComponent.Damage.DamageDict[type3b.ID], Is.EqualTo(FixedPoint2.New(3.33)));
                    Assert.That(sDamageableComponent.Damage.DamageDict[type3c.ID], Is.EqualTo(FixedPoint2.New(0)));
                });

                // Test Over-Healing
                sDamageableSystem.TryChangeDamage(uid, new DamageSpecifier(group3, FixedPoint2.New(-100)), useModifier: false, useVariance: false); // Sunrise-Edit
                Assert.That(sDamageableComponent.TotalDamage, Is.EqualTo(FixedPoint2.Zero));

                // Test that if no health change occurred, returns false
                sDamageableSystem.TryChangeDamage(uid, new DamageSpecifier(group3, -100), useModifier: false, useVariance: false); // Sunrise-Edit
                Assert.That(sDamageableComponent.TotalDamage, Is.EqualTo(FixedPoint2.Zero));
            });
            await pair.CleanReturnAsync();
        }
    }
}<|MERGE_RESOLUTION|>--- conflicted
+++ resolved
@@ -1,8 +1,5 @@
-<<<<<<< HEAD
 using System.Linq;
 using Content.Shared._Sunrise.SunriseCCVars;
-=======
->>>>>>> 3f9d303c
 using Content.Shared.Damage;
 using Content.Shared.Damage.Prototypes;
 using Content.Shared.FixedPoint;
@@ -139,23 +136,14 @@
                 group2 = sPrototypeManager.Index<DamageGroupPrototype>(TestGroup2);
                 group3 = sPrototypeManager.Index<DamageGroupPrototype>(TestGroup3);
 
-<<<<<<< HEAD
-                type1 = sPrototypeManager.Index<DamageTypePrototype>("TestDamage1");
-                type2a = sPrototypeManager.Index<DamageTypePrototype>("TestDamage2a");
-                type2b = sPrototypeManager.Index<DamageTypePrototype>("TestDamage2b");
-                type3a = sPrototypeManager.Index<DamageTypePrototype>("TestDamage3a");
-                type3b = sPrototypeManager.Index<DamageTypePrototype>("TestDamage3b");
-                type3c = sPrototypeManager.Index<DamageTypePrototype>("TestDamage3c");
-
-                sConfigManager.SetCVar(SunriseCCVars.DamageVariance, 0f); // Sunrise-Edit
-=======
                 type1 = sPrototypeManager.Index<DamageTypePrototype>(TestDamage1);
                 type2a = sPrototypeManager.Index<DamageTypePrototype>(TestDamage2a);
                 type2b = sPrototypeManager.Index<DamageTypePrototype>(TestDamage2b);
                 type3a = sPrototypeManager.Index<DamageTypePrototype>(TestDamage3a);
                 type3b = sPrototypeManager.Index<DamageTypePrototype>(TestDamage3b);
                 type3c = sPrototypeManager.Index<DamageTypePrototype>(TestDamage3c);
->>>>>>> 3f9d303c
+
+                sConfigManager.SetCVar(SunriseCCVars.DamageVariance, 0f); // Sunrise-Edit
             });
 
             await server.WaitRunTicks(5);
