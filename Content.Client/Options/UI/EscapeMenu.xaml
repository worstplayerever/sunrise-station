--- conflicted
+++ resolved
@@ -6,19 +6,12 @@
             Resizable="False">
 
     <BoxContainer Orientation="Vertical" SeparationOverride="4" MinWidth="150">
-<<<<<<< HEAD
+        <ui:VoteCallMenuButton />
+        <!-- Sunrise-Start -->
         <Button Access="Public" Name="RoadmapButton" Text="{Loc 'ui-roadmap'}" StyleClasses="Caution" />
-        <changelog:ChangelogButton Access="Public" Name="ChangelogButton"/>
-        <ui:VoteCallMenuButton />
-        <!-- Sunrise-Sponsor-Start -->
         <Button Access="Public" Name="DonateButton" Text="{Loc 'ui-escape-donate'}" />
-        <Button Access="Public" Name="ForumButton" Text="{Loc 'ui-escape-forum'}" />
-        <!-- Sunrise-Sponsor-End -->
-        <Button Access="Public" Name="OptionsButton" Text="{Loc 'ui-escape-options'}" />
-=======
-        <ui:VoteCallMenuButton />
+        <!-- Sunrise-End -->
         <PanelContainer StyleClasses="LowDivider" Margin="0 2.5 0 2.5" />
->>>>>>> 3f9d303c
         <Button Access="Public" Name="RulesButton" Text="{Loc 'ui-escape-rules'}" />
         <Button Access="Public" Name="GuidebookButton" Text="{Loc 'ui-escape-guidebook'}" />
         <Button Access="Public" Name="WikiButton" Text="{Loc 'ui-escape-wiki'}" />
