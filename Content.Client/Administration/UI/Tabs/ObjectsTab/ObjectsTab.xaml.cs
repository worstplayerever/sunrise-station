--- conflicted
+++ resolved
@@ -55,12 +55,8 @@
         RefreshListButton.OnPressed += _ => RefreshObjectList();
 
         var defaultSelection = ObjectsTabSelection.Grids;
-<<<<<<< HEAD
-        ObjectTypeOptions.SelectId((int)defaultSelection); // Set the default selection
-        RefreshObjectList(defaultSelection); // Refresh the list with the default selection
-
-        // Initialize the next update time
-        _nextUpdate = TimeSpan.Zero;
+        ObjectTypeOptions.SelectId((int) defaultSelection);
+        RefreshObjectList(defaultSelection);
 
         TeleportToObjAction += TeleportToObj;
         DeleteObjAction += DeleteObj;
@@ -74,22 +70,6 @@
     private void DeleteObj(NetEntity nent)
     {
         _console.ExecuteCommand($"delete {nent}");
-    }
-
-    protected override void FrameUpdate(FrameEventArgs args)
-    {
-        base.FrameUpdate(args);
-
-        if (_timing.CurTime < _nextUpdate)
-            return;
-
-        _nextUpdate = _timing.CurTime + _updateFrequency;
-
-        RefreshObjectList();
-=======
-        ObjectTypeOptions.SelectId((int) defaultSelection);
-        RefreshObjectList(defaultSelection);
->>>>>>> e99e6592
     }
 
     public void RefreshObjectList()
@@ -155,13 +135,11 @@
         if (data is not ObjectsListData { Info: var info, BackgroundColor: var backgroundColor })
             return;
 
-<<<<<<< HEAD
-        var entry = new ObjectsTabEntry(info.Name, info.Entity, new StyleBoxFlat { BackgroundColor = backgroundColor }, TeleportToObjAction, DeleteObjAction);
-=======
         var entry = new ObjectsTabEntry(info.Name,
             info.Entity,
-            new StyleBoxFlat { BackgroundColor = backgroundColor });
->>>>>>> e99e6592
+            new StyleBoxFlat { BackgroundColor = backgroundColor },
+            TeleportToObjAction,
+            DeleteObjAction);
         button.ToolTip = $"{info.Name}, {info.Entity}";
 
         button.AddChild(entry);
