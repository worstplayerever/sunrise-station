﻿<PanelContainer xmlns="https://spacestation14.io"
                xmlns:customControls="clr-namespace:Content.Client.Administration.UI.CustomControls"
                Name="BackgroundColorPanel">
    <BoxContainer Orientation="Horizontal"
                  HorizontalExpand="True"
                  SeparationOverride="4">
        <Label Name="UsernameLabel"
               SizeFlagsStretchRatio="2"
               HorizontalExpand="True"
               ClipText="True"/>
        <customControls:VSeparator/>
        <Label Name="CharacterLabel"
               SizeFlagsStretchRatio="2"
               HorizontalExpand="True"
               ClipText="True"/>
        <customControls:VSeparator/>
        <Label Name="JobLabel"
               SizeFlagsStretchRatio="2"
               HorizontalExpand="True"
               ClipText="True"/>
        <customControls:VSeparator/>
        <!-- Sunrise-Sponsors-Start -->
        <Label Name="SponsorLabel"
               SizeFlagsStretchRatio="2"
               HorizontalExpand="True"
               ClipText="True"/>
        <customControls:VSeparator/>
        <!-- Sunrise-Sponsors-End -->
        <Label Name="AntagonistLabel"
               SizeFlagsStretchRatio="1"
               HorizontalExpand="True"
               ClipText="True"/>
        <customControls:VSeparator/>
<<<<<<< HEAD
        <!-- Sunrise-Start -->
        <Button Name="ObjectivesButton"
                Text="{Loc player-tab-objectives-button}"
                SizeFlagsStretchRatio="1"
                HorizontalExpand="True"
                ClipText="True"/>
        <customControls:VSeparator/>
        <!-- Sunrise-End -->
=======
        <Label Name="RoleTypeLabel"
               SizeFlagsStretchRatio="2"
               HorizontalExpand="True"
               ClipText="True"/>
        <customControls:VSeparator/>
>>>>>>> 8e7f4402
        <Label Name="OverallPlaytimeLabel"
               SizeFlagsStretchRatio="1"
               HorizontalExpand="True"
               ClipText="True"/>
    </BoxContainer>
</PanelContainer><|MERGE_RESOLUTION|>--- conflicted
+++ resolved
@@ -31,7 +31,11 @@
                HorizontalExpand="True"
                ClipText="True"/>
         <customControls:VSeparator/>
-<<<<<<< HEAD
+        <Label Name="RoleTypeLabel"
+               SizeFlagsStretchRatio="2"
+               HorizontalExpand="True"
+               ClipText="True"/>
+        <customControls:VSeparator/>
         <!-- Sunrise-Start -->
         <Button Name="ObjectivesButton"
                 Text="{Loc player-tab-objectives-button}"
@@ -40,13 +44,6 @@
                 ClipText="True"/>
         <customControls:VSeparator/>
         <!-- Sunrise-End -->
-=======
-        <Label Name="RoleTypeLabel"
-               SizeFlagsStretchRatio="2"
-               HorizontalExpand="True"
-               ClipText="True"/>
-        <customControls:VSeparator/>
->>>>>>> 8e7f4402
         <Label Name="OverallPlaytimeLabel"
                SizeFlagsStretchRatio="1"
                HorizontalExpand="True"
