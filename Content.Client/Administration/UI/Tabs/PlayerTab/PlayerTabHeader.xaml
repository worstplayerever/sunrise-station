﻿<Control xmlns="https://spacestation14.io"
         xmlns:cc="clr-namespace:Content.Client.Administration.UI.CustomControls">
    <PanelContainer Name="BackgroundColorPanel" Access="Public"/>
    <BoxContainer Orientation="Horizontal"
                  HorizontalExpand="True"
                  SeparationOverride="4">
        <Label Name="UsernameLabel"
               SizeFlagsStretchRatio="2"
               HorizontalExpand="True"
               ClipText="True"
               Text="{Loc player-tab-username}"
               MouseFilter="Pass"/>
        <cc:VSeparator/>
        <Label Name="CharacterLabel"
               SizeFlagsStretchRatio="2"
               HorizontalExpand="True"
               ClipText="True"
               Text="{Loc player-tab-character}"
               MouseFilter="Pass"/>
        <cc:VSeparator/>
        <Label Name="JobLabel"
               SizeFlagsStretchRatio="2"
               HorizontalExpand="True"
               ClipText="True"
               Text="{Loc player-tab-job}"
               MouseFilter="Pass"/>
        <cc:VSeparator/>
<<<<<<< HEAD
        <!-- Sunrise-Sponsors-Start -->
        <Label Name="SponsorLabel"
               SizeFlagsStretchRatio="2"
               HorizontalExpand="True"
               ClipText="True"
               Text="{Loc player-tab-sponsor}"
               MouseFilter="Pass"/>
        <cc:VSeparator/>
        <!-- Sunrise-Sponsors-End -->
        <Label Name="AntagonistLabel"
               SizeFlagsStretchRatio="1"
               HorizontalExpand="True"
               ClipText="True"
               Text="{Loc player-tab-antagonist}"
               MouseFilter="Pass"/>
        <cc:VSeparator/>
=======
>>>>>>> f9320aac
        <Label Name="RoleTypeLabel"
               SizeFlagsStretchRatio="2"
               HorizontalExpand="True"
               ClipText="True"
               Text="{Loc player-tab-roletype}"
               MouseFilter="Pass"/>
        <cc:VSeparator/>
        <!-- Sunrise-Start -->
        <Label Name="ObjectivesLabel"
               SizeFlagsStretchRatio="1"
               HorizontalExpand="True"
               ClipText="True"
               Text="{Loc player-tab-objectives}"/>
        <cc:VSeparator/>
        <!-- Sunrise-End -->
        <Label Name="PlaytimeLabel"
               SizeFlagsStretchRatio="1"
               HorizontalExpand="True"
               ClipText="True"
               Text="{Loc player-tab-playtime}"
               MouseFilter="Pass"
               ToolTip="{Loc player-tab-entry-tooltip}"/>
    </BoxContainer>
</Control><|MERGE_RESOLUTION|>--- conflicted
+++ resolved
@@ -25,7 +25,6 @@
                Text="{Loc player-tab-job}"
                MouseFilter="Pass"/>
         <cc:VSeparator/>
-<<<<<<< HEAD
         <!-- Sunrise-Sponsors-Start -->
         <Label Name="SponsorLabel"
                SizeFlagsStretchRatio="2"
@@ -35,15 +34,6 @@
                MouseFilter="Pass"/>
         <cc:VSeparator/>
         <!-- Sunrise-Sponsors-End -->
-        <Label Name="AntagonistLabel"
-               SizeFlagsStretchRatio="1"
-               HorizontalExpand="True"
-               ClipText="True"
-               Text="{Loc player-tab-antagonist}"
-               MouseFilter="Pass"/>
-        <cc:VSeparator/>
-=======
->>>>>>> f9320aac
         <Label Name="RoleTypeLabel"
                SizeFlagsStretchRatio="2"
                HorizontalExpand="True"
