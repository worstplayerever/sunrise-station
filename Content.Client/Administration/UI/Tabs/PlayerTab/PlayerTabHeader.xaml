﻿<Control xmlns="https://spacestation14.io"
         xmlns:cc="clr-namespace:Content.Client.Administration.UI.CustomControls">
    <PanelContainer Name="BackgroundColorPanel" Access="Public"/>
    <BoxContainer Orientation="Horizontal"
                  HorizontalExpand="True"
                  SeparationOverride="4">
        <Label Name="UsernameLabel"
               SizeFlagsStretchRatio="2"
               HorizontalExpand="True"
               ClipText="True"
               Text="{Loc player-tab-username}"
               MouseFilter="Pass"/>
        <cc:VSeparator/>
        <Label Name="CharacterLabel"
               SizeFlagsStretchRatio="2"
               HorizontalExpand="True"
               ClipText="True"
               Text="{Loc player-tab-character}"
               MouseFilter="Pass"/>
        <cc:VSeparator/>
        <Label Name="JobLabel"
               SizeFlagsStretchRatio="2"
               HorizontalExpand="True"
               ClipText="True"
               Text="{Loc player-tab-job}"
               MouseFilter="Pass"/>
        <cc:VSeparator/>
        <!-- Sunrise-Sponsors-Start -->
        <Label Name="SponsorLabel"
               SizeFlagsStretchRatio="2"
               HorizontalExpand="True"
               ClipText="True"
               Text="{Loc player-tab-sponsor}"
               MouseFilter="Pass"/>
        <cc:VSeparator/>
        <!-- Sunrise-Sponsors-End -->
        <Label Name="AntagonistLabel"
               SizeFlagsStretchRatio="1"
               HorizontalExpand="True"
               ClipText="True"
               Text="{Loc player-tab-antagonist}"
               MouseFilter="Pass"/>
        <cc:VSeparator/>
<<<<<<< HEAD
        <!-- Sunrise-Start -->
        <Label Name="EntityDeleteLabel"
               SizeFlagsStretchRatio="1"
               HorizontalExpand="True"
               ClipText="True"
               Text="{Loc player-tab-objectives}"/>
        <cc:VSeparator/>
        <!-- Sunrise-End -->
=======
        <Label Name="RoleTypeLabel"
               SizeFlagsStretchRatio="2"
               HorizontalExpand="True"
               ClipText="True"
               Text="{Loc player-tab-roletype}"
               MouseFilter="Pass"/>
        <cc:VSeparator/>
>>>>>>> 8e7f4402
        <Label Name="PlaytimeLabel"
               SizeFlagsStretchRatio="1"
               HorizontalExpand="True"
               ClipText="True"
               Text="{Loc player-tab-playtime}"
               MouseFilter="Pass"
               ToolTip="{Loc player-tab-entry-tooltip}"/>
    </BoxContainer>
</Control><|MERGE_RESOLUTION|>--- conflicted
+++ resolved
@@ -41,16 +41,6 @@
                Text="{Loc player-tab-antagonist}"
                MouseFilter="Pass"/>
         <cc:VSeparator/>
-<<<<<<< HEAD
-        <!-- Sunrise-Start -->
-        <Label Name="EntityDeleteLabel"
-               SizeFlagsStretchRatio="1"
-               HorizontalExpand="True"
-               ClipText="True"
-               Text="{Loc player-tab-objectives}"/>
-        <cc:VSeparator/>
-        <!-- Sunrise-End -->
-=======
         <Label Name="RoleTypeLabel"
                SizeFlagsStretchRatio="2"
                HorizontalExpand="True"
@@ -58,7 +48,14 @@
                Text="{Loc player-tab-roletype}"
                MouseFilter="Pass"/>
         <cc:VSeparator/>
->>>>>>> 8e7f4402
+        <!-- Sunrise-Start -->
+        <Label Name="ObjectivesLabel"
+               SizeFlagsStretchRatio="1"
+               HorizontalExpand="True"
+               ClipText="True"
+               Text="{Loc player-tab-objectives}"/>
+        <cc:VSeparator/>
+        <!-- Sunrise-End -->
         <Label Name="PlaytimeLabel"
                SizeFlagsStretchRatio="1"
                HorizontalExpand="True"
