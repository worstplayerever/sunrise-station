--- conflicted
+++ resolved
@@ -11,6 +11,7 @@
 public sealed class StealthSystem : SharedStealthSystem
 {
     private static readonly ProtoId<ShaderPrototype> Shader = "Stealth";
+    private static readonly ProtoId<ShaderPrototype> NoMirageShader = "NoMirageStealth";
 
     [Dependency] private readonly IPrototypeManager _protoMan = default!;
     [Dependency] private readonly SharedTransformSystem _transformSystem = default!;
@@ -23,12 +24,8 @@
     {
         base.Initialize();
 
-<<<<<<< HEAD
-        _shader = _protoMan.Index<ShaderPrototype>("Stealth").InstanceUnique();
-        _noMirageShader = _protoMan.Index<ShaderPrototype>("NoMirageStealth").InstanceUnique(); // Sunrise-Edit
-=======
         _shader = _protoMan.Index(Shader).InstanceUnique();
->>>>>>> 3f9d303c
+        _noMirageShader = _protoMan.Index(NoMirageShader).InstanceUnique(); // Sunrise-Edit
 
         SubscribeLocalEvent<StealthComponent, ComponentShutdown>(OnShutdown);
         SubscribeLocalEvent<StealthComponent, ComponentStartup>(OnStartup);
