using System.Linq;
using System.Numerics;
using Content.Client.Stylesheets;
using Content.Client.UserInterface.Systems.MenuBar.Widgets;
using Content.Shared.Construction.Prototypes;
using Content.Shared.Whitelist;
using Robust.Client.GameObjects;
using Robust.Client.Graphics;
using Robust.Client.Placement;
using Robust.Client.Player;
using Robust.Client.UserInterface;
using Robust.Client.UserInterface.Controls;
using Robust.Shared.Enums;
using Robust.Shared.Prototypes;

namespace Content.Client.Construction.UI
{
    /// <summary>
    /// This class presents the Construction/Crafting UI to the client, linking the <see cref="ConstructionSystem" /> with the
    /// model. This is where the bulk of UI work is done, either calling functions in the model to change state, or collecting
    /// data out of the model to *present* to the screen though the UI framework.
    /// </summary>
    internal sealed class ConstructionMenuPresenter : IDisposable
    {
        [Dependency] private readonly EntityManager _entManager = default!;
        [Dependency] private readonly IEntitySystemManager _systemManager = default!;
        [Dependency] private readonly IPrototypeManager _prototypeManager = default!;
        [Dependency] private readonly IPlacementManager _placementManager = default!;
        [Dependency] private readonly IUserInterfaceManager _uiManager = default!;
        [Dependency] private readonly IPlayerManager _playerManager = default!;
        private readonly SpriteSystem _spriteSystem;

        private readonly IConstructionMenuView _constructionView;
        private readonly EntityWhitelistSystem _whitelistSystem;

        private ConstructionSystem? _constructionSystem;
        private ConstructionPrototype? _selected;
        private List<ConstructionPrototype> _favoritedRecipes = [];
        private Dictionary<string, ContainerButton> _recipeButtons = new();
        private string _selectedCategory = string.Empty;

        private const string FavoriteCatName = "construction-category-favorites";
        private const string ForAllCategoryName = "construction-category-all";

        private bool CraftingAvailable
        {
            get => _uiManager.GetActiveUIWidget<GameTopMenuBar>().CraftingButton.Visible;
            set
            {
                _uiManager.GetActiveUIWidget<GameTopMenuBar>().CraftingButton.Visible = value;
                if (!value)
                    _constructionView.Close();
            }
        }

        /// <summary>
        /// Does the window have focus? If the window is closed, this will always return false.
        /// </summary>
        private bool IsAtFront => _constructionView.IsOpen && _constructionView.IsAtFront();

        private bool WindowOpen
        {
            get => _constructionView.IsOpen;
            set
            {
                if (value && CraftingAvailable)
                {
                    if (_constructionView.IsOpen)
                        _constructionView.MoveToFront();
                    else
                        _constructionView.OpenCentered();

                    if (_selected != null)
                        PopulateInfo(_selected);
                }
                else
                    _constructionView.Close();
            }
        }

        /// <summary>
        /// Constructs a new instance of <see cref="ConstructionMenuPresenter" />.
        /// </summary>
        public ConstructionMenuPresenter()
        {
            // This is a lot easier than a factory
            IoCManager.InjectDependencies(this);
            _constructionView = new ConstructionMenu();
            _whitelistSystem = _entManager.System<EntityWhitelistSystem>();
            _spriteSystem = _entManager.System<SpriteSystem>();

            // This is required so that if we load after the system is initialized, we can bind to it immediately
            if (_systemManager.TryGetEntitySystem<ConstructionSystem>(out var constructionSystem))
                SystemBindingChanged(constructionSystem);

            _systemManager.SystemLoaded += OnSystemLoaded;
            _systemManager.SystemUnloaded += OnSystemUnloaded;

            _placementManager.PlacementChanged += OnPlacementChanged;

            _constructionView.OnClose +=
                () => _uiManager.GetActiveUIWidget<GameTopMenuBar>().CraftingButton.Pressed = false;
            _constructionView.ClearAllGhosts += (_, _) => _constructionSystem?.ClearAllGhosts();
            _constructionView.PopulateRecipes += OnViewPopulateRecipes;
            _constructionView.RecipeSelected += OnViewRecipeSelected;
            _constructionView.BuildButtonToggled += (_, b) => BuildButtonToggled(b);
            _constructionView.EraseButtonToggled += (_, b) =>
            {
                if (_constructionSystem is null)
                    return;
                if (b)
                    _placementManager.Clear();
                _placementManager.ToggleEraserHijacked(new ConstructionPlacementHijack(_constructionSystem, null));
                _constructionView.EraseButtonPressed = b;
            };

            _constructionView.RecipeFavorited += (_, _) => OnViewFavoriteRecipe();

            PopulateCategories();
            OnViewPopulateRecipes(_constructionView, (string.Empty, string.Empty));
        }

        public void OnHudCraftingButtonToggled(BaseButton.ButtonToggledEventArgs args)
        {
            WindowOpen = args.Pressed;
        }

        /// <inheritdoc />
        public void Dispose()
        {
            _constructionView.Dispose();

            SystemBindingChanged(null);
            _systemManager.SystemLoaded -= OnSystemLoaded;
            _systemManager.SystemUnloaded -= OnSystemUnloaded;

            _placementManager.PlacementChanged -= OnPlacementChanged;
        }

        private void OnPlacementChanged(object? sender, EventArgs e)
        {
            _constructionView.ResetPlacement();
        }

        private void OnViewRecipeSelected(object? sender, ConstructionMenu.ConstructionMenuListData? item)
        {
            if (item is null)
            {
                _selected = null;
                _constructionView.ClearRecipeInfo();
                return;
            }

            _selected = item.Prototype;

            if (_placementManager is { IsActive: true, Eraser: false })
                UpdateGhostPlacement();

            PopulateInfo(_selected);
        }

        private void OnGridViewRecipeSelected(object? _, ConstructionPrototype? recipe)
        {
            if (recipe is null)
            {
                _selected = null;
                _constructionView.ClearRecipeInfo();
                return;
            }

            _selected = recipe;

            if (_placementManager is { IsActive: true, Eraser: false })
                UpdateGhostPlacement();

            PopulateInfo(_selected);
        }

        private void OnViewPopulateRecipes(object? sender, (string search, string catagory) args)
        {
            if (_constructionSystem is null)
                return;

            var actualRecipes = GetAndSortRecipes(args);

            var recipesList = _constructionView.Recipes;
            var recipesGrid = _constructionView.RecipesGrid;
            recipesGrid.RemoveAllChildren();

            _constructionView.RecipesGridScrollContainer.Visible = _constructionView.GridViewButtonPressed;
            _constructionView.Recipes.Visible = !_constructionView.GridViewButtonPressed;

            if (_constructionView.GridViewButtonPressed)
            {
                recipesList.PopulateList([]);
                PopulateGrid(recipesGrid, actualRecipes);
            }
            else
            {
                recipesList.PopulateList(actualRecipes);
            }
        }

        private void PopulateGrid(GridContainer recipesGrid,
            IEnumerable<ConstructionMenu.ConstructionMenuListData> actualRecipes)
        {
            foreach (var recipe in actualRecipes)
            {
                var protoView = new EntityPrototypeView()
                {
                    Scale = new Vector2(1.2f),
                };
                protoView.SetPrototype(recipe.TargetPrototype);

<<<<<<< HEAD
                var recipeName = recipe.Name.ToLowerInvariant();
                var localizedRecipeName = Loc.GetString($"recipe-{recipe.ID}-name").ToLowerInvariant();

                if (!string.IsNullOrEmpty(search))
                {
                    var searchLower = search.Trim().ToLowerInvariant();
                    if (!recipeName.Contains(searchLower) && !localizedRecipeName.Contains(searchLower))
                        continue;
                }
=======
                var itemButton = new ContainerButton()
                {
                    VerticalAlignment = Control.VAlignment.Center,
                    Name = recipe.TargetPrototype.Name,
                    ToolTip = recipe.TargetPrototype.Name,
                    ToggleMode = true,
                    Children = { protoView },
                };

                var itemButtonPanelContainer = new PanelContainer
                {
                    PanelOverride = new StyleBoxFlat { BackgroundColor = StyleNano.ButtonColorDefault },
                    Children = { itemButton },
                };
>>>>>>> 7b352643

                itemButton.OnToggled += buttonToggledEventArgs =>
                {
                    SelectGridButton(itemButton, buttonToggledEventArgs.Pressed);

                    if (buttonToggledEventArgs.Pressed &&
                        _selected != null &&
                        _recipeButtons.TryGetValue(_selected.Name!, out var oldButton))
                    {
                        oldButton.Pressed = false;
                        SelectGridButton(oldButton, false);
                    }

                    OnGridViewRecipeSelected(this, buttonToggledEventArgs.Pressed ? recipe.Prototype : null);
                };

                recipesGrid.AddChild(itemButtonPanelContainer);
                _recipeButtons[recipe.Prototype.Name!] = itemButton;
                var isCurrentButtonSelected = _selected == recipe.Prototype;
                itemButton.Pressed = isCurrentButtonSelected;
                SelectGridButton(itemButton, isCurrentButtonSelected);
            }
        }

        private List<ConstructionMenu.ConstructionMenuListData> GetAndSortRecipes((string, string) args)
        {
            var recipes = new List<ConstructionMenu.ConstructionMenuListData>();

            var (search, category) = args;
            var isEmptyCategory = string.IsNullOrEmpty(category) || category == ForAllCategoryName;
            _selectedCategory = isEmptyCategory ? string.Empty : category;

            foreach (var recipe in _prototypeManager.EnumeratePrototypes<ConstructionPrototype>())
            {
                if (recipe.Hide)
                    continue;

                if (_playerManager.LocalSession == null
                    || _playerManager.LocalEntity == null
                    || _whitelistSystem.IsWhitelistFail(recipe.EntityWhitelist, _playerManager.LocalEntity.Value))
                    continue;

                if (!string.IsNullOrEmpty(search) && (recipe.Name is { } name &&
                                                      !name.Contains(search.Trim(),
                                                          StringComparison.InvariantCultureIgnoreCase)))
                    continue;

                if (!isEmptyCategory)
                {
                    if ((category != FavoriteCatName || !_favoritedRecipes.Contains(recipe)) &&
                        recipe.Category != category)
                        continue;
                }

                if (!_constructionSystem!.TryGetRecipePrototype(recipe.ID, out var targetProtoId))
                {
                    Logger.Error("Cannot find the target prototype in the recipe cache with the id \"{0}\" of {1}.",
                        recipe.ID,
                        nameof(ConstructionPrototype));
                    continue;
                }

                if (!_prototypeManager.TryIndex(targetProtoId, out EntityPrototype? proto))
                    continue;

                recipes.Add(new(recipe, proto));
            }

            recipes.Sort(
                (a, b) => string.Compare(a.Prototype.Name, b.Prototype.Name, StringComparison.InvariantCulture));

            return recipes;
        }

        private void SelectGridButton(BaseButton button, bool select)
        {
            if (button.Parent is not PanelContainer buttonPanel)
                return;

            button.Modulate = select ? Color.Green : Color.Transparent;
            var buttonColor = select ? StyleNano.ButtonColorDefault : Color.Transparent;
            buttonPanel.PanelOverride = new StyleBoxFlat { BackgroundColor = buttonColor };
        }

        private void PopulateCategories(string? selectCategory = null)
        {
            var uniqueCategories = new HashSet<string>();

            foreach (var prototype in _prototypeManager.EnumeratePrototypes<ConstructionPrototype>())
            {
                var category = prototype.Category;

                if (!string.IsNullOrEmpty(category))
                    uniqueCategories.Add(category);
            }

            var isFavorites = _favoritedRecipes.Count > 0;
            var categoriesArray = new string[isFavorites ? uniqueCategories.Count + 2 : uniqueCategories.Count + 1];

            // hard-coded to show all recipes
            var idx = 0;
            categoriesArray[idx++] = ForAllCategoryName;

            // hard-coded to show favorites if it need
            if (isFavorites)
            {
                categoriesArray[idx++] = FavoriteCatName;
            }

            var sortedProtoCategories = uniqueCategories.OrderBy(Loc.GetString);

            foreach (var cat in sortedProtoCategories)
            {
                categoriesArray[idx++] = cat;
            }

            _constructionView.OptionCategories.Clear();

            for (var i = 0; i < categoriesArray.Length; i++)
            {
                _constructionView.OptionCategories.AddItem(Loc.GetString(categoriesArray[i]), i);

                if (!string.IsNullOrEmpty(selectCategory) && selectCategory == categoriesArray[i])
                    _constructionView.OptionCategories.SelectId(i);
            }

            _constructionView.Categories = categoriesArray;
        }

        private void PopulateInfo(ConstructionPrototype? prototype)
        {
            if (_constructionSystem is null)
                return;

            _constructionView.ClearRecipeInfo();

            if (prototype is null)
                return;

            if (!_constructionSystem.TryGetRecipePrototype(prototype.ID, out var targetProtoId))
                return;

            if (!_prototypeManager.TryIndex(targetProtoId, out EntityPrototype? proto))
                return;

            _constructionView.SetRecipeInfo(
<<<<<<< HEAD
                prototype.ID,
                _spriteSystem.Frame0(prototype.Icon),
=======
                prototype.Name!,
                prototype.Description!,
                proto,
>>>>>>> 7b352643
                prototype.Type != ConstructionType.Item,
                !_favoritedRecipes.Contains(prototype));

            var stepList = _constructionView.RecipeStepList;
            GenerateStepList(prototype, stepList);
        }

        private void GenerateStepList(ConstructionPrototype prototype, ItemList stepList)
        {
            if (_constructionSystem?.GetGuide(prototype) is not { } guide)
                return;

            foreach (var entry in guide.Entries)
            {
                var text = entry.Arguments != null
                    ? Loc.GetString(entry.Localization, entry.Arguments)
                    : Loc.GetString(entry.Localization);

                if (entry.EntryNumber is { } number)
                {
                    text = Loc.GetString("construction-presenter-step-wrapper",
                        ("step-number", number),
                        ("text", text));
                }

                // The padding needs to be applied regardless of text length... (See PadLeft documentation)
                text = text.PadLeft(text.Length + entry.Padding);

                var icon = entry.Icon != null ? _spriteSystem.Frame0(entry.Icon) : Texture.Transparent;
                stepList.AddItem(text, icon, false);
            }
        }

<<<<<<< HEAD
        private ItemList.Item GetItem(ConstructionPrototype recipe, ItemList itemList)
        {
            return new(itemList)
            {
                Metadata = recipe,
                Text = Loc.GetString($"recipe-{recipe.ID}-name"),
                Icon = _spriteSystem.Frame0(recipe.Icon),
                TooltipEnabled = true,
                TooltipText = recipe.Description,
            };
        }

=======
>>>>>>> 7b352643
        private void BuildButtonToggled(bool pressed)
        {
            if (pressed)
            {
                if (_selected == null)
                    return;

                // not bound to a construction system
                if (_constructionSystem is null)
                {
                    _constructionView.BuildButtonPressed = false;
                    return;
                }

                if (_selected.Type == ConstructionType.Item)
                {
                    _constructionSystem.TryStartItemConstruction(_selected.ID);
                    _constructionView.BuildButtonPressed = false;
                    return;
                }

                _placementManager.BeginPlacing(new PlacementInformation
                    {
                        IsTile = false,
                        PlacementOption = _selected.PlacementMode
                    },
                    new ConstructionPlacementHijack(_constructionSystem, _selected));

                UpdateGhostPlacement();
            }
            else
                _placementManager.Clear();

            _constructionView.BuildButtonPressed = pressed;
        }

        private void UpdateGhostPlacement()
        {
            if (_selected == null)
                return;

            if (_selected.Type != ConstructionType.Structure)
            {
                _placementManager.Clear();
                return;
            }

            var constructSystem = _systemManager.GetEntitySystem<ConstructionSystem>();

            _placementManager.BeginPlacing(new PlacementInformation()
                {
                    IsTile = false,
                    PlacementOption = _selected.PlacementMode,
                },
                new ConstructionPlacementHijack(constructSystem, _selected));

            _constructionView.BuildButtonPressed = true;
        }

        private void OnSystemLoaded(object? sender, SystemChangedArgs args)
        {
            if (args.System is ConstructionSystem system)
                SystemBindingChanged(system);
        }

        private void OnSystemUnloaded(object? sender, SystemChangedArgs args)
        {
            if (args.System is ConstructionSystem)
                SystemBindingChanged(null);
        }

        private void OnViewFavoriteRecipe()
        {
            if (_selected is null)
                return;

            if (!_favoritedRecipes.Remove(_selected))
                _favoritedRecipes.Add(_selected);

            if (_selectedCategory == FavoriteCatName)
            {
                OnViewPopulateRecipes(_constructionView,
                    _favoritedRecipes.Count > 0 ? (string.Empty, FavoriteCatName) : (string.Empty, string.Empty));
            }

            PopulateInfo(_selected);
            PopulateCategories(_selectedCategory);
        }

        private void SystemBindingChanged(ConstructionSystem? newSystem)
        {
            if (newSystem is null)
            {
                if (_constructionSystem is null)
                    return;

                UnbindFromSystem();
            }
            else
            {
                if (_constructionSystem is null)
                {
                    BindToSystem(newSystem);
                    return;
                }

                UnbindFromSystem();
                BindToSystem(newSystem);
            }
        }

        private void BindToSystem(ConstructionSystem system)
        {
            _constructionSystem = system;

            OnViewPopulateRecipes(_constructionView, (string.Empty, string.Empty));

            system.ToggleCraftingWindow += SystemOnToggleMenu;
            system.FlipConstructionPrototype += SystemFlipConstructionPrototype;
            system.CraftingAvailabilityChanged += SystemCraftingAvailabilityChanged;
            system.ConstructionGuideAvailable += SystemGuideAvailable;
            if (_uiManager.GetActiveUIWidgetOrNull<GameTopMenuBar>() != null)
            {
                CraftingAvailable = system.CraftingEnabled;
            }
        }

        private void UnbindFromSystem()
        {
            var system = _constructionSystem;

            if (system is null)
                throw new InvalidOperationException();

            system.ToggleCraftingWindow -= SystemOnToggleMenu;
            system.FlipConstructionPrototype -= SystemFlipConstructionPrototype;
            system.CraftingAvailabilityChanged -= SystemCraftingAvailabilityChanged;
            system.ConstructionGuideAvailable -= SystemGuideAvailable;
            _constructionSystem = null;
        }

        private void SystemCraftingAvailabilityChanged(object? sender, CraftingAvailabilityChangedArgs e)
        {
            if (_uiManager.ActiveScreen == null)
                return;
            CraftingAvailable = e.Available;
        }

        private void SystemOnToggleMenu(object? sender, EventArgs eventArgs)
        {
            if (!CraftingAvailable)
                return;

            if (WindowOpen)
            {
                if (IsAtFront)
                {
                    WindowOpen = false;
                    _uiManager.GetActiveUIWidget<GameTopMenuBar>()
                        .CraftingButton.SetClickPressed(false); // This does not call CraftingButtonToggled
                }
                else
                    _constructionView.MoveToFront();
            }
            else
            {
                WindowOpen = true;
                _uiManager.GetActiveUIWidget<GameTopMenuBar>()
                    .CraftingButton.SetClickPressed(true); // This does not call CraftingButtonToggled
            }
        }

        private void SystemFlipConstructionPrototype(object? sender, EventArgs eventArgs)
        {
            if (!_placementManager.IsActive || _placementManager.Eraser)
            {
                return;
            }

            if (_selected == null || _selected.Mirror == null)
            {
                return;
            }

            _selected = _prototypeManager.Index<ConstructionPrototype>(_selected.Mirror);
            UpdateGhostPlacement();
        }

        private void SystemGuideAvailable(object? sender, string e)
        {
            if (!CraftingAvailable)
                return;

            if (!WindowOpen)
                return;

            if (_selected == null)
                return;

            PopulateInfo(_selected);
        }
    }
}<|MERGE_RESOLUTION|>--- conflicted
+++ resolved
@@ -212,17 +212,6 @@
                 };
                 protoView.SetPrototype(recipe.TargetPrototype);
 
-<<<<<<< HEAD
-                var recipeName = recipe.Name.ToLowerInvariant();
-                var localizedRecipeName = Loc.GetString($"recipe-{recipe.ID}-name").ToLowerInvariant();
-
-                if (!string.IsNullOrEmpty(search))
-                {
-                    var searchLower = search.Trim().ToLowerInvariant();
-                    if (!recipeName.Contains(searchLower) && !localizedRecipeName.Contains(searchLower))
-                        continue;
-                }
-=======
                 var itemButton = new ContainerButton()
                 {
                     VerticalAlignment = Control.VAlignment.Center,
@@ -237,7 +226,6 @@
                     PanelOverride = new StyleBoxFlat { BackgroundColor = StyleNano.ButtonColorDefault },
                     Children = { itemButton },
                 };
->>>>>>> 7b352643
 
                 itemButton.OnToggled += buttonToggledEventArgs =>
                 {
@@ -384,14 +372,9 @@
                 return;
 
             _constructionView.SetRecipeInfo(
-<<<<<<< HEAD
-                prototype.ID,
-                _spriteSystem.Frame0(prototype.Icon),
-=======
                 prototype.Name!,
                 prototype.Description!,
                 proto,
->>>>>>> 7b352643
                 prototype.Type != ConstructionType.Item,
                 !_favoritedRecipes.Contains(prototype));
 
@@ -425,21 +408,6 @@
             }
         }
 
-<<<<<<< HEAD
-        private ItemList.Item GetItem(ConstructionPrototype recipe, ItemList itemList)
-        {
-            return new(itemList)
-            {
-                Metadata = recipe,
-                Text = Loc.GetString($"recipe-{recipe.ID}-name"),
-                Icon = _spriteSystem.Frame0(recipe.Icon),
-                TooltipEnabled = true,
-                TooltipText = recipe.Description,
-            };
-        }
-
-=======
->>>>>>> 7b352643
         private void BuildButtonToggled(bool pressed)
         {
             if (pressed)
