<DefaultWindow xmlns="https://spacestation14.io"
               xmlns:controls="clr-namespace:Content.Client.UserInterface.Controls">
    <BoxContainer Orientation="Horizontal" HorizontalExpand="True">
        <BoxContainer Orientation="Vertical" MinWidth="243" Margin="0 0 5 0">
            <BoxContainer Orientation="Horizontal" HorizontalExpand="True" Margin="0 0 0 5">
<<<<<<< HEAD
                <LineEdit Name="SearchBar" PlaceHolder="{ Loc 'construction-menu-search'}" HorizontalExpand="True"/>
=======
                <LineEdit Name="SearchBar" PlaceHolder="{Loc 'construction-menu-search'}" HorizontalExpand="True"/>
>>>>>>> 7b352643
                <OptionButton Name="OptionCategories" Access="Public" MinSize="130 0"/>
            </BoxContainer>
            <controls:ListContainer Name="Recipes" Access="Public" Group="True" Toggle="True" VerticalExpand="True" />
            <ScrollContainer Name="RecipesGridScrollContainer" VerticalExpand="True" Access="Public" Visible="False">
                <GridContainer Name="RecipesGrid" Columns="5" Access="Public"/>
            </ScrollContainer>
        </BoxContainer>
        <BoxContainer Orientation="Vertical" HorizontalExpand="True">
            <BoxContainer Orientation="Horizontal">
                <Button Name="MenuGridViewButton" ToggleMode="True" Text="{Loc construction-menu-grid-view}"/>
                <Button Name="FavoriteButton" Visible="false"/>
            </BoxContainer>
            <Control>
                <BoxContainer Orientation="Vertical" HorizontalExpand="True" Margin="0 0 0 5">
                    <BoxContainer Orientation="Horizontal" Align="Center">
                        <EntityPrototypeView Name="TargetTexture" HorizontalAlignment="Right" Stretch="Fill" Margin="0 0 10 0"/>
                        <BoxContainer Orientation="Vertical">
                            <RichTextLabel Name="TargetName"/>
                            <RichTextLabel Name="TargetDesc"/>
                        </BoxContainer>
                    </BoxContainer>
                </BoxContainer>
            </Control>
            <ItemList Name="RecipeStepList" Access="Public" VerticalExpand="True" Margin="0 0 0 5"/>
            <BoxContainer Orientation="Vertical">
                <Button Name="BuildButton" Disabled="True" ToggleMode="True"
                        VerticalExpand="True" SizeFlagsStretchRatio="0.5"/>
                <BoxContainer Orientation="Horizontal" VerticalExpand="True" SizeFlagsStretchRatio="0.5">
                    <Button Name="EraseButton" ToggleMode="True"
                        HorizontalExpand="True" SizeFlagsStretchRatio="0.7"/>
                    <Button Name="ClearButton" HorizontalExpand="True" SizeFlagsStretchRatio="0.3"/>
                </BoxContainer>
            </BoxContainer>
        </BoxContainer>
    </BoxContainer>
</DefaultWindow><|MERGE_RESOLUTION|>--- conflicted
+++ resolved
@@ -3,11 +3,7 @@
     <BoxContainer Orientation="Horizontal" HorizontalExpand="True">
         <BoxContainer Orientation="Vertical" MinWidth="243" Margin="0 0 5 0">
             <BoxContainer Orientation="Horizontal" HorizontalExpand="True" Margin="0 0 0 5">
-<<<<<<< HEAD
-                <LineEdit Name="SearchBar" PlaceHolder="{ Loc 'construction-menu-search'}" HorizontalExpand="True"/>
-=======
                 <LineEdit Name="SearchBar" PlaceHolder="{Loc 'construction-menu-search'}" HorizontalExpand="True"/>
->>>>>>> 7b352643
                 <OptionButton Name="OptionCategories" Access="Public" MinSize="130 0"/>
             </BoxContainer>
             <controls:ListContainer Name="Recipes" Access="Public" Group="True" Toggle="True" VerticalExpand="True" />
