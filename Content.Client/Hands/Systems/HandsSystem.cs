using System.Diagnostics.CodeAnalysis;
using System.Linq;
using Content.Client.DisplacementMap;
using Content.Client.Examine;
using Content.Client.Strip;
using Content.Client.Verbs.UI;
using Content.Shared.DisplacementMap;
using Content.Shared.Hands;
using Content.Shared.Hands.Components;
using Content.Shared.Hands.EntitySystems;
using Content.Shared.Humanoid;
using Content.Shared.Inventory.VirtualItem;
using Content.Shared.Item;
using JetBrains.Annotations;
using Robust.Client.GameObjects;
using Robust.Client.Player;
using Robust.Client.UserInterface;
using Robust.Shared.Containers;
using Robust.Shared.GameStates;
using Robust.Shared.Player;
<<<<<<< HEAD
using Robust.Shared.Prototypes;
using Robust.Shared.Timing;
=======
>>>>>>> 3f9d303c
using Robust.Shared.Utility;

namespace Content.Client.Hands.Systems
{
    [UsedImplicitly]
    public sealed class HandsSystem : SharedHandsSystem
    {
        [Dependency] private readonly IPlayerManager _playerManager = default!;
        [Dependency] private readonly IUserInterfaceManager _ui = default!;
        [Dependency] private readonly IPrototypeManager _prototype = default!;

        [Dependency] private readonly StrippableSystem _stripSys = default!;
        [Dependency] private readonly SpriteSystem _sprite = default!;
        [Dependency] private readonly ExamineSystem _examine = default!;
        [Dependency] private readonly DisplacementMapSystem _displacement = default!;

        public event Action<string?>? OnPlayerSetActiveHand;
        public event Action<Entity<HandsComponent>>? OnPlayerHandsAdded;
        public event Action? OnPlayerHandsRemoved;
        public event Action<string, EntityUid>? OnPlayerItemAdded;
        public event Action<string, EntityUid>? OnPlayerItemRemoved;
        public event Action<string>? OnPlayerHandBlocked;
        public event Action<string>? OnPlayerHandUnblocked;

        public override void Initialize()
        {
            base.Initialize();

            SubscribeLocalEvent<HandsComponent, LocalPlayerAttachedEvent>(HandlePlayerAttached);
            SubscribeLocalEvent<HandsComponent, LocalPlayerDetachedEvent>(HandlePlayerDetached);
            SubscribeLocalEvent<HandsComponent, ComponentStartup>(OnHandsStartup);
            SubscribeLocalEvent<HandsComponent, ComponentShutdown>(OnHandsShutdown);
            SubscribeLocalEvent<HandsComponent, ComponentHandleState>(HandleComponentState);
            SubscribeLocalEvent<HandsComponent, VisualsChangedEvent>(OnVisualsChanged);

            OnHandSetActive += OnHandActivated;
        }

        #region StateHandling
        private void HandleComponentState(Entity<HandsComponent> ent, ref ComponentHandleState args)
        {
            if (args.Current is not HandsComponentState state)
                return;

            var newHands = state.Hands.Keys.Except(ent.Comp.Hands.Keys); // hands that were added between states
            var oldHands = ent.Comp.Hands.Keys.Except(state.Hands.Keys); // hands that were removed between states

            foreach (var handId in oldHands)
            {
                RemoveHand(ent.AsNullable(), handId);
            }

            foreach (var handId in state.SortedHands.Intersect(newHands))
            {
                AddHand(ent.AsNullable(), handId, state.Hands[handId]);
            }
            ent.Comp.SortedHands = new (state.SortedHands);

            SetActiveHand(ent.AsNullable(), state.ActiveHandId);

            _stripSys.UpdateUi(ent);
        }
        #endregion

        public void ReloadHandButtons()
        {
            if (!TryGetPlayerHands(out var hands))
            {
                return;
            }

            OnPlayerHandsAdded?.Invoke(hands.Value);
        }

        public override void DoDrop(Entity<HandsComponent?> ent,
            string handId,
            bool doDropInteraction = true,
            bool log = true)
        {
            base.DoDrop(ent, handId, doDropInteraction, log);

            if (TryGetHeldItem(ent, handId, out var held) && TryComp(held, out SpriteComponent? sprite))
                sprite.RenderOrder = EntityManager.CurrentTick.Value;
        }

        public EntityUid? GetActiveHandEntity()
        {
            return TryGetPlayerHands(out var hands) ? GetActiveItem(hands.Value.AsNullable()) : null;
        }

        /// <summary>
        ///     Get the hands component of the local player
        /// </summary>
        public bool TryGetPlayerHands([NotNullWhen(true)] out Entity<HandsComponent>? hands)
        {
            var player = _playerManager.LocalEntity;
            hands = null;
            if (player == null || !TryComp<HandsComponent>(player.Value, out var handsComp))
                return false;

            hands = (player.Value, handsComp);
            return true;
        }

        /// <summary>
        ///     Called when a user clicked on their hands GUI
        /// </summary>
        public void UIHandClick(Entity<HandsComponent> ent, string handName)
        {
            var hands = ent.Comp;
            if (hands.ActiveHandId == null)
                return;

            var pressedEntity = GetHeldItem(ent.AsNullable(), handName);
            var activeEntity = GetActiveItem(ent.AsNullable());

            if (handName == hands.ActiveHandId && activeEntity != null)
            {
                // use item in hand
                // it will always be attack_self() in my heart.
                RaisePredictiveEvent(new RequestUseInHandEvent());
                return;
            }

            if (handName != hands.ActiveHandId && pressedEntity == null)
            {
                // change active hand
                RaisePredictiveEvent(new RequestSetHandEvent(handName));
                return;
            }

            if (handName != hands.ActiveHandId && pressedEntity != null && activeEntity != null)
            {
                // use active item on held item
                RaisePredictiveEvent(new RequestHandInteractUsingEvent(handName));
                return;
            }

            if (handName != hands.ActiveHandId && pressedEntity != null && activeEntity == null)
            {
                // move the item to the active hand
                RaisePredictiveEvent(new RequestMoveHandItemEvent(handName));
            }
        }

        /// <summary>
        ///     Called when a user clicks on the little "activation" icon in the hands GUI. This is currently only used
        ///     by storage (backpacks, etc).
        /// </summary>
        public void UIHandActivate(string handName)
        {
            RaisePredictiveEvent(new RequestActivateInHandEvent(handName));
        }

        public void UIInventoryExamine(string handName)
        {
            if (!TryGetPlayerHands(out var hands) ||
                !TryGetHeldItem(hands.Value.AsNullable(), handName, out var heldEntity))
            {
                return;
            }

            _examine.DoExamine(heldEntity.Value);
        }

        /// <summary>
        ///     Called when a user clicks on the little "activation" icon in the hands GUI. This is currently only used
        ///     by storage (backpacks, etc).
        /// </summary>
        public void UIHandOpenContextMenu(string handName)
        {
            if (!TryGetPlayerHands(out var hands) ||
                !TryGetHeldItem(hands.Value.AsNullable(), handName, out var heldEntity))
            {
                return;
            }

            _ui.GetUIController<VerbMenuUIController>().OpenVerbMenu(heldEntity.Value);
        }

        public void UIHandAltActivateItem(string handName)
        {
            RaisePredictiveEvent(new RequestHandAltInteractEvent(handName));
        }

        #region visuals

        protected override void HandleEntityInserted(EntityUid uid, HandsComponent hands, EntInsertedIntoContainerMessage args)
        {
            base.HandleEntityInserted(uid, hands, args);

            if (!hands.Hands.ContainsKey(args.Container.ID))
                return;

            UpdateHandVisuals(uid, args.Entity, args.Container.ID);
            _stripSys.UpdateUi(uid);

            if (uid != _playerManager.LocalEntity)
                return;

            OnPlayerItemAdded?.Invoke(args.Container.ID, args.Entity);

            if (HasComp<VirtualItemComponent>(args.Entity))
                OnPlayerHandBlocked?.Invoke(args.Container.ID);
        }

        protected override void HandleEntityRemoved(EntityUid uid, HandsComponent hands, EntRemovedFromContainerMessage args)
        {
            base.HandleEntityRemoved(uid, hands, args);

            if (!hands.Hands.ContainsKey(args.Container.ID))
                return;

            UpdateHandVisuals(uid, args.Entity, args.Container.ID);
            _stripSys.UpdateUi(uid);

            if (uid != _playerManager.LocalEntity)
                return;

            OnPlayerItemRemoved?.Invoke(args.Container.ID, args.Entity);

            if (HasComp<VirtualItemComponent>(args.Entity))
                OnPlayerHandUnblocked?.Invoke(args.Container.ID);
        }

        /// <summary>
        ///     Update the players sprite with new in-hand visuals.
        /// </summary>
        private void UpdateHandVisuals(Entity<HandsComponent?, SpriteComponent?> ent, EntityUid held, string handId)
        {
            if (!Resolve(ent, ref ent.Comp1, ref ent.Comp2, false))
                return;
            var handComp = ent.Comp1;
            var sprite = ent.Comp2;

            if (!TryGetHand((ent, handComp), handId, out var hand))
                return;

            // visual update might involve changes to the entity's effective sprite -> need to update hands GUI.
            if (ent == _playerManager.LocalEntity)
                OnPlayerItemAdded?.Invoke(handId, held);

            if (!handComp.ShowInHands)
                return;

            // Remove old layers. We could also just set them to invisible, but as items may add arbitrary layers, this
            // may eventually bloat the player with lots of layers.
            if (handComp.RevealedLayers.TryGetValue(hand.Value.Location, out var revealedLayers))
            {
                foreach (var key in revealedLayers)
                {
                    _sprite.RemoveLayer((ent, sprite), key);
                }

                revealedLayers.Clear();
            }
            else
            {
                revealedLayers = new();
                handComp.RevealedLayers[hand.Value.Location] = revealedLayers;
            }

            if (HandIsEmpty((ent, handComp), handId))
            {
                // the held item was removed.
                RaiseLocalEvent(held, new HeldVisualsUpdatedEvent(ent, revealedLayers), true);
                return;
            }

            var ev = new GetInhandVisualsEvent(ent, hand.Value.Location);
            RaiseLocalEvent(held, ev);

            if (ev.Layers.Count == 0)
            {
                RaiseLocalEvent(held, new HeldVisualsUpdatedEvent(ent, revealedLayers), true);
                return;
            }

            // add the new layers
            foreach (var (key, layerData) in ev.Layers)
            {
                if (!revealedLayers.Add(key))
                {
                    Log.Warning($"Duplicate key for in-hand visuals: {key}. Are multiple components attempting to modify the same layer? Entity: {ToPrettyString(held)}");
                    continue;
                }

                var index = _sprite.LayerMapReserve((ent, sprite), key);

                // In case no RSI is given, use the item's base RSI as a default. This cuts down on a lot of unnecessary yaml entries.
                if (layerData.RsiPath == null
                    && layerData.TexturePath == null
                    && sprite[index].Rsi == null)
                {
                    if (TryComp<ItemComponent>(held, out var itemComponent) && itemComponent.RsiPath != null)
                        _sprite.LayerSetRsi((ent, sprite), index, new ResPath(itemComponent.RsiPath));
                    else if (TryComp(held, out SpriteComponent? clothingSprite))
                        _sprite.LayerSetRsi((ent, sprite), index, clothingSprite.BaseRSI);
                }

                _sprite.LayerSetData((ent, sprite), index, layerData);

<<<<<<< HEAD
                // Select displacement maps with body type support
                var displacement = GetHandDisplacement(uid, hand.Location, handComp);
=======
                // Add displacement maps
                var displacement = hand.Value.Location switch
                {
                    HandLocation.Left => handComp.LeftHandDisplacement,
                    HandLocation.Right => handComp.RightHandDisplacement,
                    _ => handComp.HandDisplacement
                };
>>>>>>> 3f9d303c

                if (displacement is not null && _displacement.TryAddDisplacement(displacement, (ent, sprite), index, key, out var displacementKey))
                    revealedLayers.Add(displacementKey);
            }

            RaiseLocalEvent(held, new HeldVisualsUpdatedEvent(ent, revealedLayers), true);
        }

        /// <summary>
        ///     Get the appropriate displacement map for a hand, considering body type and hand location.
        /// </summary>
        private DisplacementData? GetHandDisplacement(EntityUid uid, HandLocation handLocation, HandsComponent handComp)
        {
            string? bodyTypeName = null;
            if (TryComp(uid, out HumanoidAppearanceComponent? humanoid))
            {
                bodyTypeName = _prototype.Index(humanoid.BodyType).Name;
            }

            // First try to get body type specific displacement maps
            if (bodyTypeName != null)
            {
                switch (handLocation)
                {
                    case HandLocation.Left:
                        if (handComp.LeftHandBodyTypeDisplacements.TryGetValue(bodyTypeName, out var leftBodyTypeDisplacement))
                            return leftBodyTypeDisplacement;
                        break;
                    case HandLocation.Right:
                        if (handComp.RightHandBodyTypeDisplacements.TryGetValue(bodyTypeName, out var rightBodyTypeDisplacement))
                            return rightBodyTypeDisplacement;
                        break;
                }

                // Try generic body type displacement
                if (handComp.BodyTypeDisplacements.TryGetValue(bodyTypeName, out var bodyTypeDisplacement))
                    return bodyTypeDisplacement;
            }

            // Fall back to the original logic
            return handLocation switch
            {
                HandLocation.Left => handComp.LeftHandDisplacement,
                HandLocation.Right => handComp.RightHandDisplacement,
                _ => handComp.HandDisplacement
            };
        }

        private void OnVisualsChanged(EntityUid uid, HandsComponent component, VisualsChangedEvent args)
        {
            // update hands visuals if this item is in a hand (rather then inventory or other container).
            if (!component.Hands.ContainsKey(args.ContainerId))
                return;
            UpdateHandVisuals((uid, component), GetEntity(args.Item), args.ContainerId);
        }
        #endregion

        #region Gui

        private void HandlePlayerAttached(EntityUid uid, HandsComponent component, LocalPlayerAttachedEvent args)
        {
            OnPlayerHandsAdded?.Invoke((uid, component));
        }

        private void HandlePlayerDetached(EntityUid uid, HandsComponent component, LocalPlayerDetachedEvent args)
        {
            OnPlayerHandsRemoved?.Invoke();
        }

        private void OnHandsStartup(EntityUid uid, HandsComponent component, ComponentStartup args)
        {
            if (_playerManager.LocalEntity == uid)
                OnPlayerHandsAdded?.Invoke((uid, component));
        }

        private void OnHandsShutdown(EntityUid uid, HandsComponent component, ComponentShutdown args)
        {
            if (_playerManager.LocalEntity == uid)
                OnPlayerHandsRemoved?.Invoke();
        }
        #endregion

        private void OnHandActivated(Entity<HandsComponent>? ent)
        {
            if (ent is not { } hand)
                return;

            if (_playerManager.LocalEntity != hand.Owner)
                return;

            OnPlayerSetActiveHand?.Invoke(hand.Comp.ActiveHandId);
        }
    }
}<|MERGE_RESOLUTION|>--- conflicted
+++ resolved
@@ -18,11 +18,8 @@
 using Robust.Shared.Containers;
 using Robust.Shared.GameStates;
 using Robust.Shared.Player;
-<<<<<<< HEAD
 using Robust.Shared.Prototypes;
 using Robust.Shared.Timing;
-=======
->>>>>>> 3f9d303c
 using Robust.Shared.Utility;
 
 namespace Content.Client.Hands.Systems
@@ -325,10 +322,6 @@
 
                 _sprite.LayerSetData((ent, sprite), index, layerData);
 
-<<<<<<< HEAD
-                // Select displacement maps with body type support
-                var displacement = GetHandDisplacement(uid, hand.Location, handComp);
-=======
                 // Add displacement maps
                 var displacement = hand.Value.Location switch
                 {
@@ -336,7 +329,6 @@
                     HandLocation.Right => handComp.RightHandDisplacement,
                     _ => handComp.HandDisplacement
                 };
->>>>>>> 3f9d303c
 
                 if (displacement is not null && _displacement.TryAddDisplacement(displacement, (ent, sprite), index, key, out var displacementKey))
                     revealedLayers.Add(displacementKey);
