﻿using System.Diagnostics.CodeAnalysis;
using Content.Client.Lobby;
using Content.Shared.CCVar;
using Content.Shared.Players;
using Content.Shared.Players.JobWhitelist;
using Content.Shared.Players.PlayTimeTracking;
using Content.Shared.Roles;
using Robust.Client;
using Robust.Client.Player;
using Robust.Shared.Configuration;
using Robust.Shared.Network;
using Robust.Shared.Player;
using Robust.Shared.Prototypes;
using Robust.Shared.Utility;
using Content.Shared.Preferences;

namespace Content.Client.Players.PlayTimeTracking;

public sealed class JobRequirementsManager : ISharedPlaytimeManager
{
    [Dependency] private readonly IBaseClient _client = default!;
    [Dependency] private readonly IClientNetManager _net = default!;
    [Dependency] private readonly IConfigurationManager _cfg = default!;
    [Dependency] private readonly IEntityManager _entManager = default!;
    [Dependency] private readonly IPlayerManager _playerManager = default!;
    [Dependency] private readonly IPrototypeManager _prototypes = default!;
    [Dependency] private readonly IClientPreferencesManager _clientPreferences = default!;

    private readonly Dictionary<string, TimeSpan> _roles = new();
    private readonly List<string> _roleBans = new();
    private readonly List<string> _jobWhitelists = new();

    private ISawmill _sawmill = default!;

    public event Action? Updated;

    public void Initialize()
    {
        _sawmill = Logger.GetSawmill("job_requirements");

        // Yeah the client manager handles role bans and playtime but the server ones are separate DEAL.
        _net.RegisterNetMessage<MsgRoleBans>(RxRoleBans);
        _net.RegisterNetMessage<MsgPlayTime>(RxPlayTime);
        _net.RegisterNetMessage<MsgJobWhitelist>(RxJobWhitelist);

        _client.RunLevelChanged += ClientOnRunLevelChanged;
    }

    private void ClientOnRunLevelChanged(object? sender, RunLevelChangedEventArgs e)
    {
        if (e.NewLevel == ClientRunLevel.Initialize)
        {
            // Reset on disconnect, just in case.
            _roles.Clear();
        }
    }

    private void RxRoleBans(MsgRoleBans message)
    {
        _sawmill.Debug($"Received roleban info containing {message.Bans.Count} entries.");

        if (_roleBans.Equals(message.Bans))
            return;

        _roleBans.Clear();
        _roleBans.AddRange(message.Bans);
        Updated?.Invoke();
    }

    private void RxPlayTime(MsgPlayTime message)
    {
        _roles.Clear();

        // NOTE: do not assign _roles = message.Trackers due to implicit data sharing in integration tests.
        foreach (var (tracker, time) in message.Trackers)
        {
            _roles[tracker] = time;
        }

        /*var sawmill = Logger.GetSawmill("play_time");
        foreach (var (tracker, time) in _roles)
        {
            sawmill.Info($"{tracker}: {time}");
        }*/
        Updated?.Invoke();
    }

    private void RxJobWhitelist(MsgJobWhitelist message)
    {
        _jobWhitelists.Clear();
        _jobWhitelists.AddRange(message.Whitelist);
        Updated?.Invoke();
    }

    public bool IsAllowed(JobPrototype job, [NotNullWhen(false)] out FormattedMessage? reason)
    {
        reason = null;

        if (_roleBans.Contains($"Job:{job.ID}"))
        {
            reason = FormattedMessage.FromUnformatted(Loc.GetString("role-ban"));
            return false;
        }

        if (!CheckWhitelist(job, out reason))
            return false;

        var player = _playerManager.LocalSession;
        if (player == null)
            return true;

<<<<<<< HEAD
        // Sunrise-Start
        if (_clientPreferences.Preferences != null)
        {
            var profile = (HumanoidCharacterProfile) _clientPreferences.Preferences.SelectedCharacter;

            if (job.SpeciesBlacklist.Contains(profile.Species))
            {
                reason = FormattedMessage.FromUnformatted($"Расса {Loc.GetString($"species-name-{profile.Species.Id.ToLower()}")} не может занимать эту должность. Для спонсоров ограничений нет");
                return false;
            }
        }
        // Sunrise-End

        return CheckRoleTime(job.Requirements, out reason);
=======
        return CheckRoleTime(job, out reason);
    }

    public bool CheckRoleTime(JobPrototype job, [NotNullWhen(false)] out FormattedMessage? reason)
    {
        var reqs = _entManager.System<SharedRoleSystem>().GetJobRequirement(job);
        return CheckRoleTime(reqs, out reason);
>>>>>>> b632a653
    }

    public bool CheckRoleTime(HashSet<JobRequirement>? requirements, [NotNullWhen(false)] out FormattedMessage? reason)
    {
        reason = null;

        if (requirements == null || !_cfg.GetCVar(CCVars.GameRoleTimers))
            return true;

        var reasons = new List<string>();
        foreach (var requirement in requirements)
        {
            if (JobRequirements.TryRequirementMet(requirement, _roles, out var jobReason, _entManager, _prototypes))
                continue;

            reasons.Add(jobReason.ToMarkup());
        }

        reason = reasons.Count == 0 ? null : FormattedMessage.FromMarkup(string.Join('\n', reasons));
        return reason == null;
    }

    public bool CheckWhitelist(JobPrototype job, [NotNullWhen(false)] out FormattedMessage? reason)
    {
        reason = default;
        if (!_cfg.GetCVar(CCVars.GameRoleWhitelist))
            return true;

        if (job.Whitelisted && !_jobWhitelists.Contains(job.ID))
        {
            reason = FormattedMessage.FromUnformatted(Loc.GetString("role-not-whitelisted"));
            return false;
        }

        return true;
    }

    public TimeSpan FetchOverallPlaytime()
    {
        return _roles.TryGetValue("Overall", out var overallPlaytime) ? overallPlaytime : TimeSpan.Zero;
    }

    public IEnumerable<KeyValuePair<string, TimeSpan>> FetchPlaytimeByRoles()
    {
        var jobsToMap = _prototypes.EnumeratePrototypes<JobPrototype>();

        foreach (var job in jobsToMap)
        {
            if (_roles.TryGetValue(job.PlayTimeTracker, out var locJobName))
            {
                yield return new KeyValuePair<string, TimeSpan>(job.Name, locJobName);
            }
        }
    }

    public IReadOnlyDictionary<string, TimeSpan> GetPlayTimes(ICommonSession session)
    {
        if (session != _playerManager.LocalSession)
        {
            return new Dictionary<string, TimeSpan>();
        }

        return _roles;
    }
}<|MERGE_RESOLUTION|>--- conflicted
+++ resolved
@@ -109,7 +109,6 @@
         if (player == null)
             return true;
 
-<<<<<<< HEAD
         // Sunrise-Start
         if (_clientPreferences.Preferences != null)
         {
@@ -123,8 +122,6 @@
         }
         // Sunrise-End
 
-        return CheckRoleTime(job.Requirements, out reason);
-=======
         return CheckRoleTime(job, out reason);
     }
 
@@ -132,7 +129,6 @@
     {
         var reqs = _entManager.System<SharedRoleSystem>().GetJobRequirement(job);
         return CheckRoleTime(reqs, out reason);
->>>>>>> b632a653
     }
 
     public bool CheckRoleTime(HashSet<JobRequirement>? requirements, [NotNullWhen(false)] out FormattedMessage? reason)
