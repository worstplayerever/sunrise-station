﻿using System.Diagnostics.CodeAnalysis;
using Content.Client.Lobby;
using Content.Shared.CCVar;
using Content.Shared.Players;
using Content.Shared.Players.JobWhitelist;
using Content.Shared.Players.PlayTimeTracking;
using Content.Shared.Preferences;
using Content.Shared.Roles;
using Robust.Client;
using Robust.Client.Player;
using Robust.Shared.Configuration;
using Robust.Shared.Network;
using Robust.Shared.Player;
using Robust.Shared.Prototypes;
using Robust.Shared.Utility;
using Content.Shared.Preferences;
using Content.Sunrise.Interfaces.Shared; // Sunrise-Sponsors

namespace Content.Client.Players.PlayTimeTracking;

public sealed class JobRequirementsManager : ISharedPlaytimeManager
{
    [Dependency] private readonly IBaseClient _client = default!;
    [Dependency] private readonly IClientNetManager _net = default!;
    [Dependency] private readonly IConfigurationManager _cfg = default!;
    [Dependency] private readonly IEntityManager _entManager = default!;
    [Dependency] private readonly IPlayerManager _playerManager = default!;
    [Dependency] private readonly IPrototypeManager _prototypes = default!;
    [Dependency] private readonly IClientPreferencesManager _clientPreferences = default!;

    private readonly Dictionary<string, TimeSpan> _roles = new();
    private readonly List<string> _roleBans = new();
    private readonly List<string> _jobWhitelists = new();

    private ISawmill _sawmill = default!;

    private ISharedSponsorsManager? _sponsorsMgr;  // Sunrise-Sponsors

    public event Action? Updated;

    public void Initialize()
    {
        _sawmill = Logger.GetSawmill("job_requirements");

        // Yeah the client manager handles role bans and playtime but the server ones are separate DEAL.
        _net.RegisterNetMessage<MsgRoleBans>(RxRoleBans);
        _net.RegisterNetMessage<MsgPlayTime>(RxPlayTime);
        _net.RegisterNetMessage<MsgJobWhitelist>(RxJobWhitelist);

        _client.RunLevelChanged += ClientOnRunLevelChanged;

        IoCManager.Instance!.TryResolveType(out _sponsorsMgr);  // Sunrise-Sponsors
    }

    private void ClientOnRunLevelChanged(object? sender, RunLevelChangedEventArgs e)
    {
        if (e.NewLevel == ClientRunLevel.Initialize)
        {
            // Reset on disconnect, just in case.
            _roles.Clear();
        }
    }

    private void RxRoleBans(MsgRoleBans message)
    {
        _sawmill.Debug($"Received roleban info containing {message.Bans.Count} entries.");

        if (_roleBans.Equals(message.Bans))
            return;

        _roleBans.Clear();
        _roleBans.AddRange(message.Bans);
        Updated?.Invoke();
    }

    private void RxPlayTime(MsgPlayTime message)
    {
        _roles.Clear();

        // NOTE: do not assign _roles = message.Trackers due to implicit data sharing in integration tests.
        foreach (var (tracker, time) in message.Trackers)
        {
            _roles[tracker] = time;
        }

        /*var sawmill = Logger.GetSawmill("play_time");
        foreach (var (tracker, time) in _roles)
        {
            sawmill.Info($"{tracker}: {time}");
        }*/
        Updated?.Invoke();
    }

    private void RxJobWhitelist(MsgJobWhitelist message)
    {
        _jobWhitelists.Clear();
        _jobWhitelists.AddRange(message.Whitelist);
        Updated?.Invoke();
    }

    public bool IsAllowed(JobPrototype job, HumanoidCharacterProfile? profile, [NotNullWhen(false)] out FormattedMessage? reason)
    {
        reason = null;

        if (_roleBans.Contains($"Job:{job.ID}"))
        {
            reason = FormattedMessage.FromUnformatted(Loc.GetString("role-ban"));
            return false;
        }

        if (!CheckWhitelist(job, out reason))
            return false;

        var player = _playerManager.LocalSession;
        if (player == null)
            return true;

<<<<<<< HEAD
        // Sunrise-Sponsors-Start
        if (_sponsorsMgr != null && _sponsorsMgr.GetClientPrototypes().Contains(job.ID))
            return true;
        // Sunrise-Sponsors-End

        // Sunrise-Start
        if (_clientPreferences.Preferences != null)
        {
            var profile = (HumanoidCharacterProfile) _clientPreferences.Preferences.SelectedCharacter;

            if (job.SpeciesBlacklist.Contains(profile.Species))
            {
                reason = FormattedMessage.FromUnformatted($"Расса {Loc.GetString($"species-name-{profile.Species.Id.ToLower()}")} не может занимать эту должность. Для спонсоров ограничений нет");
                return false;
            }
        }
        // Sunrise-End

        return CheckRoleTime(job, out reason);
=======
        return CheckRoleRequirements(job, profile, out reason);
>>>>>>> f7d8b4e7
    }

    public bool CheckRoleRequirements(JobPrototype job, HumanoidCharacterProfile? profile, [NotNullWhen(false)] out FormattedMessage? reason)
    {
        var reqs = _entManager.System<SharedRoleSystem>().GetJobRequirement(job);
        return CheckRoleRequirements(reqs, profile, out reason);
    }

    public bool CheckRoleRequirements(HashSet<JobRequirement>? requirements, HumanoidCharacterProfile? profile, [NotNullWhen(false)] out FormattedMessage? reason)
    {
        reason = null;

        if (requirements == null || !_cfg.GetCVar(CCVars.GameRoleTimers))
            return true;

        var reasons = new List<string>();
        foreach (var requirement in requirements)
        {
            if (requirement.Check(_entManager, _prototypes, profile, _roles, out var jobReason))
                continue;

            reasons.Add(jobReason.ToMarkup());
        }

        reason = reasons.Count == 0 ? null : FormattedMessage.FromMarkup(string.Join('\n', reasons));
        return reason == null;
    }

    public bool CheckWhitelist(JobPrototype job, [NotNullWhen(false)] out FormattedMessage? reason)
    {
        reason = default;
        if (!_cfg.GetCVar(CCVars.GameRoleWhitelist))
            return true;

        if (job.Whitelisted && !_jobWhitelists.Contains(job.ID))
        {
            reason = FormattedMessage.FromUnformatted(Loc.GetString("role-not-whitelisted"));
            return false;
        }

        return true;
    }

    public TimeSpan FetchOverallPlaytime()
    {
        return _roles.TryGetValue("Overall", out var overallPlaytime) ? overallPlaytime : TimeSpan.Zero;
    }

    public IEnumerable<KeyValuePair<string, TimeSpan>> FetchPlaytimeByRoles()
    {
        var jobsToMap = _prototypes.EnumeratePrototypes<JobPrototype>();

        foreach (var job in jobsToMap)
        {
            if (_roles.TryGetValue(job.PlayTimeTracker, out var locJobName))
            {
                yield return new KeyValuePair<string, TimeSpan>(job.Name, locJobName);
            }
        }
    }

    public IReadOnlyDictionary<string, TimeSpan> GetPlayTimes(ICommonSession session)
    {
        if (session != _playerManager.LocalSession)
        {
            return new Dictionary<string, TimeSpan>();
        }

        return _roles;
    }
}<|MERGE_RESOLUTION|>--- conflicted
+++ resolved
@@ -115,17 +115,14 @@
         if (player == null)
             return true;
 
-<<<<<<< HEAD
         // Sunrise-Sponsors-Start
         if (_sponsorsMgr != null && _sponsorsMgr.GetClientPrototypes().Contains(job.ID))
             return true;
         // Sunrise-Sponsors-End
 
         // Sunrise-Start
-        if (_clientPreferences.Preferences != null)
-        {
-            var profile = (HumanoidCharacterProfile) _clientPreferences.Preferences.SelectedCharacter;
-
+        if (profile != null)
+        {
             if (job.SpeciesBlacklist.Contains(profile.Species))
             {
                 reason = FormattedMessage.FromUnformatted($"Расса {Loc.GetString($"species-name-{profile.Species.Id.ToLower()}")} не может занимать эту должность. Для спонсоров ограничений нет");
@@ -134,10 +131,7 @@
         }
         // Sunrise-End
 
-        return CheckRoleTime(job, out reason);
-=======
         return CheckRoleRequirements(job, profile, out reason);
->>>>>>> f7d8b4e7
     }
 
     public bool CheckRoleRequirements(JobPrototype job, HumanoidCharacterProfile? profile, [NotNullWhen(false)] out FormattedMessage? reason)
