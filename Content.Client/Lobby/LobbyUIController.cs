--- conflicted
+++ resolved
@@ -366,17 +366,19 @@
         if (roleLoadout == null)
             return;
 
+        // Sunrtise-Start
         var undervearSlots = new List<string> { "bra", "pants", "socks" };
+        // Sunrtise-End
 
         foreach (var group in roleLoadout.SelectedLoadouts.Values)
         {
             foreach (var loadout in group)
             {
-                var wear = true;
+                var wear = true; // Sunrtise-Edit
                 if (!_prototypeManager.TryIndex(loadout.Prototype, out var loadoutProto))
                     continue;
 
-<<<<<<< HEAD
+                // Sunrtise-Start
                 var startingGear = _prototypeManager.Index(loadoutProto.Equipment);
 
                 foreach (var keyValuePair in startingGear.Equipment)
@@ -386,10 +388,8 @@
                 }
 
                 if (wear)
-                    _spawn.EquipStartingGear(uid, startingGear);
-=======
-                _spawn.EquipStartingGear(uid, loadoutProto);
->>>>>>> f7d8b4e7
+                    _spawn.EquipStartingGear(uid, loadoutProto);
+                // Sunrtise-End
             }
         }
     }
