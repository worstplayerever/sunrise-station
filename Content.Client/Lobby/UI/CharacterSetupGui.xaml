--- conflicted
+++ resolved
@@ -16,19 +16,10 @@
                         Text="{Loc 'character-setup-gui-character-setup-stats-button'}"
                         StyleClasses="ButtonBig"
                         HorizontalAlignment="Right" />
-<<<<<<< HEAD
-                <!-- Sunrise-Sponsor-Start -->
-                <Button Name="SponsorButton"
-                        Text="{Loc 'character-setup-gui-character-setup-sponsor-button'}"
-                        Visible="False"
-                        StyleClasses="ButtonBig" />
-                <!-- Sunrise-Sponsor-End -->
-=======
                 <cc:CommandButton Name="AdminRemarksButton"
                                   Command="adminremarks"
                                   Text="{Loc 'character-setup-gui-character-setup-adminremarks-button'}"
                                   StyleClasses="ButtonBig" />
->>>>>>> 0e2e6a00
                 <Button Name="RulesButton"
                         Text="{Loc 'character-setup-gui-character-setup-rules-button'}"
                         StyleClasses="ButtonBig"/>
