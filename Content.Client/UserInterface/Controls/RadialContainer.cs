using Robust.Client.Graphics;
using Robust.Client.UserInterface.Controls;
using System.Linq;
using System.Numerics;

namespace Content.Client.UserInterface.Controls;

[Virtual]
public class RadialContainer : LayoutContainer
{
    /// <summary>
    /// Specifies the anglular range, in radians, in which child elements will be placed.
    /// The first value denotes the angle at which the first element is to be placed, and
    /// the second value denotes the angle at which the last element is to be placed.
    /// Both values must be between 0 and 2 PI radians
    /// </summary>
    /// <remarks>
    /// The top of the screen is at 0 radians, and the bottom of the screen is at PI radians
    /// </remarks>
    [ViewVariables(VVAccess.ReadWrite)]
    public Vector2 AngularRange
    {
        get
        {
            return _angularRange;
        }

        set
        {
            var x = value.X;
            var y = value.Y;

            x = x > MathF.Tau ? x % MathF.Tau : x;
            y = y > MathF.Tau ? y % MathF.Tau : y;

            x = x < 0 ? MathF.Tau + x : x;
            y = y < 0 ? MathF.Tau + y : y;

            _angularRange = new Vector2(x, y);
        }
    }

    private Vector2 _angularRange = new Vector2(0f, MathF.Tau - float.Epsilon);

    /// <summary>
    /// Determines the direction in which child elements will be arranged
    /// </summary>
    [ViewVariables(VVAccess.ReadWrite)]
    public RAlignment RadialAlignment { get; set; } = RAlignment.Clockwise;

    /// <summary>
    /// Determines how far from the radial container's center that its child elements will be placed
    /// </summary>
    [ViewVariables(VVAccess.ReadWrite)]
    public float Radius { get; set; } = 100f;

    /// <summary>
    /// Sets whether the container should reserve a space on the layout for child which are not currently visible
    /// </summary>
    [ViewVariables(VVAccess.ReadWrite)]
    public bool ReserveSpaceForHiddenChildren { get; set; } = true;

    /// <summary>
    /// This container arranges its children, evenly separated, in a radial pattern
    /// </summary>
    public RadialContainer()
    {

    }
	
<<<<<<< HEAD
    private void UpdateRadius()
    {
        const float baseRadius = 100f;
        const float radiusIncrement = 5f;

        var children = ReserveSpaceForHiddenChildren ? Children : Children.Where(x => x.Visible);
        var childCount = children.Count();

        
        Radius = baseRadius + (childCount * radiusIncrement);
    }


    protected override void Draw(DrawingHandleScreen handle)
    {
		UpdateRadius();
=======
    protected override void Draw(DrawingHandleScreen handle)
    {
		
        const float baseRadius = 100f;
        const float radiusIncrement = 5f;
>>>>>>> 97d39e0c
		
        var children = ReserveSpaceForHiddenChildren ? Children : Children.Where(x => x.Visible);
        var childCount = children.Count();
		
		// Add padding from the center at higher child counts so they don't overlap.
		Radius = baseRadius + (childCount * radiusIncrement);

        // Determine the size of the arc, accounting for clockwise and anti-clockwise arrangements
        var arc = AngularRange.Y - AngularRange.X;
        arc = (arc < 0) ? MathF.Tau + arc : arc;
        arc = (RadialAlignment == RAlignment.AntiClockwise) ? MathF.Tau - arc : arc;

        // Account for both circular arrangements and arc-based arrangements
        var childMod = MathHelper.CloseTo(arc, MathF.Tau, 0.01f) ? 0 : 1;

        // Determine the separation between child elements
        var sepAngle = arc / (childCount - childMod);
        sepAngle *= (RadialAlignment == RAlignment.AntiClockwise) ? -1f : 1f;

        // Adjust the positions of all the child elements
        foreach (var (i, child) in children.Select((x, i) => (i, x)))
        {
            var position = new Vector2(Radius * MathF.Sin(AngularRange.X + sepAngle * i) + Width / 2f - child.Width / 2f, -Radius * MathF.Cos(AngularRange.X + sepAngle * i) + Height / 2f - child.Height / 2f);
            SetPosition(child, position);
        }
    }

    /// <summary>
    /// Specifies the different radial alignment modes
    /// </summary>
    /// <seealso cref="RadialAlignment"/>
    public enum RAlignment : byte
    {
        Clockwise,
        AntiClockwise,
    }
}<|MERGE_RESOLUTION|>--- conflicted
+++ resolved
@@ -67,35 +67,16 @@
     {
 
     }
-	
-<<<<<<< HEAD
-    private void UpdateRadius()
+
+    protected override void Draw(DrawingHandleScreen handle)
     {
+
         const float baseRadius = 100f;
         const float radiusIncrement = 5f;
 
         var children = ReserveSpaceForHiddenChildren ? Children : Children.Where(x => x.Visible);
         var childCount = children.Count();
 
-        
-        Radius = baseRadius + (childCount * radiusIncrement);
-    }
-
-
-    protected override void Draw(DrawingHandleScreen handle)
-    {
-		UpdateRadius();
-=======
-    protected override void Draw(DrawingHandleScreen handle)
-    {
-		
-        const float baseRadius = 100f;
-        const float radiusIncrement = 5f;
->>>>>>> 97d39e0c
-		
-        var children = ReserveSpaceForHiddenChildren ? Children : Children.Where(x => x.Visible);
-        var childCount = children.Count();
-		
 		// Add padding from the center at higher child counts so they don't overlap.
 		Radius = baseRadius + (childCount * radiusIncrement);
 
