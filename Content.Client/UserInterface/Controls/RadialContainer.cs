--- conflicted
+++ resolved
@@ -92,19 +92,6 @@
 
     }
 
-<<<<<<< HEAD
-    protected override void Draw(DrawingHandleScreen handle)
-    {
-
-        const float baseRadius = 100f;
-        const float radiusIncrement = 5f;
-
-        var children = ReserveSpaceForHiddenChildren ? Children : Children.Where(x => x.Visible);
-        var childCount = children.Count();
-
-		// Add padding from the center at higher child counts so they don't overlap.
-		Radius = baseRadius + (childCount * radiusIncrement);
-=======
     /// <inheritdoc />
     protected override Vector2 ArrangeOverride(Vector2 finalSize)
     {
@@ -118,7 +105,6 @@
         CalculatedRadius = InitialRadius + (childCount * RadiusIncrement);
 
         var isAntiClockwise = RadialAlignment == RAlignment.AntiClockwise;
->>>>>>> 036bf9e8
 
         // Determine the size of the arc, accounting for clockwise and anti-clockwise arrangements
         var arc = AngularRange.Y - AngularRange.X;
