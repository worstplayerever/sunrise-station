--- conflicted
+++ resolved
@@ -48,12 +48,8 @@
         _ahelp.UnloadButton();
         _action.UnloadButton();
         _sandbox.UnloadButton();
-<<<<<<< HEAD
-        //_emotes.UnloadButton();
-=======
         _emotes.UnloadButton();
         _bug.UnloadButton();
->>>>>>> a8d6dbc3
     }
 
     public void LoadButtons()
@@ -66,11 +62,7 @@
         _ahelp.LoadButton();
         _action.LoadButton();
         _sandbox.LoadButton();
-<<<<<<< HEAD
-        //_emotes.LoadButton();
-=======
         _emotes.LoadButton();
         _bug.LoadButton();
->>>>>>> a8d6dbc3
     }
 }