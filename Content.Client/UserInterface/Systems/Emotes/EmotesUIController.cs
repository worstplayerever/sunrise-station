--- conflicted
+++ resolved
@@ -22,11 +22,7 @@
     [Dependency] private readonly IPrototypeManager _prototypeManager = default!;
     [Dependency] private readonly IPlayerManager _playerManager = default!;
 
-<<<<<<< HEAD
-    //private MenuButton? EmotesButton => UIManager.GetActiveUIWidgetOrNull<MenuBar.Widgets.GameTopMenuBar>()?.EmotesButton;
-=======
     private MenuButton? EmotesButton => UIManager.GetActiveUIWidgetOrNull<MenuBar.Widgets.GameTopMenuBar>()?.EmotesButton;
->>>>>>> 3f9d303c
     private SimpleRadialMenu? _menu;
 
     private static readonly Dictionary<EmoteCategory, (string Tooltip, SpriteSpecifier Sprite)> EmoteGroupingInfo =
@@ -66,11 +62,11 @@
 
             _menu.Open();
 
-            // _menu.OnClose += OnWindowClosed;
-            // _menu.OnOpen += OnWindowOpen;
+            _menu.OnClose += OnWindowClosed;
+            _menu.OnOpen += OnWindowOpen;
 
-            //if (EmotesButton != null)
-            //    EmotesButton.SetClickPressed(true);
+            if (EmotesButton != null)
+                EmotesButton.SetClickPressed(true);
 
             if (centered)
             {
@@ -83,50 +79,50 @@
         }
         else
         {
-            // _menu.OnClose -= OnWindowClosed;
-            // _menu.OnOpen -= OnWindowOpen;
+            _menu.OnClose -= OnWindowClosed;
+            _menu.OnOpen -= OnWindowOpen;
 
-            //if (EmotesButton != null)
-            //    EmotesButton.SetClickPressed(false);
+            if (EmotesButton != null)
+                EmotesButton.SetClickPressed(false);
 
             CloseMenu();
         }
     }
 
-    // public void UnloadButton()
-    // {
-    //     if (EmotesButton == null)
-    //         return;
-    //
-    //     EmotesButton.OnPressed -= ActionButtonPressed;
-    // }
+    public void UnloadButton()
+    {
+        if (EmotesButton == null)
+            return;
 
-    // public void LoadButton()
-    // {
-    //     if (EmotesButton == null)
-    //         return;
-    //
-    //     EmotesButton.OnPressed += ActionButtonPressed;
-    // }
+        EmotesButton.OnPressed -= ActionButtonPressed;
+    }
+
+    public void LoadButton()
+    {
+        if (EmotesButton == null)
+            return;
+
+        EmotesButton.OnPressed += ActionButtonPressed;
+    }
 
     private void ActionButtonPressed(BaseButton.ButtonEventArgs args)
     {
         ToggleEmotesMenu(true);
     }
 
-    // private void OnWindowClosed()
-    // {
-    //     if (EmotesButton != null)
-    //         EmotesButton.Pressed = false;
-    //
-    //     CloseMenu();
-    // }
+    private void OnWindowClosed()
+    {
+        if (EmotesButton != null)
+            EmotesButton.Pressed = false;
 
-    // private void OnWindowOpen()
-    // {
-    //     if (EmotesButton != null)
-    //         EmotesButton.Pressed = true;
-    // }
+        CloseMenu();
+    }
+
+    private void OnWindowOpen()
+    {
+        if (EmotesButton != null)
+            EmotesButton.Pressed = true;
+    }
 
     private void CloseMenu()
     {
