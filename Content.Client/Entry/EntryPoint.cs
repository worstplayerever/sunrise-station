--- conflicted
+++ resolved
@@ -80,12 +80,9 @@
         [Dependency] private readonly ILogManager _logManager = default!;
         [Dependency] private readonly DebugMonitorManager _debugMonitorManager = default!;
         [Dependency] private readonly TitleWindowManager _titleWindowManager = default!;
-<<<<<<< HEAD
+        [Dependency] private readonly IEntitySystemManager _entitySystemManager = default!;
         [Dependency] private readonly ServersHubManager _serversHubManager = default!; // Sunrise-Hub
         [Dependency] private readonly ContributorsManager _contributorsManager = default!; // Sunrise-Edit
-=======
-        [Dependency] private readonly IEntitySystemManager _entitySystemManager = default!;
->>>>>>> fac4bcd9
 
         public override void Init()
         {
