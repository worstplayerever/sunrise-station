--- conflicted
+++ resolved
@@ -71,11 +71,8 @@
         [Dependency] private readonly IReplayLoadManager _replayLoad = default!;
         [Dependency] private readonly ILogManager _logManager = default!;
         [Dependency] private readonly ContentReplayPlaybackManager _replayMan = default!;
-<<<<<<< HEAD
+        [Dependency] private readonly DebugMonitorManager _debugMonitorManager = default!;
         [Dependency] private readonly ServersHubManager _serversHubManager = default!; // Sunrise-Hub
-=======
-        [Dependency] private readonly DebugMonitorManager _debugMonitorManager = default!;
->>>>>>> e99e6592
 
         public override void Init()
         {
