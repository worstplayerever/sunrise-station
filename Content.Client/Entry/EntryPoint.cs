using Content.Client._RMC14.Explosion;
using Content.Client._RMC14.Xenonids.Screech;
using Content.Client._Sunrise.Contributors;
using Content.Client._Sunrise.Entry;
using Content.Client._Sunrise.PlayerCache;
using Content.Client._Sunrise.ServersHub;
using Content.Client.Administration.Managers;
using Content.Client.Changelog;
using Content.Client.Chat.Managers;
using Content.Client.DebugMon;
using Content.Client.Eui;
using Content.Client.Fullscreen;
using Content.Client.GameTicking.Managers;
using Content.Client.GhostKick;
using Content.Client.Guidebook;
using Content.Client.Input;
using Content.Client.IoC;
using Content.Client.Launcher;
using Content.Client.Lobby;
using Content.Client.MainMenu;
using Content.Client.Parallax.Managers;
using Content.Client.Players.PlayTimeTracking;
using Content.Client.Playtime;
using Content.Client.Radiation.Overlays;
using Content.Client.Replay;
using Content.Client.Screenshot;
using Content.Client.Singularity;
using Content.Client.Stylesheets;
using Content.Client.UserInterface;
using Content.Client.Viewport;
using Content.Client.Voting;
using Content.Shared._Sunrise.InteractionsPanel.Data.UI;
using Content.Shared.Ame.Components;
using Content.Shared.Gravity;
using Content.Shared.Localizations;
using Content.Sunrise.Interfaces.Client;
using Content.Sunrise.Interfaces.Shared;
using Robust.Client;
using Robust.Client.Graphics;
using Robust.Client.Input;
using Robust.Client.Replays.Loading;
using Robust.Client.State;
using Robust.Client.UserInterface;
using Robust.Shared;
using Robust.Shared.Configuration;
using Robust.Shared.ContentPack;
using Robust.Shared.Prototypes;
using Robust.Shared.Replays;
using Robust.Shared.Timing;

namespace Content.Client.Entry
{
    public sealed class EntryPoint : GameClient
    {
        [Dependency] private readonly IBaseClient _baseClient = default!;
        [Dependency] private readonly IGameController _gameController = default!;
        [Dependency] private readonly IStateManager _stateManager = default!;
        [Dependency] private readonly IComponentFactory _componentFactory = default!;
        [Dependency] private readonly IPrototypeManager _prototypeManager = default!;
        [Dependency] private readonly IClientAdminManager _adminManager = default!;
        [Dependency] private readonly IParallaxManager _parallaxManager = default!;
        [Dependency] private readonly IConfigurationManager _configManager = default!;
        [Dependency] private readonly IStylesheetManager _stylesheetManager = default!;
        [Dependency] private readonly IScreenshotHook _screenshotHook = default!;
        [Dependency] private readonly FullscreenHook _fullscreenHook = default!;
        [Dependency] private readonly ChangelogManager _changelogManager = default!;
        [Dependency] private readonly ViewportManager _viewportManager = default!;
        [Dependency] private readonly IUserInterfaceManager _userInterfaceManager = default!;
        [Dependency] private readonly IInputManager _inputManager = default!;
        [Dependency] private readonly IOverlayManager _overlayManager = default!;
        [Dependency] private readonly IChatManager _chatManager = default!;
        [Dependency] private readonly IClientPreferencesManager _clientPreferencesManager = default!;
        [Dependency] private readonly EuiManager _euiManager = default!;
        [Dependency] private readonly IVoteManager _voteManager = default!;
        [Dependency] private readonly DocumentParsingManager _documentParsingManager = default!;
        [Dependency] private readonly GhostKickManager _ghostKick = default!;
        [Dependency] private readonly ExtendedDisconnectInformationManager _extendedDisconnectInformation = default!;
        [Dependency] private readonly JobRequirementsManager _jobRequirements = default!;
        [Dependency] private readonly ContentLocalizationManager _contentLoc = default!;
        [Dependency] private readonly ContentReplayPlaybackManager _playbackMan = default!;
        [Dependency] private readonly IResourceManager _resourceManager = default!;
        [Dependency] private readonly IReplayLoadManager _replayLoad = default!;
        [Dependency] private readonly ILogManager _logManager = default!;
        [Dependency] private readonly DebugMonitorManager _debugMonitorManager = default!;
        [Dependency] private readonly TitleWindowManager _titleWindowManager = default!;
        [Dependency] private readonly IEntitySystemManager _entitySystemManager = default!;
<<<<<<< HEAD
        [Dependency] private readonly ServersHubManager _serversHubManager = default!; // Sunrise-Hub
        [Dependency] private readonly ContributorsManager _contributorsManager = default!; // Sunrise-Edit
        [Dependency] private readonly PlayerCacheManager _playerCacheManager = default!; // Sunrise-Edit
=======
        [Dependency] private readonly ClientsidePlaytimeTrackingManager _clientsidePlaytimeManager = default!;
>>>>>>> 3f9d303c

        public override void Init()
        {
            ClientContentIoC.Register();

            foreach (var callback in TestingCallbacks)
            {
                var cast = (ClientModuleTestingCallbacks) callback;
                cast.ClientBeforeIoC?.Invoke();
            }

            IoCManager.BuildGraph();
            IoCManager.InjectDependencies(this);

            _contentLoc.Initialize();
            _componentFactory.DoAutoRegistrations();
            _componentFactory.IgnoreMissingComponents();

            // Do not add to these, they are legacy.
            _componentFactory.RegisterClass<SharedGravityGeneratorComponent>();
            _componentFactory.RegisterClass<SharedAmeControllerComponent>();
            // Do not add to the above, they are legacy

            _prototypeManager.RegisterIgnore("utilityQuery");
            _prototypeManager.RegisterIgnore("utilityCurvePreset");
            _prototypeManager.RegisterIgnore("accent");
            _prototypeManager.RegisterIgnore("gasReaction");
            _prototypeManager.RegisterIgnore("seed"); // Seeds prototypes are server-only.
            _prototypeManager.RegisterIgnore("objective");
            _prototypeManager.RegisterIgnore("holiday");
            _prototypeManager.RegisterIgnore("htnCompound");
            _prototypeManager.RegisterIgnore("htnPrimitive");
            _prototypeManager.RegisterIgnore("gameMap");
            _prototypeManager.RegisterIgnore("gameMapPool");
            // Sunrise-Edit
            // _prototypeManager.RegisterIgnore("lobbyBackground");
            _prototypeManager.RegisterIgnore("gamePreset");
            _prototypeManager.RegisterIgnore("noiseChannel");
            _prototypeManager.RegisterIgnore("playerConnectionWhitelist");
            _prototypeManager.RegisterIgnore("spaceBiome");
            _prototypeManager.RegisterIgnore("worldgenConfig");
            _prototypeManager.RegisterIgnore("gameRule");
            _prototypeManager.RegisterIgnore("worldSpell");
            _prototypeManager.RegisterIgnore("entitySpell");
            _prototypeManager.RegisterIgnore("instantSpell");
            _prototypeManager.RegisterIgnore("roundAnnouncement");
            _prototypeManager.RegisterIgnore("wireLayout");
            _prototypeManager.RegisterIgnore("alertLevels");
            _prototypeManager.RegisterIgnore("nukeopsRole");
            _prototypeManager.RegisterIgnore("ghostRoleRaffleDecider");
            _prototypeManager.RegisterIgnore("codewordGenerator");
            _prototypeManager.RegisterIgnore("codewordFaction");
            // Sunrise-Start
            _prototypeManager.RegisterIgnore("stationGoal");
            _prototypeManager.RegisterIgnore("sponsorLoadout");
            _prototypeManager.RegisterIgnore("holidayGiveawayItem");
            _prototypeManager.RegisterIgnore("gamePresetPool");
            // Sunrise-End

            _componentFactory.GenerateNetIds();
            _adminManager.Initialize();
            _screenshotHook.Initialize();
            _fullscreenHook.Initialize();
            _changelogManager.Initialize();
            _viewportManager.Initialize();
            _ghostKick.Initialize();
            _extendedDisconnectInformation.Initialize();
            _jobRequirements.Initialize();
            _playbackMan.Initialize();
            _clientsidePlaytimeManager.Initialize();

            _serversHubManager.Initialize(); // Sunrise-Hub
            _contributorsManager.Initialize(); // Sunrise-Edit
            _playerCacheManager.Initialize(); // Sunrise-Edit

            // Sunrise-Sponsors-Start
            SunriseClientEntry.Init();
            // Sunrise-Sponsors-End

            //AUTOSCALING default Setup!
            _configManager.SetCVar("interface.resolutionAutoScaleUpperCutoffX", 1080);
            _configManager.SetCVar("interface.resolutionAutoScaleUpperCutoffY", 720);
            _configManager.SetCVar("interface.resolutionAutoScaleLowerCutoffX", 520);
            _configManager.SetCVar("interface.resolutionAutoScaleLowerCutoffY", 240);
            _configManager.SetCVar("interface.resolutionAutoScaleMinimum", 0.5f);

            _configManager.SetCVar("interactions.window_pos_x", 0); // Sunrise-Edit
            _configManager.SetCVar("interactions.window_pos_y", 0); // Sunrise-Edit
        }

        public override void Shutdown()
        {
            base.Shutdown();
            _titleWindowManager.Shutdown();
        }

        public override void PostInit()
        {
            base.PostInit();

            _stylesheetManager.Initialize();

            // Setup key contexts
            ContentContexts.SetupContexts(_inputManager.Contexts);

            _parallaxManager.LoadDefaultParallax();

            _overlayManager.AddOverlay(new SingularityOverlay());
            // Sunrise edit start
            _overlayManager.AddOverlay(new RMCExplosionShockWaveOverlay());
            _overlayManager.AddOverlay(new RMCXenoScreechShockWaveOverlay());
            // Sunrise edit end
            _overlayManager.AddOverlay(new RadiationPulseOverlay());
            _chatManager.Initialize();
            _clientPreferencesManager.Initialize();
            _euiManager.Initialize();
            _voteManager.Initialize();
            _userInterfaceManager.SetDefaultTheme("SS14DefaultTheme");
            _userInterfaceManager.SetActiveTheme(_configManager.GetCVar(CVars.InterfaceTheme));
            _documentParsingManager.Initialize();
            _titleWindowManager.Initialize();

            // Sunrise-Sponsors-Start
            SunriseClientEntry.PostInit();
            // Sunrise-Sponsors-End

            _baseClient.RunLevelChanged += (_, args) =>
            {
                if (args.NewLevel == ClientRunLevel.Initialize)
                {
                    SwitchToDefaultState(args.OldLevel == ClientRunLevel.Connected ||
                                         args.OldLevel == ClientRunLevel.InGame);
                }
            };

            // Disable engine-default viewport since we use our own custom viewport control.
            _userInterfaceManager.MainViewport.Visible = false;

            SwitchToDefaultState();
        }

        private void SwitchToDefaultState(bool disconnected = false)
        {
            // Fire off into state dependent on launcher or not.

            // Check if we're loading a replay via content bundle!
            if (_configManager.GetCVar(CVars.LaunchContentBundle)
                && _resourceManager.ContentFileExists(
                    ReplayConstants.ReplayZipFolder.ToRootedPath() / ReplayConstants.FileMeta))
            {
                _logManager.GetSawmill("entry").Info("Loading content bundle replay from VFS!");

                var reader = new ReplayFileReaderResources(
                    _resourceManager,
                    ReplayConstants.ReplayZipFolder.ToRootedPath());

                _playbackMan.LastLoad = (null, ReplayConstants.ReplayZipFolder.ToRootedPath());
                _replayLoad.LoadAndStartReplay(reader);
            }
            else if (_gameController.LaunchState.FromLauncher)
            {
                _stateManager.RequestStateChange<LauncherConnecting>();
                var state = (LauncherConnecting) _stateManager.CurrentState;

                if (disconnected)
                {
                    state.SetDisconnected();
                }
            }
            else
            {
                _stateManager.RequestStateChange<MainScreen>();
            }
        }

        public override void Update(ModUpdateLevel level, FrameEventArgs frameEventArgs)
        {
            if (level == ModUpdateLevel.FramePreEngine)
            {
                _debugMonitorManager.FrameUpdate();
            }

            if (level == ModUpdateLevel.PreEngine)
            {
                if (_baseClient.RunLevel is ClientRunLevel.InGame or ClientRunLevel.SinglePlayerGame)
                {
                    var updateSystem = _entitySystemManager.GetEntitySystem<BuiPreTickUpdateSystem>();
                    updateSystem.RunUpdates();
                }
            }
        }
    }
}<|MERGE_RESOLUTION|>--- conflicted
+++ resolved
@@ -84,13 +84,10 @@
         [Dependency] private readonly DebugMonitorManager _debugMonitorManager = default!;
         [Dependency] private readonly TitleWindowManager _titleWindowManager = default!;
         [Dependency] private readonly IEntitySystemManager _entitySystemManager = default!;
-<<<<<<< HEAD
+        [Dependency] private readonly ClientsidePlaytimeTrackingManager _clientsidePlaytimeManager = default!;
         [Dependency] private readonly ServersHubManager _serversHubManager = default!; // Sunrise-Hub
         [Dependency] private readonly ContributorsManager _contributorsManager = default!; // Sunrise-Edit
         [Dependency] private readonly PlayerCacheManager _playerCacheManager = default!; // Sunrise-Edit
-=======
-        [Dependency] private readonly ClientsidePlaytimeTrackingManager _clientsidePlaytimeManager = default!;
->>>>>>> 3f9d303c
 
         public override void Init()
         {
