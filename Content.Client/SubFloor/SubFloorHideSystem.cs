--- conflicted
+++ resolved
@@ -1,10 +1,7 @@
-<<<<<<< HEAD
+using Content.Client.UserInterface.Systems.Sandbox;
 using Content.Shared.Atmos.Components;
 using Content.Shared.DrawDepth;
 using Content.Shared.GameTicking;
-=======
-using Content.Client.UserInterface.Systems.Sandbox;
->>>>>>> 1b74de6d
 using Content.Shared.SubFloor;
 using Robust.Client.GameObjects;
 using Robust.Client.UserInterface;
@@ -58,15 +55,6 @@
         base.Initialize();
 
         SubscribeLocalEvent<SubFloorHideComponent, AppearanceChangeEvent>(OnAppearanceChanged);
-<<<<<<< HEAD
-        SubscribeLocalEvent<SubFloorHideComponent, RoundRestartCleanupEvent>(RoundRestartCleanup);
-    }
-
-    private void RoundRestartCleanup(EntityUid uid, SubFloorHideComponent component, RoundRestartCleanupEvent args)
-    {
-        _showAll = false;
-        _showVentPipe = false;
-=======
         SubscribeNetworkEvent<ShowSubfloorRequestEvent>(OnRequestReceived);
         SubscribeLocalEvent<LocalPlayerDetachedEvent>(OnPlayerDetached);
     }
@@ -75,13 +63,13 @@
     {
         // Vismask resets so need to reset this.
         ShowAll = false;
+        _showVentPipe = false;
     }
 
     private void OnRequestReceived(ShowSubfloorRequestEvent ev)
     {
         // When client receives request Queue an update on all vis.
         UpdateAll();
->>>>>>> 1b74de6d
     }
 
     private void OnAppearanceChanged(EntityUid uid, SubFloorHideComponent component, ref AppearanceChangeEvent args)
