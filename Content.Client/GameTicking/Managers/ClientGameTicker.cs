using Content.Client.Administration.Managers;
using Content.Client.Gameplay;
using Content.Client.Lobby;
using Content.Client.RoundEnd;
using Content.Shared.GameTicking;
using Content.Shared.GameWindow;
using Content.Shared.Roles;
using JetBrains.Annotations;
using Robust.Client.Graphics;
using Robust.Client.State;
using Robust.Client.UserInterface;
using Robust.Shared.Prototypes;
using Robust.Shared.Audio;

namespace Content.Client.GameTicking.Managers
{
    [UsedImplicitly]
    public sealed class ClientGameTicker : SharedGameTicker
    {
        [Dependency] private readonly IStateManager _stateManager = default!;
        [Dependency] private readonly IClientAdminManager _admin = default!;
        [Dependency] private readonly IClyde _clyde = default!;
        [Dependency] private readonly IUserInterfaceManager _userInterfaceManager = default!;

        private Dictionary<NetEntity, Dictionary<ProtoId<JobPrototype>, int?>>  _jobsAvailable = new();
        private Dictionary<NetEntity, string> _stationNames = new();

        [ViewVariables] public bool AreWeReady { get; private set; }
        [ViewVariables] public bool IsGameStarted { get; private set; }
<<<<<<< HEAD
        [ViewVariables] public string? RestartSound { get; private set; }
        // Sunrise-Start
        [ViewVariables] public string? LobbyType { get; private set; }
        [ViewVariables] public string? LobbyParallax { get; private set; }
        [ViewVariables] public string? LobbyAnimation { get; private set; }
        [ViewVariables] public string? LobbyArt { get; private set; }
        // Sunrise-End
=======
        [ViewVariables] public ResolvedSoundSpecifier? RestartSound { get; private set; }
        [ViewVariables] public string? LobbyBackground { get; private set; }
>>>>>>> 058d9fec
        [ViewVariables] public bool DisallowedLateJoin { get; private set; }
        [ViewVariables] public string? ServerInfoBlob { get; private set; }
        [ViewVariables] public TimeSpan StartTime { get; private set; }
        [ViewVariables] public new bool Paused { get; private set; }

        [ViewVariables] public IReadOnlyDictionary<NetEntity, Dictionary<ProtoId<JobPrototype>, int?>> JobsAvailable => _jobsAvailable;
        [ViewVariables] public IReadOnlyDictionary<NetEntity, string> StationNames => _stationNames;

        public event Action? InfoBlobUpdated;
        public event Action? LobbyStatusUpdated;
        public event Action? LobbyLateJoinStatusUpdated;
        public event Action<IReadOnlyDictionary<NetEntity, Dictionary<ProtoId<JobPrototype>, int?>>>? LobbyJobsAvailableUpdated;

        public override void Initialize()
        {
            base.Initialize();

            SubscribeNetworkEvent<TickerJoinLobbyEvent>(JoinLobby);
            SubscribeNetworkEvent<TickerJoinGameEvent>(JoinGame);
            SubscribeNetworkEvent<TickerConnectionStatusEvent>(ConnectionStatus);
            SubscribeNetworkEvent<TickerLobbyStatusEvent>(LobbyStatus);
            SubscribeNetworkEvent<TickerLobbyInfoEvent>(LobbyInfo);
            SubscribeNetworkEvent<TickerLobbyCountdownEvent>(LobbyCountdown);
            SubscribeNetworkEvent<RoundEndMessageEvent>(RoundEnd);
            SubscribeNetworkEvent<RequestWindowAttentionEvent>(OnAttentionRequest);
            SubscribeNetworkEvent<TickerLateJoinStatusEvent>(LateJoinStatus);
            SubscribeNetworkEvent<TickerJobsAvailableEvent>(UpdateJobsAvailable);

            _admin.AdminStatusUpdated += OnAdminUpdated;
            OnAdminUpdated();
        }

        public override void Shutdown()
        {
            _admin.AdminStatusUpdated -= OnAdminUpdated;
            base.Shutdown();
        }

        private void OnAdminUpdated()
        {
            // Hide some map/grid related logs from clients. This is to try prevent some easy metagaming by just
            // reading the console. E.g., logs like this one could leak the nuke station/grid:
            // > Grid NT-Arrivals 1101 (122/n25896) changed parent. Old parent: map 10 (121/n25895). New parent: FTL (123/n26470)
#if !DEBUG
            EntityManager.System<SharedMapSystem>().Log.Level = _admin.IsAdmin() ? LogLevel.Info : LogLevel.Warning;
#endif
        }

        private void OnAttentionRequest(RequestWindowAttentionEvent ev)
        {
            _clyde.RequestWindowAttention();
        }

        private void LateJoinStatus(TickerLateJoinStatusEvent message)
        {
            DisallowedLateJoin = message.Disallowed;
            LobbyLateJoinStatusUpdated?.Invoke();
        }

        private void UpdateJobsAvailable(TickerJobsAvailableEvent message)
        {
            _jobsAvailable.Clear();

            foreach (var (job, data) in message.JobsAvailableByStation)
            {
                _jobsAvailable[job] = data;
            }

            _stationNames.Clear();
            foreach (var weh in message.StationNames)
            {
                _stationNames[weh.Key] = weh.Value;
            }

            LobbyJobsAvailableUpdated?.Invoke(JobsAvailable);
        }

        private void JoinLobby(TickerJoinLobbyEvent message)
        {
            _stateManager.RequestStateChange<LobbyState>();
        }

        private void ConnectionStatus(TickerConnectionStatusEvent message)
        {
            RoundStartTimeSpan = message.RoundStartTimeSpan;
        }

        private void LobbyStatus(TickerLobbyStatusEvent message)
        {
            StartTime = message.StartTime;
            RoundStartTimeSpan = message.RoundStartTimeSpan;
            IsGameStarted = message.IsRoundStarted;
            AreWeReady = message.YouAreReady;
            // Sunrise-Start
            LobbyType = message.LobbyType;
            LobbyArt = message.LobbyArt;
            LobbyParallax = message.LobbyParallax;
            LobbyAnimation = message.LobbyAnimation;
            // Sunrise-End
            Paused = message.Paused;

            LobbyStatusUpdated?.Invoke();
        }

        private void LobbyInfo(TickerLobbyInfoEvent message)
        {
            ServerInfoBlob = message.TextBlob;

            InfoBlobUpdated?.Invoke();
        }

        private void JoinGame(TickerJoinGameEvent message)
        {
            _stateManager.RequestStateChange<GameplayState>();
        }

        private void LobbyCountdown(TickerLobbyCountdownEvent message)
        {
            StartTime = message.StartTime;
            Paused = message.Paused;
        }

        private void RoundEnd(RoundEndMessageEvent message)
        {
            // Force an update in the event of this song being the same as the last.
            RestartSound = message.RestartSound;

            _userInterfaceManager.GetUIController<RoundEndSummaryUIController>().OpenRoundEndSummaryWindow(message);
        }
    }
}<|MERGE_RESOLUTION|>--- conflicted
+++ resolved
@@ -27,18 +27,13 @@
 
         [ViewVariables] public bool AreWeReady { get; private set; }
         [ViewVariables] public bool IsGameStarted { get; private set; }
-<<<<<<< HEAD
-        [ViewVariables] public string? RestartSound { get; private set; }
+        [ViewVariables] public ResolvedSoundSpecifier? RestartSound { get; private set; }
         // Sunrise-Start
         [ViewVariables] public string? LobbyType { get; private set; }
         [ViewVariables] public string? LobbyParallax { get; private set; }
         [ViewVariables] public string? LobbyAnimation { get; private set; }
         [ViewVariables] public string? LobbyArt { get; private set; }
         // Sunrise-End
-=======
-        [ViewVariables] public ResolvedSoundSpecifier? RestartSound { get; private set; }
-        [ViewVariables] public string? LobbyBackground { get; private set; }
->>>>>>> 058d9fec
         [ViewVariables] public bool DisallowedLateJoin { get; private set; }
         [ViewVariables] public string? ServerInfoBlob { get; private set; }
         [ViewVariables] public TimeSpan StartTime { get; private set; }
