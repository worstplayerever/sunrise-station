--- conflicted
+++ resolved
@@ -53,7 +53,6 @@
     [Dependency] private readonly DisplacementMapSystem _displacement = default!;
     [Dependency] private readonly SpriteSystem _sprite = default!;
 
-<<<<<<< HEAD
     [ValidatePrototypeId<EntityPrototype>]
     public const string HitscanProto = "HitscanEffect";
     public const string ImpactProto = "ImpactEffect";
@@ -66,9 +65,6 @@
     }
     private void OnTracesEnabledChanged(bool tracesEnabled)
         => _tracesEnabled = tracesEnabled;
-=======
-    public static readonly EntProtoId HitscanProto = "HitscanEffect";
->>>>>>> 3f9d303c
 
     public bool SpreadOverlay
     {
