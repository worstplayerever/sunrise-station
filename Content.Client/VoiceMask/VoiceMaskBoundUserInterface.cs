using Content.Shared.VoiceMask;
using Robust.Client.GameObjects;
using Robust.Client.UserInterface;
using Robust.Shared.Prototypes;

namespace Content.Client.VoiceMask;

public sealed class VoiceMaskBoundUserInterface : BoundUserInterface
{
    [Dependency] private readonly IPrototypeManager _protomanager = default!;

    [ViewVariables]
    private VoiceMaskNameChangeWindow? _window;

    public VoiceMaskBoundUserInterface(EntityUid owner, Enum uiKey) : base(owner, uiKey)
    {
    }

    protected override void Open()
    {
        base.Open();

        _window = this.CreateWindow<VoiceMaskNameChangeWindow>();
        _window.ReloadVerbs(_protomanager);

        _window.OnNameChange += OnNameSelected;
        _window.OnVerbChange += verb => SendMessage(new VoiceMaskChangeVerbMessage(verb));
<<<<<<< HEAD
        _window.OnVoiceChange += voice => SendMessage(new VoiceMaskChangeVoiceMessage(voice)); // Sunrise-TTS
        _window.OnClose += Close;
=======
>>>>>>> 73024fc6
    }

    private void OnNameSelected(string name)
    {
        SendMessage(new VoiceMaskChangeNameMessage(name));
    }

    protected override void UpdateState(BoundUserInterfaceState state)
    {
        if (state is not VoiceMaskBuiState cast || _window == null)
        {
            return;
        }

        _window.UpdateState(cast.Name, cast.Voice, cast.Verb); // Sunrise-TTS
    }

    protected override void Dispose(bool disposing)
    {
        base.Dispose(disposing);

        _window?.Close();
    }
}<|MERGE_RESOLUTION|>--- conflicted
+++ resolved
@@ -25,11 +25,7 @@
 
         _window.OnNameChange += OnNameSelected;
         _window.OnVerbChange += verb => SendMessage(new VoiceMaskChangeVerbMessage(verb));
-<<<<<<< HEAD
         _window.OnVoiceChange += voice => SendMessage(new VoiceMaskChangeVoiceMessage(voice)); // Sunrise-TTS
-        _window.OnClose += Close;
-=======
->>>>>>> 73024fc6
     }
 
     private void OnNameSelected(string name)
