--- conflicted
+++ resolved
@@ -8,6 +8,7 @@
 using Content.Shared.Inventory;
 using Content.Shared.Preferences;
 using Robust.Client.GameObjects;
+using Robust.Shared.Configuration;
 using Robust.Shared.Prototypes;
 using Robust.Shared.Utility;
 
@@ -17,6 +18,7 @@
 {
     [Dependency] private readonly IPrototypeManager _prototypeManager = default!;
     [Dependency] private readonly MarkingManager _markingManager = default!;
+    [Dependency] private readonly IConfigurationManager _configurationManager = default!;
     [Dependency] private readonly DisplacementMapSystem _displacement = default!;
     [Dependency] private readonly SpriteSystem _sprite = default!;
 
@@ -25,6 +27,8 @@
         base.Initialize();
 
         SubscribeLocalEvent<HumanoidAppearanceComponent, AfterAutoHandleStateEvent>(OnHandleState);
+        //Subs.CVar(_configurationManager, CCVars.AccessibilityClientCensorNudity, OnCvarChanged, true);
+        //Subs.CVar(_configurationManager, CCVars.AccessibilityServerCensorNudity, OnCvarChanged, true);
     }
 
     private void OnHandleState(EntityUid uid, HumanoidAppearanceComponent component, ref AfterAutoHandleStateEvent args)
@@ -32,20 +36,16 @@
         UpdateSprite((uid, component, Comp<SpriteComponent>(uid)));
     }
 
-<<<<<<< HEAD
-    private void UpdateSprite(HumanoidAppearanceComponent component, SpriteComponent sprite)
-=======
-    private void OnCvarChanged(bool value)
-    {
-        var humanoidQuery = EntityManager.AllEntityQueryEnumerator<HumanoidAppearanceComponent, SpriteComponent>();
-        while (humanoidQuery.MoveNext(out var uid, out var humanoidComp, out var spriteComp))
-        {
-            UpdateSprite((uid, humanoidComp, spriteComp));
-        }
-    }
+    //private void OnCvarChanged(bool value)
+    //{
+    //    var humanoidQuery = EntityManager.AllEntityQueryEnumerator<HumanoidAppearanceComponent, SpriteComponent>();
+    //    while (humanoidQuery.MoveNext(out var uid, out var humanoidComp, out var spriteComp))
+    //    {
+    //        UpdateSprite((uid, humanoidComp, spriteComp));
+    //    }
+    //}
 
     private void UpdateSprite(Entity<HumanoidAppearanceComponent, SpriteComponent> entity)
->>>>>>> be761ea5
     {
         UpdateLayers(entity);
         ApplyMarkingSet(entity);
@@ -68,7 +68,7 @@
         component.BaseLayers.Clear();
 
         // add default species layers
-        var bodyTypeProto = _prototypeManager.Index(component.BodyType);
+        var bodyTypeProto = _prototypeManager.Index(component.BodyType); // Sunrise-Edit
         foreach (var (key, id) in bodyTypeProto.Sprites)
         {
             oldLayers.Remove(key);
@@ -238,31 +238,30 @@
         // Really, markings should probably be a separate component altogether.
         ClearAllMarkings(entity);
 
+        //var censorNudity = _configurationManager.GetCVar(CCVars.AccessibilityClientCensorNudity) ||
+        //                   _configurationManager.GetCVar(CCVars.AccessibilityServerCensorNudity);
+        // The reason we're splitting this up is in case the character already has undergarment equipped in that slot.
+        //var applyUndergarmentTop = censorNudity;
+        //var applyUndergarmentBottom = censorNudity;
+
         foreach (var markingList in humanoid.MarkingSet.Markings.Values)
         {
             foreach (var marking in markingList)
             {
                 if (_markingManager.TryGetMarking(marking, out var markingPrototype))
-<<<<<<< HEAD
-                    ApplyMarking(markingPrototype, marking.MarkingColors, marking.Visible, humanoid, sprite);
-=======
                 {
                     ApplyMarking(markingPrototype, marking.MarkingColors, marking.Visible, entity);
-                    if (markingPrototype.BodyPart == HumanoidVisualLayers.UndergarmentTop)
-                        applyUndergarmentTop = false;
-                    else if (markingPrototype.BodyPart == HumanoidVisualLayers.UndergarmentBottom)
-                        applyUndergarmentBottom = false;
+                    //if (markingPrototype.BodyPart == HumanoidVisualLayers.UndergarmentTop)
+                    //    applyUndergarmentTop = false;
+                    //else if (markingPrototype.BodyPart == HumanoidVisualLayers.UndergarmentBottom)
+                    //    applyUndergarmentBottom = false;
                 }
->>>>>>> be761ea5
             }
         }
 
         humanoid.ClientOldMarkings = new MarkingSet(humanoid.MarkingSet);
-<<<<<<< HEAD
-=======
-
-        AddUndergarments(entity, applyUndergarmentTop, applyUndergarmentBottom);
->>>>>>> be761ea5
+
+        //AddUndergarments(entity, applyUndergarmentTop, applyUndergarmentBottom);
     }
 
     private void ClearAllMarkings(Entity<HumanoidAppearanceComponent, SpriteComponent> entity)
@@ -314,10 +313,6 @@
         }
     }
 
-<<<<<<< HEAD
-    // Sunrsie-Edit
-    public void ApplyMarking(MarkingPrototype markingPrototype,
-=======
     private void AddUndergarments(Entity<HumanoidAppearanceComponent, SpriteComponent> entity, bool undergarmentTop, bool undergarmentBottom)
     {
         var humanoid = entity.Comp1;
@@ -345,7 +340,6 @@
     }
 
     private void ApplyMarking(MarkingPrototype markingPrototype,
->>>>>>> be761ea5
         IReadOnlyList<Color>? colors,
         bool visible,
         Entity<HumanoidAppearanceComponent, SpriteComponent> entity)
