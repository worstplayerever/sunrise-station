--- conflicted
+++ resolved
@@ -1,8 +1,5 @@
-<<<<<<< HEAD
+using Content.Shared.CCVar;
 using Content.Shared._Sunrise;
-=======
-using Content.Shared.CCVar;
->>>>>>> 1b74de6d
 using Content.Shared.Humanoid;
 using Content.Shared.Humanoid.Markings;
 using Content.Shared.Humanoid.Prototypes;
@@ -60,15 +57,10 @@
         var oldLayers = new HashSet<HumanoidVisualLayers>(component.BaseLayers.Keys);
         component.BaseLayers.Clear();
 
-<<<<<<< HEAD
-        var bodyTypeProto = _prototypeManager.Index(component.BodyType);
-        foreach (var (key, id) in bodyTypeProto.Sprites)
-=======
         // add default species layers
         var speciesProto = _prototypeManager.Index(component.Species);
         var baseSprites = _prototypeManager.Index(speciesProto.SpriteSet);
         foreach (var (key, id) in baseSprites.Sprites)
->>>>>>> 1b74de6d
         {
             oldLayers.Remove(key);
             if (!component.CustomBaseLayers.ContainsKey(key))
@@ -303,10 +295,6 @@
             spriteComp.RemoveLayer(index);
         }
     }
-<<<<<<< HEAD
-    // Sunrsie-Edit
-    public void ApplyMarking(MarkingPrototype markingPrototype,
-=======
 
     private void AddUndergarments(HumanoidAppearanceComponent humanoid, SpriteComponent sprite, bool undergarmentTop, bool undergarmentBottom)
     {
@@ -331,9 +319,8 @@
             }
         }
     }
-
-    private void ApplyMarking(MarkingPrototype markingPrototype,
->>>>>>> 1b74de6d
+    // Sunrsie-Edit
+    public void ApplyMarking(MarkingPrototype markingPrototype,
         IReadOnlyList<Color>? colors,
         bool visible,
         HumanoidAppearanceComponent humanoid,
