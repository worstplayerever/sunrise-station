using System.Linq;
using System.Numerics;
using Content.Client.ContextMenu.UI;
using Content.Client.Examine;
using Content.Client.PDA;
using Content.Client.Resources;
using Content.Client.Silicons.Laws.SiliconLawEditUi;
using Content.Client.UserInterface.Controls;
using Content.Client.UserInterface.Controls.FancyTree;
using Content.Client.Verbs.UI;
using Content.Shared.Verbs;
using Robust.Client.Graphics;
using Robust.Client.ResourceManagement;
using Robust.Client.UserInterface;
using Robust.Client.UserInterface.Controls;
using Robust.Client.UserInterface.CustomControls;
using Robust.Shared.Graphics;
using static Robust.Client.UserInterface.StylesheetHelpers;

namespace Content.Client.Stylesheets
{
    public static class ResCacheExtension
    {
        public static Font NotoStack(this IResourceCache resCache, string variation = "Regular", int size = 10, bool display = false)
        {
            var ds = display ? "Display" : "";
            var sv = variation.StartsWith("Bold", StringComparison.Ordinal) ? "Bold" : "Regular";
            return resCache.GetFont
            (
                // Ew, but ok
                new[]
                {
                    $"/Fonts/NotoSans{ds}/NotoSans{ds}-{variation}.ttf",
                    $"/Fonts/NotoSans/NotoSansSymbols-{sv}.ttf",
                    "/Fonts/NotoSans/NotoSansSymbols2-Regular.ttf"
                },
                size
            );

        }

    }
    // STLYE SHEETS WERE A MISTAKE. KILL ALL OF THIS WITH FIRE
    public sealed class StyleNano : StyleBase
    {
        public const string StyleClassBorderedWindowPanel = "BorderedWindowPanel";
        public const string StyleClassInventorySlotBackground = "InventorySlotBackground";
        public const string StyleClassHandSlotHighlight = "HandSlotHighlight";
        public const string StyleClassChatPanel = "ChatPanel";
        public const string StyleClassChatSubPanel = "ChatSubPanel";
        public const string StyleClassTransparentBorderedWindowPanel = "TransparentBorderedWindowPanel";
        public const string StyleClassHotbarPanel = "HotbarPanel";
        public const string StyleClassTooltipPanel = "tooltipBox";
        public const string StyleClassTooltipAlertTitle = "tooltipAlertTitle";
        public const string StyleClassTooltipAlertDescription = "tooltipAlertDesc";
        public const string StyleClassTooltipAlertCooldown = "tooltipAlertCooldown";
        public const string StyleClassTooltipActionTitle = "tooltipActionTitle";
        public const string StyleClassTooltipActionDescription = "tooltipActionDesc";
        public const string StyleClassTooltipActionCooldown = "tooltipActionCooldown";
        public const string StyleClassTooltipActionRequirements = "tooltipActionCooldown";
        public const string StyleClassTooltipActionCharges = "tooltipActionCharges";
        public const string StyleClassHotbarSlotNumber = "hotbarSlotNumber";
        public const string StyleClassActionSearchBox = "actionSearchBox";
        public const string StyleClassActionMenuItemRevoked = "actionMenuItemRevoked";
        public const string StyleClassChatLineEdit = "chatLineEdit";
        public const string StyleClassChatChannelSelectorButton = "chatSelectorOptionButton";
        public const string StyleClassChatFilterOptionButton = "chatFilterOptionButton";
        public const string StyleClassStorageButton = "storageButton";
        public const string StyleClassInset = "Inset";

        public const string StyleClassSliderRed = "Red";
        public const string StyleClassSliderGreen = "Green";
        public const string StyleClassSliderBlue = "Blue";
        public const string StyleClassSliderWhite = "White";

        public const string StyleClassLabelHeadingBigger = "LabelHeadingBigger";
        public const string StyleClassLabelKeyText = "LabelKeyText";
        public const string StyleClassLabelSecondaryColor = "LabelSecondaryColor";
        public const string StyleClassLabelBig = "LabelBig";
        public const string StyleClassLabelSmall = "LabelSmall";
        public const string StyleClassButtonBig = "ButtonBig";

        public const string StyleClassButtonHelp = "HelpButton";

        public const string StyleClassPopupMessageSmall = "PopupMessageSmall";
        public const string StyleClassPopupMessageSmallCaution = "PopupMessageSmallCaution";
        public const string StyleClassPopupMessageMedium = "PopupMessageMedium";
        public const string StyleClassPopupMessageMediumCaution = "PopupMessageMediumCaution";
        public const string StyleClassPopupMessageLarge = "PopupMessageLarge";
        public const string StyleClassPopupMessageLargeCaution = "PopupMessageLargeCaution";

        // Sunrise-Edit
        public const string StyleClassSocialBox = "SocialBox";
        public const string StyleClassSocialButton = "SocialButton";
        public const string StyleClassSocialButtonForum = "SocialButtonForum";
        public const string StyleClassSocialButtonDiscord = "SocialButtonDiscord";
        public const string StyleClassSocialButtonTelegram = "SocialButtonTelegram";

        public static readonly Color SocialBoxBackground = Color.FromHex("#1E1E24");
        public static readonly Color ForumButtonColor = Color.FromHex("#A88B5E");
        public static readonly Color DiscordButtonColor = Color.FromHex("#5865F2");
        public static readonly Color TelegramButtonColor = Color.FromHex("#0088cc");
        // Sunrise-Edit

        public static readonly Color PanelDark = Color.FromHex("#1E1E22");

        public static readonly Color NanoGold = Color.FromHex("#A88B5E");
        public static readonly Color GoodGreenFore = Color.FromHex("#31843E");
        public static readonly Color ConcerningOrangeFore = Color.FromHex("#A5762F");
        public static readonly Color DangerousRedFore = Color.FromHex("#BB3232");
        public static readonly Color DisabledFore = Color.FromHex("#5A5A5A");

        public static readonly Color ButtonColorDefault = Color.FromHex("#464966");
        public static readonly Color ButtonColorDefaultRed = Color.FromHex("#D43B3B");
        public static readonly Color ButtonColorHovered = Color.FromHex("#575b7f");
        public static readonly Color ButtonColorHoveredRed = Color.FromHex("#DF6B6B");
        public static readonly Color ButtonColorPressed = Color.FromHex("#3e6c45");
        public static readonly Color ButtonColorDisabled = Color.FromHex("#30313c");

        public static readonly Color ButtonColorCautionDefault = Color.FromHex("#ab3232");
        public static readonly Color ButtonColorCautionHovered = Color.FromHex("#cf2f2f");
        public static readonly Color ButtonColorCautionPressed = Color.FromHex("#3e6c45");
        public static readonly Color ButtonColorCautionDisabled = Color.FromHex("#602a2a");

        public static readonly Color ButtonColorGoodDefault = Color.FromHex("#3E6C45");
        public static readonly Color ButtonColorGoodHovered = Color.FromHex("#31843E");
        public static readonly Color ButtonColorGoodDisabled = Color.FromHex("#164420");

        //NavMap
        public static readonly Color PointRed = Color.FromHex("#B02E26");
        public static readonly Color PointGreen = Color.FromHex("#38b026");
        public static readonly Color PointMagenta = Color.FromHex("#FF00FF");

        // Context menu button colors
        public static readonly Color ButtonColorContext = Color.FromHex("#1119");
        public static readonly Color ButtonColorContextHover = Color.DarkSlateGray;
        public static readonly Color ButtonColorContextPressed = Color.LightSlateGray;
        public static readonly Color ButtonColorContextDisabled = Color.Black;

        // Examine button colors
        public static readonly Color ExamineButtonColorContext = Color.Transparent;
        public static readonly Color ExamineButtonColorContextHover = Color.DarkSlateGray;
        public static readonly Color ExamineButtonColorContextPressed = Color.LightSlateGray;
        public static readonly Color ExamineButtonColorContextDisabled = Color.FromHex("#5A5A5A");

        // Fancy Tree elements
        public static readonly Color FancyTreeEvenRowColor = Color.FromHex("#25252A");
        public static readonly Color FancyTreeOddRowColor = FancyTreeEvenRowColor * new Color(0.8f, 0.8f, 0.8f);
        public static readonly Color FancyTreeSelectedRowColor = new Color(55, 55, 68);

        //Used by the APC and SMES menus
        public const string StyleClassPowerStateNone = "PowerStateNone";
        public const string StyleClassPowerStateLow = "PowerStateLow";
        public const string StyleClassPowerStateGood = "PowerStateGood";

        public const string StyleClassItemStatus = "ItemStatus";
        public const string StyleClassItemStatusNotHeld = "ItemStatusNotHeld";
        public static readonly Color ItemStatusNotHeldColor = Color.Gray;

        //Background
        public const string StyleClassBackgroundBaseDark = "PanelBackgroundBaseDark";

        //Buttons
        public const string StyleClassCrossButtonRed = "CrossButtonRed";
        public const string StyleClassButtonColorRed = "ButtonColorRed";
        public const string StyleClassButtonColorGreen = "ButtonColorGreen";
        public const string StyleClassNoStyle = "NoStyle";  // Sunrise-Edit

        public static readonly Color ChatBackgroundColor = Color.FromHex("#25252ADD");

        //Bwoink
        public const string StyleClassPinButtonPinned = "pinButtonPinned";
        public const string StyleClassPinButtonUnpinned = "pinButtonUnpinned";


        public override Stylesheet Stylesheet { get; }

        public StyleNano(IResourceCache resCache) : base(resCache)
        {
            var notoSans8 = resCache.NotoStack(size: 8);
            var notoSans10 = resCache.NotoStack(size: 10);
            var notoSansItalic10 = resCache.NotoStack(variation: "Italic", size: 10);
            var notoSans12 = resCache.NotoStack(size: 12);
            var notoSansItalic12 = resCache.NotoStack(variation: "Italic", size: 12);
            var notoSansBold12 = resCache.NotoStack(variation: "Bold", size: 12);
            var notoSansBoldItalic12 = resCache.NotoStack(variation: "BoldItalic", size: 12);
            var notoSansBoldItalic14 = resCache.NotoStack(variation: "BoldItalic", size: 14);
            var notoSansBoldItalic16 = resCache.NotoStack(variation: "BoldItalic", size: 16);
            var notoSansDisplayBold14 = resCache.NotoStack(variation: "Bold", display: true, size: 14);
            var notoSansDisplayBold16 = resCache.NotoStack(variation: "Bold", display: true, size: 16);
            var notoSans15 = resCache.NotoStack(variation: "Regular", size: 15);
            var notoSans16 = resCache.NotoStack(variation: "Regular", size: 16);
            var notoSansBold16 = resCache.NotoStack(variation: "Bold", size: 16);
            var notoSansBold18 = resCache.NotoStack(variation: "Bold", size: 18);
            var notoSansBold20 = resCache.NotoStack(variation: "Bold", size: 20);
            var notoSansMono = resCache.GetFont("/EngineFonts/NotoSans/NotoSansMono-Regular.ttf", size: 12);
            var windowHeaderTex = resCache.GetTexture("/Textures/Interface/Nano/window_header.png");
            var windowHeader = new StyleBoxTexture
            {
                Texture = windowHeaderTex,
                PatchMarginBottom = 3,
                ExpandMarginBottom = 3,
                ContentMarginBottomOverride = 0
            };
            var windowHeaderAlertTex = resCache.GetTexture("/Textures/Interface/Nano/window_header_alert.png");
            var windowHeaderAlert = new StyleBoxTexture
            {
                Texture = windowHeaderAlertTex,
                PatchMarginBottom = 3,
                ExpandMarginBottom = 3,
                ContentMarginBottomOverride = 0
            };
            var windowBackgroundTex = resCache.GetTexture("/Textures/Interface/Nano/window_background.png");
            var windowBackground = new StyleBoxTexture
            {
                Texture = windowBackgroundTex,
            };
            windowBackground.SetPatchMargin(StyleBox.Margin.Horizontal | StyleBox.Margin.Bottom, 2);
            windowBackground.SetExpandMargin(StyleBox.Margin.Horizontal | StyleBox.Margin.Bottom, 2);

            var borderedWindowBackgroundTex = resCache.GetTexture("/Textures/Interface/Nano/window_background_bordered.png");
            var borderedWindowBackground = new StyleBoxTexture
            {
                Texture = borderedWindowBackgroundTex,
            };
            borderedWindowBackground.SetPatchMargin(StyleBox.Margin.All, 2);

            var contextMenuBackground = new StyleBoxTexture
            {
                Texture = borderedWindowBackgroundTex,
            };
            contextMenuBackground.SetPatchMargin(StyleBox.Margin.All, ContextMenuElement.ElementMargin);

            var invSlotBgTex = resCache.GetTexture("/Textures/Interface/Inventory/inv_slot_background.png");
            var invSlotBg = new StyleBoxTexture
            {
                Texture = invSlotBgTex,
            };
            invSlotBg.SetPatchMargin(StyleBox.Margin.All, 2);
            invSlotBg.SetContentMarginOverride(StyleBox.Margin.All, 0);

            var handSlotHighlightTex = resCache.GetTexture("/Textures/Interface/Inventory/hand_slot_highlight.png");
            var handSlotHighlight = new StyleBoxTexture
            {
                Texture = handSlotHighlightTex,
            };
            handSlotHighlight.SetPatchMargin(StyleBox.Margin.All, 2);

            var borderedTransparentWindowBackgroundTex = resCache.GetTexture("/Textures/Interface/Nano/transparent_window_background_bordered.png");
            var borderedTransparentWindowBackground = new StyleBoxTexture
            {
                Texture = borderedTransparentWindowBackgroundTex,
            };
            borderedTransparentWindowBackground.SetPatchMargin(StyleBox.Margin.All, 2);

            var hotbarBackground = new StyleBoxTexture
            {
                Texture = borderedWindowBackgroundTex,
            };
            hotbarBackground.SetPatchMargin(StyleBox.Margin.All, 2);
            hotbarBackground.SetExpandMargin(StyleBox.Margin.All, 4);

            var buttonStorage = new StyleBoxTexture(BaseButton);
            buttonStorage.SetPatchMargin(StyleBox.Margin.All, 10);
            buttonStorage.SetPadding(StyleBox.Margin.All, 0);
            buttonStorage.SetContentMarginOverride(StyleBox.Margin.Vertical, 0);
            buttonStorage.SetContentMarginOverride(StyleBox.Margin.Horizontal, 4);

            var buttonContext = new StyleBoxTexture { Texture = Texture.White };

            var buttonRectTex = resCache.GetTexture("/Textures/Interface/Nano/light_panel_background_bordered.png");
            var buttonRect = new StyleBoxTexture(BaseButton)
            {
                Texture = buttonRectTex
            };
            buttonRect.SetPatchMargin(StyleBox.Margin.All, 2);
            buttonRect.SetPadding(StyleBox.Margin.All, 2);
            buttonRect.SetContentMarginOverride(StyleBox.Margin.Vertical, 2);
            buttonRect.SetContentMarginOverride(StyleBox.Margin.Horizontal, 2);

            var buttonRectHover = new StyleBoxTexture(buttonRect)
            {
                Modulate = ButtonColorHovered
            };

            var buttonRectPressed = new StyleBoxTexture(buttonRect)
            {
                Modulate = ButtonColorPressed
            };

            var buttonRectDisabled = new StyleBoxTexture(buttonRect)
            {
                Modulate = ButtonColorDisabled
            };

            var buttonRectActionMenuItemTex = resCache.GetTexture("/Textures/Interface/Nano/black_panel_light_thin_border.png");
            var buttonRectActionMenuRevokedItemTex = resCache.GetTexture("/Textures/Interface/Nano/black_panel_red_thin_border.png");
            var buttonRectActionMenuItem = new StyleBoxTexture(BaseButton)
            {
                Texture = buttonRectActionMenuItemTex
            };
            buttonRectActionMenuItem.SetPatchMargin(StyleBox.Margin.All, 2);
            buttonRectActionMenuItem.SetPadding(StyleBox.Margin.All, 2);
            buttonRectActionMenuItem.SetContentMarginOverride(StyleBox.Margin.Vertical, 2);
            buttonRectActionMenuItem.SetContentMarginOverride(StyleBox.Margin.Horizontal, 2);
            var buttonRectActionMenuItemRevoked = new StyleBoxTexture(buttonRectActionMenuItem)
            {
                Texture = buttonRectActionMenuRevokedItemTex
            };
            var buttonRectActionMenuItemHover = new StyleBoxTexture(buttonRectActionMenuItem)
            {
                Modulate = ButtonColorHovered
            };
            var buttonRectActionMenuItemPressed = new StyleBoxTexture(buttonRectActionMenuItem)
            {
                Modulate = ButtonColorPressed
            };

            var buttonTex = resCache.GetTexture("/Textures/Interface/Nano/button.svg.96dpi.png");
            var topButtonBase = new StyleBoxTexture
            {
                Texture = buttonTex,
            };
            topButtonBase.SetPatchMargin(StyleBox.Margin.All, 10);
            topButtonBase.SetPadding(StyleBox.Margin.All, 0);
            topButtonBase.SetContentMarginOverride(StyleBox.Margin.All, 0);

            var topButtonOpenRight = new StyleBoxTexture(topButtonBase)
            {
                Texture = new AtlasTexture(buttonTex, UIBox2.FromDimensions(new Vector2(0, 0), new Vector2(14, 24))),
            };
            topButtonOpenRight.SetPatchMargin(StyleBox.Margin.Right, 0);

            var topButtonOpenLeft = new StyleBoxTexture(topButtonBase)
            {
                Texture = new AtlasTexture(buttonTex, UIBox2.FromDimensions(new Vector2(10, 0), new Vector2(14, 24))),
            };
            topButtonOpenLeft.SetPatchMargin(StyleBox.Margin.Left, 0);

            var topButtonSquare = new StyleBoxTexture(topButtonBase)
            {
                Texture = new AtlasTexture(buttonTex, UIBox2.FromDimensions(new Vector2(10, 0), new Vector2(3, 24))),
            };
            topButtonSquare.SetPatchMargin(StyleBox.Margin.Horizontal, 0);

            var chatChannelButtonTex = resCache.GetTexture("/Textures/Interface/Nano/rounded_button.svg.96dpi.png");
            var chatChannelButton = new StyleBoxTexture
            {
                Texture = chatChannelButtonTex,
            };
            chatChannelButton.SetPatchMargin(StyleBox.Margin.All, 5);
            chatChannelButton.SetPadding(StyleBox.Margin.All, 2);

            var chatFilterButtonTex = resCache.GetTexture("/Textures/Interface/Nano/rounded_button_bordered.svg.96dpi.png");
            var chatFilterButton = new StyleBoxTexture
            {
                Texture = chatFilterButtonTex,
            };
            chatFilterButton.SetPatchMargin(StyleBox.Margin.All, 5);
            chatFilterButton.SetPadding(StyleBox.Margin.All, 2);

            var outputPanelScrollDownButtonTex = resCache.GetTexture("/Textures/Interface/Nano/rounded_button_half_bordered.svg.96dpi.png");
            var outputPanelScrollDownButton = new StyleBoxTexture
            {
                Texture = outputPanelScrollDownButtonTex,
            };
            outputPanelScrollDownButton.SetPatchMargin(StyleBox.Margin.All, 5);
            outputPanelScrollDownButton.SetPadding(StyleBox.Margin.All, 2);
            outputPanelScrollDownButton.SetPadding(StyleBox.Margin.Top, 0);
            outputPanelScrollDownButton.SetPadding(StyleBox.Margin.Bottom, 0);

            var smallButtonTex = resCache.GetTexture("/Textures/Interface/Nano/button_small.svg.96dpi.png");
            var smallButtonBase = new StyleBoxTexture
            {
                Texture = smallButtonTex,
            };

            var textureInvertedTriangle = resCache.GetTexture("/Textures/Interface/Nano/inverted_triangle.svg.png");

            var lineEditTex = resCache.GetTexture("/Textures/Interface/Nano/lineedit.png");
            var lineEdit = new StyleBoxTexture
            {
                Texture = lineEditTex,
            };
            lineEdit.SetPatchMargin(StyleBox.Margin.All, 3);
            lineEdit.SetContentMarginOverride(StyleBox.Margin.Horizontal, 5);

            var chatBg = new StyleBoxFlat
            {
                BackgroundColor = ChatBackgroundColor
            };

            var chatSubBg = new StyleBoxFlat
            {
                BackgroundColor = ChatBackgroundColor,
            };
            chatSubBg.SetContentMarginOverride(StyleBox.Margin.All, 2);

            var actionSearchBoxTex = resCache.GetTexture("/Textures/Interface/Nano/black_panel_dark_thin_border.png");
            var actionSearchBox = new StyleBoxTexture
            {
                Texture = actionSearchBoxTex,
            };
            actionSearchBox.SetPatchMargin(StyleBox.Margin.All, 3);
            actionSearchBox.SetContentMarginOverride(StyleBox.Margin.Horizontal, 5);

            var tabContainerPanelTex = resCache.GetTexture("/Textures/Interface/Nano/tabcontainer_panel.png");
            var tabContainerPanel = new StyleBoxTexture
            {
                Texture = tabContainerPanelTex,
            };
            tabContainerPanel.SetPatchMargin(StyleBox.Margin.All, 2);

            var tabContainerBoxActive = new StyleBoxFlat { BackgroundColor = new Color(64, 64, 64) };
            tabContainerBoxActive.SetContentMarginOverride(StyleBox.Margin.Horizontal, 5);
            var tabContainerBoxInactive = new StyleBoxFlat { BackgroundColor = new Color(32, 32, 32) };
            tabContainerBoxInactive.SetContentMarginOverride(StyleBox.Margin.Horizontal, 5);

            var progressBarBackground = new StyleBoxFlat
            {
                BackgroundColor = new Color(0.25f, 0.25f, 0.25f)
            };
            progressBarBackground.SetContentMarginOverride(StyleBox.Margin.Vertical, 14.5f);

            var progressBarForeground = new StyleBoxFlat
            {
                BackgroundColor = new Color(0.25f, 0.50f, 0.25f)
            };
            progressBarForeground.SetContentMarginOverride(StyleBox.Margin.Vertical, 14.5f);

            // CheckBox
            var checkBoxTextureChecked = resCache.GetTexture("/Textures/Interface/Nano/checkbox_checked.svg.96dpi.png");
            var checkBoxTextureUnchecked = resCache.GetTexture("/Textures/Interface/Nano/checkbox_unchecked.svg.96dpi.png");

            // Tooltip box
            var tooltipTexture = resCache.GetTexture("/Textures/Interface/Nano/tooltip.png");
            var tooltipBox = new StyleBoxTexture
            {
                Texture = tooltipTexture,
            };
            tooltipBox.SetPatchMargin(StyleBox.Margin.All, 2);
            tooltipBox.SetContentMarginOverride(StyleBox.Margin.Horizontal, 7);

            // Whisper box
            var whisperTexture = resCache.GetTexture("/Textures/Interface/Nano/whisper.png");
            var whisperBox = new StyleBoxTexture
            {
                Texture = whisperTexture,
            };
            whisperBox.SetPatchMargin(StyleBox.Margin.All, 2);
            whisperBox.SetContentMarginOverride(StyleBox.Margin.Horizontal, 7);

            // Placeholder
            var placeholderTexture = resCache.GetTexture("/Textures/Interface/Nano/placeholder.png");
            var placeholder = new StyleBoxTexture { Texture = placeholderTexture };
            placeholder.SetPatchMargin(StyleBox.Margin.All, 19);
            placeholder.SetExpandMargin(StyleBox.Margin.All, -5);
            placeholder.Mode = StyleBoxTexture.StretchMode.Tile;

            var itemListBackgroundSelected = new StyleBoxFlat { BackgroundColor = new Color(75, 75, 86) };
            itemListBackgroundSelected.SetContentMarginOverride(StyleBox.Margin.Vertical, 2);
            itemListBackgroundSelected.SetContentMarginOverride(StyleBox.Margin.Horizontal, 4);
            var itemListItemBackgroundDisabled = new StyleBoxFlat { BackgroundColor = new Color(10, 10, 12) };
            itemListItemBackgroundDisabled.SetContentMarginOverride(StyleBox.Margin.Vertical, 2);
            itemListItemBackgroundDisabled.SetContentMarginOverride(StyleBox.Margin.Horizontal, 4);
            var itemListItemBackground = new StyleBoxFlat { BackgroundColor = new Color(55, 55, 68) };
            itemListItemBackground.SetContentMarginOverride(StyleBox.Margin.Vertical, 2);
            itemListItemBackground.SetContentMarginOverride(StyleBox.Margin.Horizontal, 4);
            var itemListItemBackgroundTransparent = new StyleBoxFlat { BackgroundColor = Color.Transparent };
            itemListItemBackgroundTransparent.SetContentMarginOverride(StyleBox.Margin.Vertical, 2);
            itemListItemBackgroundTransparent.SetContentMarginOverride(StyleBox.Margin.Horizontal, 4);

            var squareTex = resCache.GetTexture("/Textures/Interface/Nano/square.png");
            var listContainerButton = new StyleBoxTexture
            {
                Texture = squareTex,
                ContentMarginLeftOverride = 10
            };

            // NanoHeading
            var nanoHeadingTex = resCache.GetTexture("/Textures/Interface/Nano/nanoheading.svg.96dpi.png");
            var nanoHeadingBox = new StyleBoxTexture
            {
                Texture = nanoHeadingTex,
                PatchMarginRight = 10,
                PatchMarginTop = 10,
                ContentMarginTopOverride = 2,
                ContentMarginLeftOverride = 10,
                PaddingTop = 4
            };

            nanoHeadingBox.SetPatchMargin(StyleBox.Margin.Left | StyleBox.Margin.Bottom, 2);

            // Stripe background
            var stripeBackTex = resCache.GetTexture("/Textures/Interface/Nano/stripeback.svg.96dpi.png");
            var stripeBack = new StyleBoxTexture
            {
                Texture = stripeBackTex,
                Mode = StyleBoxTexture.StretchMode.Tile
            };

            // Slider
            var sliderOutlineTex = resCache.GetTexture("/Textures/Interface/Nano/slider_outline.svg.96dpi.png");
            var sliderFillTex = resCache.GetTexture("/Textures/Interface/Nano/slider_fill.svg.96dpi.png");
            var sliderGrabTex = resCache.GetTexture("/Textures/Interface/Nano/slider_grabber.svg.96dpi.png");

            var sliderFillBox = new StyleBoxTexture
            {
                Texture = sliderFillTex,
                Modulate = Color.FromHex("#3E6C45")
            };

            var sliderBackBox = new StyleBoxTexture
            {
                Texture = sliderFillTex,
                Modulate = PanelDark,
            };

            var sliderForeBox = new StyleBoxTexture
            {
                Texture = sliderOutlineTex,
                Modulate = Color.FromHex("#494949")
            };

            var sliderGrabBox = new StyleBoxTexture
            {
                Texture = sliderGrabTex,
            };

            sliderFillBox.SetPatchMargin(StyleBox.Margin.All, 12);
            sliderBackBox.SetPatchMargin(StyleBox.Margin.All, 12);
            sliderForeBox.SetPatchMargin(StyleBox.Margin.All, 12);
            sliderGrabBox.SetPatchMargin(StyleBox.Margin.All, 12);

            var sliderFillGreen = new StyleBoxTexture(sliderFillBox) { Modulate = Color.LimeGreen };
            var sliderFillRed = new StyleBoxTexture(sliderFillBox) { Modulate = Color.Red };
            var sliderFillBlue = new StyleBoxTexture(sliderFillBox) { Modulate = Color.Blue };
            var sliderFillWhite = new StyleBoxTexture(sliderFillBox) { Modulate = Color.White };

            var boxFont13 = resCache.GetFont("/Fonts/Boxfont-round/Boxfont Round.ttf", 13);

            var insetBack = new StyleBoxTexture
            {
                Texture = buttonTex,
                Modulate = Color.FromHex("#202023"),
            };
            insetBack.SetPatchMargin(StyleBox.Margin.All, 10);

            // Default paper background:
            var paperBackground = new StyleBoxTexture
            {
                Texture = resCache.GetTexture("/Textures/Interface/Paper/paper_background_default.svg.96dpi.png"),
                Modulate = Color.FromHex("#eaedde"), // A light cream
            };
            paperBackground.SetPatchMargin(StyleBox.Margin.All, 16.0f);

            var contextMenuExpansionTexture = resCache.GetTexture("/Textures/Interface/VerbIcons/group.svg.192dpi.png");
            var verbMenuConfirmationTexture = resCache.GetTexture("/Textures/Interface/VerbIcons/group.svg.192dpi.png");

            // south-facing arrow:
            var directionIconArrowTex = resCache.GetTexture("/Textures/Interface/VerbIcons/drop.svg.192dpi.png");
            var directionIconQuestionTex = resCache.GetTexture("/Textures/Interface/VerbIcons/information.svg.192dpi.png");
            var directionIconHereTex = resCache.GetTexture("/Textures/Interface/VerbIcons/dot.svg.192dpi.png");

            Stylesheet = new Stylesheet(BaseRules.Concat(new[]
            {
                Element().Class("monospace")
                    .Prop("font", notoSansMono),
                // Window title.
                new StyleRule(
                    new SelectorElement(typeof(Label), new[] {DefaultWindow.StyleClassWindowTitle}, null, null),
                    new[]
                    {
                        new StyleProperty(Label.StylePropertyFontColor, NanoGold),
                        new StyleProperty(Label.StylePropertyFont, notoSansDisplayBold14),
                    }),
                // Alert (white) window title.
                new StyleRule(
                    new SelectorElement(typeof(Label), new[] {"windowTitleAlert"}, null, null),
                    new[]
                    {
                        new StyleProperty(Label.StylePropertyFontColor, Color.White),
                        new StyleProperty(Label.StylePropertyFont, notoSansDisplayBold14),
                    }),
                // Window background.
                new StyleRule(
                    new SelectorElement(null, new[] {DefaultWindow.StyleClassWindowPanel}, null, null),
                    new[]
                    {
                        new StyleProperty(PanelContainer.StylePropertyPanel, windowBackground),
                    }),
                // bordered window background
                new StyleRule(
                    new SelectorElement(null, new[] {StyleClassBorderedWindowPanel}, null, null),
                    new[]
                    {
                        new StyleProperty(PanelContainer.StylePropertyPanel, borderedWindowBackground),
                    }),
                new StyleRule(
                    new SelectorElement(null, new[] {StyleClassTransparentBorderedWindowPanel}, null, null),
                    new[]
                    {
                        new StyleProperty(PanelContainer.StylePropertyPanel, borderedTransparentWindowBackground),
                    }),
                // inventory slot background
                new StyleRule(
                    new SelectorElement(null, new[] {StyleClassInventorySlotBackground}, null, null),
                    new[]
                    {
                        new StyleProperty(PanelContainer.StylePropertyPanel, invSlotBg),
                    }),
                // hand slot highlight
                new StyleRule(
                    new SelectorElement(null, new[] {StyleClassHandSlotHighlight}, null, null),
                    new[]
                    {
                        new StyleProperty(PanelContainer.StylePropertyPanel, handSlotHighlight),
                    }),
                // Hotbar background
                new StyleRule(new SelectorElement(typeof(PanelContainer), new[] {StyleClassHotbarPanel}, null, null),
                    new[]
                    {
                        new StyleProperty(PanelContainer.StylePropertyPanel, hotbarBackground),
                    }),
                // Window header.
                new StyleRule(
                    new SelectorElement(typeof(PanelContainer), new[] {DefaultWindow.StyleClassWindowHeader}, null, null),
                    new[]
                    {
                        new StyleProperty(PanelContainer.StylePropertyPanel, windowHeader),
                    }),
                // Alert (red) window header.
                new StyleRule(
                    new SelectorElement(typeof(PanelContainer), new[] {"windowHeaderAlert"}, null, null),
                    new[]
                    {
                        new StyleProperty(PanelContainer.StylePropertyPanel, windowHeaderAlert),
                    }),

                // Shapes for the buttons.
                Element<ContainerButton>().Class(ContainerButton.StyleClassButton)
                    .Prop(ContainerButton.StylePropertyStyleBox, BaseButton),

                Element<ContainerButton>().Class(ContainerButton.StyleClassButton)
                    .Class(ButtonOpenRight)
                    .Prop(ContainerButton.StylePropertyStyleBox, BaseButtonOpenRight),

                Element<ContainerButton>().Class(ContainerButton.StyleClassButton)
                    .Class(ButtonOpenLeft)
                    .Prop(ContainerButton.StylePropertyStyleBox, BaseButtonOpenLeft),

                Element<ContainerButton>().Class(ContainerButton.StyleClassButton)
                    .Class(ButtonOpenBoth)
                    .Prop(ContainerButton.StylePropertyStyleBox, BaseButtonOpenBoth),

                Element<ContainerButton>().Class(ContainerButton.StyleClassButton)
                    .Class(ButtonSquare)
                    .Prop(ContainerButton.StylePropertyStyleBox, BaseButtonSquare),

                new StyleRule(new SelectorElement(typeof(Label), new[] { Button.StyleClassButton }, null, null), new[]
                {
                    new StyleProperty(Label.StylePropertyAlignMode, Label.AlignMode.Center),
                }),

                // Colors for the buttons.
                Element<ContainerButton>().Class(ContainerButton.StyleClassButton)
                    .Pseudo(ContainerButton.StylePseudoClassNormal)
                    .Prop(Control.StylePropertyModulateSelf, ButtonColorDefault),

                Element<ContainerButton>().Class(ContainerButton.StyleClassButton)
                    .Pseudo(ContainerButton.StylePseudoClassHover)
                    .Prop(Control.StylePropertyModulateSelf, ButtonColorHovered),

                Element<ContainerButton>().Class(ContainerButton.StyleClassButton)
                    .Pseudo(ContainerButton.StylePseudoClassPressed)
                    .Prop(Control.StylePropertyModulateSelf, ButtonColorPressed),

                Element<ContainerButton>().Class(ContainerButton.StyleClassButton)
                    .Pseudo(ContainerButton.StylePseudoClassDisabled)
                    .Prop(Control.StylePropertyModulateSelf, ButtonColorDisabled),

                // Colors for the caution buttons.
                Element<ContainerButton>().Class(ContainerButton.StyleClassButton).Class(ButtonCaution)
                    .Pseudo(ContainerButton.StylePseudoClassNormal)
                    .Prop(Control.StylePropertyModulateSelf, ButtonColorCautionDefault),

                Element<ContainerButton>().Class(ContainerButton.StyleClassButton).Class(ButtonCaution)
                    .Pseudo(ContainerButton.StylePseudoClassHover)
                    .Prop(Control.StylePropertyModulateSelf, ButtonColorCautionHovered),

                Element<ContainerButton>().Class(ContainerButton.StyleClassButton).Class(ButtonCaution)
                    .Pseudo(ContainerButton.StylePseudoClassPressed)
                    .Prop(Control.StylePropertyModulateSelf, ButtonColorCautionPressed),

                Element<ContainerButton>().Class(ContainerButton.StyleClassButton).Class(ButtonCaution)
                    .Pseudo(ContainerButton.StylePseudoClassDisabled)
                    .Prop(Control.StylePropertyModulateSelf, ButtonColorCautionDisabled),

                // Colors for confirm buttons confirm states.
                Element<ConfirmButton>()
                    .Pseudo(ConfirmButton.ConfirmPrefix + ContainerButton.StylePseudoClassNormal)
                    .Prop(Control.StylePropertyModulateSelf, ButtonColorCautionDefault),

                Element<ConfirmButton>()
                    .Pseudo(ConfirmButton.ConfirmPrefix + ContainerButton.StylePseudoClassHover)
                    .Prop(Control.StylePropertyModulateSelf, ButtonColorCautionHovered),

                Element<ConfirmButton>()
                    .Pseudo(ConfirmButton.ConfirmPrefix + ContainerButton.StylePseudoClassPressed)
                    .Prop(Control.StylePropertyModulateSelf, ButtonColorCautionPressed),

                Element<ConfirmButton>()
                    .Pseudo(ConfirmButton.ConfirmPrefix + ContainerButton.StylePseudoClassDisabled)
                    .Prop(Control.StylePropertyModulateSelf, ButtonColorCautionDisabled),

                new StyleRule(new SelectorChild(
                    new SelectorElement(typeof(Button), null, null, new[] {ContainerButton.StylePseudoClassDisabled}),
                    new SelectorElement(typeof(Label), null, null, null)),
                    new[]
                    {
                        new StyleProperty("font-color", Color.FromHex("#E5E5E581")),
                    }),

                // ItemStatus for hands
                Element()
                    .Class(StyleClassItemStatusNotHeld)
                    .Prop("font", notoSansItalic10)
                    .Prop("font-color", ItemStatusNotHeldColor)
                    .Prop(nameof(Control.Margin), new Thickness(4, 0, 0, 2)),

                Element()
                    .Class(StyleClassItemStatus)
                    .Prop(nameof(RichTextLabel.LineHeightScale), 0.7f)
                    .Prop(nameof(Control.Margin), new Thickness(4, 0, 0, 2)),

                // Context Menu window
                Element<PanelContainer>().Class(ContextMenuPopup.StyleClassContextMenuPopup)
                    .Prop(PanelContainer.StylePropertyPanel, contextMenuBackground),

                // Context menu buttons
                Element<ContextMenuElement>().Class(ContextMenuElement.StyleClassContextMenuButton)
                    .Prop(ContainerButton.StylePropertyStyleBox, buttonContext),

                Element<ContextMenuElement>().Class(ContextMenuElement.StyleClassContextMenuButton)
                    .Pseudo(ContainerButton.StylePseudoClassNormal)
                    .Prop(Control.StylePropertyModulateSelf, ButtonColorContext),

                Element<ContextMenuElement>().Class(ContextMenuElement.StyleClassContextMenuButton)
                    .Pseudo(ContainerButton.StylePseudoClassHover)
                    .Prop(Control.StylePropertyModulateSelf, ButtonColorContextHover),

                Element<ContextMenuElement>().Class(ContextMenuElement.StyleClassContextMenuButton)
                    .Pseudo(ContainerButton.StylePseudoClassPressed)
                    .Prop(Control.StylePropertyModulateSelf, ButtonColorContextPressed),

                Element<ContextMenuElement>().Class(ContextMenuElement.StyleClassContextMenuButton)
                    .Pseudo(ContainerButton.StylePseudoClassDisabled)
                    .Prop(Control.StylePropertyModulateSelf, ButtonColorContextDisabled),

                // Context Menu Labels
                Element<RichTextLabel>().Class(InteractionVerb.DefaultTextStyleClass)
                    .Prop(Label.StylePropertyFont, notoSansBoldItalic12),

                Element<RichTextLabel>().Class(ActivationVerb.DefaultTextStyleClass)
                    .Prop(Label.StylePropertyFont, notoSansBold12),

                Element<RichTextLabel>().Class(AlternativeVerb.DefaultTextStyleClass)
                    .Prop(Label.StylePropertyFont, notoSansItalic12),

                Element<RichTextLabel>().Class(Verb.DefaultTextStyleClass)
                    .Prop(Label.StylePropertyFont, notoSans12),

                Element<TextureRect>().Class(ContextMenuElement.StyleClassContextMenuExpansionTexture)
                    .Prop(TextureRect.StylePropertyTexture, contextMenuExpansionTexture),

                Element<TextureRect>().Class(VerbMenuElement.StyleClassVerbMenuConfirmationTexture)
                    .Prop(TextureRect.StylePropertyTexture, verbMenuConfirmationTexture),

                // Context menu confirm buttons
                Element<ContextMenuElement>().Class(ConfirmationMenuElement.StyleClassConfirmationContextMenuButton)
                    .Prop(ContainerButton.StylePropertyStyleBox, buttonContext),

                Element<ContextMenuElement>().Class(ConfirmationMenuElement.StyleClassConfirmationContextMenuButton)
                    .Pseudo(ContainerButton.StylePseudoClassNormal)
                    .Prop(Control.StylePropertyModulateSelf, ButtonColorCautionDefault),

                Element<ContextMenuElement>().Class(ConfirmationMenuElement.StyleClassConfirmationContextMenuButton)
                    .Pseudo(ContainerButton.StylePseudoClassHover)
                    .Prop(Control.StylePropertyModulateSelf, ButtonColorCautionHovered),

                Element<ContextMenuElement>().Class(ConfirmationMenuElement.StyleClassConfirmationContextMenuButton)
                    .Pseudo(ContainerButton.StylePseudoClassPressed)
                    .Prop(Control.StylePropertyModulateSelf, ButtonColorCautionPressed),

                Element<ContextMenuElement>().Class(ConfirmationMenuElement.StyleClassConfirmationContextMenuButton)
                    .Pseudo(ContainerButton.StylePseudoClassDisabled)
                    .Prop(Control.StylePropertyModulateSelf, ButtonColorCautionDisabled),

                // Examine buttons
                Element<ExamineButton>().Class(ExamineButton.StyleClassExamineButton)
                    .Prop(ContainerButton.StylePropertyStyleBox, buttonContext),

                Element<ExamineButton>().Class(ExamineButton.StyleClassExamineButton)
                    .Pseudo(ContainerButton.StylePseudoClassNormal)
                    .Prop(Control.StylePropertyModulateSelf, ExamineButtonColorContext),

                Element<ExamineButton>().Class(ExamineButton.StyleClassExamineButton)
                    .Pseudo(ContainerButton.StylePseudoClassHover)
                    .Prop(Control.StylePropertyModulateSelf, ExamineButtonColorContextHover),

                Element<ExamineButton>().Class(ExamineButton.StyleClassExamineButton)
                    .Pseudo(ContainerButton.StylePseudoClassPressed)
                    .Prop(Control.StylePropertyModulateSelf, ExamineButtonColorContextPressed),

                Element<ExamineButton>().Class(ExamineButton.StyleClassExamineButton)
                    .Pseudo(ContainerButton.StylePseudoClassDisabled)
                    .Prop(Control.StylePropertyModulateSelf, ExamineButtonColorContextDisabled),

                // Direction / arrow icon
                Element<DirectionIcon>().Class(DirectionIcon.StyleClassDirectionIconArrow)
                    .Prop(TextureRect.StylePropertyTexture, directionIconArrowTex),

                Element<DirectionIcon>().Class(DirectionIcon.StyleClassDirectionIconUnknown)
                    .Prop(TextureRect.StylePropertyTexture, directionIconQuestionTex),

                Element<DirectionIcon>().Class(DirectionIcon.StyleClassDirectionIconHere)
                    .Prop(TextureRect.StylePropertyTexture, directionIconHereTex),

                // Thin buttons (No padding nor vertical margin)
                Element<ContainerButton>().Class(StyleClassStorageButton)
                    .Prop(ContainerButton.StylePropertyStyleBox, buttonStorage),

                Element<ContainerButton>().Class(StyleClassStorageButton)
                    .Pseudo(ContainerButton.StylePseudoClassNormal)
                    .Prop(Control.StylePropertyModulateSelf, ButtonColorDefault),

                Element<ContainerButton>().Class(StyleClassStorageButton)
                    .Pseudo(ContainerButton.StylePseudoClassHover)
                    .Prop(Control.StylePropertyModulateSelf, ButtonColorHovered),

                Element<ContainerButton>().Class(StyleClassStorageButton)
                    .Pseudo(ContainerButton.StylePseudoClassPressed)
                    .Prop(Control.StylePropertyModulateSelf, ButtonColorPressed),

                Element<ContainerButton>().Class(StyleClassStorageButton)
                    .Pseudo(ContainerButton.StylePseudoClassDisabled)
                    .Prop(Control.StylePropertyModulateSelf, ButtonColorDisabled),
// ListContainer
                Element<ContainerButton>().Class(ListContainer.StyleClassListContainerButton)
                    .Prop(ContainerButton.StylePropertyStyleBox, listContainerButton),

                Element<ContainerButton>().Class(ListContainer.StyleClassListContainerButton)
                    .Pseudo(ContainerButton.StylePseudoClassNormal)
                    .Prop(Control.StylePropertyModulateSelf, new Color(55, 55, 68)),

                Element<ContainerButton>().Class(ListContainer.StyleClassListContainerButton)
                    .Pseudo(ContainerButton.StylePseudoClassHover)
                    .Prop(Control.StylePropertyModulateSelf, new Color(75, 75, 86)),

                Element<ContainerButton>().Class(ListContainer.StyleClassListContainerButton)
                    .Pseudo(ContainerButton.StylePseudoClassPressed)
                    .Prop(Control.StylePropertyModulateSelf, new Color(75, 75, 86)),

                Element<ContainerButton>().Class(ListContainer.StyleClassListContainerButton)
                    .Pseudo(ContainerButton.StylePseudoClassDisabled)
                    .Prop(Control.StylePropertyModulateSelf, new Color(10, 10, 12)),

                // Main menu: Make those buttons bigger.
                new StyleRule(new SelectorChild(
                    new SelectorElement(typeof(Button), null, "mainMenu", null),
                    new SelectorElement(typeof(Label), null, null, null)),
                    new[]
                    {
                        new StyleProperty("font", notoSansBold16),
                    }),

                // Main menu: also make those buttons slightly more separated.
                new StyleRule(new SelectorElement(typeof(BoxContainer), null, "mainMenuVBox", null),
                    new[]
                    {
                        new StyleProperty(BoxContainer.StylePropertySeparation, 2),
                    }),

                // Fancy LineEdit
                new StyleRule(new SelectorElement(typeof(LineEdit), null, null, null),
                    new[]
                    {
                        new StyleProperty(LineEdit.StylePropertyStyleBox, lineEdit),
                    }),

                new StyleRule(
                    new SelectorElement(typeof(LineEdit), new[] {LineEdit.StyleClassLineEditNotEditable}, null, null),
                    new[]
                    {
                        new StyleProperty("font-color", new Color(192, 192, 192)),
                    }),

                new StyleRule(
                    new SelectorElement(typeof(LineEdit), null, null, new[] {LineEdit.StylePseudoClassPlaceholder}),
                    new[]
                    {
                        new StyleProperty("font-color", Color.Gray),
                    }),

                Element<TextEdit>().Pseudo(TextEdit.StylePseudoClassPlaceholder)
                    .Prop("font-color", Color.Gray),

                // chat subpanels (chat lineedit backing, popup backings)
                new StyleRule(new SelectorElement(typeof(PanelContainer), new[] {StyleClassChatPanel}, null, null),
                    new[]
                    {
                        new StyleProperty(PanelContainer.StylePropertyPanel, chatBg),
                    }),

                // Chat lineedit - we don't actually draw a stylebox around the lineedit itself, we put it around the
                // input + other buttons, so we must clear the default stylebox
                new StyleRule(new SelectorElement(typeof(LineEdit), new[] {StyleClassChatLineEdit}, null, null),
                    new[]
                    {
                        new StyleProperty(LineEdit.StylePropertyStyleBox, new StyleBoxEmpty()),
                    }),

                // Action searchbox lineedit
                new StyleRule(new SelectorElement(typeof(LineEdit), new[] {StyleClassActionSearchBox}, null, null),
                    new[]
                    {
                        new StyleProperty(LineEdit.StylePropertyStyleBox, actionSearchBox),
                    }),

                // TabContainer
                new StyleRule(new SelectorElement(typeof(TabContainer), null, null, null),
                    new[]
                    {
                        new StyleProperty(TabContainer.StylePropertyPanelStyleBox, tabContainerPanel),
                        new StyleProperty(TabContainer.StylePropertyTabStyleBox, tabContainerBoxActive),
                        new StyleProperty(TabContainer.StylePropertyTabStyleBoxInactive, tabContainerBoxInactive),
                    }),

                // ProgressBar
                new StyleRule(new SelectorElement(typeof(ProgressBar), null, null, null),
                    new[]
                    {
                        new StyleProperty(ProgressBar.StylePropertyBackground, progressBarBackground),
                        new StyleProperty(ProgressBar.StylePropertyForeground, progressBarForeground)
                    }),

                // CheckBox
                new StyleRule(new SelectorElement(typeof(TextureRect), new [] { CheckBox.StyleClassCheckBox }, null, null), new[]
                {
                    new StyleProperty(TextureRect.StylePropertyTexture, checkBoxTextureUnchecked),
                }),

                new StyleRule(new SelectorElement(typeof(TextureRect), new [] { CheckBox.StyleClassCheckBox, CheckBox.StyleClassCheckBoxChecked }, null, null), new[]
                {
                    new StyleProperty(TextureRect.StylePropertyTexture, checkBoxTextureChecked),
                }),

                new StyleRule(new SelectorElement(typeof(BoxContainer), new [] { CheckBox.StyleClassCheckBox }, null, null), new[]
                {
                    new StyleProperty(BoxContainer.StylePropertySeparation, 10),
                }),

                // Tooltip
                new StyleRule(new SelectorElement(typeof(Tooltip), null, null, null), new[]
                {
                    new StyleProperty(PanelContainer.StylePropertyPanel, tooltipBox)
                }),

                new StyleRule(new SelectorElement(typeof(PanelContainer), new [] { StyleClassTooltipPanel }, null, null), new[]
                {
                    new StyleProperty(PanelContainer.StylePropertyPanel, tooltipBox)
                }),

                new StyleRule(new SelectorElement(typeof(PanelContainer), new[] {"speechBox", "sayBox"}, null, null), new[]
                {
                    new StyleProperty(PanelContainer.StylePropertyPanel, tooltipBox)
                }),

                new StyleRule(new SelectorElement(typeof(PanelContainer), new[] {"speechBox", "whisperBox"}, null, null), new[]
                {
                    new StyleProperty(PanelContainer.StylePropertyPanel, whisperBox)
                }),

                new StyleRule(new SelectorChild(
                    new SelectorElement(typeof(PanelContainer), new[] {"speechBox", "whisperBox"}, null, null),
                    new SelectorElement(typeof(RichTextLabel), new[] {"bubbleContent"}, null, null)),
                    new[]
                {
                    new StyleProperty("font", notoSansItalic12),
                }),

                new StyleRule(new SelectorChild(
                    new SelectorElement(typeof(PanelContainer), new[] {"speechBox", "emoteBox"}, null, null),
                    new SelectorElement(typeof(RichTextLabel), null, null, null)),
                    new[]
                {
                    new StyleProperty("font", notoSansItalic12),
                }),

                new StyleRule(new SelectorElement(typeof(RichTextLabel), new[] {StyleClassLabelKeyText}, null, null), new[]
                {
                    new StyleProperty(Label.StylePropertyFont, notoSansBold12),
                    new StyleProperty( Control.StylePropertyModulateSelf, NanoGold)
                }),

                // alert tooltip
                new StyleRule(new SelectorElement(typeof(RichTextLabel), new[] {StyleClassTooltipAlertTitle}, null, null), new[]
                {
                    new StyleProperty("font", notoSansBold18)
                }),
                new StyleRule(new SelectorElement(typeof(RichTextLabel), new[] {StyleClassTooltipAlertDescription}, null, null), new[]
                {
                    new StyleProperty("font", notoSans16)
                }),
                new StyleRule(new SelectorElement(typeof(RichTextLabel), new[] {StyleClassTooltipAlertCooldown}, null, null), new[]
                {
                    new StyleProperty("font", notoSans16)
                }),

                // action tooltip
                new StyleRule(new SelectorElement(typeof(RichTextLabel), new[] {StyleClassTooltipActionTitle}, null, null), new[]
                {
                    new StyleProperty("font", notoSansBold16)
                }),
                new StyleRule(new SelectorElement(typeof(RichTextLabel), new[] {StyleClassTooltipActionDescription}, null, null), new[]
                {
                    new StyleProperty("font", notoSans15)
                }),
                new StyleRule(new SelectorElement(typeof(RichTextLabel), new[] {StyleClassTooltipActionCooldown}, null, null), new[]
                {
                    new StyleProperty("font", notoSans15)
                }),
                new StyleRule(new SelectorElement(typeof(RichTextLabel), new[] {StyleClassTooltipActionRequirements}, null, null), new[]
                {
                    new StyleProperty("font", notoSans15)
                }),
                new StyleRule(new SelectorElement(typeof(RichTextLabel), new[] {StyleClassTooltipActionCharges}, null, null), new[]
                {
                    new StyleProperty("font", notoSans15)
                }),

                // small number for the entity counter in the entity menu
                new StyleRule(new SelectorElement(typeof(Label), new[] {ContextMenuElement.StyleClassEntityMenuIconLabel}, null, null), new[]
                {
                    new StyleProperty("font", notoSans10),
                    new StyleProperty(Label.StylePropertyAlignMode, Label.AlignMode.Right),
                }),

                // hotbar slot
                new StyleRule(new SelectorElement(typeof(RichTextLabel), new[] {StyleClassHotbarSlotNumber}, null, null), new[]
                {
                    new StyleProperty("font", notoSansDisplayBold16)
                }),

                // Entity tooltip
                new StyleRule(
                    new SelectorElement(typeof(PanelContainer), new[] {ExamineSystem.StyleClassEntityTooltip}, null,
                        null), new[]
                    {
                        new StyleProperty(PanelContainer.StylePropertyPanel, tooltipBox)
                    }),

                // ItemList
                new StyleRule(new SelectorElement(typeof(ItemList), null, null, null), new[]
                {
                    new StyleProperty(ItemList.StylePropertyBackground,
                        new StyleBoxFlat {BackgroundColor = new Color(32, 32, 40)}),
                    new StyleProperty(ItemList.StylePropertyItemBackground,
                        itemListItemBackground),
                    new StyleProperty(ItemList.StylePropertyDisabledItemBackground,
                        itemListItemBackgroundDisabled),
                    new StyleProperty(ItemList.StylePropertySelectedItemBackground,
                        itemListBackgroundSelected)
                }),

                new StyleRule(new SelectorElement(typeof(ItemList), new[] {"transparentItemList"}, null, null), new[]
                {
                    new StyleProperty(ItemList.StylePropertyBackground,
                        new StyleBoxFlat {BackgroundColor = Color.Transparent}),
                    new StyleProperty(ItemList.StylePropertyItemBackground,
                        itemListItemBackgroundTransparent),
                    new StyleProperty(ItemList.StylePropertyDisabledItemBackground,
                        itemListItemBackgroundDisabled),
                    new StyleProperty(ItemList.StylePropertySelectedItemBackground,
                        itemListBackgroundSelected)
                }),

                 new StyleRule(new SelectorElement(typeof(ItemList), new[] {"transparentBackgroundItemList"}, null, null), new[]
                {
                    new StyleProperty(ItemList.StylePropertyBackground,
                        new StyleBoxFlat {BackgroundColor = Color.Transparent}),
                    new StyleProperty(ItemList.StylePropertyItemBackground,
                        itemListItemBackground),
                    new StyleProperty(ItemList.StylePropertyDisabledItemBackground,
                        itemListItemBackgroundDisabled),
                    new StyleProperty(ItemList.StylePropertySelectedItemBackground,
                        itemListBackgroundSelected)
                }),

                // Tree
                new StyleRule(new SelectorElement(typeof(Tree), null, null, null), new[]
                {
                    new StyleProperty(Tree.StylePropertyBackground,
                        new StyleBoxFlat {BackgroundColor = new Color(32, 32, 40)}),
                    new StyleProperty(Tree.StylePropertyItemBoxSelected, new StyleBoxFlat
                    {
                        BackgroundColor = new Color(55, 55, 68),
                        ContentMarginLeftOverride = 4
                    })
                }),

                // Placeholder
                new StyleRule(new SelectorElement(typeof(Placeholder), null, null, null), new[]
                {
                    new StyleProperty(PanelContainer.StylePropertyPanel, placeholder),
                }),

                new StyleRule(
                    new SelectorElement(typeof(Label), new[] {Placeholder.StyleClassPlaceholderText}, null, null), new[]
                    {
                        new StyleProperty(Label.StylePropertyFont, notoSans16),
                        new StyleProperty(Label.StylePropertyFontColor, new Color(103, 103, 103, 128)),
                    }),

                // Big Label
                new StyleRule(new SelectorElement(typeof(Label), new[] {StyleClassLabelHeading}, null, null), new[]
                {
                    new StyleProperty(Label.StylePropertyFont, notoSansBold16),
                    new StyleProperty(Label.StylePropertyFontColor, NanoGold),
                }),

                // Bigger Label
                new StyleRule(new SelectorElement(typeof(Label), new[] {StyleClassLabelHeadingBigger}, null, null),
                    new[]
                    {
                        new StyleProperty(Label.StylePropertyFont, notoSansBold20),
                        new StyleProperty(Label.StylePropertyFontColor, NanoGold),
                    }),

                // Small Label
                new StyleRule(new SelectorElement(typeof(Label), new[] {StyleClassLabelSubText}, null, null), new[]
                {
                    new StyleProperty(Label.StylePropertyFont, notoSans10),
                    new StyleProperty(Label.StylePropertyFontColor, Color.DarkGray),
                }),

                // Label Key
                new StyleRule(new SelectorElement(typeof(Label), new[] {StyleClassLabelKeyText}, null, null), new[]
                {
                    new StyleProperty(Label.StylePropertyFont, notoSansBold12),
                    new StyleProperty(Label.StylePropertyFontColor, NanoGold)
                }),

                new StyleRule(new SelectorElement(typeof(Label), new[] {StyleClassLabelSecondaryColor}, null, null),
                    new[]
                    {
                        new StyleProperty(Label.StylePropertyFont, notoSans12),
                        new StyleProperty(Label.StylePropertyFontColor, Color.DarkGray),
                    }),

                // Big Button
                new StyleRule(new SelectorChild(
                    new SelectorElement(typeof(Button), new[] {StyleClassButtonBig}, null, null),
                    new SelectorElement(typeof(Label), null, null, null)),
                    new[]
                    {
                        new StyleProperty("font", notoSans16)
                    }),

                //APC and SMES power state label colors
                new StyleRule(new SelectorElement(typeof(Label), new[] {StyleClassPowerStateNone}, null, null), new[]
                {
                    new StyleProperty(Label.StylePropertyFontColor, new Color(0.8f, 0.0f, 0.0f))
                }),

                new StyleRule(new SelectorElement(typeof(Label), new[] {StyleClassPowerStateLow}, null, null), new[]
                {
                    new StyleProperty(Label.StylePropertyFontColor, new Color(0.9f, 0.36f, 0.0f))
                }),

                new StyleRule(new SelectorElement(typeof(Label), new[] {StyleClassPowerStateGood}, null, null), new[]
                {
                    new StyleProperty(Label.StylePropertyFontColor, new Color(0.024f, 0.8f, 0.0f))
                }),

                // Those top menu buttons.
                // these use slight variations on the various BaseButton styles so that the content within them appears centered,
                // which is NOT the case for the default BaseButton styles (OpenLeft/OpenRight adds extra padding on one of the sides
                // which makes the TopButton icons appear off-center, which we don't want).
                new StyleRule(
                    new SelectorElement(typeof(MenuButton), new[] {ButtonSquare}, null, null),
                    new[]
                    {
                        new StyleProperty(Button.StylePropertyStyleBox, topButtonSquare),
                    }),

                new StyleRule(
                    new SelectorElement(typeof(MenuButton), new[] {ButtonOpenLeft}, null, null),
                    new[]
                    {
                        new StyleProperty(Button.StylePropertyStyleBox, topButtonOpenLeft),
                    }),

                new StyleRule(
                    new SelectorElement(typeof(MenuButton), new[] {ButtonOpenRight}, null, null),
                    new[]
                    {
                        new StyleProperty(Button.StylePropertyStyleBox, topButtonOpenRight),
                    }),

                new StyleRule(
                    new SelectorElement(typeof(MenuButton), null, null, new[] {Button.StylePseudoClassNormal}),
                    new[]
                    {
                        new StyleProperty(Button.StylePropertyModulateSelf, ButtonColorDefault),
                    }),

                new StyleRule(
                    new SelectorElement(typeof(MenuButton), new[] {MenuButton.StyleClassRedTopButton}, null, new[] {Button.StylePseudoClassNormal}),
                    new[]
                    {
                        new StyleProperty(Button.StylePropertyModulateSelf, ButtonColorDefaultRed),
                    }),

                new StyleRule(
                    new SelectorElement(typeof(MenuButton), null, null, new[] {Button.StylePseudoClassNormal}),
                    new[]
                    {
                        new StyleProperty(Button.StylePropertyModulateSelf, ButtonColorDefault),
                    }),

                new StyleRule(
                    new SelectorElement(typeof(MenuButton), null, null, new[] {Button.StylePseudoClassPressed}),
                    new[]
                    {
                        new StyleProperty(Button.StylePropertyModulateSelf, ButtonColorPressed),
                    }),

                new StyleRule(
                    new SelectorElement(typeof(MenuButton), null, null, new[] {Button.StylePseudoClassHover}),
                    new[]
                    {
                        new StyleProperty(Button.StylePropertyModulateSelf, ButtonColorHovered),
                    }),

                new StyleRule(
                    new SelectorElement(typeof(MenuButton), new[] {MenuButton.StyleClassRedTopButton}, null, new[] {Button.StylePseudoClassHover}),
                    new[]
                    {
                        new StyleProperty(Button.StylePropertyModulateSelf, ButtonColorHoveredRed),
                    }),

                new StyleRule(
                    new SelectorElement(typeof(Label), new[] {MenuButton.StyleClassLabelTopButton}, null, null),
                    new[]
                    {
                        new StyleProperty(Label.StylePropertyFont, notoSansDisplayBold14),
                    }),

                // NanoHeading

                new StyleRule(
                    new SelectorChild(
                        SelectorElement.Type(typeof(NanoHeading)),
                        SelectorElement.Type(typeof(PanelContainer))),
                    new[]
                    {
                        new StyleProperty(PanelContainer.StylePropertyPanel, nanoHeadingBox),
                    }),

                // StripeBack
                new StyleRule(
                    SelectorElement.Type(typeof(StripeBack)),
                    new[]
                    {
                        new StyleProperty(StripeBack.StylePropertyBackground, stripeBack),
                    }),

                // StyleClassItemStatus
                new StyleRule(SelectorElement.Class(StyleClassItemStatus), new[]
                {
                    new StyleProperty("font", notoSans10),
                }),

                Element()
                    .Class(StyleClassItemStatusNotHeld)
                    .Prop("font", notoSansItalic10)
                    .Prop("font-color", ItemStatusNotHeldColor),

                Element<RichTextLabel>()
                    .Class(StyleClassItemStatus)
                    .Prop(nameof(RichTextLabel.LineHeightScale), 0.7f)
                    .Prop(nameof(Control.Margin), new Thickness(0, 0, 0, -6)),

                // Slider
                new StyleRule(SelectorElement.Type(typeof(Slider)), new []
                {
                    new StyleProperty(Slider.StylePropertyBackground, sliderBackBox),
                    new StyleProperty(Slider.StylePropertyForeground, sliderForeBox),
                    new StyleProperty(Slider.StylePropertyGrabber, sliderGrabBox),
                    new StyleProperty(Slider.StylePropertyFill, sliderFillBox),
                }),

                new StyleRule(SelectorElement.Type(typeof(ColorableSlider)), new []
                {
                    new StyleProperty(ColorableSlider.StylePropertyFillWhite, sliderFillWhite),
                    new StyleProperty(ColorableSlider.StylePropertyBackgroundWhite, sliderFillWhite),
                }),

                new StyleRule(new SelectorElement(typeof(Slider), new []{StyleClassSliderRed}, null, null), new []
                {
                    new StyleProperty(Slider.StylePropertyFill, sliderFillRed),
                }),

                new StyleRule(new SelectorElement(typeof(Slider), new []{StyleClassSliderGreen}, null, null), new []
                {
                    new StyleProperty(Slider.StylePropertyFill, sliderFillGreen),
                }),

                new StyleRule(new SelectorElement(typeof(Slider), new []{StyleClassSliderBlue}, null, null), new []
                {
                    new StyleProperty(Slider.StylePropertyFill, sliderFillBlue),
                }),

                new StyleRule(new SelectorElement(typeof(Slider), new []{StyleClassSliderWhite}, null, null), new []
                {
                    new StyleProperty(Slider.StylePropertyFill, sliderFillWhite),
                }),

                // chat channel option selector
                new StyleRule(new SelectorElement(typeof(Button), new[] {StyleClassChatChannelSelectorButton}, null, null), new[]
                {
                    new StyleProperty(Button.StylePropertyStyleBox, chatChannelButton),
                }),

                // chat filter button
                new StyleRule(new SelectorElement(typeof(ContainerButton), new[] {StyleClassChatFilterOptionButton}, null, null), new[]
                {
                    new StyleProperty(ContainerButton.StylePropertyStyleBox, chatFilterButton),
                }),
                new StyleRule(new SelectorElement(typeof(ContainerButton), new[] {StyleClassChatFilterOptionButton}, null, new[] {ContainerButton.StylePseudoClassNormal}), new[]
                {
                    new StyleProperty(Control.StylePropertyModulateSelf, ButtonColorDefault),
                }),
                new StyleRule(new SelectorElement(typeof(ContainerButton), new[] {StyleClassChatFilterOptionButton}, null, new[] {ContainerButton.StylePseudoClassHover}), new[]
                {
                    new StyleProperty(Control.StylePropertyModulateSelf, ButtonColorHovered),
                }),
                new StyleRule(new SelectorElement(typeof(ContainerButton), new[] {StyleClassChatFilterOptionButton}, null, new[] {ContainerButton.StylePseudoClassPressed}), new[]
                {
                    new StyleProperty(Control.StylePropertyModulateSelf, ButtonColorPressed),
                }),
                new StyleRule(new SelectorElement(typeof(ContainerButton), new[] {StyleClassChatFilterOptionButton}, null, new[] {ContainerButton.StylePseudoClassDisabled}), new[]
                {
                    new StyleProperty(Control.StylePropertyModulateSelf, ButtonColorDisabled),
                }),

                // output panel scroll button
                Element<Button>()
                    .Class(OutputPanel.StyleClassOutputPanelScrollDownButton)
                    .Prop(Button.StylePropertyStyleBox, outputPanelScrollDownButton),

                // OptionButton
                new StyleRule(new SelectorElement(typeof(OptionButton), null, null, null), new[]
                {
                    new StyleProperty(ContainerButton.StylePropertyStyleBox, BaseButton),
                }),
                new StyleRule(new SelectorElement(typeof(OptionButton), null, null, new[] {ContainerButton.StylePseudoClassNormal}), new[]
                {
                    new StyleProperty(Control.StylePropertyModulateSelf, ButtonColorDefault),
                }),
                new StyleRule(new SelectorElement(typeof(OptionButton), null, null, new[] {ContainerButton.StylePseudoClassHover}), new[]
                {
                    new StyleProperty(Control.StylePropertyModulateSelf, ButtonColorHovered),
                }),
                new StyleRule(new SelectorElement(typeof(OptionButton), null, null, new[] {ContainerButton.StylePseudoClassPressed}), new[]
                {
                    new StyleProperty(Control.StylePropertyModulateSelf, ButtonColorPressed),
                }),
                new StyleRule(new SelectorElement(typeof(OptionButton), null, null, new[] {ContainerButton.StylePseudoClassDisabled}), new[]
                {
                    new StyleProperty(Control.StylePropertyModulateSelf, ButtonColorDisabled),
                }),

                new StyleRule(new SelectorElement(typeof(TextureRect), new[] {OptionButton.StyleClassOptionTriangle}, null, null), new[]
                {
                    new StyleProperty(TextureRect.StylePropertyTexture, textureInvertedTriangle),
                    //new StyleProperty(Control.StylePropertyModulateSelf, Color.FromHex("#FFFFFF")),
                }),

                new StyleRule(new SelectorElement(typeof(Label), new[] { OptionButton.StyleClassOptionButton }, null, null), new[]
                {
                    new StyleProperty(Label.StylePropertyAlignMode, Label.AlignMode.Center),
                }),

                Element<PanelContainer>().Class(OptionButton.StyleClassOptionsBackground)
                    .Prop(PanelContainer.StylePropertyPanel, new StyleBoxFlat(Color.FromHex("#25252A"))),

                new StyleRule(new SelectorElement(typeof(PanelContainer), new []{ ClassHighDivider}, null, null), new []
                {
                    new StyleProperty(PanelContainer.StylePropertyPanel, new StyleBoxFlat { BackgroundColor = NanoGold, ContentMarginBottomOverride = 2, ContentMarginLeftOverride = 2}),
                }),

                Element<TextureButton>()
                    .Class(StyleClassButtonHelp)
                    .Prop(TextureButton.StylePropertyTexture, resCache.GetTexture("/Textures/Interface/VerbIcons/information.svg.192dpi.png")),

                // Labels ---
                Element<Label>().Class(StyleClassLabelBig)
                    .Prop(Label.StylePropertyFont, notoSans16),

                Element<Label>().Class(StyleClassLabelSmall)
                 .Prop(Label.StylePropertyFont, notoSans10),
                // ---

                // Different Background shapes ---
                Element<PanelContainer>().Class(ClassAngleRect)
                    .Prop(PanelContainer.StylePropertyPanel, BaseAngleRect)
                    .Prop(Control.StylePropertyModulateSelf, Color.FromHex("#25252A")),

                Element<PanelContainer>().Class("BackgroundOpenRight")
                    .Prop(PanelContainer.StylePropertyPanel, BaseButtonOpenRight)
                    .Prop(Control.StylePropertyModulateSelf, Color.FromHex("#25252A")),

                Element<PanelContainer>().Class("BackgroundOpenLeft")
                    .Prop(PanelContainer.StylePropertyPanel, BaseButtonOpenLeft)
                    .Prop(Control.StylePropertyModulateSelf, Color.FromHex("#25252A")),
                // ---

                // Dividers
                Element<PanelContainer>().Class(ClassLowDivider)
                    .Prop(PanelContainer.StylePropertyPanel, new StyleBoxFlat
                    {
                        BackgroundColor = Color.FromHex("#444"),
                        ContentMarginLeftOverride = 2,
                        ContentMarginBottomOverride = 2
                    }),

                // Window Headers
                Element<Label>().Class("FancyWindowTitle")
                    .Prop("font", boxFont13)
                    .Prop("font-color", NanoGold),

                Element<PanelContainer>().Class("WindowHeadingBackground")
                    .Prop("panel", new StyleBoxTexture(BaseButtonOpenLeft) { Padding = default })
                    .Prop(Control.StylePropertyModulateSelf, Color.FromHex("#1F1F23")),

                Element<PanelContainer>().Class("WindowHeadingBackgroundLight")
                    .Prop("panel", new StyleBoxTexture(BaseButtonOpenLeft) { Padding = default }),

                // Window Header Help Button
                Element<TextureButton>().Class(FancyWindow.StyleClassWindowHelpButton)
                    .Prop(TextureButton.StylePropertyTexture, resCache.GetTexture("/Textures/Interface/Nano/help.png"))
                    .Prop(Control.StylePropertyModulateSelf, Color.FromHex("#4B596A")),

                Element<TextureButton>().Class(FancyWindow.StyleClassWindowHelpButton).Pseudo(ContainerButton.StylePseudoClassHover)
                    .Prop(Control.StylePropertyModulateSelf, Color.FromHex("#7F3636")),

                Element<TextureButton>().Class(FancyWindow.StyleClassWindowHelpButton).Pseudo(ContainerButton.StylePseudoClassPressed)
                    .Prop(Control.StylePropertyModulateSelf, Color.FromHex("#753131")),

                //The lengths you have to go through to change a background color smh
                Element<PanelContainer>().Class("PanelBackgroundBaseDark")
                    .Prop("panel", new StyleBoxTexture(BaseButtonOpenBoth) { Padding = default })
                    .Prop(Control.StylePropertyModulateSelf, Color.FromHex("#1F1F23")),

                Element<PanelContainer>().Class("PanelBackgroundLight")
                    .Prop("panel", new StyleBoxTexture(BaseButtonOpenBoth) { Padding = default })
                    .Prop(Control.StylePropertyModulateSelf, Color.FromHex("#2F2F3B")),

                // Window Footer
                Element<TextureRect>().Class("NTLogoDark")
                    .Prop(TextureRect.StylePropertyTexture, resCache.GetTexture("/Textures/Interface/Nano/ntlogo.svg.png"))
                    .Prop(Control.StylePropertyModulateSelf, Color.FromHex("#757575")),

                Element<Label>().Class("WindowFooterText")
                    .Prop(Label.StylePropertyFont, notoSans8)
                    .Prop(Label.StylePropertyFontColor, Color.FromHex("#757575")),

                // X Texture button ---
                Element<TextureButton>().Class("CrossButtonRed")
                    .Prop(TextureButton.StylePropertyTexture, resCache.GetTexture("/Textures/Interface/Nano/cross.svg.png"))
                    .Prop(Control.StylePropertyModulateSelf, DangerousRedFore),

                Element<TextureButton>().Class("CrossButtonRed").Pseudo(TextureButton.StylePseudoClassHover)
                    .Prop(Control.StylePropertyModulateSelf, Color.FromHex("#7F3636")),

                Element<TextureButton>().Class("CrossButtonRed").Pseudo(TextureButton.StylePseudoClassHover)
                    .Prop(Control.StylePropertyModulateSelf, Color.FromHex("#753131")),
                // ---

                // Profile Editor
                Element<TextureButton>().Class("SpeciesInfoDefault")
                    .Prop(TextureButton.StylePropertyTexture, resCache.GetTexture("/Textures/Interface/VerbIcons/information.svg.192dpi.png")),

                Element<TextureButton>().Class("SpeciesInfoWarning")
                    .Prop(TextureButton.StylePropertyTexture, resCache.GetTexture("/Textures/Interface/info.svg.192dpi.png"))
                    .Prop(Control.StylePropertyModulateSelf, Color.FromHex("#eeee11")),

                // The default look of paper in UIs. Pages can have components which override this
                Element<PanelContainer>().Class("PaperDefaultBorder")
                    .Prop(PanelContainer.StylePropertyPanel, paperBackground),
                Element<RichTextLabel>().Class("PaperWrittenText")
                    .Prop(Label.StylePropertyFont, notoSans12)
                    .Prop(Control.StylePropertyModulateSelf, Color.FromHex("#111111")),

                Element<RichTextLabel>().Class("LabelSubText")
                    .Prop(Label.StylePropertyFont, notoSans10)
                    .Prop(Label.StylePropertyFontColor, Color.DarkGray),

                Element<LineEdit>().Class("PaperLineEdit")
                    .Prop(LineEdit.StylePropertyStyleBox, new StyleBoxEmpty()),

                // Red Button ---
                Element<Button>().Class("ButtonColorRed")
                    .Prop(Control.StylePropertyModulateSelf, ButtonColorDefaultRed),

                Element<Button>().Class("ButtonColorRed").Pseudo(ContainerButton.StylePseudoClassNormal)
                    .Prop(Control.StylePropertyModulateSelf, ButtonColorDefaultRed),

                Element<Button>().Class("ButtonColorRed").Pseudo(ContainerButton.StylePseudoClassHover)
                    .Prop(Control.StylePropertyModulateSelf, ButtonColorHoveredRed),
                // ---

                // Green Button ---
                Element<Button>().Class("ButtonColorGreen")
                    .Prop(Control.StylePropertyModulateSelf, ButtonColorGoodDefault),

                Element<Button>().Class("ButtonColorGreen").Pseudo(ContainerButton.StylePseudoClassNormal)
                    .Prop(Control.StylePropertyModulateSelf, ButtonColorGoodDefault),

                Element<Button>().Class("ButtonColorGreen").Pseudo(ContainerButton.StylePseudoClassHover)
                    .Prop(Control.StylePropertyModulateSelf, ButtonColorGoodHovered),

                // Accept button (merge with green button?) ---
                Element<Button>().Class("ButtonAccept")
                    .Prop(Control.StylePropertyModulateSelf, ButtonColorGoodDefault),

                Element<Button>().Class("ButtonAccept").Pseudo(ContainerButton.StylePseudoClassNormal)
                    .Prop(Control.StylePropertyModulateSelf, ButtonColorGoodDefault),

                Element<Button>().Class("ButtonAccept").Pseudo(ContainerButton.StylePseudoClassHover)
                    .Prop(Control.StylePropertyModulateSelf, ButtonColorGoodHovered),

                Element<Button>().Class("ButtonAccept").Pseudo(ContainerButton.StylePseudoClassDisabled)
                    .Prop(Control.StylePropertyModulateSelf, ButtonColorGoodDisabled),

                // ---

                // Small Button ---
                Element<Button>().Class("ButtonSmall")
                    .Prop(ContainerButton.StylePropertyStyleBox, smallButtonBase),

                Child().Parent(Element<Button>().Class("ButtonSmall"))
                    .Child(Element<Label>())
                    .Prop(Label.StylePropertyFont, notoSans8),
                // ---

                Element<Label>().Class("StatusFieldTitle")
                    .Prop("font-color", NanoGold),

                Element<Label>().Class("Good")
                    .Prop("font-color", GoodGreenFore),

                Element<Label>().Class("Caution")
                    .Prop("font-color", ConcerningOrangeFore),

                Element<Label>().Class("Danger")
                    .Prop("font-color", DangerousRedFore),

                Element<Label>().Class("Disabled")
                    .Prop("font-color", DisabledFore),

                // Radial menu buttons
                Element<TextureButton>().Class("RadialMenuButton")
                    .Prop(TextureButton.StylePropertyTexture, resCache.GetTexture("/Textures/Interface/Radial/button_normal.png")),
                Element<TextureButton>().Class("RadialMenuButton")
                    .Pseudo(TextureButton.StylePseudoClassHover)
                    .Prop(TextureButton.StylePropertyTexture, resCache.GetTexture("/Textures/Interface/Radial/button_hover.png")),

                Element<TextureButton>().Class("RadialMenuCloseButton")
                    .Prop(TextureButton.StylePropertyTexture, resCache.GetTexture("/Textures/Interface/Radial/close_normal.png")),
                Element<TextureButton>().Class("RadialMenuCloseButton")
                    .Pseudo(TextureButton.StylePseudoClassHover)
                    .Prop(TextureButton.StylePropertyTexture, resCache.GetTexture("/Textures/Interface/Radial/close_hover.png")),

                Element<TextureButton>().Class("RadialMenuBackButton")
                    .Prop(TextureButton.StylePropertyTexture, resCache.GetTexture("/Textures/Interface/Radial/back_normal.png")),
                Element<TextureButton>().Class("RadialMenuBackButton")
                    .Pseudo(TextureButton.StylePseudoClassHover)
                    .Prop(TextureButton.StylePropertyTexture, resCache.GetTexture("/Textures/Interface/Radial/back_hover.png")),

                //PDA - Backgrounds
                Element<PanelContainer>().Class("PdaContentBackground")
                    .Prop(PanelContainer.StylePropertyPanel, BaseButtonOpenBoth)
                    .Prop(Control.StylePropertyModulateSelf, Color.FromHex("#25252a")),

                Element<PanelContainer>().Class("PdaBackground")
                    .Prop(PanelContainer.StylePropertyPanel, BaseButtonOpenBoth)
                    .Prop(Control.StylePropertyModulateSelf, Color.FromHex("#000000")),

                Element<PanelContainer>().Class("PdaBackgroundRect")
                    .Prop(PanelContainer.StylePropertyPanel, BaseAngleRect)
                    .Prop(Control.StylePropertyModulateSelf, Color.FromHex("#717059")),

                Element<PanelContainer>().Class("PdaBorderRect")
                    .Prop(PanelContainer.StylePropertyPanel, AngleBorderRect),

                Element<PanelContainer>().Class("BackgroundDark")
                    .Prop(PanelContainer.StylePropertyPanel, new StyleBoxFlat(Color.FromHex("#25252A"))),

                //PDA - Buttons
                Element<PdaSettingsButton>().Pseudo(ContainerButton.StylePseudoClassNormal)
                    .Prop(PdaSettingsButton.StylePropertyBgColor, Color.FromHex(PdaSettingsButton.NormalBgColor))
                    .Prop(PdaSettingsButton.StylePropertyFgColor, Color.FromHex(PdaSettingsButton.EnabledFgColor)),

                Element<PdaSettingsButton>().Pseudo(ContainerButton.StylePseudoClassHover)
                    .Prop(PdaSettingsButton.StylePropertyBgColor, Color.FromHex(PdaSettingsButton.HoverColor))
                    .Prop(PdaSettingsButton.StylePropertyFgColor, Color.FromHex(PdaSettingsButton.EnabledFgColor)),

                Element<PdaSettingsButton>().Pseudo(ContainerButton.StylePseudoClassPressed)
                    .Prop(PdaSettingsButton.StylePropertyBgColor, Color.FromHex(PdaSettingsButton.PressedColor))
                    .Prop(PdaSettingsButton.StylePropertyFgColor, Color.FromHex(PdaSettingsButton.EnabledFgColor)),

                Element<PdaSettingsButton>().Pseudo(ContainerButton.StylePseudoClassDisabled)
                    .Prop(PdaSettingsButton.StylePropertyBgColor, Color.FromHex(PdaSettingsButton.NormalBgColor))
                    .Prop(PdaSettingsButton.StylePropertyFgColor, Color.FromHex(PdaSettingsButton.DisabledFgColor)),

                Element<PdaProgramItem>().Pseudo(ContainerButton.StylePseudoClassNormal)
                    .Prop(PdaProgramItem.StylePropertyBgColor, Color.FromHex(PdaProgramItem.NormalBgColor)),

                Element<PdaProgramItem>().Pseudo(ContainerButton.StylePseudoClassHover)
                    .Prop(PdaProgramItem.StylePropertyBgColor, Color.FromHex(PdaProgramItem.HoverColor)),

                Element<PdaProgramItem>().Pseudo(ContainerButton.StylePseudoClassPressed)
                    .Prop(PdaProgramItem.StylePropertyBgColor, Color.FromHex(PdaProgramItem.HoverColor)),

                //PDA - Text
                Element<Label>().Class("PdaContentFooterText")
                    .Prop(Label.StylePropertyFont, notoSans10)
                    .Prop(Label.StylePropertyFontColor, Color.FromHex("#757575")),

                Element<Label>().Class("PdaWindowFooterText")
                    .Prop(Label.StylePropertyFont, notoSans10)
                    .Prop(Label.StylePropertyFontColor, Color.FromHex("#333d3b")),

                // Fancy Tree
                Element<ContainerButton>().Identifier(TreeItem.StyleIdentifierTreeButton)
                    .Class(TreeItem.StyleClassEvenRow)
                    .Prop(ContainerButton.StylePropertyStyleBox, new StyleBoxFlat
                    {
                        BackgroundColor = FancyTreeEvenRowColor,
                    }),

                Element<ContainerButton>().Identifier(TreeItem.StyleIdentifierTreeButton)
                    .Class(TreeItem.StyleClassOddRow)
                    .Prop(ContainerButton.StylePropertyStyleBox, new StyleBoxFlat
                    {
                        BackgroundColor = FancyTreeOddRowColor,
                    }),

                Element<ContainerButton>().Identifier(TreeItem.StyleIdentifierTreeButton)
                    .Class(TreeItem.StyleClassSelected)
                    .Prop(ContainerButton.StylePropertyStyleBox, new StyleBoxFlat
                    {
                        BackgroundColor = FancyTreeSelectedRowColor,
                    }),

                Element<ContainerButton>().Identifier(TreeItem.StyleIdentifierTreeButton)
                    .Pseudo(ContainerButton.StylePseudoClassHover)
                    .Prop(ContainerButton.StylePropertyStyleBox, new StyleBoxFlat
                    {
                        BackgroundColor = FancyTreeSelectedRowColor,
                    }),

                // Sunrise-Edit
                Element<PanelContainer>().Class(StyleClassSocialBox)
                    .Prop(PanelContainer.StylePropertyPanel,
                        new StyleBoxFlat
                    {
                        BackgroundColor = new Color(30, 30, 36),
                        BorderColor = new Color(62, 62, 74),
                        BorderThickness = new Thickness(2),
                        ContentMarginLeftOverride = 10,
                        ContentMarginRightOverride = 10,
                        ContentMarginTopOverride = 5,
                        ContentMarginBottomOverride = 5
                    }),

                Element<Button>().Class(StyleClassSocialButton)
                    .Prop(Button.StylePropertyStyleBox, new StyleBoxFlat
                    {
                        BackgroundColor = new Color(42, 42, 48),
                        ContentMarginLeftOverride = 15,
                        ContentMarginRightOverride = 15,
                        ContentMarginTopOverride = 8,
                        ContentMarginBottomOverride = 8
                    })
                    .Prop("font", notoSansBold16),

                Element<Button>().Class(StyleClassSocialButtonForum)
                    .Pseudo(ContainerButton.StylePseudoClassNormal)
                    .Prop(Control.StylePropertyModulateSelf, new Color(168, 139, 94)),

                Element<Button>().Class(StyleClassSocialButtonForum)
                    .Pseudo(ContainerButton.StylePseudoClassHover)
                    .Prop(Control.StylePropertyModulateSelf, new Color(188, 159, 114)),

                Element<Button>().Class(StyleClassSocialButtonDiscord)
                    .Pseudo(ContainerButton.StylePseudoClassNormal)
                    .Prop(Control.StylePropertyModulateSelf, new Color(88, 101, 242)),

                Element<Button>().Class(StyleClassSocialButtonDiscord)
                    .Pseudo(ContainerButton.StylePseudoClassHover)
                    .Prop(Control.StylePropertyModulateSelf, new Color(108, 121, 255)),

                Element<Button>().Class(StyleClassSocialButtonTelegram)
                    .Pseudo(ContainerButton.StylePseudoClassNormal)
                    .Prop(Control.StylePropertyModulateSelf, new Color(0, 136, 204)),

                Element<Button>().Class(StyleClassSocialButtonTelegram)
                    .Pseudo(ContainerButton.StylePseudoClassHover)
                    .Prop(Control.StylePropertyModulateSelf, new Color(20, 156, 224)),
                // Sunrise-Edit

                // Silicon law edit ui
                Element<Label>().Class(SiliconLawContainer.StyleClassSiliconLawPositionLabel)
                    .Prop(Label.StylePropertyFontColor, NanoGold),
                // Pinned button style
                new StyleRule(
                    new SelectorElement(typeof(TextureButton), new[] { StyleClassPinButtonPinned }, null, null),
                    new[]
                    {
                        new StyleProperty(TextureButton.StylePropertyTexture, resCache.GetTexture("/Textures/Interface/Bwoink/pinned.png"))
                    }),

                // Unpinned button style
                new StyleRule(
                    new SelectorElement(typeof(TextureButton), new[] { StyleClassPinButtonUnpinned }, null, null),
                    new[]
                    {
                        new StyleProperty(TextureButton.StylePropertyTexture, resCache.GetTexture("/Textures/Interface/Bwoink/un_pinned.png"))
                    }),
<<<<<<< HEAD
                // Sunrise-Edit
                
                Element<Button>().Class(StyleClassNoStyle)
                    .Prop(Button.StylePropertyStyleBox, new StyleBoxFlat
                    {
                        BackgroundColor = Color.Transparent,
                        ContentMarginLeftOverride = 15,
                        ContentMarginRightOverride = 15,
                        ContentMarginTopOverride = 12,
                        ContentMarginBottomOverride = 12
                    }),
                // Sunrise-Edit
=======

                Element<PanelContainer>()
                    .Class(StyleClassInset)
                    .Prop(PanelContainer.StylePropertyPanel, insetBack),
>>>>>>> fac4bcd9
            }).ToList());
        }
    }
}<|MERGE_RESOLUTION|>--- conflicted
+++ resolved
@@ -1741,9 +1741,7 @@
                     {
                         new StyleProperty(TextureButton.StylePropertyTexture, resCache.GetTexture("/Textures/Interface/Bwoink/un_pinned.png"))
                     }),
-<<<<<<< HEAD
-                // Sunrise-Edit
-                
+                // Sunrise-Start
                 Element<Button>().Class(StyleClassNoStyle)
                     .Prop(Button.StylePropertyStyleBox, new StyleBoxFlat
                     {
@@ -1753,13 +1751,11 @@
                         ContentMarginTopOverride = 12,
                         ContentMarginBottomOverride = 12
                     }),
-                // Sunrise-Edit
-=======
+                // Sunrise-End
 
                 Element<PanelContainer>()
                     .Class(StyleClassInset)
                     .Prop(PanelContainer.StylePropertyPanel, insetBack),
->>>>>>> fac4bcd9
             }).ToList());
         }
     }
