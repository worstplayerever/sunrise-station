--- conflicted
+++ resolved
@@ -33,7 +33,6 @@
     {
         base.Open();
 
-<<<<<<< HEAD
         // Sunrise-start
         EntityUid? gridUid = null;
 
@@ -41,19 +40,9 @@
         {
             gridUid = xform.GridUid;
         }
-
-        _window = new SurveillanceCameraMonitorWindow(gridUid);
         // Sunrise-end
 
-        if (State != null)
-        {
-            UpdateState(State);
-        }
-
-        _window.OpenCentered();
-=======
         _window = this.CreateWindow<SurveillanceCameraMonitorWindow>();
->>>>>>> 73024fc6
 
         _window.CameraSelected += OnCameraSelected;
         _window.CameraRefresh += OnCameraRefresh;
